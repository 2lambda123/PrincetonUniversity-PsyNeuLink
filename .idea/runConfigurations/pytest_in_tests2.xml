--- conflicted
+++ resolved
@@ -1,17 +1,9 @@
 <component name="ProjectRunConfigurationManager">
-<<<<<<< HEAD
-  <configuration default="false" factoryName="py.test" name="pytest in tests" nameIsGenerated="true" singleton="false" type="tests">
-    <module name="" />
-    <option name="INTERPRETER_OPTIONS" value="" />
-    <option name="PARENT_ENVS" value="true" />
-    <option name="SDK_HOME" value="" />
-=======
   <configuration default="false" name="pytest in tests" type="tests" factoryName="py.test" singleton="false" nameIsGenerated="true">
     <module name="PsyNeuLink (Dropbox)" />
     <option name="INTERPRETER_OPTIONS" value="" />
     <option name="PARENT_ENVS" value="true" />
     <option name="SDK_HOME" value="$USER_HOME$/anaconda/envs/python37/bin/python" />
->>>>>>> c639d188
     <option name="WORKING_DIRECTORY" value="$PROJECT_DIR$/tests" />
     <option name="IS_MODULE_SDK" value="false" />
     <option name="ADD_CONTENT_ROOTS" value="true" />
