--- conflicted
+++ resolved
@@ -1,20 +1,16 @@
 <component name="ProjectRunConfigurationManager">
-  <configuration default="false" factoryName="py.test" name="pytest in tests" nameIsGenerated="true" singleton="false" type="tests">
-    <module name="" />
+  <configuration default="false" name="pytest in tests" type="tests" factoryName="py.test" singleton="false" nameIsGenerated="true">
+    <module name="PsyNeuLink" />
     <option name="INTERPRETER_OPTIONS" value="" />
     <option name="PARENT_ENVS" value="true" />
-    <option name="SDK_HOME" value="" />
+    <option name="SDK_HOME" value="C:\Users\Dillo\PycharmProjects\venvs\psyneulink\Scripts\python.exe" />
     <option name="WORKING_DIRECTORY" value="$PROJECT_DIR$/tests" />
     <option name="IS_MODULE_SDK" value="false" />
     <option name="ADD_CONTENT_ROOTS" value="true" />
     <option name="ADD_SOURCE_ROOTS" value="true" />
     <EXTENSION ID="PythonCoverageRunConfigurationExtension" runner="coverage.py" />
     <option name="_new_keywords" value="&quot;&quot;" />
-<<<<<<< HEAD
-    <option name="_new_additionalArguments" value="&quot;-n auto&quot;" />
-=======
-    <option name="_new_additionalArguments" value="&quot;&quot;" />
->>>>>>> 6db1aadf
+    <option name="_new_additionalArguments" value="&quot;-n 0&quot;" />
     <option name="_new_target" value="&quot;$PROJECT_DIR$/tests&quot;" />
     <option name="_new_targetType" value="&quot;PATH&quot;" />
     <method v="2" />
