<component name="ProjectRunConfigurationManager">
<<<<<<< HEAD
  <configuration default="false" name="py.test for tests.control.test_EVC.test_EVC" type="tests" factoryName="py.test" singleton="true" nameIsGenerated="true">
    <module name="PsyNeuLink (Dropbox)" />
=======
  <configuration default="false" factoryName="py.test" name="py.test for tests.control.test_EVC.test_EVC" nameIsGenerated="true" singleton="true" type="tests">
    <module name="" />
>>>>>>> c021994c
    <option name="INTERPRETER_OPTIONS" value="" />
    <option name="PARENT_ENVS" value="true" />
    <envs>
      <env name="PYTHONUNBUFFERED" value="1" />
    </envs>
<<<<<<< HEAD
    <option name="SDK_HOME" value="$USER_HOME$/anaconda/envs/python35/bin/python" />
=======
    <option name="SDK_HOME" value="" />
>>>>>>> c021994c
    <option name="WORKING_DIRECTORY" value="" />
    <option name="IS_MODULE_SDK" value="false" />
    <option name="ADD_CONTENT_ROOTS" value="true" />
    <option name="ADD_SOURCE_ROOTS" value="true" />
    <EXTENSION ID="PythonCoverageRunConfigurationExtension" enabled="false" runner="coverage.py" sample_coverage="true" />
    <option name="_new_keywords" value="&quot;&quot;" />
    <option name="_new_additionalArguments" value="&quot;&quot;" />
    <option name="_new_target" value="&quot;tests.control.test_EVC.test_EVC&quot;" />
    <option name="_new_targetType" value="&quot;PYTHON&quot;" />
    <method />
  </configuration>
</component><|MERGE_RESOLUTION|>--- conflicted
+++ resolved
@@ -1,21 +1,13 @@
 <component name="ProjectRunConfigurationManager">
-<<<<<<< HEAD
   <configuration default="false" name="py.test for tests.control.test_EVC.test_EVC" type="tests" factoryName="py.test" singleton="true" nameIsGenerated="true">
     <module name="PsyNeuLink (Dropbox)" />
-=======
-  <configuration default="false" factoryName="py.test" name="py.test for tests.control.test_EVC.test_EVC" nameIsGenerated="true" singleton="true" type="tests">
     <module name="" />
->>>>>>> c021994c
     <option name="INTERPRETER_OPTIONS" value="" />
     <option name="PARENT_ENVS" value="true" />
     <envs>
       <env name="PYTHONUNBUFFERED" value="1" />
     </envs>
-<<<<<<< HEAD
     <option name="SDK_HOME" value="$USER_HOME$/anaconda/envs/python35/bin/python" />
-=======
-    <option name="SDK_HOME" value="" />
->>>>>>> c021994c
     <option name="WORKING_DIRECTORY" value="" />
     <option name="IS_MODULE_SDK" value="false" />
     <option name="ADD_CONTENT_ROOTS" value="true" />
