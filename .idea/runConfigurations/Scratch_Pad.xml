--- conflicted
+++ resolved
@@ -3,14 +3,10 @@
     <module name="" />
     <option name="INTERPRETER_OPTIONS" value="" />
     <option name="PARENT_ENVS" value="true" />
-<<<<<<< HEAD
-    <option name="SDK_HOME" value="" />
-=======
     <envs>
       <env name="PYTHONUNBUFFERED" value="1" />
     </envs>
     <option name="SDK_HOME" value="$USER_HOME$/anaconda/envs/python37/bin/python" />
->>>>>>> 1673c1ac
     <option name="WORKING_DIRECTORY" value="$PROJECT_DIR$/Scripts" />
     <option name="IS_MODULE_SDK" value="false" />
     <option name="ADD_CONTENT_ROOTS" value="true" />
