--- conflicted
+++ resolved
@@ -4,11 +4,8 @@
 import psyneulink.core.globals.keywords as kw
 import pytest
 
-<<<<<<< HEAD
 from math import e, pi, sqrt
 
-=======
->>>>>>> 117bbe3d
 SIZE=5
 test_var = np.random.rand(SIZE)
 test_matrix = np.random.rand(SIZE, SIZE)
@@ -24,15 +21,12 @@
 softmax_helper = softmax_helper - np.max(softmax_helper)
 softmax_helper = np.exp(softmax_helper) / np.sum(np.exp(softmax_helper))
 
-<<<<<<< HEAD
 tanh_helper = -2*(RAND1 * (test_var + RAND2 - RAND3) + RAND4)
 tanh_helper = (1 - e**tanh_helper)/ (1 + e**tanh_helper)
 
 gaussian_helper = e**(-(test_var-RAND2)**2/(2*RAND1**2)) / sqrt(2*pi*RAND1)
 gaussian_helper = RAND3 * gaussian_helper + RAND4
 
-=======
->>>>>>> 117bbe3d
 def gaussian_distort_helper(seed):
     state = np.random.RandomState(np.asarray([seed]))
     # compensate for construction
@@ -44,7 +38,6 @@
     (Functions.Linear, test_var, {'slope':RAND1, 'intercept':RAND2}, None, test_var * RAND1 + RAND2),
     (Functions.Exponential, test_var, {'scale':RAND1, 'rate':RAND2}, None, RAND1 * np.exp(RAND2 * test_var)),
     (Functions.Logistic, test_var, {'gain':RAND1, 'x_0':RAND2, 'offset':RAND3}, None, 1 / (1 + np.exp(-(RAND1 * (test_var - RAND2)) + RAND3))),
-<<<<<<< HEAD
     (Functions.Tanh, test_var, {'gain':RAND1, 'bias':RAND2, 'x_0':RAND3, 'offset':RAND4}, None, tanh_helper),
     (Functions.ReLU, test_var, {'gain':RAND1, 'bias':RAND2, 'leak':RAND3}, None, np.maximum(RAND1 * (test_var - RAND2), RAND3 * RAND1 *(test_var - RAND2))),
     (Functions.Gaussian, test_var, {'standard_deviation':RAND1, 'bias':RAND2, 'scale':RAND3, 'offset':RAND4}, None, gaussian_helper),
@@ -53,15 +46,6 @@
     (Functions.SoftMax, test_var, {'gain':RAND1, 'per_item': False}, None, softmax_helper),
     (Functions.SoftMax, test_var, {'gain':RAND1, 'params':{kw.OUTPUT_TYPE:kw.MAX_VAL}, 'per_item': False}, None, np.where(softmax_helper == np.max(softmax_helper), np.max(softmax_helper), 0)),
     (Functions.SoftMax, test_var, {'gain':RAND1, 'params':{kw.OUTPUT_TYPE:kw.MAX_INDICATOR}, 'per_item': False}, None, np.where(softmax_helper == np.max(softmax_helper), 1, 0)),
-=======
-    (Functions.ReLU, test_var, {'gain':RAND1, 'bias':RAND2, 'leak':RAND3}, None, np.maximum(RAND1 * (test_var - RAND2), RAND3 * RAND1 *(test_var - RAND2))),
-    (Functions.SoftMax, test_var, {'gain':RAND1, 'per_item': False}, None, softmax_helper),
-    (Functions.SoftMax, test_var, {'gain':RAND1, 'params':{kw.OUTPUT_TYPE:kw.MAX_VAL}, 'per_item': False}, None, np.where(softmax_helper == np.max(softmax_helper), np.max(softmax_helper), 0)),
-    (Functions.SoftMax, test_var, {'gain':RAND1, 'params':{kw.OUTPUT_TYPE:kw.MAX_INDICATOR}, 'per_item': False}, None, np.where(softmax_helper == np.max(softmax_helper), 1, 0)),
-    ### Skip most probabilistic functions since they have no-deterministic results ###
-    (Functions.GaussianDistort, test_var.tolist(), {'bias': RAND1, 'variance':RAND2, 'offset':RAND3, 'scale':RAND4 }, None, gaussian_distort_helper(0)),
-    (Functions.GaussianDistort, test_var.tolist(), {'bias': RAND1, 'variance':RAND2, 'offset':RAND3, 'scale':RAND4, 'seed':0 }, None, gaussian_distort_helper(0)),
->>>>>>> 117bbe3d
     (Functions.LinearMatrix, test_var.tolist(), {'matrix':test_matrix.tolist()}, None, np.dot(test_var, test_matrix)),
     (Functions.LinearMatrix, test_var.tolist(), {'matrix':test_matrix_l.tolist()}, None, np.dot(test_var, test_matrix_l)),
     (Functions.LinearMatrix, test_var.tolist(), {'matrix':test_matrix_s.tolist()}, None, np.dot(test_var, test_matrix_s)),
@@ -106,13 +90,7 @@
 @pytest.mark.benchmark
 def test_llvm(func, variable, params, fail, expected, benchmark):
     if fail is not None:
-<<<<<<< HEAD
         pytest.xfail(fail)
-=======
-        benchmark(lambda _:0, 0)
-        pytest.xfail(fail)
-        return
->>>>>>> 117bbe3d
 
     f = func(default_variable=variable, **params)
     benchmark.group = "TransferFunction " + func.componentName;
@@ -130,10 +108,6 @@
 def test_ptx_cuda(func, variable, params, fail, expected, benchmark):
     if fail is not None:
         pytest.xfail(fail)
-<<<<<<< HEAD
-=======
-        return
->>>>>>> 117bbe3d
 
     f = func(default_variable=variable, **params)
     benchmark.group = "TransferFunction " + func.componentName;
