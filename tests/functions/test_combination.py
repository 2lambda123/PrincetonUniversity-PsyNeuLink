import numpy as np
import pytest

from itertools import product

import psyneulink as pnl
import psyneulink.core.llvm as pnlvm
import psyneulink.core.globals.keywords as kw

class TestReduce:

    @pytest.mark.function
    @pytest.mark.combination_function
    def test_single_array(self):
        R_function = pnl.core.components.functions.combinationfunctions.Reduce(operation=pnl.SUM)
        R_mechanism = pnl.ProcessingMechanism(function=pnl.core.components.functions.combinationfunctions.Reduce(operation=pnl.SUM),
                                              default_variable=[[1, 2, 3, 4, 5]],
                                              name="R_mechanism")

        assert np.allclose(R_function.execute([1, 2, 3, 4, 5]), [15.0])
        assert np.allclose(R_function.execute([[1, 2, 3, 4, 5]]), [15.0])
        assert np.allclose(R_function.execute([[[1, 2, 3, 4, 5]]]), [1, 2, 3, 4, 5])
        # assert np.allclose(R_function.execute([[[1, 2, 3, 4, 5]]]), [15.0])

        assert np.allclose(R_mechanism.execute([1, 2, 3, 4, 5]), [[15.0]])
        assert np.allclose(R_mechanism.execute([[1, 2, 3, 4, 5]]), [[15.0]])
        assert np.allclose(R_mechanism.execute([1, 2, 3, 4, 5]), [15.0])
        # assert np.allclose(R_mechanism.execute([[1, 2, 3, 4, 5]]), [15.0])

    @pytest.mark.function
    @pytest.mark.combination_function
    def test_column_vector(self):
        R_function = pnl.core.components.functions.combinationfunctions.Reduce(operation=pnl.SUM)
        R_mechanism = pnl.ProcessingMechanism(function=pnl.core.components.functions.combinationfunctions.Reduce(operation=pnl.SUM),
                                              default_variable=[[1], [2], [3], [4], [5]],
                                              name="R_mechanism")

        assert np.allclose(R_function.execute([[1], [2], [3], [4], [5]]), [1, 2, 3, 4, 5])
        # assert np.allclose(R_function.execute([[1], [2], [3], [4], [5]]), [15.0])
        assert np.allclose(R_function.execute([[[1], [2], [3], [4], [5]]]), [15.0])

        assert np.allclose(R_mechanism.execute([[1], [2], [3], [4], [5]]), [1, 2, 3, 4, 5])
        # assert np.allclose(R_mechanism.execute([[1], [2], [3], [4], [5]]), [15.0])

    @pytest.mark.function
    @pytest.mark.combination_function
    def test_matrix(self):
        R_function = pnl.core.components.functions.combinationfunctions.Reduce(operation=pnl.SUM)
        R_mechanism = pnl.ProcessingMechanism(function=pnl.core.components.functions.combinationfunctions.Reduce(operation=pnl.SUM),
                                              default_variable=[[1, 2, 3], [4, 5, 6], [7, 8, 9]],
                                              name="R_mechanism")

        assert np.allclose(R_function.execute([[1, 2, 3], [4, 5, 6], [7, 8, 9]]), [6, 15, 24])
        assert np.allclose(R_function.execute([[[1, 2, 3], [4, 5, 6], [7, 8, 9]]]), [12, 15, 18])

        assert np.allclose(R_mechanism.execute([[1, 2, 3], [4, 5, 6], [7, 8, 9]]), [6, 15, 24])

    # def test_heterogeneous_arrays(self):
    #     R_function = pnl.Reduce(operation=pnl.SUM)
    #     # R_mechanism = pnl.ProcessingMechanism(function=pnl.Reduce(operation=pnl.SUM),
    #     #                                       default_variable=[[1, 2], [3, 4, 5], [6, 7, 8, 9]],
    #     #                                       name="R_mechanism")
    #     print(R_function.execute([[1, 2], [3, 4, 5], [6, 7, 8, 9]]))
    #     print(R_function.execute([[[1, 2], [3, 4, 5], [6, 7, 8, 9]]]))
    #
    #     # print("mech = ", R_mechanism.execute([[1, 2], [3, 4, 5], [6, 7, 8, 9]]))
    #     # print("mech = ", R_mechanism.execute([[[1, 2], [3, 4, 5], [6, 7, 8, 9]]]))
    #     # print("mech = ", R_mechanism.execute([[[1, 2], [3, 4, 5], [6, 7, 8, 9]]]))
    #


SIZE=5
np.random.seed(0)
#This gives us the correct 2d array
test_var = np.random.rand(1, SIZE)
test_var2 = np.random.rand(2, SIZE)

RAND1_V = np.random.rand(SIZE)
RAND2_V = np.random.rand(SIZE)
RAND3_V = np.random.rand(SIZE)

RAND1_S = np.random.rand()
RAND2_S = np.random.rand()
RAND3_S = np.random.rand()

def linear_combination_function(variable, operation, exponents, weights, scale, offset, bin_execute, benchmark):
<<<<<<< HEAD
    if weights is not None and not np.isscalar(weights) and len(variable) != len(weights):
=======
    if weights is not None and not np.isscalar(weights) and  len(variable) != len(weights):
        benchmark.disabled = True
        benchmark(lambda _:0,0)
>>>>>>> 117bbe3d
        pytest.skip("variable/weights mismatch")

    f = pnl.core.components.functions.combinationfunctions.LinearCombination(default_variable=variable,
                                                                             operation=operation,
                                                                             exponents=exponents,
                                                                             weights=weights,
                                                                             scale=scale,
                                                                             offset=offset)
    benchmark.group = "LinearCombinationFunction"
    if (bin_execute == 'LLVM'):
        e = pnlvm.execution.FuncExecution(f)
        res = benchmark(e.execute, variable)
    elif (bin_execute == 'PTX'):
        e = pnlvm.execution.FuncExecution(f)
        res = benchmark(e.cuda_execute, variable)
    else:
        res = benchmark(f.function, variable)

    scale = 1.0 if scale is None else scale
    offset = 0.0 if offset is None else offset
    exponent = 1.0 if exponents is None else exponents
    weights = 1.0 if weights is None else weights

    tmp = (variable ** exponent) * weights
    if operation == pnl.SUM:
        expected = np.sum(tmp, axis=0) * scale + offset
    if operation == pnl.PRODUCT:
        expected = np.product(tmp, axis=0) * scale + offset

    assert np.allclose(res, expected)

@pytest.mark.function
@pytest.mark.combination_function
@pytest.mark.parametrize("variable", [test_var, test_var2])
@pytest.mark.parametrize("operation", [pnl.SUM, pnl.PRODUCT])
@pytest.mark.parametrize("exponents", [None, 2.0])
@pytest.mark.parametrize("weights", [None, 0.5, [[-1],[1]]])
@pytest.mark.parametrize("scale", [None, RAND1_S, RAND1_V])
@pytest.mark.parametrize("offset", [None, RAND2_S, RAND2_V])
@pytest.mark.benchmark
def test_linear_combination_function(variable, operation, exponents, weights, scale, offset, benchmark):
    linear_combination_function(variable, operation, exponents, weights, scale, offset, 'Python', benchmark)

@pytest.mark.function
@pytest.mark.llvm
@pytest.mark.combination_function
@pytest.mark.parametrize("variable", [test_var, test_var2])
@pytest.mark.parametrize("operation", [pnl.SUM, pnl.PRODUCT])
@pytest.mark.parametrize("exponents", [None, 2.0])
@pytest.mark.parametrize("weights", [None, 0.5, [[-1],[1]]])
@pytest.mark.parametrize("scale", [None, RAND1_S, RAND1_V])
@pytest.mark.parametrize("offset", [None, RAND2_S, RAND2_V])
@pytest.mark.benchmark
def test_linear_combination_function_llvm(variable, operation, exponents, weights, scale, offset, benchmark):
    linear_combination_function(variable, operation, exponents, weights, scale, offset, 'LLVM', benchmark)
<<<<<<< HEAD

@pytest.mark.function
@pytest.mark.llvm
@pytest.mark.cuda
@pytest.mark.combination_function
@pytest.mark.parametrize("variable", [test_var, test_var2])
@pytest.mark.parametrize("operation", [pnl.SUM, pnl.PRODUCT])
@pytest.mark.parametrize("exponents", [None, 2.0])
@pytest.mark.parametrize("weights", [None, 0.5, [[-1],[1]]])
@pytest.mark.parametrize("scale", [None, RAND1_S, RAND1_V])
@pytest.mark.parametrize("offset", [None, RAND2_S, RAND2_V])
@pytest.mark.benchmark
def test_linear_combination_function_ptx(variable, operation, exponents, weights, scale, offset, benchmark):
    linear_combination_function(variable, operation, exponents, weights, scale, offset, 'PTX', benchmark)

=======

@pytest.mark.function
@pytest.mark.llvm
@pytest.mark.cuda
@pytest.mark.combination_function
@pytest.mark.parametrize("variable", [test_var, test_var2])
@pytest.mark.parametrize("operation", [pnl.SUM, pnl.PRODUCT])
@pytest.mark.parametrize("exponents", [None, 2.0])
@pytest.mark.parametrize("weights", [None, 0.5, [[-1],[1]]])
@pytest.mark.parametrize("scale", [None, RAND1_S, RAND1_V])
@pytest.mark.parametrize("offset", [None, RAND2_S, RAND2_V])
@pytest.mark.benchmark
def test_linear_combination_function_ptx(variable, operation, exponents, weights, scale, offset, benchmark):
    linear_combination_function(variable, operation, exponents, weights, scale, offset, 'PTX', benchmark)

>>>>>>> 117bbe3d
# ------------------------------------

@pytest.mark.function
@pytest.mark.combination_function
@pytest.mark.parametrize("operation", [pnl.SUM, pnl.PRODUCT])
@pytest.mark.parametrize("input, input_states", [ ([[1,2,3,4]], ["hi"]), ([[1,2,3,4], [5,6,7,8], [9,10,11,12]], ['1','2','3']), ([[1, 2, 3, 4], [5, 6, 7, 8], [0, 0, 1, 2]], ['1','2','3']) ])
@pytest.mark.parametrize("scale", [None, 2.5, [1,2.5,0,0]])
@pytest.mark.parametrize("offset", [None, 1.5, [1,2.5,0,0]])
@pytest.mark.benchmark
def test_linear_combination_function_in_mechanism(operation, input, input_states, scale, offset, benchmark):
    f = pnl.core.components.functions.combinationfunctions.LinearCombination(default_variable=input, operation=operation, scale=scale, offset=offset)
    p = pnl.ProcessingMechanism(size=[len(input[0])] * len(input), function=f, input_states=input_states)
    benchmark.group = "CombinationFunction " + pnl.core.components.functions.combinationfunctions.LinearCombination.componentName + "in Mechanism"

    res = benchmark(f.execute, input)

    scale = 1.0 if scale is None else scale
    offset = 0.0 if offset is None else offset
    if operation == pnl.SUM:
        expected = np.sum(input, axis=0) * scale + offset
    if operation == pnl.PRODUCT:
        expected = np.product(input, axis=0) * scale + offset

    assert np.allclose(res, expected)

@pytest.mark.function
@pytest.mark.combination_function
@pytest.mark.parametrize("operation", [pnl.SUM, pnl.PRODUCT])
@pytest.mark.parametrize("input, input_states", [ ([[1,2,3,4]], ["hi"]), ([[1,2,3,4], [5,6,7,8], [9,10,11,12]], ['1','2','3']), ([[1, 2, 3, 4], [5, 6, 7, 8], [0, 0, 1, 2]], ['1','2','3']) ])
@pytest.mark.parametrize("scale", [None, 2.5, [1,2.5,0,0]])
@pytest.mark.parametrize("offset", [None, 1.5, [1,2.5,0,0]])
@pytest.mark.benchmark
def test_linear_combination_function_in_mechanism_llvm(operation, input, input_states, scale, offset, benchmark):
    f = pnl.core.components.functions.combinationfunctions.LinearCombination(default_variable=input, operation=operation, scale=scale, offset=offset)
    p = pnl.ProcessingMechanism(size=[len(input[0])] * len(input), function=f, input_states=input_states)
    benchmark.group = "CombinationFunction " + pnl.core.components.functions.combinationfunctions.LinearCombination.componentName + "in Mechanism"

    e = pnlvm.execution.FuncExecution(f)
    res = benchmark(e.execute, input)

    scale = 1.0 if scale is None else scale
    offset = 0.0 if offset is None else offset
    if operation == pnl.SUM:
        expected = np.sum(input, axis=0) * scale + offset
    if operation == pnl.PRODUCT:
        expected = np.product(input, axis=0) * scale + offset

    assert np.allclose(res, expected)

@pytest.mark.llvm
@pytest.mark.cuda
@pytest.mark.function
@pytest.mark.combination_function
@pytest.mark.parametrize("operation", [pnl.SUM, pnl.PRODUCT])
@pytest.mark.parametrize("input, input_states", [ ([[1,2,3,4]], ["hi"]), ([[1,2,3,4], [5,6,7,8], [9,10,11,12]], ['1','2','3']), ([[1, 2, 3, 4], [5, 6, 7, 8], [0, 0, 1, 2]], ['1','2','3']) ])
@pytest.mark.parametrize("scale", [None, 2.5, [1,2.5,0,0]])
@pytest.mark.parametrize("offset", [None, 1.5, [1,2.5,0,0]])
@pytest.mark.benchmark
def test_linear_combination_function_in_mechanism_ptx(operation, input, input_states, scale, offset, benchmark):
    f = pnl.core.components.functions.combinationfunctions.LinearCombination(default_variable=input, operation=operation, scale=scale, offset=offset)
    p = pnl.ProcessingMechanism(size=[len(input[0])] * len(input), function=f, input_states=input_states)
    benchmark.group = "CombinationFunction " + pnl.core.components.functions.combinationfunctions.LinearCombination.componentName + "in Mechanism"

    e = pnlvm.execution.FuncExecution(f)
    res = benchmark(e.cuda_execute, input)

    scale = 1.0 if scale is None else scale
    offset = 0.0 if offset is None else offset
    if operation == pnl.SUM:
        expected = np.sum(input, axis=0) * scale + offset
    if operation == pnl.PRODUCT:
        expected = np.product(input, axis=0) * scale + offset

    assert np.allclose(res, expected)<|MERGE_RESOLUTION|>--- conflicted
+++ resolved
@@ -84,13 +84,7 @@
 RAND3_S = np.random.rand()
 
 def linear_combination_function(variable, operation, exponents, weights, scale, offset, bin_execute, benchmark):
-<<<<<<< HEAD
     if weights is not None and not np.isscalar(weights) and len(variable) != len(weights):
-=======
-    if weights is not None and not np.isscalar(weights) and  len(variable) != len(weights):
-        benchmark.disabled = True
-        benchmark(lambda _:0,0)
->>>>>>> 117bbe3d
         pytest.skip("variable/weights mismatch")
 
     f = pnl.core.components.functions.combinationfunctions.LinearCombination(default_variable=variable,
@@ -146,7 +140,6 @@
 @pytest.mark.benchmark
 def test_linear_combination_function_llvm(variable, operation, exponents, weights, scale, offset, benchmark):
     linear_combination_function(variable, operation, exponents, weights, scale, offset, 'LLVM', benchmark)
-<<<<<<< HEAD
 
 @pytest.mark.function
 @pytest.mark.llvm
@@ -162,23 +155,6 @@
 def test_linear_combination_function_ptx(variable, operation, exponents, weights, scale, offset, benchmark):
     linear_combination_function(variable, operation, exponents, weights, scale, offset, 'PTX', benchmark)
 
-=======
-
-@pytest.mark.function
-@pytest.mark.llvm
-@pytest.mark.cuda
-@pytest.mark.combination_function
-@pytest.mark.parametrize("variable", [test_var, test_var2])
-@pytest.mark.parametrize("operation", [pnl.SUM, pnl.PRODUCT])
-@pytest.mark.parametrize("exponents", [None, 2.0])
-@pytest.mark.parametrize("weights", [None, 0.5, [[-1],[1]]])
-@pytest.mark.parametrize("scale", [None, RAND1_S, RAND1_V])
-@pytest.mark.parametrize("offset", [None, RAND2_S, RAND2_V])
-@pytest.mark.benchmark
-def test_linear_combination_function_ptx(variable, operation, exponents, weights, scale, offset, benchmark):
-    linear_combination_function(variable, operation, exponents, weights, scale, offset, 'PTX', benchmark)
-
->>>>>>> 117bbe3d
 # ------------------------------------
 
 @pytest.mark.function
