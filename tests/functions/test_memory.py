from itertools import combinations

import numpy as np
import pytest

import psyneulink.core.components.functions.stateful.memoryfunctions as Functions
import psyneulink.core.llvm as pnlvm
from psyneulink import *
from psyneulink.core.globals.utilities import _SeededPhilox

# **********************************************************************************************************************
# OMINBUS TEST *********************************************************************************************************
# **********************************************************************************************************************

#region

module_seed = 0
np.random.seed(0)
SIZE=10
test_var = np.random.rand(2, SIZE)
test_initializer = np.array([[test_var[0] * 5, test_var[1] * 4]])
test_noise_arr = np.random.rand(SIZE)

RAND1 = np.random.random(1)
RAND2 = np.random.random()

philox_var = np.random.rand(2, SIZE)

test_data = [
# Default initializer does not work
#    (Functions.Buffer, test_var, {'rate':RAND1}, [[0.0],[0.0]]),
    pytest.param(Functions.Buffer, test_var[0], {'history':512, 'rate':RAND1, 'initializer':[test_var[0]]},
                 [[0.03841128, 0.05005587, 0.04218721, 0.0381362 , 0.02965146, 0.04520592, 0.03062659, 0.0624149 , 0.06744644, 0.02683695],
                  [0.14519169, 0.18920736, 0.15946443, 0.1441519 , 0.11208025, 0.17087491, 0.11576615, 0.23592355, 0.25494239, 0.10144161]], id="Buffer"),
    pytest.param(Functions.DictionaryMemory, test_var, {'seed': module_seed},
                 [[0.5488135039273248, 0.7151893663724195, 0.6027633760716439, 0.5448831829968969, 0.4236547993389047, 0.6458941130666561, 0.4375872112626925, 0.8917730007820798, 0.9636627605010293, 0.3834415188257777],
                  [0.7917250380826646, 0.5288949197529045, 0.5680445610939323, 0.925596638292661, 0.07103605819788694, 0.08712929970154071, 0.02021839744032572, 0.832619845547938, 0.7781567509498505, 0.8700121482468192 ]],
                 id="DictionaryMemory"),
    pytest.param(Functions.DictionaryMemory, test_var, {'rate':RAND1, 'seed': module_seed},
                 [[0.5488135039273248, 0.7151893663724195, 0.6027633760716439, 0.5448831829968969, 0.4236547993389047, 0.6458941130666561, 0.4375872112626925, 0.8917730007820798, 0.9636627605010293, 0.3834415188257777],
                  [0.7917250380826646, 0.5288949197529045, 0.5680445610939323, 0.925596638292661, 0.07103605819788694, 0.08712929970154071, 0.02021839744032572, 0.832619845547938, 0.7781567509498505, 0.8700121482468192]],
                 id="DictionaryMemory Rate"),
    pytest.param(Functions.DictionaryMemory, test_var, {'initializer':test_initializer, 'rate':RAND1, 'seed': module_seed},
                 [[0.5488135039273248, 0.7151893663724195, 0.6027633760716439, 0.5448831829968969, 0.4236547993389047, 0.6458941130666561, 0.4375872112626925, 0.8917730007820798, 0.9636627605010293, 0.3834415188257777],
                  [0.7917250380826646, 0.5288949197529045, 0.5680445610939323, 0.925596638292661, 0.07103605819788694, 0.08712929970154071, 0.02021839744032572, 0.832619845547938, 0.7781567509498505, 0.8700121482468192]],
                 id="DictionaryMemory Initializer"),
    pytest.param(Functions.DictionaryMemory, test_var, {'rate':RAND1, 'retrieval_prob':0.5, 'seed': module_seed},
                 [[ 0. for i in range(SIZE) ],[ 0. for i in range(SIZE) ]],
                 id="DictionaryMemory Low Retrieval"),
    pytest.param(Functions.DictionaryMemory, test_var, {'rate':RAND1, 'storage_prob':0.1, 'seed': module_seed},
                 [[ 0. for i in range(SIZE) ],[ 0. for i in range(SIZE) ]],
                 id="DictionaryMemory Low Storage"),
    pytest.param(Functions.DictionaryMemory, test_var, {'rate':RAND1, 'retrieval_prob':0.9, 'storage_prob':0.9, 'seed': module_seed},
                 [[0.5488135039273248, 0.7151893663724195, 0.6027633760716439, 0.5448831829968969, 0.4236547993389047, 0.6458941130666561, 0.4375872112626925, 0.8917730007820798, 0.9636627605010293, 0.3834415188257777],
                  [0.7917250380826646, 0.5288949197529045, 0.5680445610939323, 0.925596638292661, 0.07103605819788694, 0.08712929970154071, 0.02021839744032572, 0.832619845547938, 0.7781567509498505, 0.8700121482468192]],
                 id="DictionaryMemory High Storage/Retrieve"),
# Disable noise tests for now as they trigger failure in DictionaryMemory lookup
#    (Functions.DictionaryMemory, test_var, {'rate':RAND1, 'noise':RAND2}, [[
#       0.79172504, 0.52889492, 0.56804456, 0.92559664, 0.07103606, 0.0871293 , 0.0202184 , 0.83261985, 0.77815675, 0.87001215 ],[
#       1.3230471933615413, 1.4894230558066361, 1.3769970655058605, 1.3191168724311135, 1.1978884887731214, 1.4201278025008728, 1.2118209006969092, 1.6660066902162964, 1.737896449935246, 1.1576752082599944
#]]),
#    (Functions.DictionaryMemory, test_var, {'rate':RAND1, 'noise':[RAND2], 'retrieval_prob':0.5},
#       [[ 0. for i in range(SIZE) ],[ 0. for i in range(SIZE) ]]),
#    (Functions.DictionaryMemory, test_var, {'rate':RAND1, 'noise':RAND2, 'storage_prob':0.5},
#       [[ 0. for i in range(SIZE) ],[ 0. for i in range(SIZE) ]]),
#    (Functions.DictionaryMemory, test_var, {'initializer':test_initializer, 'rate':RAND1, 'noise':RAND2}, [[
#       0.79172504, 0.52889492, 0.56804456, 0.92559664, 0.07103606, 0.0871293 , 0.0202184 , 0.83261985, 0.77815675, 0.87001215 ],[
#       1.3230471933615413, 1.4894230558066361, 1.3769970655058605, 1.3191168724311135, 1.1978884887731214, 1.4201278025008728, 1.2118209006969092, 1.6660066902162964, 1.737896449935246, 1.1576752082599944
#]]),
    pytest.param(Functions.ContentAddressableMemory, test_var, {'rate':RAND1, 'retrieval_prob':0.5, 'seed': module_seed},
                 [[ 0. for i in range(SIZE) ],[ 0. for i in range(SIZE) ]],
                 id="ContentAddressableMemory Low Retrieval"),
    pytest.param(Functions.ContentAddressableMemory, test_var, {'rate':RAND1, 'storage_prob':0.1, 'seed': module_seed},
                 [[ 0. for i in range(SIZE) ],[ 0. for i in range(SIZE) ]],
                 id="ContentAddressableMemory Low Storage"),
    pytest.param(Functions.ContentAddressableMemory, test_var, {'rate':RAND1, 'retrieval_prob':0.9, 'storage_prob':0.9, 'seed': module_seed},
                 [[0.5488135039273248, 0.7151893663724195, 0.6027633760716439, 0.5448831829968969, 0.4236547993389047, 0.6458941130666561, 0.4375872112626925, 0.8917730007820798, 0.9636627605010293, 0.3834415188257777],
                  [0.7917250380826646, 0.5288949197529045, 0.5680445610939323, 0.925596638292661, 0.07103605819788694, 0.08712929970154071, 0.02021839744032572, 0.832619845547938, 0.7781567509498505, 0.8700121482468192]],
                 id="ContentAddressableMemory High Storage/Retrieval"),
    pytest.param(Functions.ContentAddressableMemory, test_var, {'initializer':test_initializer, 'rate':RAND1, 'seed': module_seed},
                 [[0.5488135039273248, 0.7151893663724195, 0.6027633760716439, 0.5448831829968969, 0.4236547993389047, 0.6458941130666561, 0.4375872112626925, 0.8917730007820798, 0.9636627605010293, 0.3834415188257777],
                  [0.7917250380826646, 0.5288949197529045, 0.5680445610939323, 0.925596638292661, 0.07103605819788694, 0.08712929970154071, 0.02021839744032572, 0.832619845547938, 0.7781567509498505, 0.8700121482468192]],
                 id="ContentAddressableMemory Initializer"),
    pytest.param(Functions.DictionaryMemory, philox_var, {'seed': module_seed},
                 [[0.45615033221654855, 0.5684339488686485, 0.018789800436355142, 0.6176354970758771, 0.6120957227224214, 0.6169339968747569, 0.9437480785146242, 0.6818202991034834, 0.359507900573786, 0.43703195379934145],
                  [0.6976311959272649, 0.06022547162926983, 0.6667667154456677, 0.6706378696181594, 0.2103825610738409, 0.1289262976548533, 0.31542835092418386, 0.3637107709426226, 0.5701967704178796, 0.43860151346232035]],
                 id="DictionaryMemory Philox"),
    pytest.param(Functions.DictionaryMemory, philox_var, {'rate':RAND1, 'seed': module_seed},
                 [[0.45615033221654855, 0.5684339488686485, 0.018789800436355142, 0.6176354970758771, 0.6120957227224214, 0.6169339968747569, 0.9437480785146242, 0.6818202991034834, 0.359507900573786, 0.43703195379934145],
                  [0.6976311959272649, 0.06022547162926983, 0.6667667154456677, 0.6706378696181594, 0.2103825610738409, 0.1289262976548533, 0.31542835092418386, 0.3637107709426226, 0.5701967704178796, 0.43860151346232035]],
                 id="DictionaryMemory Rate Philox"),
    pytest.param(Functions.DictionaryMemory, philox_var, {'initializer':test_initializer, 'rate':RAND1, 'seed': module_seed},
                 [[0.45615033221654855, 0.5684339488686485, 0.018789800436355142, 0.6176354970758771, 0.6120957227224214, 0.6169339968747569, 0.9437480785146242, 0.6818202991034834, 0.359507900573786, 0.43703195379934145],
                  [0.6976311959272649, 0.06022547162926983, 0.6667667154456677, 0.6706378696181594, 0.2103825610738409, 0.1289262976548533, 0.31542835092418386, 0.3637107709426226, 0.5701967704178796, 0.43860151346232035]],
                 id="DictionaryMemory Initializer Philox"),
    pytest.param(Functions.DictionaryMemory, philox_var, {'rate':RAND1, 'retrieval_prob':0.01, 'seed': module_seed},
                 [[ 0. for i in range(SIZE) ],[ 0. for i in range(SIZE) ]],
                 id="DictionaryMemory Low Retrieval Philox"),
    pytest.param(Functions.DictionaryMemory, philox_var, {'rate':RAND1, 'storage_prob':0.01, 'seed': module_seed},
                 [[ 0. for i in range(SIZE) ],[ 0. for i in range(SIZE) ]],
                 id="DictionaryMemory Low Storage Philox"),
    pytest.param(Functions.DictionaryMemory, philox_var, {'rate':RAND1, 'retrieval_prob':0.95, 'storage_prob':0.95, 'seed': module_seed},
                 [[0.45615033221654855, 0.5684339488686485, 0.018789800436355142, 0.6176354970758771, 0.6120957227224214, 0.6169339968747569, 0.9437480785146242, 0.6818202991034834, 0.359507900573786, 0.43703195379934145],
                  [0.6976311959272649, 0.06022547162926983, 0.6667667154456677, 0.6706378696181594, 0.2103825610738409, 0.1289262976548533, 0.31542835092418386, 0.3637107709426226, 0.5701967704178796, 0.43860151346232035]],
                 id="DictionaryMemory High Storage/Retrieve Philox"),
# Disable noise tests for now as they trigger failure in DictionaryMemory lookup
#    (Functions.DictionaryMemory, philox_var, {'rate':RAND1, 'noise':RAND2}, [[
#       0.79172504, 0.52889492, 0.56804456, 0.92559664, 0.07103606, 0.0871293 , 0.0202184 , 0.83261985, 0.77815675, 0.87001215 ],[
#       1.3230471933615413, 1.4894230558066361, 1.3769970655058605, 1.3191168724311135, 1.1978884887731214, 1.4201278025008728, 1.2118209006969092, 1.6660066902162964, 1.737896449935246, 1.1576752082599944
#]]),
#    (Functions.DictionaryMemory, philox_var, {'rate':RAND1, 'noise':[RAND2], 'retrieval_prob':0.5},
#       [[ 0. for i in range(SIZE) ],[ 0. for i in range(SIZE) ]]),
#    (Functions.DictionaryMemory, philox_var, {'rate':RAND1, 'noise':RAND2, 'storage_prob':0.5},
#       [[ 0. for i in range(SIZE) ],[ 0. for i in range(SIZE) ]]),
#    (Functions.DictionaryMemory, philox_var, {'initializer':test_initializer, 'rate':RAND1, 'noise':RAND2}, [[
#       0.79172504, 0.52889492, 0.56804456, 0.92559664, 0.07103606, 0.0871293 , 0.0202184 , 0.83261985, 0.77815675, 0.87001215 ],[
#       1.3230471933615413, 1.4894230558066361, 1.3769970655058605, 1.3191168724311135, 1.1978884887731214, 1.4201278025008728, 1.2118209006969092, 1.6660066902162964, 1.737896449935246, 1.1576752082599944
#]]),
    pytest.param(Functions.ContentAddressableMemory, philox_var, {'rate':RAND1, 'retrieval_prob':0.1, 'seed': module_seed},
                 [[ 0. for i in range(SIZE) ],[ 0. for i in range(SIZE) ]],
                 id="ContentAddressableMemory Low Retrieval Philox"),
    pytest.param(Functions.ContentAddressableMemory, philox_var, {'rate':RAND1, 'storage_prob':0.01, 'seed': module_seed},
                 [[ 0. for i in range(SIZE) ],[ 0. for i in range(SIZE) ]],
                 id="ContentAddressableMemory Low Storage Philox"),
    pytest.param(Functions.ContentAddressableMemory, philox_var, {'rate':RAND1, 'retrieval_prob':0.9, 'storage_prob':0.9, 'seed': module_seed},
                 [[0.45615033221654855, 0.5684339488686485, 0.018789800436355142, 0.6176354970758771, 0.6120957227224214, 0.6169339968747569, 0.9437480785146242, 0.6818202991034834, 0.359507900573786, 0.43703195379934145],
                  [0.6976311959272649, 0.06022547162926983, 0.6667667154456677, 0.6706378696181594, 0.2103825610738409, 0.1289262976548533, 0.31542835092418386, 0.3637107709426226, 0.5701967704178796, 0.43860151346232035]],
                 id="ContentAddressableMemory High Storage/Retrieval Philox"),
    pytest.param(Functions.ContentAddressableMemory, philox_var, {'initializer':test_initializer, 'rate':RAND1, 'seed': module_seed},
                 [[0.45615033221654855, 0.5684339488686485, 0.018789800436355142, 0.6176354970758771, 0.6120957227224214, 0.6169339968747569, 0.9437480785146242, 0.6818202991034834, 0.359507900573786, 0.43703195379934145],
                  [0.6976311959272649, 0.06022547162926983, 0.6667667154456677, 0.6706378696181594, 0.2103825610738409, 0.1289262976548533, 0.31542835092418386, 0.3637107709426226, 0.5701967704178796, 0.43860151346232035]],
                 id="ContentAddressableMemory Initializer Philox"),
]

@pytest.mark.function
@pytest.mark.memory_function
@pytest.mark.benchmark
@pytest.mark.parametrize("func, variable, params, expected", test_data)
def test_basic(func, variable, params, expected, benchmark, func_mode):
    if func is Functions.Buffer and func_mode != 'Python':
        pytest.skip("Not implemented")
    if func is Functions.ContentAddressableMemory and func_mode != 'Python':
        pytest.skip("Not implemented")

    benchmark.group = func.componentName
    f = func(default_variable=variable, **params)
    if variable is philox_var:
        f.parameters.random_state.set(_SeededPhilox([module_seed]))
    EX = pytest.helpers.get_func_execution(f, func_mode)

    EX(variable)
    res = benchmark(EX, variable)
    np.testing.assert_allclose(res[0], expected[0], rtol=1e-5, atol=1e-8)
    np.testing.assert_allclose(res[1], expected[1], rtol=1e-5, atol=1e-8)

#endregion

# **********************************************************************************************************************
# TEST Dictionary Memory ***********************************************************************************************
# **********************************************************************************************************************

#region

class TestDictionaryMemory:
    # Test of DictionaryMemory without LLVM:
    def test_DictionaryMemory_with_initializer_and_key_size_same_as_val_size(self):

        stimuli = {'A': [[1,2,3],[4,5,6]],
                   'B': [[8,9,10],[11,12,13]],
                   'C': [[1,2,3],[11,12,13]],
                   'D': [[1,2,3],[21,22,23]],
                   'E': [[9,8,4],[11,12,13]],
                   'F': [[10,10,30],[40,50,60]],
                   }

        em = EpisodicMemoryMechanism(
                content_size=3,
                assoc_size=3,
                function = DictionaryMemory(
                        seed=2,
                        initializer=np.array([stimuli['F'], stimuli['F']], dtype=object),
                        duplicate_keys=True,
                        equidistant_keys_select=RANDOM)
        )

        retrieved_keys=[]
        for key in sorted(stimuli.keys()):
            retrieved = [i for i in em.execute(stimuli[key])]
            retrieved_key = [k for k,v in stimuli.items() if v == retrieved] or [None]
            retrieved_keys.append(retrieved_key)
        assert retrieved_keys == [['F'], ['A'], ['A'], ['C'], ['B'], ['F']]

        # Run again to test re-initialization and random retrieval
        em.function.reset(np.array([stimuli['A'], stimuli['F']], dtype=object))
        retrieved_keys=[]
        for key in sorted(stimuli.keys()):
            retrieved = [i for i in em.execute(stimuli[key])]
            retrieved_key = [k for k,v in stimuli.items() if v == retrieved] or [None]
            retrieved_keys.append(retrieved_key)
        assert retrieved_keys == [['A'], ['A'], ['A'], ['A'], ['B'], ['F']]

        stim = 'C'
        em.function.equidistant_keys_select = OLDEST
        retrieved = [i for i in em.function.get_memory(stimuli[stim][0])]
        retrieved_key = [k for k,v in stimuli.items() if v == retrieved] or [None]
        assert retrieved_key == ['A']

        em.function.equidistant_keys_select = NEWEST
        retrieved = [i for i in em.function.get_memory(stimuli[stim][0])]
        retrieved_key = [k for k,v in stimuli.items() if v == retrieved] or [None]
        assert retrieved_key == ['D']

        # Test that after allowing dups, warning is issued and memory with zeros is returned
        em.function.duplicate_keys = False
        stim = 'A'

        text = r'More than one item matched key \(\[1. 2. 3.\]\) in memory for DictionaryMemory'
        with pytest.warns(UserWarning, match=text):
            retrieved = em.execute(stimuli[stim])

        retrieved_key = [k for k,v in stimuli.items() if v==list(retrieved)] or [None]
        assert retrieved_key == [None]
        assert retrieved[0] == [0, 0, 0]
        assert retrieved[1] == [0, 0, 0]

    def test_DictionaryMemory_with_initializer_and_key_size_diff_from_val_size(self):

        stimuli = {'A': [[1,2,3],[4,5,6,7]],
                   'B': [[8,9,10],[11,12,13,14]],
                   'C': [[1,2,3],[11,12,13,14]],
                   'D': [[1,2,3],[21,22,23,24]],
                   'E': [[9,8,4],[11,12,13,14]],
                   'F': [[10,10,30],[40,50,60,70]],
                   }

        em = EpisodicMemoryMechanism(
                content_size=3,
                assoc_size=4,
                function = DictionaryMemory(
                        initializer=np.array([stimuli['F'], stimuli['F']], dtype=object),
                        duplicate_keys=True,
                        equidistant_keys_select=RANDOM,
                        seed=module_seed)
        )

        retrieved_keys=[]
        for key in sorted(stimuli.keys()):
            print(key)
            retrieved = [i for i in em.execute(stimuli[key])]
            retrieved_key = [k for k,v in stimuli.items() if v == retrieved] or [None]
            retrieved_keys.append(retrieved_key)
        assert retrieved_keys == [['F'], ['A'], ['A'], ['A'], ['B'], ['F']]

        stim = 'C'
        em.function.equidistant_keys_select = OLDEST
        retrieved = [i for i in em.function.get_memory(stimuli[stim][0])]
        retrieved_key = [k for k,v in stimuli.items() if v == retrieved] or [None]
        assert retrieved_key == ['A']

        em.function.equidistant_keys_select = NEWEST
        retrieved = [i for i in em.function.get_memory(stimuli[stim][0])]
        retrieved_key = [k for k,v in stimuli.items() if v == retrieved] or [None]
        assert retrieved_key == ['D']

        # Test that after allowing dups, warning is issued and memory with zeros is returned
        em.function.duplicate_keys = False
        stim = 'A'

        text = r'More than one item matched key \(\[1. 2. 3.\]\) in memory for DictionaryMemory'
        with pytest.warns(UserWarning, match=text):
            retrieved = em.execute(stimuli[stim])

        retrieved_key = [k for k,v in stimuli.items() if v==list(retrieved)] or [None]
        assert retrieved_key == [None]
        assert retrieved[0] == [0, 0, 0]
        assert retrieved[1] == [0, 0, 0, 0]

    # def test_DictionaryMemory_without_initializer_in_composition():
    #
    #     content = TransferMechanism(size=5)
    #     assoc = TransferMechanism(size=3)
    #     content_out = TransferMechanism(size=5)
    #     assoc_out = TransferMechanism(size=3)
    #
    #     # Episodic Memory, Decision and Control
    #     em = EpisodicMemoryMechanism(name='EM',
    #                                  content_size=5, assoc_size=3)
    #     comp = Composition()
    #     comp.add_nodes([content, assoc, content_out, assoc_out, em])
    #     comp.add_projection(MappingProjection(), content, em.input_ports[KEY_INPUT])
    #     comp.add_projection(MappingProjection(), assoc, em.input_ports[VALUE_INPUT])
    #     comp.add_projection(MappingProjection(), em.output_ports[KEY_OUTPUT], content_out)
    #     comp.add_projection(MappingProjection(), em.output_ports[VALUE_OUTPUT], assoc_out)
    #
    #     comp.run(inputs={content:[1,2,3,4,5],
    #                      assoc:[6,7,8]})

    def test_DictionaryMemory_without_initializer_and_key_size_same_as_val_size(self):

        stimuli = {'A': [[1,2,3],[4,5,6]],
                   'B': [[8,9,10],[11,12,13]],
                   'C': [[1,2,3],[11,12,13]],
                   'D': [[1,2,3],[21,22,23]],
                   'E': [[9,8,4],[11,12,13]],
                   'F': [[10,10,30],[40,50,60]],
                   }

        em = EpisodicMemoryMechanism(
                content_size=3,
                assoc_size=3,
                function = DictionaryMemory(
                        duplicate_keys=True,
                        equidistant_keys_select=RANDOM,
                        seed=module_seed)
        )

        retrieved_keys=[]
        for key in sorted(stimuli.keys()):
            retrieved = [i for i in em.execute(stimuli[key])]
            retrieved_key = [k for k,v in stimuli.items() if v == retrieved] or [None]
            retrieved_keys.append(retrieved_key)
        assert retrieved_keys == [[None], ['A'], ['A'], ['C'], ['B'], ['D']]

        stim = 'C'
        em.function.equidistant_keys_select = OLDEST
        retrieved = [i for i in em.function.get_memory(stimuli[stim][0])]
        retrieved_key = [k for k,v in stimuli.items() if v == retrieved] or [None]
        assert retrieved_key == ['A']

        em.function.equidistant_keys_select = NEWEST
        retrieved = [i for i in em.function.get_memory(stimuli[stim][0])]
        retrieved_key = [k for k,v in stimuli.items() if v == retrieved] or [None]
        assert retrieved_key == ['D']

        # Test that after allowing dups, warning is issued and memory with zeros is returned
        em.function.duplicate_keys = False
        stim = 'A'

        text = r'More than one item matched key \(\[1. 2. 3.\]\) in memory for DictionaryMemory'
        with pytest.warns(UserWarning, match=text):
            retrieved = em.execute(stimuli[stim])

        retrieved_key = [k for k,v in stimuli.items() if v==list(retrieved)] or [None]
        assert retrieved_key == [None]
        assert retrieved[0] == [0, 0, 0]
        assert retrieved[1] == [0, 0, 0]

    def test_DictionaryMemory_without_initializer_and_key_size_diff_from_val_size(self):

        stimuli = {'A': [[1,2,3],[4,5,6,7]],
                   'B': [[8,9,10],[11,12,13,14]],
                   'C': [[1,2,3],[11,12,13,14]],
                   'D': [[1,2,3],[21,22,23,24]],
                   'E': [[9,8,4],[11,12,13,14]],
                   'F': [[10,10,30],[40,50,60,70]],
                   }

        em = EpisodicMemoryMechanism(
                content_size=3,
                assoc_size=4,
                function = DictionaryMemory(
                        duplicate_keys=True,
                        equidistant_keys_select=RANDOM,
                        seed=module_seed)
        )

        retrieved_keys=[]
        for key in sorted(stimuli.keys()):
            retrieved = [i for i in em.execute(stimuli[key])]
            retrieved_key = [k for k,v in stimuli.items() if v == retrieved] or [None]
            retrieved_keys.append(retrieved_key)
        assert retrieved_keys == [[None], ['A'], ['A'], ['C'], ['B'], ['D']]

        stim = 'C'
        em.function.equidistant_keys_select = OLDEST
        retrieved = [i for i in em.function.get_memory(stimuli[stim][0])]
        retrieved_key = [k for k,v in stimuli.items() if v == retrieved] or [None]
        assert retrieved_key == ['A']

        em.function.equidistant_keys_select = NEWEST
        retrieved = [i for i in em.function.get_memory(stimuli[stim][0])]
        retrieved_key = [k for k,v in stimuli.items() if v == retrieved] or [None]
        assert retrieved_key == ['D']

        # Test that after allowing dups, warning is issued and memory with zeros is returned
        em.function.duplicate_keys = False
        stim = 'A'

        text = r'More than one item matched key \(\[1. 2. 3.\]\) in memory for DictionaryMemory'
        with pytest.warns(UserWarning, match=text):
            retrieved = em.execute(stimuli[stim])

        retrieved_key = [k for k,v in stimuli.items() if v==list(retrieved)] or [None]
        assert retrieved_key == [None]
        assert retrieved[0] == [0, 0, 0]
        assert retrieved[1] == [0, 0, 0, 0]

    def test_DictionaryMemory_without_assoc(self):

        stimuli = {'A': [[1,2,3]],
                   'B': [[8,9,10]],
                   'C': [[1,2,3]],
                   'D': [[1,2,3]],
                   'E': [[9,8,4]],
                   'F': [[10,10,30]],
                   }

        em = EpisodicMemoryMechanism(
                name='EPISODIC MEMORY MECH',
                content_size=3,
                function = DictionaryMemory(
                        # initializer=np.array([stimuli['F'], stimuli['F']], dtype=object),
                        duplicate_keys=True,
                        equidistant_keys_select=RANDOM,
                        retrieval_prob = 1.0,
                        seed=module_seed,
                )
        )

        for key in sorted(stimuli.keys()):
            print(f'\nCurrent memory: \n{em.memory}\n')
            retrieved = [i for i in em.execute(stimuli[key])]
            retrieved_key = [k for k,v in stimuli.items() if v == retrieved] or [None]
            print(f'\nExecuted with stimulus {key}: {stimuli[key]};'
                  f'\nRetrieved memory {retrieved_key[0]}: \n\t{retrieved}')

        retrieved_keys=[]
        for key in sorted(stimuli.keys()):
            retrieved = [i for i in em.execute(stimuli[key])]
            retrieved_key = [k for k,v in stimuli.items() if v == retrieved] or [None]
            retrieved_keys.append(retrieved_key)

        assert retrieved_keys == [['A', 'C', 'D'], ['B'], ['A', 'C', 'D'], ['A', 'C', 'D'], ['E'], ['F']]

    def test_DictionaryMemory_with_duplicate_entry_in_initializer_warning(self):

        regexp = r'Attempt to initialize memory of DictionaryMemory with an entry \([[1 2 3]'
        with pytest.warns(UserWarning, match=regexp):
            em = EpisodicMemoryMechanism(
                    name='EPISODIC MEMORY MECH',
                    content_size=3,
                    assoc_size=3,
                    function = DictionaryMemory(
                            initializer=np.array([[[1,2,3], [4,5,6]],
                                                  [[1,2,3], [7,8,9]]]),
                            duplicate_keys=False,
                            equidistant_keys_select=RANDOM,
                            retrieval_prob = 1.0,
                            seed=module_seed,
                    )
            )
        np.testing.assert_allclose(em.memory, np.array([[[1, 2, 3], [4, 5, 6]]]))

    def test_DictionaryMemory_add_and_delete_from_memory(self):

        em = DictionaryMemory(
                initializer=[[[1,2,3], [4,5,6]],
                             [[7,8,9], [10,11,12]]],
                duplicate_keys=True,
                equidistant_keys_select=RANDOM,
                retrieval_prob = 1.0,
                storage_prob = 1.0,
                seed=module_seed,
        )
        em.add_to_memory([[[10,20,30],[40,50,60]],
                         [[11,21,31],[41,51,61]]])

        expected_memory = [[[ 1,  2,  3],[ 4,  5,  6]],
                           [[ 7,  8,  9],[10, 11, 12]],
                           [[10, 20, 30],[40, 50, 60]],
                           [[11, 21, 31],[41, 51, 61]]]
        np.testing.assert_allclose(em.memory, expected_memory)

        em.delete_from_memory([[[1,2,3],[4,5,6]]])
        expected_memory = [[[ 7,  8,  9],[10, 11, 12]],
                           [[10, 20, 30],[40, 50, 60]],
                           [[11, 21, 31],[41, 51, 61]]]
        np.testing.assert_allclose(em.memory, expected_memory)

        # Test adding and deleting a single memory
        em.add_to_memory([[1,2,3],[100,101,102]])
        expected_memory = [[[ 7,  8,  9],[10, 11, 12]],
                           [[10, 20, 30],[40, 50, 60]],
                           [[11, 21, 31],[41, 51, 61]],
                           [[ 1,  2,  3],[100,101,102]]]
        np.testing.assert_allclose(em.memory, expected_memory)

        em.delete_from_memory([[1,2,3],[100,101,102]])
        expected_memory = [[[ 7,  8,  9],[10, 11, 12]],
                           [[10, 20, 30],[40, 50, 60]],
                           [[11, 21, 31],[41, 51, 61]]]
        np.testing.assert_allclose(em.memory, expected_memory)

        # Test adding memory with different size value
        em.add_to_memory([[1,2,3],[100,101,102,103]])
        expected_memory = [[[ 7,  8,  9],[10, 11, 12]],
                           [[10, 20, 30],[40, 50, 60]],
                           [[11, 21, 31],[41, 51, 61]],
                           [[ 1,  2,  3],[100,101,102,103]]]
        for m,e in zip(em.memory,expected_memory):
            for i,j in zip(m,e):
                np.testing.assert_allclose(i,j)

        # Test adding memory with different size value as np.array
        em.add_to_memory(np.array([[1,2,3],[200,201,202,203]], dtype=object))
        expected_memory = [[[ 7,  8,  9],[10, 11, 12]],
                           [[10, 20, 30],[40, 50, 60]],
                           [[11, 21, 31],[41, 51, 61]],
                           [[ 1,  2,  3],[100,101,102,103]],
                           [[ 1,  2,  3],[200,201,202,203]]]
        for m,e in zip(em.memory,expected_memory):
            for i,j in zip(m,e):
                np.testing.assert_allclose(i,j)

        # Test error for illegal key:
        with pytest.raises(FunctionError) as error_text:
            em.add_to_memory(np.array([[1,2],[200,201,202,203]], dtype=object))
        assert "Length of 'key'" in str(error_text.value) and "must be same as others in the dict" in str(error_text.value)

    def test_DictionaryMemory_overwrite_mode(self):

        em = DictionaryMemory(
                initializer=[[[1,2,3], [4,5,6]],
                             [[7,8,9], [10,11,12]]],
                duplicate_keys=True,
                equidistant_keys_select=RANDOM,
                retrieval_prob = 1.0,
                storage_prob = 1.0,
                seed=module_seed,
        )

        em.duplicate_keys = OVERWRITE

        # Add new memory
        retreived = em.execute([[7,8,10], [100,110,120]])
        np.testing.assert_allclose(list(retreived), [[7,8,9],[10,11,12]])
        expected_memory = [[[ 1,  2,  3],[4, 5, 6]],
                           [[7,8,9], [10,11,12]],
                           [[7,8,10], [100,110,120]]]
        np.testing.assert_allclose(em.memory, expected_memory)

        # Overwrite old memory
        retreived = em.execute([[7,8,9], [100,110,120]])
        np.testing.assert_allclose(list(retreived), [[7,8,9],[10,11,12]])
        expected_memory = [[[ 1,  2,  3],[4, 5, 6]],
                           [[7,8,9], [100,110,120]],
                           [[7,8,10], [100,110,120]]]
        np.testing.assert_allclose(em.memory, expected_memory)

        # Allow entry of memory with duplicate key
        em.duplicate_keys = True
        retreived = em.execute([[7,8,9], [200,210,220]])
        np.testing.assert_allclose(list(retreived), [[7,8,9],[100,110,120]])
        expected_memory = [[[ 1,  2,  3],[4, 5, 6]],
                           [[7,8,9], [100,110,120]],
                           [[7,8,10], [100,110,120]],
                           [[7,8,9], [200,210,220]]]
        np.testing.assert_allclose(em.memory, expected_memory)

        # Attempt to overwrite with two matches should generate error
        em.duplicate_keys = OVERWRITE
        with pytest.raises(FunctionError) as error_text:
            em.execute([[7,8,9], [200,210,220]])
        assert ('Attempt to store item' in str(error_text.value)
                and 'with \'duplicate_keys\'=\'OVERWRITE\'' in str(error_text.value))

    def test_DictionaryMemory_max_entries(self):

        em = DictionaryMemory(
                initializer=[[[1,2,3], [4,5,6]],
                             [[7,8,9], [10,11,12]],
                             [[1,2,3], [100,101,102]]],
                duplicate_keys=True,
                equidistant_keys_select=RANDOM,
                retrieval_prob = 1.0,
                storage_prob = 1.0,
                max_entries = 4,
                seed=module_seed,
        )
        em.add_to_memory([[[10,20,30],[40,50,60]],
                        [[11,21,31],[41,51,61]],
                        [[12,22,32],[42,52,62]]])
        expected_memory = [[[1,2,3], [100,101,102]],
                           [[10,20,30],[40,50,60]],
                           [[11,21,31],[41,51,61]],
                           [[12,22,32],[42,52,62]]]
        np.testing.assert_allclose(em.memory, expected_memory)

    @pytest.mark.parametrize(
        'param_name',
        [
            'distance_function',
            'selection_function',
        ]
    )
    def test_DictionaryMemory_unique_functions(self, param_name):
        a = DictionaryMemory()
        b = DictionaryMemory()

        assert (
            getattr(a.parameters, param_name).get()
            is not getattr(b.parameters, param_name).get()
        )

        assert (
            getattr(a.defaults, param_name)
            is not getattr(b.defaults, param_name)
        )
#endregion

# **********************************************************************************************************************
# TEST ContentAddressableMemory ****************************************************************************************
# **********************************************************************************************************************

def retrieve_label_helper(retrieved, stimuli):
    return [k for k,v in stimuli.items()
            if all(np.alltrue(a)
                   for a in np.equal(np.array(retrieved, dtype=object),
                                     np.array(v, dtype=object),
                                     dtype=object))] or [None]

#region
class TestContentAddressableMemory:

    # Note:  this warning is issued because the default distance_function is Distance(metric=COSINE)
    #        if the default is changed, this warning may not occur
    distance_warning_msg = "and has at least one memory field that is a scalar"

    test_vars = [
        # initializer:      expected_result (as list):
        (1,                 [[[1.]]], distance_warning_msg),
        ([1],               [[[1.]]], distance_warning_msg),
        ([1,1],             [[[1., 1.]]], None),
        ([[1,1]],           [[[1., 1.]]], None),
        ([[[1,1]]],         [[[1., 1.]]], None),
        ([[1,1],[2,2,2]],   [[[1., 1.],[2., 2., 2.]]], None),
        ([[[1,1],[2,2,2]]], [[[1., 1.],[2., 2., 2.]]], None)
    ]

    @pytest.mark.parametrize('initializer, expected_memory, warning_msg', test_vars)
    def test_ContentAddressableMemory_allowable_initializer_shapes(self, initializer, expected_memory, warning_msg):
        if warning_msg:
            with pytest.warns(UserWarning, match=warning_msg):
                c = ContentAddressableMemory(initializer=initializer)
        else:
            c = ContentAddressableMemory(initializer=initializer)

        # Some test cases return dtype=object for rugged arrays.
        # There's no np.testing function that handles the case correctly
        expected_memory = convert_all_elements_to_np_array(expected_memory)
        assert len(c.memory) == len(expected_memory)
        for m, e in zip(c.memory, expected_memory):
            assert len(m) == len(e)
            for x, y in zip(m, e):
                np.testing.assert_array_equal(x, y)

    def test_ContentAddressableMemory_simple_distances(self):

        stimuli = np.array([[[1,2,3],[4,5,6]],
                            [[1,2,5],[4,5,8]],
                            [[1,2,10],[4,5,10]]
                            ])

        c = ContentAddressableMemory(
            initializer=stimuli,
            storage_prob=0,
            distance_function=Distance(metric=COSINE),
            seed=module_seed,
        )

        # Test distance (for retrieved item) and distances_by_field
        retrieved = c([[1, 2, 4], [4, 5, 9]])
        np.testing.assert_equal(retrieved, [[1, 2, 5], [4, 5, 8]])
        assert c.distance == Distance(metric=COSINE)([retrieved,[[1,2,4],[4,5,9]]])
        np.testing.assert_allclose(c.distances_by_field, [0.00397616, 0.00160159], rtol=1e-5, atol=1e-8)

        # Test distance_field_weights as scalar
        c.distance_field_weights=[2.5]
        retrieved = c([[1, 2, 4], [4, 5, 9]])
        np.testing.assert_equal(retrieved, [[1, 2, 5], [4, 5, 8]])
        assert c.distance == 2.5 * Distance(metric=COSINE)([retrieved,[[1,2,4],[4,5,9]]])
        np.testing.assert_allclose(c.distances_by_field, [2.5 * 0.00397616, 2.5 * 0.00160159], rtol=1e-5, atol=1e-8)

        # Test with 0 as field weight
        c.distance_field_weights=[1,0]
<<<<<<< HEAD
        retrieved = c([[1,2,3],[4,5,10]])
        assert np.all(retrieved==np.array([[1,2,3],[4,5,6]]))
        assert c.distances_by_field == [0.0, 0.0]

        c.distance_field_weights=[0,1]
        retrieved = c([[1,2,3],[4,5,10]])
        assert np.all(retrieved==np.array([[1,2,10],[4,5,10]]))
=======
        retrieved = c([[1, 2, 3], [4, 5, 10]])
        np.testing.assert_equal(retrieved, [[1, 2, 3], [4, 5, 6]])
        assert c.distances_by_field == [0.0, 0.0]

        c.distance_field_weights=[0,1]
        retrieved = c([[1, 2, 3], [4, 5, 10]])
        np.testing.assert_equal(retrieved, [[1, 2, 10], [4, 5, 10]])
>>>>>>> ad869954
        assert c.distances_by_field == [0.0, 0.0]

        # Test with None as field weight
        c.distance_field_weights=[None,1]
<<<<<<< HEAD
        retrieved = c([[1,2,3],[4,5,10]])
        assert np.all(retrieved==np.array([[1,2,10],[4,5,10]]))
        assert c.distances_by_field == [None, 0.0]

        c.distance_field_weights=[1, None]
        retrieved = c([[1,2,3],[4,5,10]])
        assert np.all(retrieved==np.array([[1,2,3],[4,5,6]]))
=======
        retrieved = c([[1, 2, 3], [4, 5, 10]])
        np.testing.assert_equal(retrieved, [[1, 2, 10], [4, 5, 10]])
        assert c.distances_by_field == [None, 0.0]

        c.distance_field_weights=[1, None]
        retrieved = c([[1, 2, 3], [4, 5, 10]])
        np.testing.assert_equal(retrieved, [[1, 2, 3], [4, 5, 6]])
>>>>>>> ad869954
        assert c.distances_by_field == [0.0, None]

        # Test with [] as field weight
        c.distance_field_weights=[[],1]
<<<<<<< HEAD
        retrieved = c([[1,2,3],[4,5,10]])
        assert np.all(retrieved==np.array([[1,2,10],[4,5,10]]))
        assert c.distances_by_field == [None, 0.0]

        c.distance_field_weights=[1, []]
        retrieved = c([[1,2,3],[4,5,10]])
        assert np.all(retrieved==np.array([[1,2,3],[4,5,6]]))
=======
        retrieved = c([[1, 2, 3], [4, 5, 10]])
        np.testing.assert_equal(retrieved, [[1, 2, 10], [4, 5, 10]])
        assert c.distances_by_field == [None, 0.0]

        c.distance_field_weights=[1, []]
        retrieved = c([[1, 2, 3], [4, 5, 10]])
        np.testing.assert_equal(retrieved, [[1, 2, 3], [4, 5, 6]])
>>>>>>> ad869954
        assert c.distances_by_field == [0.0, None]

    # FIX: COULD CONDENSE THESE TESTS BY PARAMETERIZING FIELD-WEIGHTS AND ALSO INCLUDE DISTANCE METRIC AS A PARAM
    def test_ContentAddressableMemory_parametric_distances(self):

        stimuli = np.array([[[1,2,3],[4,5,6]],
                            [[7,8,9],[10,11,12]],
                            [[13,14,15],[16,17,18]]])

        c = ContentAddressableMemory(
            initializer=stimuli,
            storage_prob=0,
            distance_function=Distance(metric=COSINE),
            seed=module_seed,
        )

        pairs = list(combinations(range(0,3),2))
        # Distances between all stimuli
        distances = [Distance(metric=COSINE)([stimuli[i],stimuli[j]]) for i, j in pairs]
        c_distances = []
        # for i,j in pairs:

        # Test distances with evenly weighted fields
        retrieved = c(stimuli[0])
<<<<<<< HEAD
        np.all(retrieved==stimuli[0])
        np.testing.assert_allclose(c.distances_to_entries, [0, distances[0], distances[1]], rtol=1e-5, atol=1e-8)

        retrieved = c(stimuli[1])
        np.all(retrieved==stimuli[1])
        np.testing.assert_allclose(c.distances_to_entries, [distances[0], 0, distances[2]], rtol=1e-5, atol=1e-8)

        retrieved = c(stimuli[2])
        np.all(retrieved==stimuli[2])
=======
        np.testing.assert_equal(retrieved, stimuli[0])
        np.testing.assert_allclose(c.distances_to_entries, [0, distances[0], distances[1]], rtol=1e-5, atol=1e-8)

        retrieved = c(stimuli[1])
        np.testing.assert_equal(retrieved, stimuli[1])
        np.testing.assert_allclose(c.distances_to_entries, [distances[0], 0, distances[2]], rtol=1e-5, atol=1e-8)

        retrieved = c(stimuli[2])
        np.testing.assert_equal(retrieved, stimuli[2])
>>>>>>> ad869954
        np.testing.assert_allclose(c.distances_to_entries, [distances[1], distances[2], 0], rtol=1e-5, atol=1e-8)

        # Test distances using distance_field_weights
        field_weights = [np.array([[1],[0]]), np.array([[0],[1]])]
        for fw in field_weights:
            c.distance_field_weights = fw
            distances = []
            for k in range(2):
                if fw[k]:
                    distances.append([Distance(metric=COSINE)([stimuli[i][k], stimuli[j][k]]) * fw[k]
                                      for i, j in pairs])
            distances = np.array(distances)
            distances = np.squeeze(np.sum(distances, axis=0) / len([f for f in fw if f]))

            retrieved = c(stimuli[0])
<<<<<<< HEAD
            np.all(retrieved==stimuli[0])
            np.testing.assert_allclose(c.distances_to_entries, [0, distances[0], distances[1]], rtol=1e-5, atol=1e-8)

            retrieved = c(stimuli[1])
            np.all(retrieved==stimuli[1])
            np.testing.assert_allclose(c.distances_to_entries, [distances[0], 0, distances[2]], rtol=1e-5, atol=1e-8)

            retrieved = c(stimuli[2])
            np.all(retrieved==stimuli[2])
=======
            np.testing.assert_equal(retrieved, stimuli[0])
            np.testing.assert_allclose(c.distances_to_entries, [0, distances[0], distances[1]], rtol=1e-5, atol=1e-8)

            retrieved = c(stimuli[1])
            np.testing.assert_equal(retrieved, stimuli[1])
            np.testing.assert_allclose(c.distances_to_entries, [distances[0], 0, distances[2]], rtol=1e-5, atol=1e-8)

            retrieved = c(stimuli[2])
            np.testing.assert_equal(retrieved, stimuli[2])
>>>>>>> ad869954
            np.testing.assert_allclose(c.distances_to_entries, [distances[1], distances[2], 0], rtol=1e-5, atol=1e-8)

        # Test distances_by_fields
        c.distance_field_weights=[1,1]
        stim = [[8,9,10],[11,12,13]]
        retrieved = c(stim)
        np.testing.assert_equal(retrieved, [[7, 8, 9], [10, 11, 12]])
        distances_by_field = [Distance(metric=COSINE)([retrieved[i], stim[i]]) for i in range(2)]
<<<<<<< HEAD
        np.testing.assert_allclose(c.distances_by_field, distances_by_field)
=======
        np.testing.assert_equal(c.distances_by_field, distances_by_field)
>>>>>>> ad869954

    # Test of ContentAddressableMemory without LLVM:
    def test_ContentAddressableMemory_with_initializer_and_equal_field_sizes(self):

        stimuli = {'A': [[1,2,3],[4,5,6]],
                   'B': [[8,9,10],[11,12,13]],
                   'C': [[1,2,3],[11,12,13]],
                   'D': [[1,2,3],[21,22,23]],
                   'E': [[9,8,4],[11,12,13]],
                   'F': [[10,10,30],[40,50,60]],
                   }

        c = ContentAddressableMemory(
            seed=2,
            initializer=np.array([stimuli['F'], stimuli['F']], dtype=object),
            distance_function=Distance(metric=COSINE),
            duplicate_entries_allowed=True,
            equidistant_entries_select=RANDOM
        )

        retrieved_labels=[]
        sorted_labels = sorted(stimuli.keys())
        for label in sorted_labels:
            retrieved = [i for i in c(stimuli[label])]
            # Get label of retrieved item
            retrieved_label = retrieve_label_helper(retrieved, stimuli)
            # Get distances of retrieved entry to all other entries and assert it has the minimum distance
            distances = [Distance(metric=COSINE)([retrieved,stimuli[k]]) for k in sorted_labels]
            min_idx = distances.index(min(distances))
            assert retrieved_label == [sorted_labels[min_idx]]
            retrieved_labels.append(retrieved_label)
        assert retrieved_labels == [['F'], ['A'], ['F'], ['C'], ['B'], ['F']]

        # Run again to test re-initialization and random retrieval
        c.reset(np.array([stimuli['A'], stimuli['F']], dtype=object))
        retrieved_labels=[]
        for label in sorted(stimuli.keys()):
            retrieved = [i for i in c(stimuli[label])]
            retrieved_label = retrieve_label_helper(retrieved, stimuli)
            # Get distances of retrieved entry to all other entries and assert it has the minimum distance
            distances = [Distance(metric=COSINE)([retrieved,stimuli[k]]) for k in sorted_labels]
            min_idx = distances.index(min(distances))
            assert retrieved_label == [sorted_labels[min_idx]]
            retrieved_labels.append(retrieved_label)
            Distance(metric=COSINE)([retrieved,stimuli['A']])
        assert retrieved_labels == [['A'], ['A'], ['F'], ['C'], ['B'], ['F']]

        # Test  restricting retrieval to only 1st field (which has duplicate values) and selecting for OLDEST
        c.distance_field_weights = [1,0]
        stim = 'C' # Has same 1st field as A (older) and D (newer)

        c.equidistant_entries_select = OLDEST  # Should return A
        retrieved = c.get_memory(stimuli[stim])
        retrieved_label = [k for k, v in stimuli.items()
                           if np.all([vi == retrieved[i] for i, vi in enumerate(v)])] or [None]
        assert retrieved_label == ['A']

        c.equidistant_entries_select = NEWEST  # Should return D
        retrieved = c.get_memory(stimuli[stim])
        retrieved_label = retrieve_label_helper(retrieved, stimuli)
        assert retrieved_label == ['D']

        # Test that after allowing dups and now disallowing them, warning is issued and memory with zeros is returned
        c.duplicate_entries_allowed = False
        stim = 'A'
        text = "More than one entry matched cue"
        with pytest.warns(UserWarning, match=text):
            retrieved = c(stimuli[stim])
        retrieved_label = retrieve_label_helper(retrieved, stimuli)
        assert retrieved_label == [None]
        np.testing.assert_equal(retrieved, [[0, 0, 0], [0, 0, 0]])

    def test_ContentAddressableMemory_with_initializer_and_diff_field_sizes(self):

        stimuli = {'A': np.array([[1.,2.,3.],[4.,5.,6.,7.]], dtype=object),
                   'B': np.array([[8.,9.,10.],[11.,12.,13.,14.]], dtype=object),
                   'C': np.array([[1.,2.,3.],[11.,12.,13.,14.]], dtype=object),
                   'D': np.array([[1.,2.,3.],[21.,22.,23.,24.]], dtype=object),
                   'E': np.array([[9.,8.,4.],[11.,12.,13.,14.]], dtype=object),
                   'F': np.array([[10.,10.,30.],[40.,50.,60.,70.]], dtype=object),
                   }

        c = ContentAddressableMemory(
            initializer=np.array([stimuli['F'], stimuli['F']], dtype=object),
            duplicate_entries_allowed=True,
            equidistant_entries_select=RANDOM,
            seed=module_seed,
        )

        # Run again to test re-initialization and random retrieval
        c.reset(np.array([stimuli['A'], stimuli['F']], dtype=object))
        retrieved_labels=[]
        for key in sorted(stimuli.keys()):
            retrieved = c(stimuli[key])
            retrieved_label = retrieve_label_helper(retrieved, stimuli)
            retrieved_labels.append(retrieved_label)
        assert retrieved_labels == [['A'], ['A'], ['F'], ['C'], ['B'], ['F']]

        c.distance_field_weights = [1,0]
        stim = 'C'
        c.equidistant_entries_select = OLDEST
        retrieved = c.get_memory(stimuli[stim])
        retrieved_label = retrieve_label_helper(retrieved, stimuli)
        retrieved_labels.append(retrieved_label)
        assert retrieved_label == ['A']

        c.equidistant_entries_select = NEWEST
        retrieved = c.get_memory(stimuli[stim])
        retrieved_label = retrieve_label_helper(retrieved, stimuli)
        assert retrieved_label == ['D']

        # Test that after allowing dups, warning is issued and memory with zeros is returned
        c.duplicate_entries_allowed = False
        stim = 'A'

        text = r'More than one entry matched cue'
        with pytest.warns(UserWarning, match=text):
            retrieved = c(stimuli[stim])

        retrieved_label = retrieve_label_helper(retrieved, stimuli)
        assert retrieved_label == [None]

        expected = convert_all_elements_to_np_array([[0, 0, 0], [0, 0, 0, 0]])

        # There's no np.testing function that handles the rugged arrays correctly
        assert len(retrieved) == len(expected)
        for m, e in zip(retrieved, expected):
            assert len(m) == len(e)
            for x, y in zip(m, e):
                np.testing.assert_array_equal(x, y)

    def test_ContentAddressableMemory_without_initializer_and_equal_field_sizes(self):

        stimuli = {'A': [[1,2,3],[4,5,6]],
                   'B': [[8,9,10],[11,12,13]],
                   'C': [[1,2,3],[11,12,13]],
                   'D': [[1,2,3],[21,22,23]],
                   'E': [[9,8,4],[11,12,13]],
                   'F': [[10,10,30],[40,50,60]],
                   }

        c = ContentAddressableMemory(
            distance_function=Distance(metric=COSINE),
            duplicate_entries_allowed=True,
            equidistant_entries_select=RANDOM,
            seed=module_seed,
        )

        retrieved_labels=[]
        sorted_labels = sorted(stimuli.keys())
        for label in sorted_labels:
            retrieved = [i for i in c(stimuli[label])]
            retrieved_label = retrieve_label_helper(retrieved, stimuli)
            retrieved_labels.append(retrieved_label)
        assert retrieved_labels == [[None], ['A'], ['A'], ['C'], ['B'], ['A']]

        stim = 'C'
        c.distance_field_weights = [1,0]
        c.equidistant_entries_select = OLDEST
        retrieved = [i for i in c.get_memory(stimuli[stim])]
        retrieved_label = retrieve_label_helper(retrieved, stimuli)
        assert retrieved_label == ['A']

        c.equidistant_entries_select = NEWEST
        retrieved = [i for i in c.get_memory(stimuli[stim])]
        retrieved_label = retrieve_label_helper(retrieved, stimuli)
        assert retrieved_label == ['D']

        # Test that after allowing dups, warning is issued and memory with zeros is returned
        c.duplicate_entries_allowed = False
        stim = 'A'

        text = "More than one entry matched cue"
        with pytest.warns(UserWarning, match=text):
            retrieved = c.execute(stimuli[stim])

        retrieved_label = retrieve_label_helper(retrieved, stimuli)
        assert retrieved_label == [None]
        expected = np.array([np.array([0,0,0]),np.array([0,0,0])])
        assert all(np.alltrue(x) for x in np.equal(expected,retrieved, dtype=object))

    def test_ContentAddressableMemory_without_initializer_and_diff_field_sizes(self):

        stimuli = {'A': np.array([[1,2,3],[4,5,6,7]], dtype=object),
                   'B': np.array([[8,9,10],[11,12,13,14]], dtype=object),
                   'C': np.array([[1,2,3],[11,12,13,14]], dtype=object),
                   'D': np.array([[1,2,3],[21,22,23,24]], dtype=object),
                   'E': np.array([[9,8,4],[11,12,13,14]], dtype=object),
                   'F': np.array([[10,10,30],[40,50,60,70]], dtype=object),
                   }

        c = ContentAddressableMemory(
            duplicate_entries_allowed=True,
            equidistant_entries_select=RANDOM,
            distance_field_weights=[1,0],
            seed=module_seed,
        )

        retrieved_labels=[]
        for key in sorted(stimuli.keys()):
            retrieved = c(stimuli[key])
            retrieved_label = retrieve_label_helper(retrieved, stimuli)
            retrieved_labels.append(retrieved_label)
        assert retrieved_labels == [[None], ['A'], ['A'], ['C'], ['B'], ['D']]

        stim = 'C'
        c.equidistant_entries_select = OLDEST
        retrieved = c.get_memory(stimuli[stim])
        retrieved_label = retrieve_label_helper(retrieved, stimuli)
        assert retrieved_label == ['A']

        c.equidistant_entries_select = NEWEST
        retrieved = c.get_memory(stimuli[stim])
        retrieved_label = retrieve_label_helper(retrieved, stimuli)
        assert retrieved_label == ['D']

        # Test that after allowing dups, warning is issued and memory with zeros is returned
        c.duplicate_entries_allowed = False
        stim = 'A'

        text = "More than one entry matched cue"
        with pytest.warns(UserWarning, match=text):
            retrieved = c(stimuli[stim])

        retrieved_label = retrieve_label_helper(retrieved, stimuli)
        assert retrieved_label == [None]

        expected = convert_all_elements_to_np_array([[0, 0, 0], [0, 0, 0, 0]])

        # There's no np.testing function that handles the rugged arrays correctly
        assert len(retrieved) == len(expected)
        for m, e in zip(retrieved, expected):
            assert len(m) == len(e)
            for x, y in zip(m, e):
                np.testing.assert_array_equal(x, y)

    def test_ContentAddressableMemory_with_duplicate_entry_in_initializer_warning(self):

        regexp = r'Attempt to initialize memory of ContentAddressableMemory with an entry \([[1 2 3]'
        with pytest.warns(UserWarning, match=regexp):
            c = ContentAddressableMemory(
                initializer=np.array([[[1,2,3], [4,5,6]],
                                      [[1,2,3], [7,8,9]]]),
                duplicate_entries_allowed=False,
                distance_field_weights=[1,0],
                equidistant_entries_select=RANDOM,
                retrieval_prob = 1.0,
                seed=module_seed,
            )
        np.testing.assert_allclose(c.memory, np.array([[[1, 2, 3], [4, 5, 6]]]))

    def test_ContentAddressableMemory_add_and_delete_from_memory(self):

        c = ContentAddressableMemory(
            initializer=[[[1,2,3], [4,5,6]],
                         [[7,8,9], [10,11,12]]],
            duplicate_entries_allowed=True,
            equidistant_entries_select=RANDOM,
            retrieval_prob = 1.0,
            storage_prob = 1.0,
            seed=module_seed,
        )
        c.add_to_memory([[[10,20,30],[40,50,60]],
                         [[11,21,31],[41,51,61]]])

        expected_memory = [[[ 1,  2,  3],[ 4,  5,  6]],
                           [[ 7,  8,  9],[10, 11, 12]],
                           [[10, 20, 30],[40, 50, 60]],
                           [[11, 21, 31],[41, 51, 61]]]
        np.testing.assert_allclose(c.memory, expected_memory)

        c.delete_from_memory([[[1,2,3],[4,5,6]]])
        expected_memory = [[[ 7,  8,  9],[10, 11, 12]],
                           [[10, 20, 30],[40, 50, 60]],
                           [[11, 21, 31],[41, 51, 61]]]
        np.testing.assert_allclose(c.memory, expected_memory)

        # Test adding and deleting a single memory
        c.add_to_memory([[1,2,3],[100,101,102]])
        expected_memory = [[[ 7,  8,  9],[10, 11, 12]],
                           [[10, 20, 30],[40, 50, 60]],
                           [[11, 21, 31],[41, 51, 61]],
                           [[ 1,  2,  3],[100,101,102]]]
        np.testing.assert_allclose(c.memory, expected_memory)

        c.delete_from_memory([[1,2,3],[100,101,102]])
        expected_memory = [[[ 7,  8,  9],[10, 11, 12]],
                           [[10, 20, 30],[40, 50, 60]],
                           [[11, 21, 31],[41, 51, 61]]]
        np.testing.assert_allclose(c.memory, expected_memory)

        # Test adding memory with different size value
        with pytest.raises(FunctionError) as error_text:
            c.add_to_memory(np.array([[1,2,3],[100,101,102,103]], dtype=object))
        assert "Field 1 of entry ([array([1, 2, 3]) array([100, 101, 102, 103])]) has incorrect shape ((4,)) " \
               "for memory of 'ContentAddressableMemory Function-0';  should be: (3,)." in str(error_text.value)

        # Test adding memory in first field of np.ndarray with wrong size:
        with pytest.raises(FunctionError) as error_text:
            c.add_to_memory(np.array([[1,2],[200,201,202,203]], dtype=object))
        assert "Field 0 of entry ([array([1, 2]) array([200, 201, 202, 203])]) has incorrect shape ((2,)) " \
               "for memory of 'ContentAddressableMemory Function-0';  should be: (3,)." in str(error_text.value)

        # Test adding memory in second field of np.ndarray with wrong size:
        with pytest.raises(FunctionError) as error_text:
            c.add_to_memory(np.array([[1,2,3],[200,201,202,203]], dtype=object))
        assert "Field 1 of entry ([array([1, 2, 3]) array([200, 201, 202, 203])]) has incorrect shape ((4,)) " \
               "for memory of 'ContentAddressableMemory Function-0';  should be: (3,)." in str(error_text.value)

    def test_ContentAddressableMemory_duplicate_entries(self):

        c = ContentAddressableMemory(
            initializer=[[[1,2,3], [4,5,6]],
                         [[7,8,9], [10,11,12]],
                         [[7,8,9], [10,11,12]]],
            duplicate_entries_allowed=False,
            seed=module_seed,
        )

        expected_memory = [[[ 1,  2,  3],[ 4,  5,  6]],
                           [[ 7,  8,  9],[10, 11, 12]]]
        np.testing.assert_allclose(c.memory, expected_memory)

        c.add_to_memory([[ 1,  2,  3],[ 4,  5,  6]])
        np.testing.assert_allclose(c.memory, expected_memory)

        c.execute([[ 1,  2,  3],[ 4,  5,  6]])
        np.testing.assert_allclose(c.memory, expected_memory)

        c.duplicate_threshold = 0  # <- Low threshold allows new entry to be considered distinct
        c.add_to_memory([[ 1,  2,  3],[ 4,  5,  7]])
        expected_memory = [[[ 1,  2,  3],[ 4,  5,  6]],
                           [[ 7,  8,  9],[10, 11, 12]],
                           [[ 1,  2,  3],[ 4,  5,  7]]]
        np.testing.assert_allclose(c.memory, expected_memory)

        c.duplicate_threshold = .1  # <- Higher threshold means new entry is considered duplicate
        c.add_to_memory([[ 1,  2,  3],[ 4,  5,  8]])
        expected_memory = [[[ 1,  2,  3],[ 4,  5,  6]],
                           [[ 7,  8,  9],[10, 11, 12]],
                           [[ 1,  2,  3],[ 4,  5,  7]]]
        np.testing.assert_allclose(c.memory, expected_memory)

        c = ContentAddressableMemory(
            initializer=[[[1,2,3], [4,5,6]],
                         [[7,8,9], [10,11,12]],
                         [[7,8,9], [10,11,12]]],
            duplicate_entries_allowed=True,
            seed=module_seed,
        )
        expected_memory = [[[ 1,  2,  3],[ 4,  5,  6]],
                           [[ 7,  8,  9],[10, 11, 12]],
                           [[7,8,9], [10,11,12]]]
        np.testing.assert_allclose(c.memory, expected_memory)
        c.add_to_memory([[ 1,  2,  3],[ 4,  5,  6]])
        expected_memory = [[[ 1,  2,  3],[ 4,  5,  6]],
                           [[ 7,  8,  9],[10, 11, 12]],
                           [[7,8,9], [10,11,12]],
                           [[ 1,  2,  3],[ 4,  5,  6]]]
        np.testing.assert_allclose(c.memory, expected_memory)

    def test_ContentAddressableMemory_overwrite_mode(self):

        c = ContentAddressableMemory(
                initializer=[[[1,2,3], [4,5,6]],
                             [[7,8,9], [10,11,12]]],
                distance_field_weights=[1,0],
                duplicate_entries_allowed=OVERWRITE,
                equidistant_entries_select=RANDOM,
                retrieval_prob = 1.0,
                storage_prob = 1.0,
                seed=module_seed,
        )

        # Add new memory
        retreived = c([[10,11,12], [100,110,120]])
        np.testing.assert_allclose(list(retreived), [[7,8,9], [10,11,12]])
        expected_memory = [[[1,2,3], [4,5,6]],
                           [[7,8,9], [10,11,12]],
                           [[10,11,12], [100,110,120]]]
        np.testing.assert_allclose(c.memory, expected_memory)

        # Overwrite old memory
        retreived = c([[7,8,9], [200,201,202]])
        np.testing.assert_allclose(list(retreived), [[7,8,9], [10,11,12]])
        expected_memory = [[[1,2,3], [4,5,6]],
                           [[7,8,9], [200,201,202]],
                           [[10,11,12], [100,110,120]]]
        np.testing.assert_allclose(c.memory, expected_memory)

        # Allow entry duplicate of memory with
        c.duplicate_entries_allowed = True
        retreived = c([[7,8,9], [300,310,320]])
        np.testing.assert_allclose(list(retreived), [[7,8,9],[200,201,202]])
        expected_memory = [[[1,2,3],[4,5,6]],
                           [[7,8,9], [200,201,202]],
                           [[10,11,12], [100,110,120]],
                           [[7,8,9], [300,310,320]]]
        np.testing.assert_allclose(c.memory, expected_memory)

        # Attempt to overwrite with two matches should generate error
        c.duplicate_entries_allowed = OVERWRITE
        with pytest.raises(FunctionError) as error_text:
            c.execute([[7,8,9], [100,110,120]])
        assert ('Attempt to store item' in str(error_text.value)
                and 'with \'duplicate_entries_allowed\'=\'OVERWRITE\'' in str(error_text.value))
        with pytest.raises(FunctionError) as error_text:
            c.execute([[7,8,9], [300,310,320]])
        assert ('Attempt to store item' in str(error_text.value)
                and 'with \'duplicate_entries_allowed\'=\'OVERWRITE\'' in str(error_text.value))

    def test_ContentAddressableMemory_max_entries(self):

        c = ContentAddressableMemory(
                initializer=[[[1,2,3], [4,5,6]],
                             [[7,8,9], [10,11,12]],
                             [[1,2,3], [100,101,102]]],
                duplicate_entries_allowed=True,
                equidistant_entries_select=RANDOM,
                retrieval_prob = 1.0,
                storage_prob = 1.0,
                max_entries = 4,
                seed=module_seed,
        )
        c.add_to_memory([[[10,20,30],[40,50,60]],
                        [[11,21,31],[41,51,61]],
                        [[12,22,32],[42,52,62]]])
        expected_memory = [[[1,2,3], [100,101,102]],
                           [[10,20,30],[40,50,60]],
                           [[11,21,31],[41,51,61]],
                           [[12,22,32],[42,52,62]]]
        np.testing.assert_allclose(c.memory, expected_memory)

    def test_ContentAddressableMemory_errors_and_warnings(self):

        # Test constructor warnings and errors

        text = "(the angle of scalars is not defined)."
        with pytest.warns(UserWarning, match=text):
            clear_registry(FunctionRegistry)
            c = ContentAddressableMemory(
                default_variable=np.array([[0],[1,2]],dtype=object),
                distance_function=Distance(metric=COSINE),
                seed=module_seed,
            )

        with pytest.raises(ParameterError) as error_text:
            clear_registry(FunctionRegistry)
            c = ContentAddressableMemory(retrieval_prob=32)
        assert 'Value (32) assigned to parameter \'retrieval_prob\' of (ContentAddressableMemory ' \
               'ContentAddressableMemory Function-0).parameters is not valid: ' \
               'must be a float in the interval [0,1].' in str(error_text.value)

        with pytest.raises(ParameterError) as error_text:
            clear_registry(FunctionRegistry)
            c = ContentAddressableMemory(storage_prob=-1)
        assert 'Value (-1) assigned to parameter \'storage_prob\' of (ContentAddressableMemory ' \
               'ContentAddressableMemory Function-0).parameters is not valid: ' \
               'must be a float in the interval [0,1].' in str(error_text.value)

        with pytest.raises(ParameterError) as error_text:
            clear_registry(FunctionRegistry)
            c = ContentAddressableMemory(initializer=[[1,1]],
                                         distance_field_weights=[[1]])
        assert 'Value ([[1]]) assigned to parameter \'distance_field_weights\' of (ContentAddressableMemory ' \
               'ContentAddressableMemory Function-0).parameters is not valid: ' \
               'must be a scalar or list or 1d array of scalars' in str(error_text.value)

        with pytest.raises(ParameterError) as error_text:
            clear_registry(FunctionRegistry)
            c = ContentAddressableMemory(initializer=[[1,1]],
                                         distance_field_weights=[1,2])
        assert 'Value ([1 2]) assigned to parameter \'distance_field_weights\' of (ContentAddressableMemory ' \
               'ContentAddressableMemory Function-0).parameters is not valid: ' \
               'length (2) must be same as number of fields in entries of initializer (1)' in str(error_text.value)

        with pytest.raises(ParameterError) as error_text:
            clear_registry(FunctionRegistry)
            c = ContentAddressableMemory(equidistant_entries_select='HELLO')
        assert "parameters is not valid: must be random or oldest or newest."\
               in str(error_text.value)

        with pytest.raises(ParameterError) as error_text:
            clear_registry(FunctionRegistry)
            c = ContentAddressableMemory(duplicate_entries_allowed='HELLO')
        assert "parameters is not valid: must be a bool or 'OVERWRITE'."\
               in str(error_text.value)

        with pytest.raises(FunctionError) as error_text:
            clear_registry(FunctionRegistry)
            c = ContentAddressableMemory(distance_function=LinearCombination)
        assert "Value returned by 'distance_function' (LinearCombination) specified for ContentAddressableMemory " \
               "must return a scalar if 'distance_field_weights' is not specified or is homogenous " \
               "(i.e., all elements are the same." in str(error_text.value)

        # Test parameter assignment Parameter errors and warnings

        with pytest.raises(ParameterError) as error_text:
            clear_registry(FunctionRegistry)
            c.parameters.retrieval_prob = 2
        assert "Value (2) assigned to parameter 'retrieval_prob' of (ContentAddressableMemory " \
               "ContentAddressableMemory Function-0).parameters is not valid: " \
               "must be a float in the interval [0,1]." in str(error_text.value)

        with pytest.raises(ParameterError) as error_text:
            clear_registry(FunctionRegistry)
            c = ContentAddressableMemory(retrieval_prob=32)
        assert "Value (32) assigned to parameter 'retrieval_prob' of (ContentAddressableMemory " \
               "ContentAddressableMemory Function-0).parameters is not valid: " \
               "must be a float in the interval [0,1]." in str(error_text.value)

        with pytest.raises(ParameterError) as error_text:
            clear_registry(FunctionRegistry)
            c = ContentAddressableMemory(storage_prob=-1)
        assert "Value (-1) assigned to parameter 'storage_prob' of (ContentAddressableMemory " \
               "ContentAddressableMemory Function-0).parameters is not valid: " \
               "must be a float in the interval [0,1]." in str(error_text.value)

        text = "All weights in the 'distance_fields_weights' Parameter of ContentAddressableMemory Function-0 " \
               "are set to '0', so all entries of its memory will be treated as duplicates."
        with pytest.warns(UserWarning, match=text):
            clear_registry(FunctionRegistry)
            c = ContentAddressableMemory(initializer=[[1,2],[1,2]],
                                         distance_field_weights=[0,0])

        # Test storage and retrieval Function errors

        with pytest.raises(FunctionError) as error_text:
            clear_registry(FunctionRegistry)
            c = ContentAddressableMemory(initializer=[[1,1],[2,2]])
            c([1,1])
        assert 'Attempt to store and/or retrieve entry in ContentAddressableMemory ([[1 1]]) ' \
               'that has an incorrect number of fields (1; should be 2).' in str(error_text.value)

        clear_registry(FunctionRegistry)
        c = ContentAddressableMemory()
        c([[1,2,3],[4,5,6]])

        with pytest.raises(FunctionError) as error_text:
            c([[[1,2,3],[4,5,6]]])
        assert 'Attempt to store and/or retrieve an entry in ContentAddressableMemory ([[[1 2 3]\n  [4 5 6]]]) that ' \
               'has more than 2 dimensions (3);  try flattening innermost ones.' in str(error_text.value)

        with pytest.raises(FunctionError) as error_text:
            c([[1,2,3],[4,5],[6,7]])
        assert ('Attempt to store and/or retrieve entry in ContentAddressableMemory' in str(error_text.value)
                and 'that has an incorrect number of fields' in str(error_text.value))

        with pytest.raises(FunctionError) as error_text:
            c([[1,2,3],[4,5,6,7]])
        assert "Field 1 of entry ([array([1, 2, 3]) array([4, 5, 6, 7])]) has incorrect shape ((4,)) for memory of " \
               "'ContentAddressableMemory Function-0';  should be: (3,)." in str(error_text.value)

        with pytest.raises(FunctionError) as error_text:
            c.duplicate_entries_allowed = True
            c([[1,2,3],[4,5,6]])
            c.duplicate_entries_allowed = OVERWRITE
            c([[1,2,3],[4,5,6]])
        assert "Attempt to store item ([[1. 2. 3.]\n [4. 5. 6.]]) in ContentAddressableMemory Function-0 with " \
               "'duplicate_entries_allowed'='OVERWRITE' when there is more than one matching entry in its memory; " \
               "'duplicate_entries_allowed' may have previously been set to 'True'" in str(error_text.value)

        with pytest.raises(FunctionError) as error_text:
            clear_registry(FunctionRegistry)
            c.add_to_memory([[[1,2,3],[4,5,6]],
                             [[8,9,10],[11,12,13,14]]])
        assert ("has incorrect shape ((2, 3)) for memory of 'ContentAddressableMemory Function-0';  should be: (3,)."
                in str(error_text.value))

        with pytest.raises(FunctionError) as error_text:
            clear_registry(FunctionRegistry)
            c.add_to_memory([1,2,3])
        assert 'Attempt to store and/or retrieve entry in ContentAddressableMemory ([1 2 3]) ' \
               'that has an incorrect number of fields (3; should be 2).' in str(error_text.value)

        with pytest.raises(FunctionError) as error_text:
            clear_registry(FunctionRegistry)
            c.add_to_memory([[[1]]])
        assert 'Attempt to store and/or retrieve entry in ContentAddressableMemory ([[1]]) ' \
               'that has an incorrect number of fields (1; should be 2).' in str(error_text.value)

        with pytest.raises(FunctionError) as error_text:
            clear_registry(FunctionRegistry)
            c.add_to_memory(1)
        assert "The 'memories' arg for add_to_memory method of must be a list or array containing 1d or 2d arrays " \
               "(was scalar)." in str(error_text.value)

        with pytest.raises(FunctionError) as error_text:
            clear_registry(FunctionRegistry)
            c.add_to_memory([[[[1,2]]]])
        assert "The 'memories' arg for add_to_memory method of must be a list or array containing 1d or 2d arrays " \
               "(was 4d)." in str(error_text.value)

    @pytest.mark.parametrize(
        'param_name',
        [
            'distance_function',
            'selection_function',
        ]
    )
    def test_ContentAddressableMemory_unique_functions(self, param_name):
        a = ContentAddressableMemory()
        b = ContentAddressableMemory()

        assert (
            getattr(a.parameters, param_name).get()
            is not getattr(b.parameters, param_name).get()
        )

        assert (
            getattr(a.defaults, param_name)
            is not getattr(b.defaults, param_name)
        )

    #

        # (
        #     "ContentAddressableMemory Initializer Ndimensional Fields",
        #     # FIX:
        #     # OTHER DATA
        #     [[[1],[[2],[3,4]],[4]],[[1],[[2],[3,4]],[4]]]
        #     [[[1,2,3],[4]],[[1],[[2],[3,4]],[4]]]
        # ),
        # FIX: THESE SHOULD BE IN MemoryFunctions TEST for ContentAddressableMemory
        # (
        #     "ContentAddressableMemory Random Retrieval",
        #     # FIX:
        #     # OTHER DATA
        # ),
        # (
        #     "ContentAddressableMemory Random Storage",
        #     # FIX:
        #     # OTHER DATA
        # ),
        # (
        #     "ContentAddressableMemory Random Retrieval-Storage",
        #     # FIX:
        #     # OTHER DATA
        # ),
        # (
        #     "ContentAddressableMemory Weighted Retrieval",
        #     # FIX:
        #     # OTHER DATA
        # ),
        # (
        #     "ContentAddressableMemory Duplicates Retrieval",
        #     # FIX:
        #     # OTHER DATA
        # ),


        # # Initializer with >2d regular array
        # with pytest.raises(FunctionError) as error_text:
        #     f = ContentAddressableMemory(initializer=[[[[1,0],[1,0],[1,0]], [[1,0],[1,0],[1,0]], [[1,0],[1,0],[1,0]]],
        #                                               [[[0,1],[0,1],[0,1]], [[0,1],[0,0],[1,0]], [[0,1],[0,1],[0,1]]]])
        #     em = EpisodicMemoryMechanism(size = [1,1,1], function=f)
        #     em.execute([[[0,1],[0,1],[0,1]], [[0,1],[0,0],[1,0]], [[0,1],[0,1],[0,1]]])
        # assert 'Attempt to store and/or retrieve an entry in ContentAddressableMemory that has more than 2 dimensions (' \
        #        '3);  try flattening innermost ones.' in str(error_text.value)
        #
        # # Initializer with >2d ragged array
        # with pytest.raises(FunctionError) as error_text:
        #     f = ContentAddressableMemory(initializer=[ [[1,2,3], [4]], [[1,2,3], [[1],[4]]] ])
        #     em = EpisodicMemoryMechanism(size = [1,1,1], function=f)
        #     em.execute([[[0,1],[0,1],[0,1]], [[0,1],[0,0],[1,0]], [[0,1],[0,1],[0,1]]])
        # assert 'Attempt to store and/or retrieve an entry in ContentAddressableMemory that has more than 2 dimensions (' \
        #        '3);  try flattening innermost ones.' in str(error_text.value)

        # [ [[1,2,3], [4]], [[1,2,3], [[1],[4]]] ]

#endregion<|MERGE_RESOLUTION|>--- conflicted
+++ resolved
@@ -683,15 +683,6 @@
 
         # Test with 0 as field weight
         c.distance_field_weights=[1,0]
-<<<<<<< HEAD
-        retrieved = c([[1,2,3],[4,5,10]])
-        assert np.all(retrieved==np.array([[1,2,3],[4,5,6]]))
-        assert c.distances_by_field == [0.0, 0.0]
-
-        c.distance_field_weights=[0,1]
-        retrieved = c([[1,2,3],[4,5,10]])
-        assert np.all(retrieved==np.array([[1,2,10],[4,5,10]]))
-=======
         retrieved = c([[1, 2, 3], [4, 5, 10]])
         np.testing.assert_equal(retrieved, [[1, 2, 3], [4, 5, 6]])
         assert c.distances_by_field == [0.0, 0.0]
@@ -699,20 +690,10 @@
         c.distance_field_weights=[0,1]
         retrieved = c([[1, 2, 3], [4, 5, 10]])
         np.testing.assert_equal(retrieved, [[1, 2, 10], [4, 5, 10]])
->>>>>>> ad869954
         assert c.distances_by_field == [0.0, 0.0]
 
         # Test with None as field weight
         c.distance_field_weights=[None,1]
-<<<<<<< HEAD
-        retrieved = c([[1,2,3],[4,5,10]])
-        assert np.all(retrieved==np.array([[1,2,10],[4,5,10]]))
-        assert c.distances_by_field == [None, 0.0]
-
-        c.distance_field_weights=[1, None]
-        retrieved = c([[1,2,3],[4,5,10]])
-        assert np.all(retrieved==np.array([[1,2,3],[4,5,6]]))
-=======
         retrieved = c([[1, 2, 3], [4, 5, 10]])
         np.testing.assert_equal(retrieved, [[1, 2, 10], [4, 5, 10]])
         assert c.distances_by_field == [None, 0.0]
@@ -720,20 +701,10 @@
         c.distance_field_weights=[1, None]
         retrieved = c([[1, 2, 3], [4, 5, 10]])
         np.testing.assert_equal(retrieved, [[1, 2, 3], [4, 5, 6]])
->>>>>>> ad869954
         assert c.distances_by_field == [0.0, None]
 
         # Test with [] as field weight
         c.distance_field_weights=[[],1]
-<<<<<<< HEAD
-        retrieved = c([[1,2,3],[4,5,10]])
-        assert np.all(retrieved==np.array([[1,2,10],[4,5,10]]))
-        assert c.distances_by_field == [None, 0.0]
-
-        c.distance_field_weights=[1, []]
-        retrieved = c([[1,2,3],[4,5,10]])
-        assert np.all(retrieved==np.array([[1,2,3],[4,5,6]]))
-=======
         retrieved = c([[1, 2, 3], [4, 5, 10]])
         np.testing.assert_equal(retrieved, [[1, 2, 10], [4, 5, 10]])
         assert c.distances_by_field == [None, 0.0]
@@ -741,7 +712,6 @@
         c.distance_field_weights=[1, []]
         retrieved = c([[1, 2, 3], [4, 5, 10]])
         np.testing.assert_equal(retrieved, [[1, 2, 3], [4, 5, 6]])
->>>>>>> ad869954
         assert c.distances_by_field == [0.0, None]
 
     # FIX: COULD CONDENSE THESE TESTS BY PARAMETERIZING FIELD-WEIGHTS AND ALSO INCLUDE DISTANCE METRIC AS A PARAM
@@ -766,17 +736,6 @@
 
         # Test distances with evenly weighted fields
         retrieved = c(stimuli[0])
-<<<<<<< HEAD
-        np.all(retrieved==stimuli[0])
-        np.testing.assert_allclose(c.distances_to_entries, [0, distances[0], distances[1]], rtol=1e-5, atol=1e-8)
-
-        retrieved = c(stimuli[1])
-        np.all(retrieved==stimuli[1])
-        np.testing.assert_allclose(c.distances_to_entries, [distances[0], 0, distances[2]], rtol=1e-5, atol=1e-8)
-
-        retrieved = c(stimuli[2])
-        np.all(retrieved==stimuli[2])
-=======
         np.testing.assert_equal(retrieved, stimuli[0])
         np.testing.assert_allclose(c.distances_to_entries, [0, distances[0], distances[1]], rtol=1e-5, atol=1e-8)
 
@@ -786,7 +745,6 @@
 
         retrieved = c(stimuli[2])
         np.testing.assert_equal(retrieved, stimuli[2])
->>>>>>> ad869954
         np.testing.assert_allclose(c.distances_to_entries, [distances[1], distances[2], 0], rtol=1e-5, atol=1e-8)
 
         # Test distances using distance_field_weights
@@ -802,17 +760,6 @@
             distances = np.squeeze(np.sum(distances, axis=0) / len([f for f in fw if f]))
 
             retrieved = c(stimuli[0])
-<<<<<<< HEAD
-            np.all(retrieved==stimuli[0])
-            np.testing.assert_allclose(c.distances_to_entries, [0, distances[0], distances[1]], rtol=1e-5, atol=1e-8)
-
-            retrieved = c(stimuli[1])
-            np.all(retrieved==stimuli[1])
-            np.testing.assert_allclose(c.distances_to_entries, [distances[0], 0, distances[2]], rtol=1e-5, atol=1e-8)
-
-            retrieved = c(stimuli[2])
-            np.all(retrieved==stimuli[2])
-=======
             np.testing.assert_equal(retrieved, stimuli[0])
             np.testing.assert_allclose(c.distances_to_entries, [0, distances[0], distances[1]], rtol=1e-5, atol=1e-8)
 
@@ -822,7 +769,6 @@
 
             retrieved = c(stimuli[2])
             np.testing.assert_equal(retrieved, stimuli[2])
->>>>>>> ad869954
             np.testing.assert_allclose(c.distances_to_entries, [distances[1], distances[2], 0], rtol=1e-5, atol=1e-8)
 
         # Test distances_by_fields
@@ -831,11 +777,7 @@
         retrieved = c(stim)
         np.testing.assert_equal(retrieved, [[7, 8, 9], [10, 11, 12]])
         distances_by_field = [Distance(metric=COSINE)([retrieved[i], stim[i]]) for i in range(2)]
-<<<<<<< HEAD
-        np.testing.assert_allclose(c.distances_by_field, distances_by_field)
-=======
         np.testing.assert_equal(c.distances_by_field, distances_by_field)
->>>>>>> ad869954
 
     # Test of ContentAddressableMemory without LLVM:
     def test_ContentAddressableMemory_with_initializer_and_equal_field_sizes(self):
