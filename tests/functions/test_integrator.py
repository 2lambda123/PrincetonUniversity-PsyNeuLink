
import numpy as np
import pytest

import psyneulink as pnl
import psyneulink.core.llvm as pnlvm
import psyneulink.core.components.functions.stateful.integratorfunctions as Functions
from psyneulink.core.components.functions.function import FunctionError
from psyneulink.core.components.functions.nonstateful.transferfunctions import Angle
from psyneulink.core.globals.parameters import ParameterError

np.random.seed(0)
SIZE=10
test_var = np.random.rand(SIZE)
test_initializer = np.random.rand(SIZE)
test_noise_arr = np.random.rand(SIZE)

RAND0_1 = np.random.random()
RAND2 = np.random.rand()
RAND3 = np.random.rand()

def SimpleIntFun(init, value, iterations, noise, rate, offset, **kwargs):
    assert iterations == 3
    if np.isscalar(noise):
        if "initializer" in kwargs:
            return [4.91845218, 4.78766907, 4.73758993, 5.04920442, 4.09842889,
                    4.2909061,  4.05866892, 5.23154257, 5.23413599, 4.86548903]
        else:
            return [4.12672714, 4.25877415, 4.16954537, 4.12360778, 4.02739283,
                    4.2037768,  4.03845052, 4.39892272, 4.45597924, 3.99547688]
    elif isinstance(noise, pnl.DistributionFunction):
        if "initializer" in kwargs:
            return [6.07047464, 1.45183492, 2.13615798, 3.22296925, 3.29867927,
                    0.9734048, 2.54011924, 3.21213761, 1.54651058, 2.7026355, ]
        else:
            return [5.2787496, 0.92294, 1.56811342, 2.29737262, 3.22764321,
                    0.8862755, 2.51990084, 2.37951776, 0.76835383, 1.83262335]
    else:
        if "initializer" in kwargs:
            return [5.53160614, 4.86244369, 3.79932695, 5.06809088, 2.1305511,
                    3.8879681,  2.16602771, 5.74284825, 4.47697989, 3.78677378]
        else:
            return [4.7398811, 4.33354877, 3.23128239, 4.14249424, 2.05951504,
                    3.8008388, 2.14580932, 4.9102284,  3.69882314, 2.91676163]

def AdaptiveIntFun(init, value, iterations, noise, rate, offset, **kwargs):
    assert iterations == 3
    if np.isscalar(noise):
        if "initializer" in kwargs:
            return [3.44619156, 3.44183529, 3.38970396, 3.49707692, 3.08413924,
                    3.22437653, 3.07231498, 3.66899395, 3.69062231, 3.37774376]
        else:
            return [3.13125441, 3.23144828, 3.16374378, 3.12888752, 3.05588209,
                    3.18971771, 3.06427238, 3.33778941, 3.38108243, 3.03166509]
    elif isinstance(noise, pnl.DistributionFunction):
        if "initializer" in kwargs:
            return [4.18870661, 1.3561085, 1.69287182, 1.94643064, 2.12581409,
                    1.05242466, 2.05628752, 1.90164378, 1.18394637, 1.39578569]
        else:
            return [3.87376946, 1.14572149, 1.46691163, 1.57824123, 2.09755694,
                    1.01776584, 2.04824492, 1.57043925, 0.8744065, 1.04970702]
    else:
        if "initializer" in kwargs:
            return [3.91143701, 3.49857235, 2.67777415, 3.51140748, 1.59096419,
                    2.91863753, 1.63622751, 4.05695955, 3.11611173, 2.55924237]
        else:
            return [3.59649986, 3.28818534, 2.45181396, 3.14321808, 1.56270704,
                    2.88397872, 1.62818492, 3.72575501, 2.80657186, 2.2131637]

def DriftIntFun(init, value, iterations, noise, **kwargs):
    assert iterations == 3
    if np.isscalar(noise):
        if "initializer" not in kwargs:
            return ([0.35782281, 4.03326927, 4.90427264, 0.90944534, 1.45943493,
                     2.31791882, 3.05580281, 1.20089146, 2.8408554 , 1.93964773],
                    [3., 3., 3., 3., 3., 3., 3., 3., 3., 3.])
        else:
            return ([1.14954785, 4.56216419, 5.4723172 , 1.83504198, 1.53047099,
                     2.40504812, 3.07602121, 2.0335113 , 3.61901215, 2.80965988],
                    [3., 3., 3., 3., 3., 3., 3., 3., 3., 3.])
    else:
        if "initializer" not in kwargs:
            return ([0.17810305, 4.06675934, 4.20730295, 0.90582833, 1.60883329,
                     2.27822395, 2.2923697 , 1.10933472, 2.71418965, 1.86808107],
                    [3., 3., 3., 3., 3., 3., 3., 3., 3., 3.])
        else:
            return ([0.96982809, 4.59565426, 4.77534751, 1.83142497, 1.67986935,
                     2.36535325, 2.3125881 , 1.94195457, 3.4923464 , 2.73809322],
                    [3., 3., 3., 3., 3., 3., 3., 3., 3., 3.])

def LeakyFun(init, value, iterations, noise, **kwargs):
    assert iterations == 3

    if np.isscalar(noise):
        if "initializer" not in kwargs:
            return [2.20813608, 2.25674001, 2.22389663, 2.2069879,  2.17157305, 2.23649656, 2.17564317, 2.30832598, 2.32932737, 2.15982541]
        else:
            return [2.93867224, 2.74475902, 2.74803958, 3.06104933, 2.23711905, 2.31689203, 2.19429898, 3.07659637, 3.04734388, 2.96259823]
    elif isinstance(noise, pnl.DistributionFunction):
        if "initializer" not in kwargs:
            return [2.55912037, 1.24455938, 1.43417309, 1.638423, 1.91298882, 1.22700281, 1.71226825, 1.67794471, 1.20395947, 1.48326449]
        else:
            return [3.28965653, 1.73257839, 1.95831604, 2.49248443, 1.97853482, 1.30739828, 1.73092406, 2.4462151, 1.92197598, 2.28603731]
    else:
        if "initializer" not in kwargs:
            return [2.39694798, 2.27976578, 1.9349721, 2.21280371, 1.5655935, 2.11241762, 1.59283164, 2.46577518, 2.09617208, 1.82765063]
        else:
            return [3.12748415, 2.76778478, 2.45911505, 3.06686514, 1.6311395, 2.19281309, 1.61148745, 3.23404557, 2.81418859, 2.63042344]

def AccumulatorFun(init, value, iterations, noise, **kwargs):
    assert iterations == 3

    if np.isscalar(noise):
        if "initializer" not in kwargs:
            # variable is not used in Accumulator
            return [[1.38631136, 1.38631136, 1.38631136, 1.38631136, 1.38631136,
                     1.38631136, 1.38631136, 1.38631136, 1.38631136, 1.38631136]]
        else:
            return [[1.40097107, 1.39610447, 1.39682937, 1.40344986, 1.38762668,
                     1.38792466, 1.38668573, 1.40172829, 1.40071984, 1.40242065]]
    elif isinstance(noise, pnl.DistributionFunction):
        if "initializer" not in kwargs:
            return [[1.46381634, 0.97440038, 0.54931704, 0.28681701, 0.26162584,
                     0.66800459, 1.1010486, 0.02587729, 0.38761176, -0.56452977]]
        else:
            return [[1.47847605, 0.98419348, 0.55983505, 0.30395551, 0.26294116,
                     0.66961789, 1.10142297, 0.04129421, 0.40202024, -0.54842049]]
    else:
        if "initializer" not in kwargs:
            return [[1.65907194, 1.41957474, 0.96892655, 1.39471298, 0.51090402,
                     1.20706503, 0.5443729, 1.61376489, 1.04949166, 0.90644658]]
        else:
            return [[1.67373165, 1.42936784, 0.97944456, 1.41185147, 0.51221934,
                     1.20867833, 0.54474727, 1.62918182, 1.06390014, 0.92255587]]


GROUP_PREFIX="IntegratorFunction "


@pytest.mark.function
@pytest.mark.integrator_function
@pytest.mark.parametrize("variable, params", [
    (test_var, {'rate':RAND0_1, 'offset':RAND3}),
    (test_var, {'initializer':test_initializer, 'rate':RAND0_1, 'offset':RAND3}),
    ], ids=["Default", "Initializer"])
@pytest.mark.parametrize("noise", [RAND2, test_noise_arr, pnl.NormalDist],
                         ids=["SNOISE", "VNOISE", "FNOISE"])
@pytest.mark.parametrize("func", [
    (Functions.AdaptiveIntegrator, AdaptiveIntFun),
    (Functions.SimpleIntegrator, SimpleIntFun),
    (Functions.DriftDiffusionIntegrator, DriftIntFun),
    (Functions.LeakyCompetingIntegrator, LeakyFun),
    (Functions.AccumulatorIntegrator, AccumulatorFun),
    ], ids=lambda x: x[0])
@pytest.mark.benchmark
def test_execute(func, func_mode, variable, noise, params, benchmark):
    benchmark.group = GROUP_PREFIX + func[0].componentName
    try:
        noise = noise()
    except TypeError as e:
        if "object is not callable" not in str(e):
            raise e from None
    else:
        assert isinstance(noise, pnl.DistributionFunction)
        if func[1] == DriftIntFun:
            pytest.skip("DriftDiffusionIntegrator doesn't support functional noise")

    if 'DriftOnASphereIntegrator' in func[0].componentName:
        if func_mode != 'Python':
            pytest.skip("DriftOnASphereIntegrator not yet compiled")
        params.update({'dimension':len(variable) + 1})
    else:
        if 'dimension' in params:
            params.pop('dimension')

    if 'AccumulatorIntegrator' in func[0].componentName:
        params = {
            **params,
            'increment': RAND0_1,
        }
        params.pop('offset')

    # If we are dealing with a DriftDiffusionIntegrator, noise and time_step_size defaults
    # have changed since this test was created. Hard code their old values.
    if 'DriftDiffusionIntegrator' in str(func[0]):
        f = func[0](default_variable=variable, noise=np.sqrt(noise), time_step_size=1.0, **params)
    else:
        f = func[0](default_variable=variable, noise=noise, **params)

    ex = pytest.helpers.get_func_execution(f, func_mode)

    ex(variable)
    ex(variable)
    res = benchmark(ex, variable)
    expected = func[1](f.initializer, variable, 3, noise, **params)
<<<<<<< HEAD
    for r, e in zip(res, expected):
        np.testing.assert_allclose(r, e)
=======
    np.testing.assert_allclose(res, expected, rtol=1e-5, atol=1e-8)
>>>>>>> ad869954


def test_integrator_function_no_default_variable_and_params_len_more_than_1():
    I = Functions.AdaptiveIntegrator(rate=[.1, .2, .3])
    I.defaults.variable = np.array([0,0,0])

def test_integrator_function_default_variable_len_1_but_user_specified_and_params_len_more_than_1():
    with pytest.raises(FunctionError) as error_text:
        Functions.AdaptiveIntegrator(default_variable=[1], rate=[.1, .2, .3])
    error_msg_a = 'The length of the array specified for the rate parameter'
    error_msg_b = 'must match the length of the default input'
    assert error_msg_a in str(error_text.value)
    assert error_msg_b in str(error_text.value)

def test_integrator_function_default_variable_and_params_len_more_than_1_error():
    with pytest.raises(FunctionError) as error_text:
        Functions.AdaptiveIntegrator(default_variable=[0,0], rate=[.1, .2, .3])
    error_msg_a = 'The length of the array specified for the rate parameter'
    error_msg_b = 'must match the length of the default input'
    assert error_msg_a in str(error_text.value)
    assert error_msg_b in str(error_text.value)

def test_integrator_function_with_params_of_different_lengths():
    with pytest.raises(FunctionError) as error_text:
        Functions.AdaptiveIntegrator(rate=[.1, .2, .3], offset=[.4,.5])
    error_msg_a = "The parameters with len>1 specified for AdaptiveIntegrator Function"
    error_msg_b = "(['offset', 'rate']) don't all have the same length"
    assert error_msg_a in str(error_text.value)
    assert error_msg_b in str(error_text.value)

def test_integrator_function_with_default_variable_and_params_of_different_lengths():
    with pytest.raises(FunctionError) as error_text:
        Functions.AdaptiveIntegrator(default_variable=[0,0,0], rate=[.1, .2, .3], offset=[.4,.5])
    error_msg_a = "The following parameters with len>1 specified for AdaptiveIntegrator Function"
    error_msg_b = "don't have the same length as its 'default_variable' (3): ['offset']."
    assert error_msg_a in str(error_text.value)
    assert error_msg_b in str(error_text.value)


err_msg_initializer = "'initializer' must be a list or 1d array of length 3 (the value of the 'dimension' parameter minus 1)"
err_msg_angle_func = 'Variable shape incompatibility between (DriftOnASphereIntegrator DriftOnASphereIntegrator'
err_msg_noise = "must be a list or 1d array of length 3 (the value of the 'dimension' parameter minus 1)"

test_vars = [
    ({'initializer': 0.1}, err_msg_initializer, FunctionError),
    ({'initializer': [0.1,0.1]}, err_msg_initializer, FunctionError),
    ({'initializer': [0.1,0.1,0.1]}, None, None),
    ({'angle_function': Angle}, None, None),
    ({'angle_function': Angle()}, None, None),
    ({'angle_function': Angle([1,1])}, err_msg_angle_func, ParameterError),
    ({'angle_function': Angle([1,1,1])}, None, None),
    ({'noise': .01}, None, None),
    ({'noise': [.01, .5]}, err_msg_noise, FunctionError),
    ({'noise': [.01, .5, .99]}, None, None),
    ({'noise': [.01, .5, .99, .1]}, err_msg_noise, FunctionError)
]

names = [
    "INITIALIZER_SCALAR", "INITIALIZER_2", "INITIALIZER_3",
    "ANGLE_CLASS", "ANGLE_NONE", "ANGLE_2", "ANGLE_3",
    "NOISE_SCALAR", "NOISE_2", "NOISE_3", "NOISE_4"
]


def test_DriftOnASphere_identicalness_against_reference_implementation():
    """Compare against reference implementation in nback-paper model (https://github.com/andrebeu/nback-paper)."""

    # PNL DriftOnASphere
    DoS = Functions.DriftOnASphereIntegrator(dimension=5, initializer=np.array([.2] * (4)), noise=0.0)
    results_dos = []
    for i in range(3):
        results_dos.append(DoS(.1))

    # nback-paper implementation
    def spherical_drift(n_steps=3, dim=5, var=0, mean=.1):
        def convert_spherical_to_angular(dim, ros):
            ct = np.zeros(dim)
            ct[0] = np.cos(ros[0])
            prod = np.product([np.sin(ros[k]) for k in range(1, dim - 1)])
            n_prod = prod
            for j in range(dim - 2):
                n_prod /= np.sin(ros[j + 1])
                amt = n_prod * np.cos(ros[j + 1])
                ct[j + 1] = amt
            ct[dim - 1] = prod
            return ct
        # initialize the spherical coordinates to ensure each context run begins in a new random location on the unit sphere
        ros = np.array([.2] *(dim - 1))
        slen = n_steps
        ctxt = np.zeros((slen, dim))
        for i in range(slen):
            noise = np.random.normal(mean, var, size=(dim - 1)) # add a separately-drawn Gaussian to each spherical coord
            ros += noise
            ctxt[i] = convert_spherical_to_angular(dim, ros)
        return ctxt
    results_sd = spherical_drift()

    np.testing.assert_allclose(np.array(results_dos), np.array(results_sd))


# FIX: CROSS WITH INITIALIZER SIZE:
@pytest.mark.parametrize("params, error_msg, error_type", test_vars, ids=names)
def test_drift_on_a_sphere_errors(params, error_msg, error_type):
    if error_type:
        with pytest.raises(error_type) as error_text:
            Functions.DriftOnASphereIntegrator(dimension=4, params=params)
        assert error_msg in str(error_text.value)
    else:
        Functions.DriftOnASphereIntegrator(dimension=4, params=params)<|MERGE_RESOLUTION|>--- conflicted
+++ resolved
@@ -193,12 +193,7 @@
     ex(variable)
     res = benchmark(ex, variable)
     expected = func[1](f.initializer, variable, 3, noise, **params)
-<<<<<<< HEAD
-    for r, e in zip(res, expected):
-        np.testing.assert_allclose(r, e)
-=======
     np.testing.assert_allclose(res, expected, rtol=1e-5, atol=1e-8)
->>>>>>> ad869954
 
 
 def test_integrator_function_no_default_variable_and_params_len_more_than_1():
