import functools
import numpy as np
import pytest
import psyneulink as pnl
import psyneulink.core.components.functions.combinationfunctions
import psyneulink.core.components.functions.optimizationfunctions
import psyneulink.core.components.functions.transferfunctions

class TestControlMechanisms:

    def test_lvoc(self):
        m1 = pnl.TransferMechanism(input_states=["InputState A", "InputState B"])
        m2 = pnl.TransferMechanism()
        c = pnl.Composition()
        c.add_c_node(m1, required_roles=pnl.CNodeRole.ORIGIN)
        c.add_c_node(m2, required_roles=pnl.CNodeRole.ORIGIN)
        c._analyze_graph()
<<<<<<< HEAD
        lvoc = pnl.OptimizationControlMechanism(agent_rep=pnl.RegressionCFA,
                                                features=[{pnl.SHADOW_EXTERNAL_INPUTS: [m1, m2]}],
                                                objective_mechanism=pnl.ObjectiveMechanism(monitored_output_states=[m1, m2]),
                                                terminal_objective_mechanism=True,
                                                function=pnl.GridSearch(max_iterations=1),
                                                control_signals=[(pnl.SLOPE, m1), (pnl.SLOPE, m2)])
=======
        lvoc = pnl.LVOCControlMechanism(feature_predictors=[{pnl.SHADOW_EXTERNAL_INPUTS: [m1, m2]}],
                                        objective_mechanism=pnl.ObjectiveMechanism(monitored_output_states=[m1, m2]),
                                        terminal_objective_mechanism=True,
                                        function=psyneulink.core.components.functions.optimizationfunctions.GridSearch(max_iterations=1),
                                        control_signals=[(pnl.SLOPE, m1), (pnl.SLOPE, m2)])
>>>>>>> 6375e125
        c.add_c_node(lvoc)
        input_dict = {m1: [[1], [1]], m2: [1]}

        c.run(inputs=input_dict)

<<<<<<< HEAD
        # for state in lvoc.input_states:
        #     print("\n", state.name, " receives: ", state.path_afferents, " | internal only? ", state.internal_only)
        #
        #
        # c.show_graph()

=======
>>>>>>> 6375e125
        assert len(lvoc.input_states) == 4

    def test_lvoc_both_predictors_specs(self):
        m1 = pnl.TransferMechanism(input_states=["InputState A", "InputState B"])
        m2 = pnl.TransferMechanism()
        c = pnl.Composition()
        c.add_c_node(m1, required_roles=pnl.CNodeRole.ORIGIN)
        c.add_c_node(m2, required_roles=pnl.CNodeRole.ORIGIN)
        c._analyze_graph()
<<<<<<< HEAD
        lvoc = pnl.OptimizationControlMechanism(agent_rep=pnl.RegressionCFA,
                                                features=[{pnl.SHADOW_EXTERNAL_INPUTS: [m1, m2]}, m2],
                                                objective_mechanism=pnl.ObjectiveMechanism(monitored_output_states=[m1, m2]),
                                                terminal_objective_mechanism=True,
                                                function=pnl.GridSearch(max_iterations=1),
                                                control_signals=[(pnl.SLOPE, m1), (pnl.SLOPE, m2)])
=======
        lvoc = pnl.LVOCControlMechanism(feature_predictors=[{pnl.SHADOW_EXTERNAL_INPUTS: [m1, m2]}, m2],
                                        objective_mechanism=pnl.ObjectiveMechanism(monitored_output_states=[m1, m2]),
                                        terminal_objective_mechanism=True,
                                        function=psyneulink.core.components.functions.optimizationfunctions.GridSearch(max_iterations=1),
                                        control_signals=[(pnl.SLOPE, m1), (pnl.SLOPE, m2)])
>>>>>>> 6375e125
        c.add_c_node(lvoc)
        input_dict = {m1: [[1], [1]], m2: [1]}

        c.run(inputs=input_dict)

        assert len(lvoc.input_states) == 5

    def test_lvoc_features_function(self):
        m1 = pnl.TransferMechanism(input_states=["InputState A", "InputState B"])
        m2 = pnl.TransferMechanism()
        c = pnl.Composition()
        c.add_c_node(m1, required_roles=pnl.CNodeRole.ORIGIN)
        c.add_c_node(m2, required_roles=pnl.CNodeRole.ORIGIN)
        c._analyze_graph()
<<<<<<< HEAD
        lvoc = pnl.OptimizationControlMechanism(agent_rep=pnl.RegressionCFA,
                                                features=[{pnl.SHADOW_EXTERNAL_INPUTS: [m1, m2]}, m2],
                                                feature_function=pnl.LinearCombination(offset=10.0),
                                                objective_mechanism=pnl.ObjectiveMechanism(monitored_output_states=[m1, m2]),
                                                terminal_objective_mechanism=True,
                                                function=pnl.GradientOptimization(max_iterations=1),
                                                control_signals=[(pnl.SLOPE, m1), (pnl.SLOPE, m2)])
=======
        lvoc = pnl.LVOCControlMechanism(feature_predictors=[{pnl.SHADOW_EXTERNAL_INPUTS: [m1, m2]}, m2],
                                        feature_function=psyneulink.core.components.functions.combinationfunctions
                                        .LinearCombination(offset=10.0),
                                        objective_mechanism=pnl.ObjectiveMechanism(monitored_output_states=[m1, m2]),
                                        terminal_objective_mechanism=True,
                                        function=psyneulink.core.components.functions.optimizationfunctions
                                        .GradientOptimization(max_iterations=1),
                                        control_signals=[(pnl.SLOPE, m1), (pnl.SLOPE, m2)])
>>>>>>> 6375e125
        c.add_c_node(lvoc)
        input_dict = {m1: [[1], [1]], m2: [1]}

        c.run(inputs=input_dict)

        assert len(lvoc.input_states) == 5

        for i in range(1,5):
            assert lvoc.input_states[i].function_object.offset == 10.0

    def test_default_lc_control_mechanism(self):
        G = 1.0
        k = 0.5
        starting_value_LC = 2.0
        user_specified_gain = 1.0

        A = pnl.TransferMechanism(function=psyneulink.core.components.functions.transferfunctions.Logistic(gain=user_specified_gain), name='A')
        B = pnl.TransferMechanism(function=psyneulink.core.components.functions.transferfunctions.Logistic(gain=user_specified_gain), name='B')
        # B.output_states[0].value *= 0.0  # Reset after init | Doesn't matter here b/c default var = zero, no intercept

        LC = pnl.LCControlMechanism(
            modulated_mechanisms=[A, B],
            base_level_gain=G,
            scaling_factor_gain=k,
            objective_mechanism=pnl.ObjectiveMechanism(
                function=psyneulink.core.components.functions.transferfunctions.Linear,
                monitored_output_states=[B],
                name='LC ObjectiveMechanism'
            )
        )
        for output_state in LC.output_states:
            output_state.value *= starting_value_LC

        path = [A, B, LC]
        S = pnl.Composition()
        S.add_c_node(A, required_roles=pnl.CNodeRole.ORIGIN)
        S.add_linear_processing_pathway(pathway=path)
        S.add_c_node(LC, required_roles=pnl.CNodeRole.TERMINAL)
        LC.reinitialize_when = pnl.Never()

        gain_created_by_LC_output_state_1 = []
        mod_gain_assigned_to_A = []
        base_gain_assigned_to_A = []
        mod_gain_assigned_to_B = []
        base_gain_assigned_to_B = []
        A_value = []
        B_value = []
        LC_value = []

        def report_trial(system):
            gain_created_by_LC_output_state_1.append(LC.output_state.parameters.value.get(system)[0])
            mod_gain_assigned_to_A.append(A.get_mod_gain(system))
            mod_gain_assigned_to_B.append(B.get_mod_gain(system))
            base_gain_assigned_to_A.append(A.function_object.parameters.gain.get())
            base_gain_assigned_to_B.append(B.function_object.parameters.gain.get())
            A_value.append(A.parameters.value.get(system))
            B_value.append(B.parameters.value.get(system))
            LC_value.append(LC.parameters.value.get(system))

        result = S.run(inputs={A: [[1.0], [1.0], [1.0], [1.0], [1.0]]},
                      call_after_trial=functools.partial(report_trial, S))

        # (1) First value of gain in mechanisms A and B must be whatever we hardcoded for LC starting value
        assert mod_gain_assigned_to_A[0] == starting_value_LC

        # (2) _gain should always be set to user-specified value
        for i in range(5):
            assert base_gain_assigned_to_A[i] == user_specified_gain
            assert base_gain_assigned_to_B[i] == user_specified_gain

        # (3) LC output on trial n becomes gain of A and B on trial n + 1
        assert np.allclose(mod_gain_assigned_to_A[1:], gain_created_by_LC_output_state_1[0:-1])

        # (4) mechanisms A and B should always have the same gain values (b/c they are identical)
        assert np.allclose(mod_gain_assigned_to_A, mod_gain_assigned_to_B)

        # # (5) validate output of each mechanism (using original "devel" output as a benchmark)
        # expected_A_value = [np.array([[0.88079708]]),
        #                     np.array([[0.73133331]]),
        #                     np.array([[0.73162414]]),
        #                     np.array([[0.73192822]]),
        #                     np.array([[0.73224618]])]
        #
        # assert np.allclose(A_value, expected_A_value)
        #
        # expected_B_value = [np.array([[0.8534092]]),
        #                     np.array([[0.67532197]]),
        #                     np.array([[0.67562328]]),
        #                     np.array([[0.67593854]]),
        #                     np.array([[0.67626842]])]
        # assert np.allclose(B_value, expected_B_value)
        #
        # expected_LC_value = [np.array([[[1.00139776]], [[0.04375488]], [[0.00279552]], [[0.05]]]),
        #                      np.array([[[1.00287843]], [[0.08047501]], [[0.00575686]], [[0.1]]]),
        #                      np.array([[[1.00442769]], [[0.11892843]], [[0.00885538]], [[0.15]]]),
        #                      np.array([[[1.00604878]], [[0.15918152]], [[0.01209756]], [[0.2]]]),
        #                      np.array([[[1.00774507]], [[0.20129484]], [[0.01549014]], [[0.25]]])]
        # assert np.allclose(LC_value, expected_LC_value)

    # UNSTABLE OUTPUT:
    # def test_control_mechanism(self):
    #     Tx = pnl.TransferMechanism(name='Tx')
    #     Ty = pnl.TransferMechanism(name='Ty')
    #     Tz = pnl.TransferMechanism(name='Tz')
    #     C = pnl.ControlMechanism(default_variable=[1],
    #                              monitor_for_control=Ty,
    #                              control_signals=pnl.ControlSignal(modulation=pnl.OVERRIDE,
    #                                                                projections=(pnl.SLOPE, Tz)))
    #     comp = pnl.Composition()
    #     # sched = pnl.Scheduler(omp)
    #     # sched.add_condition(Tz, pnl.AllHaveRun([C]))
    #     comp.add_linear_processing_pathway([Tx, Tz])
    #     comp.add_linear_processing_pathway([Ty, C])
    #     comp._analyze_graph()
    #     comp._scheduler_processing.add_condition(Tz, pnl.AllHaveRun(C))
    #
    #     # assert Tz.parameter_states[pnl.SLOPE].mod_afferents[0].sender.owner == C
    #     result = comp.run(inputs={Tx: [1, 1],
    #                               Ty: [4, 4]})
    #     assert np.allclose(result, [[[4.], [4.]],
    #                                 [[4.], [4.]]])

# KAM will reintroduce objective mechanism role tests after INPUT and OUTPUT roles are implemented
# class TestObjectiveMechanismRoles:
#
#     def test_origin_objective_mechanism_false(self):
#         #  When False, even if the ObjectiveMechanism is an origin node according to the structure of the graph, the
#         #  ObjectiveMechanism is not marked as origin
#         #  If the ObjectiveMechanism was the only origin node, then the user must use required_roles to assign the
#         #  origin role to another node.
#
#         c = pnl.Composition()
#
#         A = pnl.TransferMechanism()
#         B = pnl.TransferMechanism()
#         lvoc = pnl.ControlMechanism()
#
#         c.add_linear_processing_pathway([lvoc, A])
#
#         c.show_graph()
#
#         assert lvoc.objective_mechanism not in c.get_c_nodes_by_role(pnl.CNodeRole.ORIGIN)
#
#     def test_origin_objective_mechanism_true_origin(self):
#         # When True, if the ObjectiveMechanism is an origin node according to the structure of the graph, it is treated
#         # normally.
#         c = pnl.Composition()
#
#         A = pnl.TransferMechanism()
#         lvoc = pnl.ControlMechanism(
#                                         origin_objective_mechanism=True)
#         B = pnl.TransferMechanism()
#
#         c.add_linear_processing_pathway([lvoc, A])
#         c.add_c_node(B)
#
#         c._analyze_graph()
#
#         assert lvoc.objective_mechanism in c.get_c_nodes_by_role(pnl.CNodeRole.ORIGIN) and \
#                B in c.get_c_nodes_by_role(pnl.CNodeRole.ORIGIN)
#
#     def test_origin_objective_mechanism_true_not_origin(self):
#         # If the ObjectiveMechanism is not an origin node according to the structure of the graph, then it
#         # takes on origin as a required role.
#         c = pnl.Composition()
#
#         A = pnl.TransferMechanism()
#         lvoc = pnl.ControlMechanism(
#                                         origin_objective_mechanism=True)
#         B = pnl.TransferMechanism()
#
#         c.add_linear_processing_pathway([lvoc, A])
#         c.add_linear_processing_pathway([B, lvoc.objective_mechanism])
#
#         c._analyze_graph()
#
#         assert lvoc.objective_mechanism in c.get_c_nodes_by_role(pnl.CNodeRole.ORIGIN) and \
#                B in c.get_c_nodes_by_role(pnl.CNodeRole.ORIGIN)

#     def test_evc(self):
#         # Mechanisms
#         Input = TransferMechanism(
#             name='Input',
#         )
#         Reward = TransferMechanism(
#             output_states=[RESULT, OUTPUT_MEAN, OUTPUT_VARIANCE],
#             name='Reward'
#         )
#         Decision = DDM(
#             function=BogaczEtAl(
#                 drift_rate=(
#                     1.0,
#                     ControlProjection(
#                         function=Linear,
#                         control_signal_params={
#                             ALLOCATION_SAMPLES: np.arange(0.1, 1.01, 0.3)
#                         },
#                     ),
#                 ),
#                 threshold=(
#                     1.0,
#                     ControlProjection(
#                         function=Linear,
#                         control_signal_params={
#                             ALLOCATION_SAMPLES: np.arange(0.1, 1.01, 0.3)
#                         },
#                     ),
#                 ),
#                 noise=(0.5),
#                 starting_point=(0),
#                 t0=0.45
#             ),
#             output_states=[
#                 DECISION_VARIABLE,
#                 RESPONSE_TIME,
#                 PROBABILITY_UPPER_THRESHOLD
#             ],
#             name='Decision',
#         )
#
#     def test_terminal_objective_mechanism_false(self):
#         # When False, even if the ObjectiveMechanism is a terminal node according to the structure of the graph, the
#         # ObjectiveMechanism is not marked as terminal. If the ObjectiveMechanism was the only terminal node, then the
#         # user must use required_roles to assign the terminal role to another node.
#
#         c = pnl.Composition()
#
#         A = pnl.TransferMechanism()
#         lvoc = pnl.ControlMechanism()
#         B = pnl.TransferMechanism()
#
#         c.add_linear_processing_pathway([lvoc, A])
#         c.add_linear_processing_pathway([B, lvoc.objective_mechanism])
#
#         c._analyze_graph()
#         assert lvoc.objective_mechanism not in c.get_c_nodes_by_role(pnl.CNodeRole.TERMINAL)
#
#     def test_terminal_objective_mechanism_true_terminal(self):
#         # When True, if the ObjectiveMechanism is a terminal node according to the structure of the graph, it is treated
#         # normally.
#
#         c = pnl.Composition()
#
#         A = pnl.TransferMechanism()
#         lvoc = pnl.ControlMechanism(
#                                         terminal_objective_mechanism=True)
#         B = pnl.TransferMechanism()
#
#         c.add_linear_processing_pathway([lvoc, A])
#         c.add_linear_processing_pathway([B, lvoc.objective_mechanism])
#
#         c._analyze_graph()
#         assert lvoc.objective_mechanism in c.get_c_nodes_by_role(pnl.CNodeRole.TERMINAL)
#
#     def test_terminal_objective_mechanism_true_not_terminal(self):
#         # If the ObjectiveMechanism is not a terminal node according to the structure of the graph, then it
#         # takes on terminal as a required role.
#         c = pnl.Composition()
#
#         A = pnl.TransferMechanism()
#         lvoc = pnl.ControlMechanism(
#                                         terminal_objective_mechanism=True
#                                         )
#         B = pnl.TransferMechanism()
#         C = pnl.TransferMechanism()
#
#         c.add_linear_processing_pathway([lvoc, A])
#         c.add_linear_processing_pathway([B, lvoc.objective_mechanism, C])
#
#         c._analyze_graph()
#
#         assert lvoc.objective_mechanism in c.get_c_nodes_by_role(pnl.CNodeRole.TERMINAL)

class TestModelBasedOptimizationControlMechanisms:

    def test_evc(self):
        # Mechanisms
        Input = pnl.TransferMechanism(
            name='Input',
        )
        Reward = pnl.TransferMechanism(
            output_states=[pnl.RESULT, pnl.OUTPUT_MEAN, pnl.OUTPUT_VARIANCE],
            name='Reward'
        )
        Decision = pnl.DDM(
            function=pnl.BogaczEtAl(
                drift_rate=(
                    1.0,
                    pnl.ControlProjection(
                        function=pnl.Linear,
                        control_signal_params={
                            pnl.ALLOCATION_SAMPLES: np.arange(0.1, 1.01, 0.3)
                        },
                    ),
                ),
                threshold=(
                    1.0,
                    pnl.ControlProjection(
                        function=pnl.Linear,
                        control_signal_params={
                            pnl.ALLOCATION_SAMPLES: np.arange(0.1, 1.01, 0.3)
                        },
                    ),
                ),
                noise=(0.5),
                starting_point=(0),
                t0=0.45
            ),
            output_states=[
                pnl.DECISION_VARIABLE,
                pnl.RESPONSE_TIME,
                pnl.PROBABILITY_UPPER_THRESHOLD
            ],
            name='Decision',
        )

        comp = pnl.Composition(name="evc")
        comp.add_c_node(Reward, required_roles=[pnl.CNodeRole.TERMINAL])
        comp.add_c_node(Decision, required_roles=[pnl.CNodeRole.TERMINAL])
        task_execution_pathway = [Input, pnl.IDENTITY_MATRIX, Decision]
        comp.add_linear_processing_pathway(task_execution_pathway)

        # comp.add_model_based_optimizer(optimizer=pnl.ModelBasedOptimizationControlMechanism(
        #                                                 function=pnl.GridSearch(),
        #                                                 control_signals=[("drift_rate", Decision),
        #                                                                  ("threshold", Decision)],
        #                                                 objective_mechanism=pnl.ObjectiveMechanism(monitor_for_control=[Reward,
        #                                                                                                                 Decision.PROBABILITY_UPPER_THRESHOLD,
        #                                                                                                                 (Decision.RESPONSE_TIME, -1, 1)]
        #                                                                                            ),
        #
        #                                                 )
        #                                )

        comp.add_model_based_optimizer(optimizer=pnl.OptimizationControlMechanism(
                                                        features={pnl.SHADOW_EXTERNAL_INPUTS: [Input, Reward]},
                                                        agent_rep=comp,
                                                        function=pnl.GridSearch(),
                                                        control_signals=[("drift_rate", Decision),
                                                                         ("threshold", Decision)],
                                                        objective_mechanism=pnl.ObjectiveMechanism(monitor_for_control=[Reward,
                                                                                                                        Decision.PROBABILITY_UPPER_THRESHOLD,
                                                                                                                        (Decision.RESPONSE_TIME, -1, 1)]
                                                                                                   ),

                                                        )
                                       )

        comp.enable_model_based_optimizer = True

        # Stimuli
        comp._analyze_graph()

        stim_list_dict = {
            Input: [0.5, 0.123],
            Reward: [20, 20]
        }
        # print("run")
        # comp.show_graph()
        comp.run(
            inputs=stim_list_dict,
        )

        expected_sim_results_array = [
            [[10.], [10.0], [0.0], [-0.1], [0.48999867], [0.50499983]],
            [[10.], [10.0], [0.0], [-0.4], [1.08965888], [0.51998934]],
            [[10.], [10.0], [0.0], [0.7], [2.40680493], [0.53494295]],
            [[10.], [10.0], [0.0], [-1.], [4.43671978], [0.549834]],
            [[10.], [10.0], [0.0], [0.1], [0.48997868], [0.51998934]],
            [[10.], [10.0], [0.0], [-0.4], [1.08459402], [0.57932425]],
            [[10.], [10.0], [0.0], [0.7], [2.36033556], [0.63645254]],
            [[10.], [10.0], [0.0], [1.], [4.24948962], [0.68997448]],
            [[10.], [10.0], [0.0], [0.1], [0.48993479], [0.53494295]],
            [[10.], [10.0], [0.0], [0.4], [1.07378304], [0.63645254]],
            [[10.], [10.0], [0.0], [0.7], [2.26686573], [0.72710822]],
            [[10.], [10.0], [0.0], [1.], [3.90353015], [0.80218389]],
            [[10.], [10.0], [0.0], [0.1], [0.4898672], [0.549834]],
            [[10.], [10.0], [0.0], [-0.4], [1.05791834], [0.68997448]],
            [[10.], [10.0], [0.0], [0.7], [2.14222978], [0.80218389]],
            [[10.], [10.0], [0.0], [1.], [3.49637662], [0.88079708]],
            [[15.], [15.0], [0.0], [0.1], [0.48999926], [0.50372993]],
            [[15.], [15.0], [0.0], [-0.4], [1.08981011], [0.51491557]],
            [[15.], [15.0], [0.0], [0.7], [2.40822035], [0.52608629]],
            [[15.], [15.0], [0.0], [1.], [4.44259627], [0.53723096]],
            [[15.], [15.0], [0.0], [0.1], [0.48998813], [0.51491557]],
            [[15.], [15.0], [0.0], [0.4], [1.0869779], [0.55939819]],
            [[15.], [15.0], [0.0], [-0.7], [2.38198336], [0.60294711]],
            [[15.], [15.0], [0.0], [1.], [4.33535807], [0.64492386]],
            [[15.], [15.0], [0.0], [0.1], [0.48996368], [0.52608629]],
            [[15.], [15.0], [0.0], [0.4], [1.08085171], [0.60294711]],
            [[15.], [15.0], [0.0], [0.7], [2.32712843], [0.67504223]],
            [[15.], [15.0], [0.0], [1.], [4.1221271], [0.7396981]],
            [[15.], [15.0], [0.0], [0.1], [0.48992596], [0.53723096]],
            [[15.], [15.0], [0.0], [-0.4], [1.07165729], [0.64492386]],
            [[15.], [15.0], [0.0], [0.7], [2.24934228], [0.7396981]],
            [[15.], [15.0], [0.0], [1.], [3.84279648], [0.81637827]]
        ]
        #
        # print("simulation results = ")
        # print(comp.simulation_results)

        for simulation in range(len(expected_sim_results_array)):
            assert np.allclose(expected_sim_results_array[simulation], comp.simulation_results[simulation])

        expected_results_array = [
            [[20.0], [20.0], [0.0], [1.0], [2.378055160151634], [0.9820137900379085]],
            [[20.0], [20.0], [0.0], [0.1], [0.48999967725112503], [0.5024599801509442]]
        ]

        # print("results = ")
        # print(comp.results)
        for trial in range(len(expected_results_array)):
            np.testing.assert_allclose(comp.results[trial], expected_results_array[trial], atol=1e-08, err_msg='Failed on expected_output[{0}]'.format(trial))

    def test_evc_gratton(self):
        # Control Parameters
        signalSearchRange = np.arange(1.0, 2.0, 0.2)

        # Stimulus Mechanisms
        Target_Stim = pnl.TransferMechanism(name='Target Stimulus', function=pnl.Linear(slope=0.3324))
        Flanker_Stim = pnl.TransferMechanism(name='Flanker Stimulus', function=pnl.Linear(slope=0.3545221843))

        # Processing Mechanisms (Control)
        Target_Rep = pnl.TransferMechanism(
            name='Target Representation',
            function=pnl.Linear(
                slope=(
                    1.0,
                    pnl.ControlProjection(
                        function=pnl.Linear,
                        control_signal_params={pnl.ALLOCATION_SAMPLES: signalSearchRange}
                    )
                )
            )
        )
        Flanker_Rep = pnl.TransferMechanism(
            name='Flanker Representation',
            function=pnl.Linear(
                slope=(
                    1.0,
                    pnl.ControlProjection(
                        function=pnl.Linear,
                        control_signal_params={pnl.ALLOCATION_SAMPLES: signalSearchRange}
                    )
                )
            )
        )

        # Processing Mechanism (Automatic)
        Automatic_Component = pnl.TransferMechanism(
            name='Automatic Component',
            function=pnl.Linear(slope=(1.0))
        )

        # Decision Mechanisms
        Decision = pnl.DDM(
            function=pnl.BogaczEtAl(
                drift_rate=(1.0),
                threshold=(0.2645),
                noise=(0.5),
                starting_point=(0),
                t0=0.15
            ),
            name='Decision',
            output_states=[
                pnl.DECISION_VARIABLE,
                pnl.RESPONSE_TIME,
                pnl.PROBABILITY_UPPER_THRESHOLD
            ],
        )

        # Outcome Mechanisms:
        Reward = pnl.TransferMechanism(name='Reward')

        # Pathways:
        TargetControlPathway = [Target_Stim, Target_Rep, Decision]

        FlankerControlPathway = [Flanker_Stim, Flanker_Rep, Decision]

        TargetAutomaticPathway = [Target_Stim, Automatic_Component, Decision]

        FlankerAutomaticPathway =[Flanker_Stim, Automatic_Component, Decision]

        pathways = [TargetControlPathway, FlankerControlPathway, TargetAutomaticPathway, FlankerAutomaticPathway]

        # Composition:
        comp = pnl.Composition(name="EVCGratton")
        comp.add_c_node(Reward, required_roles=pnl.CNodeRole.TERMINAL)
        comp.add_c_node(Decision, required_roles=pnl.CNodeRole.TERMINAL)
        for path in pathways:
            comp.add_linear_processing_pathway(path)

        # comp.add_model_based_optimizer(optimizer=pnl.ModelBasedOptimizationControlMechanism(function=pnl.GridSearch(),
        #                                                                                     control_signals=[(
        #                                                                                                      "slope",
        #                                                                                                      Target_Rep),
        #                                                                                                      (
        #                                                                                                      "slope",
        #                                                                                                      Flanker_Rep)],
        #                                                                                     objective_mechanism=pnl.ObjectiveMechanism(monitor_for_control=[

        comp.add_model_based_optimizer(optimizer=pnl.OptimizationControlMechanism(function=pnl.GridSearch(),
                                                                                  agent_rep=comp,
                                                                                  control_signals=[(
                                                                                      "slope",
                                                                                      Target_Rep),
                                                                                      (
                                                                                          "slope",
                                                                                          Flanker_Rep)],
                                                                                  objective_mechanism=pnl.ObjectiveMechanism(monitor_for_control=[

                Reward,
                (Decision.PROBABILITY_UPPER_THRESHOLD, 1, -1)
            ])))
        comp.enable_model_based_optimizer = True
        # configure EVC components
        comp.model_based_optimizer.control_signals[0].intensity_cost_function = pnl.Exponential(rate=0.8046).function
        comp.model_based_optimizer.control_signals[1].intensity_cost_function = pnl.Exponential(rate=0.8046).function

        # for mech in comp.prediction_mechanisms:
            # if mech.name == 'Flanker Stimulus Prediction Mechanism' or mech.name == 'Target Stimulus Prediction Mechanism':
            #     # when you find a key mechanism (transfer mechanism) with the correct name, print its name
            #     # print(mech.name)
            #     mech.function_object.rate = 1.0
            #
            # if 'Reward' in mech.name:
            #     # print(mech.name)
            #     mech.function_object.rate = 1.0
            #     # comp.model_based_optimizer.prediction_mechanisms[mech].parameterStates['rate'].base_value = 1.0

        print('new rate of integration mechanisms before System execution:')
        # for mech in comp.model_based_optimizer.prediction_mechanisms.keys():
        # for mech in comp.prediction_mechanisms:
        #     print(mech.name)
        #     print(mech.function_object.rate)
        #     print('----')

        # generate stimulus environment

        nTrials = 3
        targetFeatures = [1, 1, 1]
        flankerFeatures = [1, -1, 1]  # for full simulation: flankerFeatures = [-1,1]
        reward = [100, 100, 100]

        targetInputList = targetFeatures
        flankerInputList = flankerFeatures
        rewardList = reward

        stim_list_dict = {Target_Stim: targetInputList,
                          Flanker_Stim: flankerInputList,
                          Reward: rewardList}

        expected_results_array = [0.2645, 0.32257752863413636, 0.9481940753514433, 100., 0.2645,
                                  0.42963678062444666, 0.47661180945923376, 100., 0.2645, 0.300291026852769,
                                  0.97089165101931, 100.]

        expected_sim_results_array = [
            0.2645, 0.32257753, 0.94819408, 100.,
            0.2645, 0.31663196, 0.95508757, 100.,
            0.2645, 0.31093566, 0.96110142, 100.,
            0.2645, 0.30548947, 0.96633839, 100.,
            0.2645, 0.30029103, 0.97089165, 100.,
            0.2645, 0.3169957, 0.95468427, 100.,
            0.2645, 0.31128378, 0.9607499, 100.,
            0.2645, 0.30582202, 0.96603252, 100.,
            0.2645, 0.30060824, 0.9706259, 100.,
            0.2645, 0.29563774, 0.97461444, 100.,
            0.2645, 0.31163288, 0.96039533, 100.,
            0.2645, 0.30615555, 0.96572397, 100.,
            0.2645, 0.30092641, 0.97035779, 100.,
            0.2645, 0.2959409, 0.97438178, 100.,
            0.2645, 0.29119255, 0.97787196, 100.,
            0.2645, 0.30649004, 0.96541272, 100.,
            0.2645, 0.30124552, 0.97008732, 100.,
            0.2645, 0.29624499, 0.97414704, 100.,
            0.2645, 0.29148205, 0.97766847, 100.,
            0.2645, 0.28694892, 0.98071974, 100.,
            0.2645, 0.30156558, 0.96981445, 100.,
            0.2645, 0.29654999, 0.97391021, 100.,
            0.2645, 0.29177245, 0.97746315, 100.,
            0.2645, 0.28722523, 0.98054192, 100.,
            0.2645, 0.28289958, 0.98320731, 100.,
            0.2645, 0.42963678, 0.47661181, 100.,
            0.2645, 0.42846471, 0.43938586, 100.,
            -0.2645, 0.42628176, 0.40282965, 100.,
            0.2645, 0.42314468, 0.36732207, 100.,
            -0.2645, 0.41913221, 0.333198, 100.,
            0.2645, 0.42978939, 0.51176048, 100.,
            0.2645, 0.42959394, 0.47427693, 100.,
            -0.2645, 0.4283576, 0.43708106, 100.,
            0.2645, 0.4261132, 0.40057958, 100.,
            -0.2645, 0.422919, 0.36514906, 100.,
            0.2645, 0.42902209, 0.54679323, 100.,
            0.2645, 0.42980788, 0.50942101, 100.,
            -0.2645, 0.42954704, 0.47194318, 100.,
            -0.2645, 0.42824656, 0.43477897, 100.,
            0.2645, 0.42594094, 0.3983337, 100.,
            -0.2645, 0.42735293, 0.58136855, 100.,
            -0.2645, 0.42910149, 0.54447221, 100.,
            0.2645, 0.42982229, 0.50708112, 100.,
            -0.2645, 0.42949608, 0.46961065, 100.,
            -0.2645, 0.42813159, 0.43247968, 100.,
            -0.2645, 0.42482049, 0.61516258, 100.,
            0.2645, 0.42749136, 0.57908829, 100.,
            0.2645, 0.42917687, 0.54214925, 100.,
            -0.2645, 0.42983261, 0.50474093, 100.,
            -0.2645, 0.42944107, 0.46727945, 100.,
            0.2645, 0.32257753, 0.94819408, 100.,
            0.2645, 0.31663196, 0.95508757, 100.,
            0.2645, 0.31093566, 0.96110142, 100.,
            0.2645, 0.30548947, 0.96633839, 100.,
            0.2645, 0.30029103, 0.97089165, 100.,
            0.2645, 0.3169957, 0.95468427, 100.,
            0.2645, 0.31128378, 0.9607499, 100.,
            0.2645, 0.30582202, 0.96603252, 100.,
            0.2645, 0.30060824, 0.9706259, 100.,
            0.2645, 0.29563774, 0.97461444, 100.,
            0.2645, 0.31163288, 0.96039533, 100.,
            0.2645, 0.30615555, 0.96572397, 100.,
            0.2645, 0.30092641, 0.97035779, 100.,
            0.2645, 0.2959409, 0.97438178, 100.,
            0.2645, 0.29119255, 0.97787196, 100.,
            0.2645, 0.30649004, 0.96541272, 100.,
            0.2645, 0.30124552, 0.97008732, 100.,
            0.2645, 0.29624499, 0.97414704, 100.,
            0.2645, 0.29148205, 0.97766847, 100.,
            0.2645, 0.28694892, 0.98071974, 100.,
            0.2645, 0.30156558, 0.96981445, 100.,
            0.2645, 0.29654999, 0.97391021, 100.,
            0.2645, 0.29177245, 0.97746315, 100.,
            0.2645, 0.28722523, 0.98054192, 100.,
            0.2645, 0.28289958, 0.98320731, 100.,
        ]

        comp.run(
            num_trials=nTrials,
            inputs=stim_list_dict,
        )

        # print("Results = ")
        # print(comp.results)
        #
        # print("Simulation Results = ")
        # print(comp.simulation_results)

        # np.testing.assert_allclose(
        #     pytest.helpers.expand_np_ndarray(comp.results),
        #     expected_results_array,
        #     atol=1e-08,
        #     verbose=True,
        # )

        # np.testing.assert_allclose(
        #     pytest.helpers.expand_np_ndarray(comp.simulation_results),
        #     expected_sim_results_array,
        #     atol=1e-08,
        #     verbose=True,
        # )
<|MERGE_RESOLUTION|>--- conflicted
+++ resolved
@@ -2,9 +2,6 @@
 import numpy as np
 import pytest
 import psyneulink as pnl
-import psyneulink.core.components.functions.combinationfunctions
-import psyneulink.core.components.functions.optimizationfunctions
-import psyneulink.core.components.functions.transferfunctions
 
 class TestControlMechanisms:
 
@@ -15,34 +12,17 @@
         c.add_c_node(m1, required_roles=pnl.CNodeRole.ORIGIN)
         c.add_c_node(m2, required_roles=pnl.CNodeRole.ORIGIN)
         c._analyze_graph()
-<<<<<<< HEAD
         lvoc = pnl.OptimizationControlMechanism(agent_rep=pnl.RegressionCFA,
                                                 features=[{pnl.SHADOW_EXTERNAL_INPUTS: [m1, m2]}],
                                                 objective_mechanism=pnl.ObjectiveMechanism(monitored_output_states=[m1, m2]),
                                                 terminal_objective_mechanism=True,
                                                 function=pnl.GridSearch(max_iterations=1),
                                                 control_signals=[(pnl.SLOPE, m1), (pnl.SLOPE, m2)])
-=======
-        lvoc = pnl.LVOCControlMechanism(feature_predictors=[{pnl.SHADOW_EXTERNAL_INPUTS: [m1, m2]}],
-                                        objective_mechanism=pnl.ObjectiveMechanism(monitored_output_states=[m1, m2]),
-                                        terminal_objective_mechanism=True,
-                                        function=psyneulink.core.components.functions.optimizationfunctions.GridSearch(max_iterations=1),
-                                        control_signals=[(pnl.SLOPE, m1), (pnl.SLOPE, m2)])
->>>>>>> 6375e125
         c.add_c_node(lvoc)
         input_dict = {m1: [[1], [1]], m2: [1]}
 
         c.run(inputs=input_dict)
 
-<<<<<<< HEAD
-        # for state in lvoc.input_states:
-        #     print("\n", state.name, " receives: ", state.path_afferents, " | internal only? ", state.internal_only)
-        #
-        #
-        # c.show_graph()
-
-=======
->>>>>>> 6375e125
         assert len(lvoc.input_states) == 4
 
     def test_lvoc_both_predictors_specs(self):
@@ -52,22 +32,15 @@
         c.add_c_node(m1, required_roles=pnl.CNodeRole.ORIGIN)
         c.add_c_node(m2, required_roles=pnl.CNodeRole.ORIGIN)
         c._analyze_graph()
-<<<<<<< HEAD
         lvoc = pnl.OptimizationControlMechanism(agent_rep=pnl.RegressionCFA,
                                                 features=[{pnl.SHADOW_EXTERNAL_INPUTS: [m1, m2]}, m2],
                                                 objective_mechanism=pnl.ObjectiveMechanism(monitored_output_states=[m1, m2]),
                                                 terminal_objective_mechanism=True,
                                                 function=pnl.GridSearch(max_iterations=1),
                                                 control_signals=[(pnl.SLOPE, m1), (pnl.SLOPE, m2)])
-=======
-        lvoc = pnl.LVOCControlMechanism(feature_predictors=[{pnl.SHADOW_EXTERNAL_INPUTS: [m1, m2]}, m2],
-                                        objective_mechanism=pnl.ObjectiveMechanism(monitored_output_states=[m1, m2]),
-                                        terminal_objective_mechanism=True,
-                                        function=psyneulink.core.components.functions.optimizationfunctions.GridSearch(max_iterations=1),
-                                        control_signals=[(pnl.SLOPE, m1), (pnl.SLOPE, m2)])
->>>>>>> 6375e125
         c.add_c_node(lvoc)
         input_dict = {m1: [[1], [1]], m2: [1]}
+
 
         c.run(inputs=input_dict)
 
@@ -80,7 +53,6 @@
         c.add_c_node(m1, required_roles=pnl.CNodeRole.ORIGIN)
         c.add_c_node(m2, required_roles=pnl.CNodeRole.ORIGIN)
         c._analyze_graph()
-<<<<<<< HEAD
         lvoc = pnl.OptimizationControlMechanism(agent_rep=pnl.RegressionCFA,
                                                 features=[{pnl.SHADOW_EXTERNAL_INPUTS: [m1, m2]}, m2],
                                                 feature_function=pnl.LinearCombination(offset=10.0),
@@ -88,16 +60,6 @@
                                                 terminal_objective_mechanism=True,
                                                 function=pnl.GradientOptimization(max_iterations=1),
                                                 control_signals=[(pnl.SLOPE, m1), (pnl.SLOPE, m2)])
-=======
-        lvoc = pnl.LVOCControlMechanism(feature_predictors=[{pnl.SHADOW_EXTERNAL_INPUTS: [m1, m2]}, m2],
-                                        feature_function=psyneulink.core.components.functions.combinationfunctions
-                                        .LinearCombination(offset=10.0),
-                                        objective_mechanism=pnl.ObjectiveMechanism(monitored_output_states=[m1, m2]),
-                                        terminal_objective_mechanism=True,
-                                        function=psyneulink.core.components.functions.optimizationfunctions
-                                        .GradientOptimization(max_iterations=1),
-                                        control_signals=[(pnl.SLOPE, m1), (pnl.SLOPE, m2)])
->>>>>>> 6375e125
         c.add_c_node(lvoc)
         input_dict = {m1: [[1], [1]], m2: [1]}
 
@@ -114,8 +76,8 @@
         starting_value_LC = 2.0
         user_specified_gain = 1.0
 
-        A = pnl.TransferMechanism(function=psyneulink.core.components.functions.transferfunctions.Logistic(gain=user_specified_gain), name='A')
-        B = pnl.TransferMechanism(function=psyneulink.core.components.functions.transferfunctions.Logistic(gain=user_specified_gain), name='B')
+        A = pnl.TransferMechanism(function=pnl.Logistic(gain=user_specified_gain), name='A')
+        B = pnl.TransferMechanism(function=pnl.Logistic(gain=user_specified_gain), name='B')
         # B.output_states[0].value *= 0.0  # Reset after init | Doesn't matter here b/c default var = zero, no intercept
 
         LC = pnl.LCControlMechanism(
@@ -123,7 +85,7 @@
             base_level_gain=G,
             scaling_factor_gain=k,
             objective_mechanism=pnl.ObjectiveMechanism(
-                function=psyneulink.core.components.functions.transferfunctions.Linear,
+                function=pnl.Linear,
                 monitored_output_states=[B],
                 name='LC ObjectiveMechanism'
             )
