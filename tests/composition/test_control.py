import re

import numpy as np
import pytest

import psyneulink as pnl
from psyneulink.core.globals.keywords import ALLOCATION_SAMPLES, PROJECTIONS
from psyneulink.core.globals.log import LogCondition
from psyneulink.core.globals.sampleiterator import SampleIterator, SampleIteratorError, SampleSpec
from psyneulink.core.globals.utilities import _SeededPhilox


class TestControlSpecification:
    # These test the coordination of adding a node with a control specification to a Composition
    #    with adding a controller that may also specify control of that node.
    # Principles:
    #    1) there should be no redundant ControlSignals or ControlProjections created;
    #    2) specification of control in controller supercedes any conflicting specification on a node;
    #    3) order of addition to the composition does not matter (i.e., Principle 2 always applies)

    # FIX: OUTSTANDING ISSUES -
    #      When control is specified in a controller for a Mechanism that is not yet a node in the Composition
    #          it neverhtless gets activated (in call to controller._activate_projections_for_compositions;
    #          instead, it should either be put in deferred_init or added to node's aux_components attribute

    def test_add_node_with_control_specified_then_add_controller(self):
        # First add Mechanism with control specification to Composition,
        #    then add controller with NO control specification to Composition
        # ControlProjection specified on Mechanism should initially be in deferred_init,
        #    but then initialized and added to controller when the Mechanism is added.
        ddm = pnl.DDM(function=pnl.DriftDiffusionAnalytical(
                                drift_rate=(1.0,
                                            pnl.ControlProjection(
                                                  function=pnl.Linear,
                                                  control_signal_params={ALLOCATION_SAMPLES: np.arange(0.1, 1.01, 0.3)}))))
        ctl_mech = pnl.ControlMechanism()
        comp = pnl.Composition()
        comp.add_node(ddm)
        comp.add_controller(ctl_mech)
        assert ddm.parameter_ports['drift_rate'].mod_afferents[0].sender.owner == comp.controller
        assert comp.controller.control_signals[0].efferents[0].receiver == ddm.parameter_ports['drift_rate']
        assert np.allclose(comp.controller.control[0].allocation_samples.base(),
                           [0.1, 0.4, 0.7000000000000001, 1.0000000000000002])

    def test_add_controller_in_comp_constructor_then_add_node_with_control_specified(self):
        # First create Composition with controller that has NO control specification,
        #    then add Mechanism with control specification to Composition;
        # ControlProjection specified on Mechanism should initially be in deferred_init,
        #    but then initialized and added to controller when the Mechanism is added.
        ddm = pnl.DDM(function=pnl.DriftDiffusionAnalytical(
                                # drift_rate=(1.0,
                                #             pnl.ControlProjection(
                                #                   function=pnl.Linear,
                                #                   control_signal_params={ALLOCATION_SAMPLES: np.arange(0.1, 1.01, 0.3)}))))
                                drift_rate=(1.0,
                                            pnl.ControlSignal(allocation_samples=np.arange(0.1, 1.01, 0.3),
                                                              intensity_cost_function=pnl.Linear))))
        ctl_mech = pnl.ControlMechanism()
        comp = pnl.Composition(controller=ctl_mech)
        comp.add_node(ddm)
        comp._analyze_graph()
        assert comp.controller.control[0].efferents[0].receiver == ddm.parameter_ports['drift_rate']
        assert ddm.parameter_ports['drift_rate'].mod_afferents[0].sender.owner == comp.controller
        assert np.allclose(comp.controller.control[0].allocation_samples.base(),
                           [0.1, 0.4, 0.7000000000000001, 1.0000000000000002])

    def test_redundant_control_spec_add_node_with_control_specified_then_controller_in_comp_constructor(self):
        # First add Mechanism with control specification to Composition,
        #    then add controller WITH redundant control specification to Composition
        # Control specification on controller should replace one on Mechanism
        ddm = pnl.DDM(function=pnl.DriftDiffusionAnalytical(
                                drift_rate=(1.0,
                                            pnl.ControlProjection(
                                                  function=pnl.Linear,
                                                  control_signal_params={ALLOCATION_SAMPLES: np.arange(0.1, 1.01, 0.3)}))))
        comp = pnl.Composition()
        comp.add_node(ddm)
        comp.add_controller(pnl.ControlMechanism(control_signals=("drift_rate", ddm)))
        assert comp.controller.control_signals[0].efferents[0].receiver == ddm.parameter_ports['drift_rate']
        assert ddm.parameter_ports['drift_rate'].mod_afferents[0].sender.owner == comp.controller
        assert comp.controller.control_signals[0].allocation_samples.base is None

    def test_redundant_control_spec_add_controller_in_comp_constructor_then_add_node_with_control_specified(self):
        # First create Composition with controller that has HAS control specification,
        #    then add Mechanism with control specification to Composition;
        # Control specification on controller should supercede one on Mechanism (which should be ignored)
        ddm = pnl.DDM(function=pnl.DriftDiffusionAnalytical(
                                drift_rate=(1.0,
                                            pnl.ControlProjection(
                                                  function=pnl.Linear,
                                                  control_signal_params={ALLOCATION_SAMPLES: np.arange(0.1, 1.01, 0.3)}))))
        comp = pnl.Composition(controller=pnl.ControlMechanism(control_signals=("drift_rate", ddm)))
        comp.add_node(ddm)
        assert comp.controller.control_signals[0].efferents[0].receiver == ddm.parameter_ports['drift_rate']
        assert ddm.parameter_ports['drift_rate'].mod_afferents[0].sender.owner == comp.controller
        assert comp.controller.control_signals[0].allocation_samples.base is None

    def test_redundant_control_spec_add_controller_in_comp_constructor_then_add_node_with_alloc_samples_specified(self):
        # First create Composition with controller that has HAS control specification,
        #    then add Mechanism with control specification to Composition;
        # Control specification on controller should supercede one on Mechanism (which should be ignored)
        ddm = pnl.DDM(function=pnl.DriftDiffusionAnalytical(
                                drift_rate=(1.0,
                                            pnl.ControlProjection(
                                                  function=pnl.Linear,
                                                  control_signal_params={ALLOCATION_SAMPLES: np.arange(0.1, 1.01,0.3)}))))
        comp = pnl.Composition(controller=pnl.ControlMechanism(control_signals={ALLOCATION_SAMPLES:np.arange(0.2,1.01, 0.3),
                                                                                PROJECTIONS:('drift_rate', ddm)}))
        comp.add_node(ddm)
        assert comp.controller.control_signals[0].efferents[0].receiver == ddm.parameter_ports['drift_rate']
        assert ddm.parameter_ports['drift_rate'].mod_afferents[0].sender.owner == comp.controller
        assert np.allclose(comp.controller.control[0].allocation_samples.base(), [0.2, 0.5, 0.8])

    def test_deferred_init(self):
        # Test to insure controller works the same regardless of whether it is added to a composition before or after
        # the nodes it connects to

        # Mechanisms
        Input = pnl.TransferMechanism(name='Input')
        reward = pnl.TransferMechanism(output_ports=[pnl.RESULT, pnl.MEAN, pnl.VARIANCE],
                                       name='reward')
        Decision = pnl.DDM(function=pnl.DriftDiffusionAnalytical(drift_rate=(1.0,
                                                                             pnl.ControlProjection(function=pnl.Linear,
                                                                                                   control_signal_params={
                                                                                                       pnl.ALLOCATION_SAMPLES: np.arange(
                                                                                                               0.1,
                                                                                                               1.01,
                                                                                                               0.3)})),
                                                                 threshold=(1.0,
                                                                            pnl.ControlProjection(function=pnl.Linear,
                                                                                                  control_signal_params={
                                                                                                      pnl.ALLOCATION_SAMPLES:
                                                                                                          np.arange(
                                                                                                                  0.1,
                                                                                                                  1.01,
                                                                                                                  0.3)})),
                                                                 noise=0.5,
                                                                 starting_value=0,
                                                                 non_decision_time=0.45),
                           output_ports=[pnl.DECISION_VARIABLE,
                                         pnl.RESPONSE_TIME,
                                         pnl.PROBABILITY_UPPER_THRESHOLD],
                           name='Decision')

        comp = pnl.Composition(name="evc", retain_old_simulation_data=True)

        # add the controller to the Composition before adding the relevant Mechanisms
        comp.add_controller(controller=pnl.OptimizationControlMechanism(
                agent_rep=comp,
                state_features=[Input.input_port, reward.input_port],
                state_feature_functions=pnl.AdaptiveIntegrator(rate=0.5),
                objective_mechanism=pnl.ObjectiveMechanism(
                        function=pnl.LinearCombination(operation=pnl.PRODUCT),
                        monitor=[reward,
                                 Decision.output_ports[pnl.PROBABILITY_UPPER_THRESHOLD],
                                 (Decision.output_ports[pnl.RESPONSE_TIME], -1, 1)]),
                function=pnl.GridSearch(),
                control_signals=[{PROJECTIONS: ("drift_rate", Decision),
                                  ALLOCATION_SAMPLES: np.arange(0.1, 1.01, 0.3)},
                                 {PROJECTIONS: ("threshold", Decision),
                                  ALLOCATION_SAMPLES: np.arange(0.1, 1.01, 0.3)}])
        )
        assert comp._controller_initialization_status == pnl.ContextFlags.DEFERRED_INIT

        comp.add_node(reward, required_roles=[pnl.NodeRole.OUTPUT])
        comp.add_node(Decision, required_roles=[pnl.NodeRole.OUTPUT])
        task_execution_pathway = [Input, pnl.IDENTITY_MATRIX, Decision]
        comp.add_linear_processing_pathway(task_execution_pathway)

        comp.enable_controller = True

        # comp._analyze_graph()

        stim_list_dict = {
            Input: [0.5, 0.123],
            reward: [20, 20]
        }

        comp.run(inputs=stim_list_dict)

        # Note: Removed decision variable OutputPort from simulation results because sign is chosen randomly
        expected_sim_results_array = [
            [[10.], [10.0], [0.0], [0.48999867], [0.50499983]],
            [[10.], [10.0], [0.0], [1.08965888], [0.51998934]],
            [[10.], [10.0], [0.0], [2.40680493], [0.53494295]],
            [[10.], [10.0], [0.0], [4.43671978], [0.549834]],
            [[10.], [10.0], [0.0], [0.48997868], [0.51998934]],
            [[10.], [10.0], [0.0], [1.08459402], [0.57932425]],
            [[10.], [10.0], [0.0], [2.36033556], [0.63645254]],
            [[10.], [10.0], [0.0], [4.24948962], [0.68997448]],
            [[10.], [10.0], [0.0], [0.48993479], [0.53494295]],
            [[10.], [10.0], [0.0], [1.07378304], [0.63645254]],
            [[10.], [10.0], [0.0], [2.26686573], [0.72710822]],
            [[10.], [10.0], [0.0], [3.90353015], [0.80218389]],
            [[10.], [10.0], [0.0], [0.4898672], [0.549834]],
            [[10.], [10.0], [0.0], [1.05791834], [0.68997448]],
            [[10.], [10.0], [0.0], [2.14222978], [0.80218389]],
            [[10.], [10.0], [0.0], [3.49637662], [0.88079708]],
            [[15.], [15.0], [0.0], [0.48999926], [0.50372993]],
            [[15.], [15.0], [0.0], [1.08981011], [0.51491557]],
            [[15.], [15.0], [0.0], [2.40822035], [0.52608629]],
            [[15.], [15.0], [0.0], [4.44259627], [0.53723096]],
            [[15.], [15.0], [0.0], [0.48998813], [0.51491557]],
            [[15.], [15.0], [0.0], [1.0869779], [0.55939819]],
            [[15.], [15.0], [0.0], [2.38198336], [0.60294711]],
            [[15.], [15.0], [0.0], [4.33535807], [0.64492386]],
            [[15.], [15.0], [0.0], [0.48996368], [0.52608629]],
            [[15.], [15.0], [0.0], [1.08085171], [0.60294711]],
            [[15.], [15.0], [0.0], [2.32712843], [0.67504223]],
            [[15.], [15.0], [0.0], [4.1221271], [0.7396981]],
            [[15.], [15.0], [0.0], [0.48992596], [0.53723096]],
            [[15.], [15.0], [0.0], [1.07165729], [0.64492386]],
            [[15.], [15.0], [0.0], [2.24934228], [0.7396981]],
            [[15.], [15.0], [0.0], [3.84279648], [0.81637827]]
        ]

        for simulation in range(len(expected_sim_results_array)):
            assert np.allclose(expected_sim_results_array[simulation],
                               # Note: Skip decision variable OutputPort
                               comp.simulation_results[simulation][0:3] + comp.simulation_results[simulation][4:6])

        expected_results_array = [
            [[20.0], [20.0], [0.0], [1.0], [2.378055160151634], [0.9820137900379085]],
            [[20.0], [20.0], [0.0], [-0.1], [0.48999967725112503], [0.5024599801509442]]
        ]

        for trial in range(len(expected_results_array)):
            np.testing.assert_allclose(comp.results[trial], expected_results_array[trial], atol=1e-08,
                                       err_msg='Failed on expected_output[{0}]'.format(trial))

    def test_partial_deferred_init(self):
        deferred_node = pnl.ProcessingMechanism(name='deferred')
        initial_node_a = pnl.TransferMechanism(name='ia')
        initial_node_b = pnl.ProcessingMechanism(name='ib')
        ocomp = pnl.Composition(name='ocomp',
                                pathways=[initial_node_a, initial_node_b],
                                controller_mode=pnl.BEFORE)

        member_node_control_signal = pnl.ControlSignal(projections=[(pnl.SLOPE, initial_node_a)],
                                                       variable=1.0,
                                                       intensity_cost_function=pnl.Linear(slope=0.0),
                                                       allocation_samples=pnl.SampleSpec(start=1.0,
                                                                                         stop=5.0,
                                                                                         num=5))

        deferred_node_control_signal = pnl.ControlSignal(projections=[(pnl.SLOPE, deferred_node)],
                                                         variable=1.0,
                                                         intensity_cost_function=pnl.Linear(slope=0.0),
                                                         allocation_samples=pnl.SampleSpec(start=1.0,
                                                                                           stop=5.0,
                                                                                           num=5))

        ocomp.add_controller(
            pnl.OptimizationControlMechanism(
                agent_rep=ocomp,
                state_features=[initial_node_a.input_port,
                                deferred_node.input_port],
                name="Controller",
                objective_mechanism=pnl.ObjectiveMechanism(
                    monitor=initial_node_b.output_port,
                    function=pnl.SimpleIntegrator,
                    name="oController Objective Mechanism"
                ),
                function=pnl.GridSearch(direction=pnl.MAXIMIZE),
                control_signals=[
                    member_node_control_signal,
                    deferred_node_control_signal
                ])
        )

        expected_text_1 = f"{ocomp.controller.name}, being used as controller for " \
                          f"model-based optimization of {ocomp.name}, has 'state_features' specified "
        expected_text_2 = f"that are missing from the Composition or any nested within it"
        with pytest.raises(pnl.OptimizationControlMechanismError) as error_text:
            ocomp.run({initial_node_a: [1]})
        error_text = error_text.value.error_value
        assert expected_text_1 in error_text and expected_text_2 in error_text

        ocomp.add_linear_processing_pathway([deferred_node, initial_node_b])
        result = ocomp.run({
            initial_node_a: [1],
            deferred_node: [1]
        })
        # result = 10, the sum of the input (1) multiplied by the value of the ControlSignals projecting, respectively, to Node "ia" and Node "deferred_node"
        # Control Signal "ia": Maximizes over the search space consisting of ints 1-5
        # Control Signal "deferred_node": Maximizes over the search space consisting of ints 1-5
        assert result == [[10]]

    # FIX: DEPRACATE THIS TEST - IT ALLOWS A COMPOSITION TO EXECUTE WITH A BAD MONITOR FOR CONTROL SPECIFICATION
    #      SUPERCEDED BY test_args_specific_to_ocm outcome_input_ports WHICH TESTS FOR THIS
    # def test_deferred_objective_mech(self):
    #     initial_node = pnl.TransferMechanism(name='initial_node')
    #     deferred_node = pnl.ProcessingMechanism(name='deferred')
    #     ocomp = pnl.Composition(name='ocomp',
    #                             pathways=[initial_node],
    #                             controller_mode=pnl.BEFORE)
    #
    #     initial_node_control_signal = pnl.ControlSignal(projections=[(pnl.SLOPE, initial_node)],
    #                                                     variable=1.0,
    #                                                     intensity_cost_function=pnl.Linear(slope=0.0),
    #                                                     allocation_samples=pnl.SampleSpec(start=1.0,
    #                                                                                       stop=5.0,
    #                                                                                       num=5))
    #
    #     ocomp.add_controller(
    #         pnl.OptimizationControlMechanism(
    #             agent_rep=ocomp,
    #             state_features=[initial_node.input_port],
    #             name="Controller",
    #             objective_mechanism=pnl.ObjectiveMechanism(
    #                 monitor=deferred_node.output_port,
    #                 function=pnl.SimpleIntegrator,
    #                 name="oController Objective Mechanism"
    #             ),
    #             function=pnl.GridSearch(direction=pnl.MAXIMIZE),
    #             control_signals=[
    #                 initial_node_control_signal
    #             ])
    #     )
    #
    #     text = 'The controller of ocomp has a specification that includes the '\
    #            'Mechanism oController Objective Mechanism, but oController '\
    #            'Objective Mechanism is not in ocomp or any of its nested Compositions. '\
    #            'This Mechanism will be deactivated until oController Objective Mechanism is '\
    #            'added to ocomp or one of its nested Compositions in a compatible way.'
    #     with pytest.warns(UserWarning, match=text):
    #         result = ocomp.run({initial_node: [1]})
    #
    #     assert result == [[1]]
    #     # result = 1, the input (1) multiplied by the first value in the SearchSpace of the ControlSignal projecting to
    #     # initial_node (1)
    #
    #     # The objective Mechanism is disabled because one of its aux components is a projection to
    #     # deferred_node, which is not currently a member node of the composition. Therefore, the Controller
    #     # has no basis to determine which set of values it should use for its efferent ControlProjections and
    #     # simply goes with the first in the search space, which is 1.
    #
    #     # add deferred_node to the Composition
    #     ocomp.add_linear_processing_pathway([initial_node, deferred_node])
    #
    #     # The objective mechanism's aux components are now all legal, so it will be activated on the following run
    #     result = ocomp.run({initial_node: [[1]]})
    #     assert result == [[5]]
    #     # result = 5, the input (1) multiplied by the value of the ControlSignal projecting to Node "ia"
    #     # Control Signal "ia": Maximizes over the search space consisting of ints 1-5

    test_names = [
        "allowable1",
        "allowable2",
        "state_features_test_internal",
        "state_features_test_not_in_agent_rep",
        "monitor_for_control_test_not_in_agent_rep",
        "monitor_for_control_with_obj_mech_test",
        "probe_test"]
    @pytest.mark.parametrize("test", test_names, ids=test_names)
    def test_args_specific_to_ocm(self, test):
        """Test args specific to OptimizationControlMechanism
        - state_feature must be in agent_rep
        - monitor_for_control must be in agent_rep, whether specified directly or for ObjectiveMechanism
        - allow_probes allows INTERNAL Nodes of nested comp to be monitored, otherwise generates and error"""
        # FIX: ADD VERSION WITH agent_rep = CompositionFuntionApproximator
        #      ADD TESTS FOR SEPARATE AND CONCATENATE

        I = pnl.ProcessingMechanism(name='I')
        icomp = pnl.Composition(nodes=I, name='INNER COMP')

        A = pnl.ProcessingMechanism(name='A')
        B = pnl.ProcessingMechanism(name='B')
        C = pnl.ProcessingMechanism(name='C')
        mcomp = pnl.Composition(pathways=[[A,B,C],icomp],
                                name='MIDDLE COMP')

        ocomp = pnl.Composition(nodes=[mcomp], name='OUTER COMP')

        agent_rep = icomp
        state_features = I
        monitor_for_control = I
        allow_probes = True
        objective_mechanism = None

        if test == "allowable2":  # This is to capture any unanticipated errors
            agent_rep = mcomp
            state_features = [I.input_port, A] # Each nested at a different level
            monitor_for_control = [I, B]       # Each nested at a different level

        if test == "state_features_test_internal":  # test for state_feature that is an INTERNAL Node
            error_msg = 'Attempt to shadow the input to a node (B) in a nested Composition of OUTER COMP that is ' \
                        'not an INPUT Node of that Composition is not currently supported.'
            state_features = B
            error_type = pnl.CompositionError

        if test == "state_features_test_not_in_agent_rep":  # test for node not in agent_rep (icomp, but A is mcomp)
            error_msg = "OCM, being used as controller for model-based optimization of INNER COMP, has " \
                        "'state_features' specified (['Shadowed input of A']) that are missing " \
                        "from the Composition or any nested within it."
            state_features = A
            error_type = pnl.OptimizationControlMechanismError

        if test == "monitor_for_control_test_not_in_agent_rep": # test for monitor_for_control not in agent_rep  (icomp, but B is mcomp)
            error_msg = 'OCM has \'outcome_ouput_ports\' that receive Projections from the following Components ' \
                        'that do not belong to its agent_rep (INNER COMP): [\'B\'].'
            monitor_for_control = B
            error_type = pnl.OptimizationControlMechanismError

        if test == "monitor_for_control_with_obj_mech_test": # test for monitor_for_control not in agent_rep  (icomp, but B is mcomp)
            error_msg = 'OCM has \'outcome_ouput_ports\' that receive Projections from the following Components ' \
                        'that do not belong to its agent_rep (INNER COMP): [\'B\'].'
            objective_mechanism = pnl.ObjectiveMechanism(monitor=B)
            monitor_for_control = None

            error_type = pnl.OptimizationControlMechanismError

        if test == "probe_test":  # test for monitor_for_control spec that is INTERNAL Node
            error_msg = 'B found in nested Composition of OUTER COMP (MIDDLE COMP) but without ' \
                        'required NodeRole.OUTPUT. Try setting \'allow_probes\' argument of OCM to True.'
            allow_probes = False
            monitor_for_control = B
            agent_rep = mcomp
            error_type = pnl.CompositionError

        if "allowable" in test:
            ocm = pnl.OptimizationControlMechanism(name='OCM',
                                                   agent_rep=agent_rep,
                                                   state_features=state_features,
                                                   monitor_for_control=monitor_for_control,
                                                   objective_mechanism=objective_mechanism,
                                                   allow_probes=allow_probes,
                                                   function=pnl.GridSearch(),
                                                   # control=(pnl.SLOPE,A), # <- ADD TEST FOR THIS ERROR
                                                   control_signals=pnl.ControlSignal(modulates=(pnl.SLOPE,I),
                                                                                     allocation_samples=[10, 20, 30])
                                                   )
            ocomp.add_controller(ocm)
            ocomp._analyze_graph()

        else:
            with pytest.raises(error_type) as err:
                ocm = pnl.OptimizationControlMechanism(name='OCM',
                                                       agent_rep=agent_rep,
                                                       # state_features=A.input_port,  # <- CRASHES IN Composition._update_shadows_dict BECAUSE IT IS NESTED IN iComp
                                                       # state_features=A,  # <- CRASHES IN _update_state_input_ports_for_controller BECAUSE IT IS NOT AN InputPort
                                                       # state_features=[A,Y],
                                                       state_features=state_features,
                                                       monitor_for_control=monitor_for_control,
                                                       objective_mechanism=objective_mechanism,
                                                       allow_probes=allow_probes,
                                                       function=pnl.GridSearch(),
                                                       # control=(pnl.SLOPE,A), # <- ADD TEST FOR THIS ERROR
                                                       control_signals=pnl.ControlSignal(modulates=(pnl.SLOPE,I),
                                                                                         allocation_samples=[10, 20, 30])
                                                       )
                ocomp.add_controller(ocm)
                ocomp._analyze_graph()
            assert err.value.error_value == error_msg

    def test_agent_rep_assignement_as_controller_and_replacement(self):
        mech = pnl.ProcessingMechanism()
        comp = pnl.Composition(name='comp',
                               pathways=[mech],
                               controller=pnl.OptimizationControlMechanism(name="old_ocm",
                                                                           agent_rep=None,
                                                                           control_signals=(pnl.SLOPE, mech),
                                                                           search_space=[1]))
        assert comp.controller.composition == comp
        comp._analyze_graph()
        assert comp.controller.state_input_ports[0].shadow_inputs == mech.input_port
        assert comp.controller.state_input_ports[0].path_afferents[0].sender == mech.input_port.path_afferents[0].sender
        assert any(pnl.SLOPE in p_name for p_name in comp.projections.names)
        assert not any(pnl.INTERCEPT in p_name for p_name in comp.projections.names)
        old_ocm = comp.controller

        new_ocm = pnl.OptimizationControlMechanism(name='new_ocm',
                                                   agent_rep=None,
                                                   control_signals=(pnl.INTERCEPT, mech),
                                                   search_space=[1])
        comp.add_controller(new_ocm)
        comp._analyze_graph()

        #Confirm that components of new_ocm have been added
        assert comp.controller == new_ocm
        assert any(pnl.INTERCEPT in p_name for p_name in comp.projections.names)
        assert comp.controller.state_input_ports[0].shadow_inputs == mech.input_port
        assert comp.controller.state_input_ports[0].path_afferents[0].sender == mech.input_port.path_afferents[0].sender

        # Confirm all components of old_ocm have been removed
        assert old_ocm.composition is None
        assert old_ocm.state_input_ports[0].path_afferents == []
        assert not any(pnl.SLOPE in p_name for p_name in comp.projections.names)

    def test_hanging_control_spec_outer_controller(self):
        internal_mech = pnl.ProcessingMechanism(
            name='internal_mech',
            function=pnl.Linear(slope=pnl.CONTROL)
        )

        inner_comp = pnl.Composition(
            name='inner',
            pathways=[internal_mech],
        )

        controller = pnl.ControlMechanism(
            name='controller',
            default_variable=5
        )

        outer_comp = pnl.Composition(
            name='outer_with_controller',
            pathways=[inner_comp],
            controller=controller
        )

        result = outer_comp.run([1])
        assert result == [[5]]
        assert internal_mech.mod_afferents[0].sender.owner == inner_comp.parameter_CIM

    def test_hanging_control_spec_nearest_controller(self):
        inner_controller = pnl.ControlMechanism(
            name='inner_controller',
            default_variable=5
        )

        inner_comp = pnl.Composition(
            name='inner_comp',
            controller=inner_controller
        )

        outer_controller = pnl.ControlMechanism(
            name='outer_controller',
            default_variable=10
        )

        outer_comp = pnl.Composition(
            name='outer_with_controller',
            pathways=[inner_comp],
            controller=outer_controller
        )

        internal_mech = pnl.ProcessingMechanism(
            name='internal_mech',
            function=pnl.Linear(slope=pnl.CONTROL)
        )

        inner_comp.add_node(internal_mech)

        result = outer_comp.run([1])
        assert result == [[5]]
        assert internal_mech.mod_afferents[0].sender.owner == inner_comp.controller

<<<<<<< HEAD
=======
    def test_state_input_ports_for_two_input_nodes(self):
        # Inner Composition
        ia = pnl.TransferMechanism(name='ia')
        icomp = pnl.Composition(name='icomp', pathways=[ia])

        # Outer Composition
        oa = pnl.TransferMechanism(name='oa')
        ob = pnl.TransferMechanism(name='ob')
        oc = pnl.TransferMechanism(name='oc')
        ctl_mech = pnl.ControlMechanism(name='ctl_mech',
                                    control_signals=[pnl.ControlSignal(projections=[(pnl.SLOPE, ia)])])
        ocomp = pnl.Composition(name='ocomp', pathways=[[ob],[oa, icomp, oc, ctl_mech]])
        # ocomp.add_nodes(ob)
        ocm = pnl.OptimizationControlMechanism(name='ocm',
                                           agent_rep=ocomp,
                                           control_signals=[
                                               pnl.ControlSignal(projections=[(pnl.NOISE, ia)]),
                                               pnl.ControlSignal(projections=[(pnl.INTERCEPT, ia)]),
                                               pnl.ControlSignal(projections=[(pnl.SLOPE, oa)]),
                                           ],
                                           search_space=[[1],[1],[1]])
        ocomp.add_controller(ocm)
        result = ocomp.run({oa: [[1]], ob: [[2]]})
        assert result == [[2.], [1.]]
        assert len(ocomp.controller.state_input_ports) == 2
        assert all([node in [input_port.shadow_inputs.owner for input_port in ocomp.controller.state_input_ports]
                    for node in {oa, ob}])

>>>>>>> 406f8e2a

class TestControlMechanisms:

    def test_modulation_of_control_signal_intensity_cost_function_MULTIPLICATIVE(self):
        # tests multiplicative modulation of default intensity_cost_function (Exponential) of
        #    a ControlMechanism's default function (TransferWithCosts);
        #    intensity_cost should = e ^ (allocation (3) * value of ctl_mech_B (also 3)) = e^9
        mech = pnl.ProcessingMechanism()
        ctl_mech_A = pnl.ControlMechanism(monitor_for_control=mech,
                                      control_signals=pnl.ControlSignal(modulates=(pnl.INTERCEPT,mech),
                                                                        cost_options=pnl.CostFunctions.INTENSITY))
        ctl_mech_B = pnl.ControlMechanism(monitor_for_control=mech,
                                          control_signals=pnl.ControlSignal(
                                                              modulates=ctl_mech_A.control_signals[0],
                                                              modulation=pnl.INTENSITY_COST_FCT_MULTIPLICATIVE_PARAM))
        comp = pnl.Composition()
        comp.add_linear_processing_pathway(pathway=[mech,
                                                    ctl_mech_A,
                                                    ctl_mech_B
                                                    ])

        comp.run(inputs={mech:[3]}, num_trials=2)
        assert np.allclose(ctl_mech_A.control_signals[0].intensity_cost, 8103.083927575384008)

    def test_feedback_assignment_for_multiple_control_projections_to_same_mechanism(self):
        """Test that multiple ControlProjections from a ControlMechanism to the same Mechanism are treated
        same as a single ControlProjection to that Mechanism.
        Note: Even though both mech and control_mech don't receive pathway inputs, since control_mech projects to mech,
        control_mech is assigned as NodeRole.INPUT (can be overridden with assignments in add_nodes)
        """
        mech = pnl.ProcessingMechanism(input_ports=['A','B','C'])
        control_mech = pnl.ControlMechanism(control=mech.input_ports[0])
        comp = pnl.Composition()
        comp.add_nodes([mech, control_mech])
        result = comp.run(inputs={control_mech:[2]}, num_trials=3)
        # assert np.allclose(result, [[2],[2],[2]])
        assert pnl.NodeRole.INPUT not in comp.get_roles_by_node(mech)
        assert pnl.NodeRole.INPUT in comp.get_roles_by_node(control_mech)

        # Should produce same result as above
        mech = pnl.ProcessingMechanism(input_ports=['A','B','C'])
        control_mech = pnl.ControlMechanism(control=mech.input_ports) # Note multiple parallel ControlProjections
        comp = pnl.Composition()
        comp.add_nodes([mech, control_mech])
        comp.run(inputs={control_mech:[2]}, num_trials=3)
        assert pnl.NodeRole.INPUT not in comp.get_roles_by_node(mech)
        assert pnl.NodeRole.INPUT in comp.get_roles_by_node(control_mech)

    def test_modulation_of_control_signal_intensity_cost_function_ADDITIVE(self):
        # tests additive modulation of default intensity_cost_function (Exponential) of
        #    a ControlMechanism's default function (TransferWithCosts)
        #    intensity_cost should = e ^ (allocation (3) + value of ctl_mech_B (also 3)) = e^6
        mech = pnl.ProcessingMechanism()
        ctl_mech_A = pnl.ControlMechanism(monitor_for_control=mech,
                                      control_signals=pnl.ControlSignal(modulates=(pnl.INTERCEPT,mech),
                                                                        cost_options=pnl.CostFunctions.INTENSITY))
        ctl_mech_B = pnl.ControlMechanism(monitor_for_control=mech,
                                          control_signals=pnl.ControlSignal(
                                                              modulates=ctl_mech_A.control_signals[0],
                                                              modulation=pnl.INTENSITY_COST_FCT_ADDITIVE_PARAM))
        comp = pnl.Composition()
        comp.add_linear_processing_pathway(pathway=[mech,
                                                    ctl_mech_A,
                                                    ctl_mech_B
                                                    ])

        comp.run(inputs={mech:[3]}, num_trials=2)
        assert np.allclose(ctl_mech_A.control_signals[0].intensity_cost, 403.428793492735123)

    def test_lvoc(self):
        m1 = pnl.TransferMechanism(input_ports=["InputPort A", "InputPort B"])
        m2 = pnl.TransferMechanism()
        c = pnl.Composition()
        c.add_node(m1, required_roles=pnl.NodeRole.INPUT)
        c.add_node(m2, required_roles=pnl.NodeRole.INPUT)
        c._analyze_graph()
        lvoc = pnl.OptimizationControlMechanism(agent_rep=pnl.RegressionCFA,
                                                state_features=[m1.input_ports[0], m1.input_ports[1], m2.input_port],
                                                objective_mechanism=pnl.ObjectiveMechanism(
                                                    monitor=[m1, m2]),
                                                function=pnl.GridSearch(max_iterations=1),
                                                control_signals=[
                                                    {PROJECTIONS: (pnl.SLOPE, m1),
                                                     ALLOCATION_SAMPLES: np.arange(0.1, 1.01, 0.3)},
                                                    {PROJECTIONS: (pnl.SLOPE, m2),
                                                     ALLOCATION_SAMPLES: np.arange(0.1, 1.01, 0.3)}])
        c.add_node(lvoc)
        input_dict = {m1: [[1], [1]], m2: [1]}

        c.run(inputs=input_dict)

        assert len(lvoc.input_ports) == 4

    def test_lvoc_both_predictors_specs(self):
        m1 = pnl.TransferMechanism(input_ports=["InputPort A", "InputPort B"])
        m2 = pnl.TransferMechanism()
        c = pnl.Composition()
        c.add_node(m1, required_roles=pnl.NodeRole.INPUT)
        c.add_node(m2, required_roles=pnl.NodeRole.INPUT)
        c._analyze_graph()
        lvoc = pnl.OptimizationControlMechanism(agent_rep=pnl.RegressionCFA,
                                                state_features=[m1.input_ports[0], m1.input_ports[1], m2.input_port, m2],
                                                objective_mechanism=pnl.ObjectiveMechanism(
                                                    monitor=[m1, m2]),
                                                function=pnl.GridSearch(max_iterations=1),
                                                control_signals=[
                                                    {PROJECTIONS: (pnl.SLOPE, m1),
                                                     ALLOCATION_SAMPLES: np.arange(0.1, 1.01, 0.3)},
                                                    {PROJECTIONS: (pnl.SLOPE, m2),
                                                     ALLOCATION_SAMPLES: np.arange(0.1, 1.01, 0.3)}])
        c.add_node(lvoc)
        input_dict = {m1: [[1], [1]], m2: [1]}

        c.run(inputs=input_dict)

        assert len(lvoc.input_ports) == 5

    def test_lvoc_features_function(self):
        m1 = pnl.TransferMechanism(input_ports=["InputPort A", "InputPort B"])
        m2 = pnl.TransferMechanism()
        c = pnl.Composition()
        c.add_node(m1, required_roles=pnl.NodeRole.INPUT)
        c.add_node(m2, required_roles=pnl.NodeRole.INPUT)
        c._analyze_graph()
        lvoc = pnl.OptimizationControlMechanism(agent_rep=pnl.RegressionCFA,
                                                state_features=[m1.input_ports[0], m1.input_ports[1], m2.input_port, m2],
                                                state_feature_functions=pnl.LinearCombination(offset=10.0),
                                                objective_mechanism=pnl.ObjectiveMechanism(
                                                    monitor=[m1, m2]),
                                                function=pnl.GradientOptimization(max_iterations=1),
                                                control_signals=[(pnl.SLOPE, m1), (pnl.SLOPE, m2)])
        c.add_node(lvoc)
        input_dict = {m1: [[1], [1]], m2: [1]}

        c.run(inputs=input_dict)

        assert len(lvoc.input_ports) == 5

        for i in range(1,5):
            assert lvoc.input_ports[i].function.offset.base == 10.0

    @pytest.mark.control
    @pytest.mark.composition
    @pytest.mark.benchmark(group="Multilevel GridSearch")
    @pytest.mark.parametrize("mode", [pnl.ExecutionMode.Python])
    def test_multilevel_ocm_gridsearch_conflicting_directions(self, mode, benchmark):
        oa = pnl.TransferMechanism(name='oa')
        ob = pnl.TransferMechanism(name='ob')
        ocomp = pnl.Composition(name='ocomp', controller_mode=pnl.BEFORE)
        ia = pnl.TransferMechanism(name='ia')
        ib = pnl.ProcessingMechanism(name='ib',
                                     function=lambda x: abs(x - 75))
        icomp = pnl.Composition(name='icomp', controller_mode=pnl.BEFORE)
        ocomp.add_node(oa, required_roles=pnl.NodeRole.INPUT)
        ocomp.add_node(ob)
        ocomp.add_node(icomp)
        icomp.add_node(ia, required_roles=pnl.NodeRole.INPUT)
        icomp.add_node(ib)
        ocomp._analyze_graph()
        icomp._analyze_graph()
        ocomp.add_projection(pnl.MappingProjection(), sender=oa, receiver=ia)
        icomp.add_projection(pnl.MappingProjection(), sender=ia, receiver=ib)
        ocomp.add_projection(pnl.MappingProjection(), sender=ib, receiver=ob)

        ocomp.add_controller(
            pnl.OptimizationControlMechanism(
                agent_rep=ocomp,
                state_features=[oa.input_port],
                # state_feature_functions=pnl.Buffer(history=2),
                name="Controller",
                objective_mechanism=pnl.ObjectiveMechanism(
                    monitor=ib.output_port,
                    function=pnl.SimpleIntegrator,
                    name="oController Objective Mechanism"
                ),
                function=pnl.GridSearch(direction=pnl.MINIMIZE),
                control_signals=[pnl.ControlSignal(projections=[(pnl.SLOPE, ia)],
                                                   variable=1.0,
                                                   intensity_cost_function=pnl.Linear(slope=0.0),
                                                   allocation_samples=pnl.SampleSpec(start=1.0, stop=5.0, num=5))])
        )
        icomp.add_controller(
            pnl.OptimizationControlMechanism(
                agent_rep=icomp,
                state_features=[ia.input_port],
                # state_feature_functions=pnl.Buffer(history=2),
                name="Controller",
                objective_mechanism=pnl.ObjectiveMechanism(
                    monitor=ib.output_port,
                    function=pnl.SimpleIntegrator,
                    name="oController Objective Mechanism"
                ),
                function=pnl.GridSearch(direction=pnl.MAXIMIZE),
                control_signals=[pnl.ControlSignal(projections=[(pnl.SLOPE, ia)],
                                                   variable=1.0,
                                                   intensity_cost_function=pnl.Linear(slope=0.0),
                                                   allocation_samples=pnl.SampleSpec(start=1.0, stop=5.0, num=5))])
        )
        results = ocomp.run([5], execution_mode=mode)
        assert np.allclose(results, [[50]])

        if benchmark.enabled:
            benchmark(ocomp.run, [5], execution_mode=mode)

    @pytest.mark.control
    @pytest.mark.composition
    @pytest.mark.benchmark(group="Multilevel GridSearch")
    @pytest.mark.parametrize("mode", [pnl.ExecutionMode.Python])
    def test_multilevel_ocm_gridsearch_maximize(self, mode, benchmark):
        oa = pnl.TransferMechanism(name='oa')
        ob = pnl.TransferMechanism(name='ob')
        ocomp = pnl.Composition(name='ocomp', controller_mode=pnl.BEFORE)
        ia = pnl.TransferMechanism(name='ia')
        ib = pnl.ProcessingMechanism(name='ib',
                                     function=lambda x: abs(x - 75))
        icomp = pnl.Composition(name='icomp', controller_mode=pnl.BEFORE)
        ocomp.add_node(oa, required_roles=pnl.NodeRole.INPUT)
        ocomp.add_node(ob)
        ocomp.add_node(icomp)
        icomp.add_node(ia, required_roles=pnl.NodeRole.INPUT)
        icomp.add_node(ib)
        ocomp._analyze_graph()
        icomp._analyze_graph()
        ocomp.add_projection(pnl.MappingProjection(), sender=oa, receiver=ia)
        icomp.add_projection(pnl.MappingProjection(), sender=ia, receiver=ib)
        ocomp.add_projection(pnl.MappingProjection(), sender=ib, receiver=ob)

        ocomp.add_controller(
            pnl.OptimizationControlMechanism(
                agent_rep=ocomp,
                state_features=[oa.input_port],
                # state_feature_functions=pnl.Buffer(history=2),
                name="Controller",
                objective_mechanism=pnl.ObjectiveMechanism(
                    monitor=ib.output_port,
                    function=pnl.SimpleIntegrator,
                    name="oController Objective Mechanism"
                ),
                function=pnl.GridSearch(direction=pnl.MAXIMIZE),
                control_signals=[pnl.ControlSignal(projections=[(pnl.SLOPE, ia)],
                                                   variable=1.0,
                                                   intensity_cost_function=pnl.Linear(slope=0.0),
                                                   allocation_samples=pnl.SampleSpec(start=1.0,
                                                                                     stop=5.0,
                                                                                     num=5))])
        )
        icomp.add_controller(
            pnl.OptimizationControlMechanism(
                agent_rep=icomp,
                state_features=[ia.input_port],
                # state_feature_functions=pnl.Buffer(history=2),
                name="Controller",
                objective_mechanism=pnl.ObjectiveMechanism(
                    monitor=ib.output_port,
                    function=pnl.SimpleIntegrator,
                    name="oController Objective Mechanism"
                ),
                function=pnl.GridSearch(direction=pnl.MAXIMIZE),
                control_signals=[pnl.ControlSignal(projections=[(pnl.SLOPE, ia)],
                                                   variable=1.0,
                                                   intensity_cost_function=pnl.Linear(slope=0.0),
                                                   allocation_samples=pnl.SampleSpec(start=1.0,
                                                                                     stop=5.0,
                                                                                     num=5))])
        )
        results = ocomp.run([5], execution_mode=mode)
        assert np.allclose(results, [[70]])

        if benchmark.enabled:
            benchmark(ocomp.run, [5], execution_mode=mode)

    @pytest.mark.control
    @pytest.mark.composition
    @pytest.mark.benchmark(group="Multilevel GridSearch")
    @pytest.mark.parametrize("mode", [pnl.ExecutionMode.Python])
    def test_multilevel_ocm_gridsearch_minimize(self, mode, benchmark):
        oa = pnl.TransferMechanism(name='oa')
        ob = pnl.TransferMechanism(name='ob')
        ocomp = pnl.Composition(name='ocomp', controller_mode=pnl.BEFORE)
        ia = pnl.TransferMechanism(name='ia')
        ib = pnl.ProcessingMechanism(name='ib',
                                     function=lambda x: abs(x - 70))
        icomp = pnl.Composition(name='icomp', controller_mode=pnl.BEFORE)
        ocomp.add_node(oa, required_roles=pnl.NodeRole.INPUT)
        ocomp.add_node(ob)
        ocomp.add_node(icomp)
        icomp.add_node(ia, required_roles=pnl.NodeRole.INPUT)
        icomp.add_node(ib)
        ocomp._analyze_graph()
        icomp._analyze_graph()
        ocomp.add_projection(pnl.MappingProjection(), sender=oa, receiver=ia)
        icomp.add_projection(pnl.MappingProjection(), sender=ia, receiver=ib)
        ocomp.add_projection(pnl.MappingProjection(), sender=ib, receiver=ob)

        ocomp.add_controller(
            pnl.OptimizationControlMechanism(
                agent_rep=ocomp,
                state_features=[oa.input_port],
                # state_feature_functions=pnl.Buffer(history=2),
                name="oController",
                objective_mechanism=pnl.ObjectiveMechanism(
                    monitor=ib.output_port,
                    function=pnl.SimpleIntegrator,
                    name="oController Objective Mechanism"
                ),
                function=pnl.GridSearch(direction=pnl.MINIMIZE),
                control_signals=[pnl.ControlSignal(projections=[(pnl.SLOPE, ia)],
                                                   variable=1.0,
                                                   intensity_cost_function=pnl.Linear(slope=0.0),
                                                   allocation_samples=pnl.SampleSpec(start=1.0,
                                                                                     stop=5.0,
                                                                                     num=5))])
        )
        icomp.add_controller(
            pnl.OptimizationControlMechanism(
                agent_rep=icomp,
                state_features=[ia.input_port],
                # state_feature_functions=pnl.Buffer(history=2),
                name="iController",
                objective_mechanism=pnl.ObjectiveMechanism(
                    monitor=ib.output_port,
                    function=pnl.SimpleIntegrator,
                    name="iController Objective Mechanism"
                ),
                function=pnl.GridSearch(direction=pnl.MINIMIZE),
                control_signals=[pnl.ControlSignal(projections=[(pnl.SLOPE, ia)],
                                                   variable=1.0,
                                                   intensity_cost_function=pnl.Linear(slope=0.0),
                                                   allocation_samples=pnl.SampleSpec(start=1.0,
                                                                                     stop=5.0,
                                                                                     num=5))])
        )
        results = ocomp.run([5], execution_mode=mode)
        assert np.allclose(results, [[5]])

        if benchmark.enabled:
            benchmark(ocomp.run, [5], execution_mode=mode)

    def test_two_tier_ocm(self):
        integrationConstant = 0.8  # Time Constant
        DRIFT = 0.25  # Drift Rate
        STARTING_VALUE = 0.0  # Starting Point
        THRESHOLD = 0.05  # Threshold
        NOISE = 0.1  # Noise
        T0 = 0.2  # T0
        congruentWeight = 0.2

        # Task Layer: [Color, Motion] {0, 1} Mutually Exclusive
        taskLayer = pnl.TransferMechanism(default_variable=[[0.0, 0.0]],
                                          # size=2,
                                          function=pnl.Linear(slope=1, intercept=0),
                                          output_ports=[pnl.RESULT],
                                          name='Task Input [I1, I2]')

        # Stimulus Layer: [Color Stimulus, Motion Stimulus]
        stimulusInfo = pnl.TransferMechanism(default_variable=[[0.0, 0.0]],
                                             # size=2,
                                             function=pnl.Linear(slope=1, intercept=0),
                                             output_ports=[pnl.RESULT],
                                             name="Stimulus Input [S1, S2]")

        congruenceWeighting = pnl.TransferMechanism(default_variable=[[0.0, 0.0]],
                                                    size=2,
                                                    function=pnl.Linear(slope=congruentWeight, intercept=0),
                                                    name='Congruence * Automatic Component')

        # Activation Layer: [Color Activation, Motion Activation]
        activation = pnl.RecurrentTransferMechanism(default_variable=[[0.0, 0.0]],
                                                    function=pnl.Logistic(gain=1.0),
                                                    matrix=[[1.0, -1.0],
                                                            [-1.0, 1.0]],
                                                    integrator_mode=True,
                                                    integrator_function=pnl.AdaptiveIntegrator(
                                                        rate=integrationConstant),
                                                    initial_value=np.array([[0.0, 0.0]]),
                                                    output_ports=[pnl.RESULT],
                                                    name='Task Activations [Act1, Act2]')

        activation.set_log_conditions([pnl.RESULT, "mod_gain"])

        # Hadamard product of Activation and Stimulus Information
        nonAutomaticComponent = pnl.TransferMechanism(default_variable=[[0.0, 0.0]],
                                                      size=2,
                                                      function=pnl.Linear(slope=1, intercept=0),
                                                      input_ports=pnl.InputPort(combine=pnl.PRODUCT),
                                                      output_ports=[pnl.RESULT],
                                                      name='Non-Automatic Component')

        # Summation of nonAutomatic and Automatic Components
        ddmCombination = pnl.TransferMechanism(size=1,
                                               function=pnl.Linear(slope=1, intercept=0),
                                               input_ports=pnl.InputPort(combine=pnl.SUM),
                                               output_ports=[pnl.RESULT],
                                               name="Drift = Wa*(S1 + S2) + (S1*Act1 + S2*Act2)")

        decisionMaker = pnl.DDM(function=pnl.DriftDiffusionAnalytical(drift_rate=DRIFT,
                                                                      starting_value=STARTING_VALUE,
                                                                      threshold=THRESHOLD,
                                                                      noise=NOISE,
                                                                      non_decision_time=T0),
                                output_ports=[pnl.DECISION_VARIABLE, pnl.RESPONSE_TIME,
                                               pnl.PROBABILITY_UPPER_THRESHOLD,
                                               pnl.PROBABILITY_LOWER_THRESHOLD],
                                name='DDM')

        weightingFunction = pnl.TransferMechanism(default_variable=[[0.0, 0.0]],
                                                  size=2,
                                                  function=pnl.Linear(slope=1, intercept=0),
                                                  input_ports=pnl.InputPort(combine=pnl.PRODUCT),
                                                  output_ports=[pnl.RESULT],
                                                  name='Bias')

        topCorrect = pnl.TransferMechanism(size=1,
                                           function=pnl.Linear(slope=1, intercept=0),
                                           input_ports=pnl.InputPort(combine=pnl.PRODUCT),
                                           output_ports=[pnl.RESULT],
                                           name="weightDDMInput")

        stabilityFlexibility = pnl.Composition(name='inner', controller_mode=pnl.BEFORE)

        # Linear pathway from the task input origin node to the DDM
        stabilityFlexibility.add_linear_processing_pathway(pathway=[taskLayer,
                                                                    activation,
                                                                    nonAutomaticComponent,
                                                                    ddmCombination,
                                                                    topCorrect,
                                                                    decisionMaker])

        # Linear pathway from the stimulus input origin node to the DDM
        stabilityFlexibility.add_linear_processing_pathway(pathway=[stimulusInfo,
                                                                    nonAutomaticComponent,
                                                                    ddmCombination,
                                                                    topCorrect,
                                                                    decisionMaker])

        # Linear pathway from the stimulus input origin node to the DDM with congruence
        stabilityFlexibility.add_linear_processing_pathway(pathway=[stimulusInfo,
                                                                    congruenceWeighting,
                                                                    ddmCombination,
                                                                    topCorrect,
                                                                    decisionMaker])

        stabilityFlexibility.add_linear_processing_pathway(pathway=[taskLayer,
                                                                    weightingFunction,
                                                                    topCorrect,
                                                                    decisionMaker])

        stabilityFlexibility.add_linear_processing_pathway(pathway=[stimulusInfo,
                                                                    weightingFunction,
                                                                    topCorrect,
                                                                    decisionMaker])

        stabilityFlexibility.add_controller(
            pnl.OptimizationControlMechanism(agent_rep=stabilityFlexibility,
                                             state_features=[taskLayer.input_port,
                                                             stimulusInfo.input_port],
                                             state_feature_functions=pnl.Buffer(history=2),
                                             name="Controller",
                                             objective_mechanism=pnl.ObjectiveMechanism(
                                                 monitor=[(pnl.PROBABILITY_UPPER_THRESHOLD,
                                                           decisionMaker)],
                                                 function=pnl.SimpleIntegrator,
                                                 name="Controller Objective Mechanism"),
                                             function=pnl.GridSearch(),
                                             control_signals=[pnl.ControlSignal(
                                                 projections=[(pnl.GAIN, activation)],
                                                 variable=1.0,
                                                 intensity_cost_function=pnl.Linear(
                                                     slope=0.0),
                                                 allocation_samples=pnl.SampleSpec(
                                                     start=1.0,
                                                     stop=5.0,
                                                     num=2))]
                                             )
        )
        outerComposition = pnl.Composition(name='outer',
                                           controller_mode=pnl.AFTER,
                                           retain_old_simulation_data=True)
        outerComposition.add_node(stabilityFlexibility)
        outerComposition.add_controller(
            pnl.OptimizationControlMechanism(agent_rep=stabilityFlexibility,
                                             state_features=[taskLayer.input_port, stimulusInfo.input_port],
                                             state_feature_functions=pnl.Buffer(history=2),
                                             name="OuterController",
                                             objective_mechanism=pnl.ObjectiveMechanism(
                                                 monitor=[(pnl.PROBABILITY_UPPER_THRESHOLD, decisionMaker)],
                                                 function=pnl.SimpleIntegrator,
                                                 name="Controller Objective Mechanism"),
                                             function=pnl.GridSearch(),
                                             control_signals=[
                                                 pnl.ControlSignal(
                                                     projections=[(pnl.THRESHOLD, decisionMaker)],
                                                     variable=1.0,
                                                     intensity_cost_function=pnl.Linear(
                                                         slope=0.0),
                                                     allocation_samples=pnl.SampleSpec(
                                                         start=0.5,
                                                         stop=2.0,
                                                         num=3))
                                             ])
        )
        taskTrain = [[0, 1], [0, 1], [0, 1]]
        stimulusTrain = [[1, -1], [1, -1], [1, -1]]
        zipTrain = list(zip(taskTrain, stimulusTrain))
        outerComposition.run(zipTrain)
        assert np.allclose(outerComposition.results,
                           [[[0.05], [0.42357798], [0.76941918], [0.23058082]],
                            [[0.1], [0.64721378], [0.98737278], [0.01262722]],
                            [[0.1], [0.60232676], [0.9925894], [0.0074106]]])

    @pytest.mark.control
    @pytest.mark.composition
    @pytest.mark.benchmark(group="Multilevel")
    def test_multilevel_control(self, comp_mode, benchmark):
        oA = pnl.TransferMechanism(
            name='OuterA',
        )
        oB = pnl.TransferMechanism(
            name='OuterB',
        )
        iA = pnl.TransferMechanism(
            name='InnerA',
        )
        iB = pnl.TransferMechanism(
            name='InnerB',
        )
        iComp = pnl.Composition(name='InnerComp')
        iComp.add_node(iA)
        iComp.add_node(iB)
        iComp.add_projection(pnl.MappingProjection(), iA, iB)
        oComp = pnl.Composition(name='OuterComp')
        oComp.add_node(oA)
        oComp.add_node(oB)
        oComp.add_node(iComp)
        oComp.add_projection(pnl.MappingProjection(), oA, iComp)
        oComp.add_projection(pnl.MappingProjection(), iB, oB)
        oController = pnl.ControlMechanism(
            name='Outer Controller',
            control_signals=[
                pnl.ControlSignal(
                    name='ControllerTransfer',
                    transfer_function=pnl.Linear(slope=2),
                    modulates=(pnl.SLOPE, iA),
                )
            ],
        )
        oComp.add_controller(oController)
        assert oComp.controller == oController
        iController = pnl.ControlMechanism(
            name='Inner Controller',
            control_signals=[
                pnl.ControlSignal(
                    name='ControllerTransfer',
                    transfer_function=pnl.Linear(slope=4),
                    modulates=(pnl.SLOPE, iB)
                )
            ],
        )
        iComp.add_controller(iController)
        assert iComp.controller == iController
        assert oComp.controller == oController
        res = oComp.run(inputs=[5], execution_mode=comp_mode)
        assert np.allclose(res, [40])

        if benchmark.enabled:
            benchmark(oComp.run, [5], execution_mode=comp_mode)

    @pytest.mark.control
    @pytest.mark.composition
    def test_recurrent_control(self, comp_mode):
        monitor = pnl.TransferMechanism(default_variable=[[0.0]],
                                    size=1,
                                    function=pnl.Linear(slope=1, intercept=0),
                                    output_ports=[pnl.RESULT],
                                    name='monitor')

        rtm = pnl.RecurrentTransferMechanism(default_variable=[[0.0, 0.0]],
                                            function=pnl.Logistic(gain=1.0),
                                            matrix=[[1.0, -1.0],
                                                    [-1.0, 1.0]],
                                            integrator_mode=True,
                                            integrator_function=pnl.AdaptiveIntegrator(rate=(1)),
                                            initial_value=np.array([[0.0, 0.0]]),
                                            output_ports=[pnl.RESULT],
                                            name='rtm')

        controller = pnl.ControlMechanism(
            monitor_for_control=monitor,
            control_signals=[(pnl.NOISE, rtm)])

        comp = pnl.Composition()
        roles = [pnl.NodeRole.INPUT, pnl.NodeRole.OUTPUT]
        comp.add_node(monitor, required_roles=roles)
        comp.add_node(rtm, required_roles=roles)
        comp.add_node(controller)
        val = comp.run(inputs = {
                    monitor: [[1], [5], [1], [5]],
                    rtm: [[1,0], [1,0] ,[1,0], [1,0]]
                },
            execution_mode=comp_mode
        )
        assert np.allclose(val[0], [5])
        assert np.allclose(val[1], [0.7978996, 0.40776362])

    @pytest.mark.control
    @pytest.mark.composition
    def test_control_of_mech_port(self, comp_mode):
        mech = pnl.TransferMechanism(termination_threshold=0.1,
                                     execute_until_finished=True,
                                     integrator_mode=True)
        control_mech = pnl.ControlMechanism(
                control_signals=pnl.ControlSignal(modulation=pnl.OVERRIDE,
                                                  modulates=(pnl.TERMINATION_THRESHOLD, mech)))
        comp = pnl.Composition()
        comp.add_nodes([(mech, pnl.NodeRole.INPUT), (control_mech, pnl.NodeRole.INPUT)])
        inputs = {mech:[[0.5]], control_mech:[0.2]}
        results = comp.run(inputs=inputs, num_trials=1, execution_mode=comp_mode)
        assert np.allclose(comp.results, [[[0.375]]])

    @pytest.mark.control
    @pytest.mark.composition
    @pytest.mark.parametrize("cost, expected, exp_values", [
        # FIX: 11/3/21: NEED TO CHANGE expected (and exp_values?) NOW THAT feature_input_ports IS IMPLEMENTED
        (pnl.CostFunctions.NONE, 7.0, [1, 2, 3, 4, 5]),
        (pnl.CostFunctions.INTENSITY, 3, [-1.71828183, -5.3890561, -17.08553692, -50.59815003, -143.4131591]),
        (pnl.CostFunctions.ADJUSTMENT, 3, [1, 1, 1, 1, 1] ),
        (pnl.CostFunctions.INTENSITY | pnl.CostFunctions.ADJUSTMENT, 3, [-1.71828183, -6.3890561, -19.08553692, -53.59815003, -147.4131591]),
        (pnl.CostFunctions.DURATION, 3, [-19, -22., -25., -28., -31]),
        # FIXME: combinations with DURATION are broken
        # (pnl.CostFunctions.DURATION | pnl.CostFunctions.ADJUSTMENT, ,),
        # (pnl.CostFunctions.ALL, ,),
        pytest.param(pnl.CostFunctions.DEFAULTS, 7, [3, 4, 5, 6, 7], id="CostFunctions.DEFAULT")],
        ids=lambda x: x if isinstance(x, pnl.CostFunctions) else "")
    def test_modulation_simple(self, cost, expected, exp_values, comp_mode):
        if comp_mode != pnl.ExecutionMode.Python and cost not in {pnl.CostFunctions.NONE, pnl.CostFunctions.INTENSITY}:
            pytest.skip("Not implemented!")

        obj = pnl.ObjectiveMechanism()
        mech = pnl.ProcessingMechanism()

        comp = pnl.Composition(controller_mode=pnl.BEFORE)
        comp.add_node(mech, required_roles=pnl.NodeRole.INPUT)
        comp.add_linear_processing_pathway([mech, obj])

        comp.add_controller(
            pnl.OptimizationControlMechanism(
                objective_mechanism=obj,
                state_features=[mech.input_port],
                control_signals=pnl.ControlSignal(
                    modulates=('intercept', mech),
                    modulation=pnl.OVERRIDE,
                    allocation_samples=pnl.SampleSpec(start=1, stop=5, step=1),
                    cost_options=cost,
                )
            )
        )

        ret = comp.run(inputs={mech: [2]}, num_trials=1, execution_mode=comp_mode)
        assert np.allclose(ret, expected)
        if comp_mode == pnl.ExecutionMode.Python:
            assert np.allclose([float(x) for x in comp.controller.function.saved_values], exp_values)

    @pytest.mark.benchmark
    @pytest.mark.control
    @pytest.mark.composition
    @pytest.mark.parametrize('prng', ['Default', 'Philox'])
    def test_modulation_of_random_state_direct(self, comp_mode, benchmark, prng):
        # set explicit seed to make sure modulation is different
        mech = pnl.ProcessingMechanism(function=pnl.UniformDist(seed=0))
        if prng == 'Philox':
            mech.function.parameters.random_state.set(_SeededPhilox([0]))
        ctl_mech = pnl.ControlMechanism(control_signals=pnl.ControlSignal(modulates=('seed', mech),
                                                                          modulation=pnl.OVERRIDE))
        comp = pnl.Composition()
        comp.add_node(mech)
        comp.add_node(ctl_mech)

        seeds = [13, 13, 14]
        # cycle over the seeds twice setting and resetting the random state
        benchmark(comp.run, inputs={ctl_mech:seeds}, num_trials=len(seeds) * 2, execution_mode=comp_mode)

        if prng == 'Default':
            prngs = {s:np.random.RandomState([s]) for s in seeds}
        elif prng == 'Philox':
            prngs = {s:_SeededPhilox([s]) for s in seeds}

        expected = [prngs[s].uniform() for s in seeds] * 2
        assert np.allclose(np.squeeze(comp.results[:len(seeds) * 2]), expected)

    @pytest.mark.benchmark
    @pytest.mark.control
    @pytest.mark.composition
    # 'LLVM' mode is not supported, because synchronization of compiler and
    # python values during execution is not implemented.
    @pytest.mark.usefixtures("comp_mode_no_llvm")
    @pytest.mark.parametrize('prng', ['Default', 'Philox'])
    def test_modulation_of_random_state_DDM(self, comp_mode, benchmark, prng):
        # set explicit seed to make sure modulation is different
        mech = pnl.DDM(function=pnl.DriftDiffusionIntegrator(noise=np.sqrt(5.0)),
                       reset_stateful_function_when=pnl.AtPass(0),
                       execute_until_finished=True)
        if prng == 'Philox':
            mech.function.parameters.random_state.set(_SeededPhilox([0]))
        ctl_mech = pnl.ControlMechanism(control_signals=pnl.ControlSignal(modulates=('seed-function', mech),
                                                                          modulation=pnl.OVERRIDE))
        comp = pnl.Composition()
        comp.add_node(mech, required_roles=pnl.NodeRole.INPUT)
        comp.add_node(ctl_mech)

        seeds = [13, 13, 14]
        # cycle over the seeds twice setting and resetting the random state
        benchmark(comp.run, inputs={ctl_mech:seeds, mech:5.0}, num_trials=len(seeds) * 2, execution_mode=comp_mode)

        if prng == 'Default':
            assert np.allclose(np.squeeze(comp.results[:len(seeds) * 2]), [[100, 21], [100, 23], [100, 20]] * 2)
        elif prng == 'Philox':
            assert np.allclose(np.squeeze(comp.results[:len(seeds) * 2]), [[100, 19], [100, 21], [100, 21]] * 2)

    @pytest.mark.control
    @pytest.mark.composition
    @pytest.mark.parametrize("num_generators", [5])
    def test_modulation_of_random_state(self, comp_mode, num_generators):
        obj = pnl.ObjectiveMechanism()
        # Set original seed that is not used by any evaluation
        # this prevents dirty state from initialization skewing the results.
        # The alternative would be to set:
        # mech.functions.seed.base = mech.functions.seed.base
        # to reset the PRNG
        mech = pnl.ProcessingMechanism(function=pnl.UniformDist(seed=num_generators))

        comp = pnl.Composition(retain_old_simulation_data=True,
                               controller_mode=pnl.BEFORE)
        comp.add_node(mech, required_roles=pnl.NodeRole.INPUT)
        comp.add_linear_processing_pathway([mech, obj])

        comp.add_controller(
            pnl.OptimizationControlMechanism(
                state_features=[mech.input_port],
                objective_mechanism=obj,
                control_signals=pnl.ControlSignal(
                    modulates=('seed', mech),
                    modulation=pnl.OVERRIDE,
                    allocation_samples=pnl.SampleSpec(start=0, stop=num_generators - 1, step=1),
                    # FIX: 11/3/21 DELETE: [NOT NEEDED ANYMORE]
                    cost_options=pnl.CostFunctions.NONE
                )
            )
        )

        comp.run(inputs={mech: [1]},
                 num_trials=2,
                 report_output=pnl.ReportOutput.FULL,
                 report_params=pnl.ReportParams.MONITORED,
                 execution_mode=comp_mode)

        # Construct expected results.
        # First all generators rest their sequence.
        # In the second trial, the "winning" seed from the previous one continues its
        # random sequence
        all_generators = [np.random.RandomState([seed]) for seed in range(num_generators)]
        first_generator_samples = [g.uniform(0, 1) for g in all_generators]
        best_first = max(first_generator_samples)
        index_best = first_generator_samples.index(best_first)
        second_generator_samples = [g.uniform(0, 1) for g in all_generators]
        second_considerations = first_generator_samples[:index_best] + \
                                second_generator_samples[index_best:index_best + 1] + \
                                first_generator_samples[index_best + 1:]
        best_second = max(second_considerations)
        # Check that we select the maximum of generated values
        assert np.allclose(best_first, comp.results[0])
        assert np.allclose(best_second, comp.results[1])


class TestModelBasedOptimizationControlMechanisms_Execution:
    def test_ocm_default_function(self):
        a = pnl.ProcessingMechanism()
        comp = pnl.Composition(
            controller_mode=pnl.BEFORE,
            nodes=[a],
            controller=pnl.OptimizationControlMechanism(
                control=pnl.ControlSignal(
                    modulates=(pnl.SLOPE, a),
                    intensity_cost_function=lambda x: 0,
                    adjustment_cost_function=lambda x: 0,
                    allocation_samples=[1, 10]
                ),
                state_features=[a.input_port],
                objective_mechanism=pnl.ObjectiveMechanism(
                    monitor=[a.output_port]
                ),
            )
        )
        assert type(comp.controller.function) == pnl.GridSearch
        assert comp.run([1]) == [10]

    def test_ocm_searchspace_arg(self):
        a = pnl.ProcessingMechanism()
        comp = pnl.Composition(
            controller_mode=pnl.BEFORE,
            nodes=[a],
            controller=pnl.OptimizationControlMechanism(
                control=pnl.ControlSignal(
                    modulates=(pnl.SLOPE, a),
                    intensity_cost_function=lambda x: 0,
                    adjustment_cost_function=lambda x: 0,
                ),
                state_features=[a.input_port],
                objective_mechanism=pnl.ObjectiveMechanism(
                    monitor=[a.output_port]
                ),
                search_space=[pnl.SampleIterator([1, 10])]
            )
        )
        assert type(comp.controller.function) == pnl.GridSearch
        assert comp.run([1]) == [10]

    @pytest.mark.parametrize("format,nested",
                             [("list", True), ("list", False),
                              ("tuple", True), ("tuple", False),
                              ("SampleIterator", True), ("SampleIterator", False),
                              ("SampleSpec", True), ("SampleSpec", False),
                              ("ndArray", True), ("ndArray", False),
                              ],)
    def test_ocm_searchspace_format_equivalence(self, format, nested):
        if format == "list":
            search_space = [1, 10]
        elif format == "tuple":
            search_space = (1, 10)
        elif format == "SampleIterator":
            search_space = SampleIterator((1,10))
        elif format == "SampleSpec":
            search_space = SampleSpec(1, 10, 9)
        elif format == "ndArray":
            search_space = np.array((1, 10))

        if nested:
            search_space = [search_space]

        a = pnl.ProcessingMechanism()
        comp = pnl.Composition(
            controller_mode=pnl.BEFORE,
            nodes=[a],
            controller=pnl.OptimizationControlMechanism(
                control=pnl.ControlSignal(
                    modulates=(pnl.SLOPE, a),
                    intensity_cost_function=lambda x: 0,
                    adjustment_cost_function=lambda x: 0,
                ),
                state_features=[a.input_port],
                objective_mechanism=pnl.ObjectiveMechanism(
                    monitor=[a.output_port]
                ),
                search_space=search_space
            )
        )
        assert type(comp.controller.function) == pnl.GridSearch
        assert comp.run([1]) == [10]

    def test_evc(self):
        # Mechanisms
        Input = pnl.TransferMechanism(name='Input')
        reward = pnl.TransferMechanism(output_ports=[pnl.RESULT, pnl.MEAN, pnl.VARIANCE],
                                       name='reward')
        Decision = pnl.DDM(function=pnl.DriftDiffusionAnalytical(drift_rate=(1.0,
                                                                             pnl.ControlProjection(function=pnl.Linear,
                                                                                                   control_signal_params={pnl.ALLOCATION_SAMPLES: np.arange(0.1, 1.01, 0.3)})),
                                                                 threshold=(1.0,
                                                                            pnl.ControlProjection(function=pnl.Linear,
                                                                                                  control_signal_params={pnl.ALLOCATION_SAMPLES: np.arange(0.1, 1.01, 0.3)})),
                                                                 noise=0.5,
                                                                 starting_value=0,
                                                                 non_decision_time=0.45),
                           output_ports=[pnl.DECISION_VARIABLE,
                                        pnl.RESPONSE_TIME,
                                        pnl.PROBABILITY_UPPER_THRESHOLD],
                           name='Decision')

        comp = pnl.Composition(name="evc", retain_old_simulation_data=True)
        comp.add_node(reward, required_roles=[pnl.NodeRole.OUTPUT])
        comp.add_node(Decision, required_roles=[pnl.NodeRole.OUTPUT])
        task_execution_pathway = [Input, pnl.IDENTITY_MATRIX, Decision]
        comp.add_linear_processing_pathway(task_execution_pathway)

        comp.add_controller(controller=pnl.OptimizationControlMechanism(
                                                agent_rep=comp,
                                                state_features=[Input.input_port, reward.input_port],
                                                state_feature_functions=pnl.AdaptiveIntegrator(rate=0.5),
                                                objective_mechanism=pnl.ObjectiveMechanism(
                                                        function=pnl.LinearCombination(operation=pnl.PRODUCT),
                                                        monitor=[reward,
                                                                 Decision.output_ports[pnl.PROBABILITY_UPPER_THRESHOLD],
                                                                 (Decision.output_ports[pnl.RESPONSE_TIME], -1, 1)]),
                                                function=pnl.GridSearch(),
                                                control_signals=[{PROJECTIONS: ("drift_rate", Decision),
                                                                  ALLOCATION_SAMPLES: np.arange(0.1, 1.01, 0.3)},
                                                                 {PROJECTIONS: ("threshold", Decision),
                                                                  ALLOCATION_SAMPLES: np.arange(0.1, 1.01, 0.3)}])
                                       )

        comp.enable_controller = True

        comp._analyze_graph()

        stim_list_dict = {
            Input: [0.5, 0.123],
            reward: [20, 20]
        }

        comp.run(inputs=stim_list_dict)

        # Note: Removed decision variable OutputPort from simulation results because sign is chosen randomly
        expected_sim_results_array = [
            [[10.], [10.0], [0.0], [0.48999867], [0.50499983]],
            [[10.], [10.0], [0.0], [1.08965888], [0.51998934]],
            [[10.], [10.0], [0.0], [2.40680493], [0.53494295]],
            [[10.], [10.0], [0.0], [4.43671978], [0.549834]],
            [[10.], [10.0], [0.0], [0.48997868], [0.51998934]],
            [[10.], [10.0], [0.0], [1.08459402], [0.57932425]],
            [[10.], [10.0], [0.0], [2.36033556], [0.63645254]],
            [[10.], [10.0], [0.0], [4.24948962], [0.68997448]],
            [[10.], [10.0], [0.0], [0.48993479], [0.53494295]],
            [[10.], [10.0], [0.0], [1.07378304], [0.63645254]],
            [[10.], [10.0], [0.0], [2.26686573], [0.72710822]],
            [[10.], [10.0], [0.0], [3.90353015], [0.80218389]],
            [[10.], [10.0], [0.0], [0.4898672], [0.549834]],
            [[10.], [10.0], [0.0], [1.05791834], [0.68997448]],
            [[10.], [10.0], [0.0], [2.14222978], [0.80218389]],
            [[10.], [10.0], [0.0], [3.49637662], [0.88079708]],
            [[15.], [15.0], [0.0], [0.48999926], [0.50372993]],
            [[15.], [15.0], [0.0], [1.08981011], [0.51491557]],
            [[15.], [15.0], [0.0], [2.40822035], [0.52608629]],
            [[15.], [15.0], [0.0], [4.44259627], [0.53723096]],
            [[15.], [15.0], [0.0], [0.48998813], [0.51491557]],
            [[15.], [15.0], [0.0], [1.0869779], [0.55939819]],
            [[15.], [15.0], [0.0], [2.38198336], [0.60294711]],
            [[15.], [15.0], [0.0], [4.33535807], [0.64492386]],
            [[15.], [15.0], [0.0], [0.48996368], [0.52608629]],
            [[15.], [15.0], [0.0], [1.08085171], [0.60294711]],
            [[15.], [15.0], [0.0], [2.32712843], [0.67504223]],
            [[15.], [15.0], [0.0], [4.1221271], [0.7396981]],
            [[15.], [15.0], [0.0], [0.48992596], [0.53723096]],
            [[15.], [15.0], [0.0], [1.07165729], [0.64492386]],
            [[15.], [15.0], [0.0], [2.24934228], [0.7396981]],
            [[15.], [15.0], [0.0], [3.84279648], [0.81637827]]
        ]

        for simulation in range(len(expected_sim_results_array)):
            assert np.allclose(expected_sim_results_array[simulation],
                               # Note: Skip decision variable OutputPort
                               comp.simulation_results[simulation][0:3] + comp.simulation_results[simulation][4:6])

        expected_results_array = [
            [[20.0], [20.0], [0.0], [1.0], [2.378055160151634], [0.9820137900379085]],
            [[20.0], [20.0], [0.0], [-0.1], [0.48999967725112503], [0.5024599801509442]]
        ]

        for trial in range(len(expected_results_array)):
            np.testing.assert_allclose(comp.results[trial], expected_results_array[trial], atol=1e-08, err_msg='Failed on expected_output[{0}]'.format(trial))

    def test_evc_gratton(self):
        # Stimulus Mechanisms
        target_stim = pnl.TransferMechanism(name='Target Stimulus',
                                            function=pnl.Linear(slope=0.3324))
        flanker_stim = pnl.TransferMechanism(name='Flanker Stimulus',
                                             function=pnl.Linear(slope=0.3545221843))

        # Processing Mechanisms (Control)
        Target_Rep = pnl.TransferMechanism(name='Target Representation')
        Flanker_Rep = pnl.TransferMechanism(name='Flanker Representation')

        # Processing Mechanism (Automatic)
        Automatic_Component = pnl.TransferMechanism(name='Automatic Component')

        # Decision Mechanism
        Decision = pnl.DDM(name='Decision',
                           function=pnl.DriftDiffusionAnalytical(drift_rate=(1.0),
                                                                 threshold=(0.2645),
                                                                 noise=(0.5),
                                                                 starting_value=(0),
                                                                 non_decision_time=0.15),
                           output_ports=[pnl.DECISION_VARIABLE,
                                          pnl.RESPONSE_TIME,
                                          pnl.PROBABILITY_UPPER_THRESHOLD]
                           )

        # Outcome Mechanism
        reward = pnl.TransferMechanism(name='reward')

        # Pathways
        target_control_pathway = [target_stim, Target_Rep, Decision]
        flanker_control_pathway = [flanker_stim, Flanker_Rep, Decision]
        target_automatic_pathway = [target_stim, Automatic_Component, Decision]
        flanker_automatic_pathway = [flanker_stim, Automatic_Component, Decision]
        pathways = [target_control_pathway, flanker_control_pathway, target_automatic_pathway,
                    flanker_automatic_pathway]

        # Composition
        evc_gratton = pnl.Composition(name="EVCGratton")
        evc_gratton.add_node(Decision, required_roles=pnl.NodeRole.OUTPUT)
        for path in pathways:
            evc_gratton.add_linear_processing_pathway(path)
        evc_gratton.add_node(reward, required_roles=pnl.NodeRole.OUTPUT)

        # Control Signals
        signalSearchRange = pnl.SampleSpec(start=1.0, stop=1.8, step=0.2)

        target_rep_control_signal = pnl.ControlSignal(projections=[(pnl.SLOPE, Target_Rep)],
                                                      variable=1.0,
                                                      intensity_cost_function=pnl.Exponential(rate=0.8046),
                                                      allocation_samples=signalSearchRange)

        flanker_rep_control_signal = pnl.ControlSignal(projections=[(pnl.SLOPE, Flanker_Rep)],
                                                       variable=1.0,
                                                       intensity_cost_function=pnl.Exponential(rate=0.8046),
                                                       allocation_samples=signalSearchRange)

        objective_mech = pnl.ObjectiveMechanism(function=pnl.LinearCombination(operation=pnl.PRODUCT),
                                                monitor=[reward,
                                                                         (Decision.output_ports[
                                                                              pnl.PROBABILITY_UPPER_THRESHOLD], 1, -1)])
        # Model Based OCM (formerly controller)
        evc_gratton.add_controller(controller=pnl.OptimizationControlMechanism(agent_rep=evc_gratton,
                                                                               state_features=[target_stim.input_port,
                                                                                               flanker_stim.input_port,
                                                                                               reward.input_port],
                                                                               state_feature_functions=pnl.AdaptiveIntegrator(
                                                                                             rate=1.0),
                                                                               objective_mechanism=objective_mech,
                                                                               function=pnl.GridSearch(),
                                                                               control_signals=[
                                                                                             target_rep_control_signal,
                                                                                             flanker_rep_control_signal]))
        evc_gratton.enable_controller = True

        targetFeatures = [1, 1, 1]
        flankerFeatures = [1, -1, 1]
        rewardValues = [100, 100, 100]

        stim_list_dict = {target_stim: targetFeatures,
                          flanker_stim: flankerFeatures,
                          reward: rewardValues}

        evc_gratton.run(inputs=stim_list_dict)

        expected_results_array = [[[0.32257752863413636], [0.9481940753514433], [100.]],
                                  [[0.42963678062444666], [0.47661180945923376], [100.]],
                                  [[0.300291026852769], [0.97089165101931], [100.]]]

        expected_sim_results_array = [
            [[0.32257753], [0.94819408], [100.]],
            [[0.31663196], [0.95508757], [100.]],
            [[0.31093566], [0.96110142], [100.]],
            [[0.30548947], [0.96633839], [100.]],
            [[0.30029103], [0.97089165], [100.]],
            [[0.3169957], [0.95468427], [100.]],
            [[0.31128378], [0.9607499], [100.]],
            [[0.30582202], [0.96603252], [100.]],
            [[0.30060824], [0.9706259], [100.]],
            [[0.29563774], [0.97461444], [100.]],
            [[0.31163288], [0.96039533], [100.]],
            [[0.30615555], [0.96572397], [100.]],
            [[0.30092641], [0.97035779], [100.]],
            [[0.2959409], [0.97438178], [100.]],
            [[0.29119255], [0.97787196], [100.]],
            [[0.30649004], [0.96541272], [100.]],
            [[0.30124552], [0.97008732], [100.]],
            [[0.29624499], [0.97414704], [100.]],
            [[0.29148205], [0.97766847], [100.]],
            [[0.28694892], [0.98071974], [100.]],
            [[0.30156558], [0.96981445], [100.]],
            [[0.29654999], [0.97391021], [100.]],
            [[0.29177245], [0.97746315], [100.]],
            [[0.28722523], [0.98054192], [100.]],
            [[0.28289958], [0.98320731], [100.]],
            [[0.42963678], [0.47661181], [100.]],
            [[0.42846471], [0.43938586], [100.]],
            [[0.42628176], [0.40282965], [100.]],
            [[0.42314468], [0.36732207], [100.]],
            [[0.41913221], [0.333198], [100.]],
            [[0.42978939], [0.51176048], [100.]],
            [[0.42959394], [0.47427693], [100.]],
            [[0.4283576], [0.43708106], [100.]],
            [[0.4261132], [0.40057958], [100.]],
            [[0.422919], [0.36514906], [100.]],
            [[0.42902209], [0.54679323], [100.]],
            [[0.42980788], [0.50942101], [100.]],
            [[0.42954704], [0.47194318], [100.]],
            [[0.42824656], [0.43477897], [100.]],
            [[0.42594094], [0.3983337], [100.]],
            [[0.42735293], [0.58136855], [100.]],
            [[0.42910149], [0.54447221], [100.]],
            [[0.42982229], [0.50708112], [100.]],
            [[0.42949608], [0.46961065], [100.]],
            [[0.42813159], [0.43247968], [100.]],
            [[0.42482049], [0.61516258], [100.]],
            [[0.42749136], [0.57908829], [100.]],
            [[0.42917687], [0.54214925], [100.]],
            [[0.42983261], [0.50474093], [100.]],
            [[0.42944107], [0.46727945], [100.]],
            [[0.32257753], [0.94819408], [100.]],
            [[0.31663196], [0.95508757], [100.]],
            [[0.31093566], [0.96110142], [100.]],
            [[0.30548947], [0.96633839], [100.]],
            [[0.30029103], [0.97089165], [100.]],
            [[0.3169957], [0.95468427], [100.]],
            [[0.31128378], [0.9607499], [100.]],
            [[0.30582202], [0.96603252], [100.]],
            [[0.30060824], [0.9706259], [100.]],
            [[0.29563774], [0.97461444], [100.]],
            [[0.31163288], [0.96039533], [100.]],
            [[0.30615555], [0.96572397], [100.]],
            [[0.30092641], [0.97035779], [100.]],
            [[0.2959409], [0.97438178], [100.]],
            [[0.29119255], [0.97787196], [100.]],
            [[0.30649004], [0.96541272], [100.]],
            [[0.30124552], [0.97008732], [100.]],
            [[0.29624499], [0.97414704], [100.]],
            [[0.29148205], [0.97766847], [100.]],
            [[0.28694892], [0.98071974], [100.]],
            [[0.30156558], [0.96981445], [100.]],
            [[0.29654999], [0.97391021], [100.]],
            [[0.29177245], [0.97746315], [100.]],
            [[0.28722523], [0.98054192], [100.]],
            [[0.28289958], [0.98320731], [100.]],
        ]

        for trial in range(len(evc_gratton.results)):
            assert np.allclose(expected_results_array[trial],
                               # Note: Skip decision variable OutputPort
                               evc_gratton.results[trial][1:])
        for simulation in range(len(evc_gratton.simulation_results)):
            assert np.allclose(expected_sim_results_array[simulation],
                               # Note: Skip decision variable OutputPort
                               evc_gratton.simulation_results[simulation][1:])

    @pytest.mark.control
    @pytest.mark.composition
    def test_laming_validation_specify_control_signals(self):
        # Mechanisms
        Input = pnl.TransferMechanism(name='Input')
        reward = pnl.TransferMechanism(
            output_ports=[pnl.RESULT, pnl.MEAN, pnl.VARIANCE],
            name='reward'
        )
        Decision = pnl.DDM(
            function=pnl.DriftDiffusionAnalytical(
                drift_rate=1.0,
                threshold=1.0,
                noise=0.5,
                starting_value=0,
                non_decision_time=0.45
            ),
            output_ports=[
                pnl.DECISION_VARIABLE,
                pnl.RESPONSE_TIME,
                pnl.PROBABILITY_UPPER_THRESHOLD
            ],
            name='Decision'
        )

        comp = pnl.Composition(name="evc", retain_old_simulation_data=True)
        comp.add_node(reward, required_roles=[pnl.NodeRole.OUTPUT])
        comp.add_node(Decision, required_roles=[pnl.NodeRole.OUTPUT])
        task_execution_pathway = [Input, pnl.IDENTITY_MATRIX, Decision]
        comp.add_linear_processing_pathway(task_execution_pathway)

        comp.add_controller(
            controller=pnl.OptimizationControlMechanism(
                agent_rep=comp,
                state_features=[Input.input_port, reward.input_port],
                state_feature_functions=pnl.AdaptiveIntegrator(rate=0.5),
                objective_mechanism=pnl.ObjectiveMechanism(
                    function=pnl.LinearCombination(operation=pnl.PRODUCT),
                    monitor=[
                        reward,
                        Decision.output_ports[pnl.PROBABILITY_UPPER_THRESHOLD],
                        (Decision.output_ports[pnl.RESPONSE_TIME], -1, 1)
                    ]
                ),
                function=pnl.GridSearch(),
                control_signals=[
                    {
                        PROJECTIONS: (pnl.DRIFT_RATE, Decision),
                        ALLOCATION_SAMPLES: np.arange(0.1, 1.01, 0.3)
                    },
                    {
                        PROJECTIONS: (pnl.THRESHOLD, Decision),
                        ALLOCATION_SAMPLES: np.arange(0.1, 1.01, 0.3)
                    }
                ],
            )
        )

        stim_list_dict = {
            Input: [0.5, 0.123],
            reward: [20, 20]
        }

        comp.run(inputs=stim_list_dict)

        # Note: Removed decision variable OutputPort from simulation results
        # because sign is chosen randomly
        expected_sim_results_array = [
            [[10.], [10.0], [0.0], [0.48999867], [0.50499983]],
            [[10.], [10.0], [0.0], [1.08965888], [0.51998934]],
            [[10.], [10.0], [0.0], [2.40680493], [0.53494295]],
            [[10.], [10.0], [0.0], [4.43671978], [0.549834]],
            [[10.], [10.0], [0.0], [0.48997868], [0.51998934]],
            [[10.], [10.0], [0.0], [1.08459402], [0.57932425]],
            [[10.], [10.0], [0.0], [2.36033556], [0.63645254]],
            [[10.], [10.0], [0.0], [4.24948962], [0.68997448]],
            [[10.], [10.0], [0.0], [0.48993479], [0.53494295]],
            [[10.], [10.0], [0.0], [1.07378304], [0.63645254]],
            [[10.], [10.0], [0.0], [2.26686573], [0.72710822]],
            [[10.], [10.0], [0.0], [3.90353015], [0.80218389]],
            [[10.], [10.0], [0.0], [0.4898672], [0.549834]],
            [[10.], [10.0], [0.0], [1.05791834], [0.68997448]],
            [[10.], [10.0], [0.0], [2.14222978], [0.80218389]],
            [[10.], [10.0], [0.0], [3.49637662], [0.88079708]],
            [[15.], [15.0], [0.0], [0.48999926], [0.50372993]],
            [[15.], [15.0], [0.0], [1.08981011], [0.51491557]],
            [[15.], [15.0], [0.0], [2.40822035], [0.52608629]],
            [[15.], [15.0], [0.0], [4.44259627], [0.53723096]],
            [[15.], [15.0], [0.0], [0.48998813], [0.51491557]],
            [[15.], [15.0], [0.0], [1.0869779], [0.55939819]],
            [[15.], [15.0], [0.0], [2.38198336], [0.60294711]],
            [[15.], [15.0], [0.0], [4.33535807], [0.64492386]],
            [[15.], [15.0], [0.0], [0.48996368], [0.52608629]],
            [[15.], [15.0], [0.0], [1.08085171], [0.60294711]],
            [[15.], [15.0], [0.0], [2.32712843], [0.67504223]],
            [[15.], [15.0], [0.0], [4.1221271], [0.7396981]],
            [[15.], [15.0], [0.0], [0.48992596], [0.53723096]],
            [[15.], [15.0], [0.0], [1.07165729], [0.64492386]],
            [[15.], [15.0], [0.0], [2.24934228], [0.7396981]],
            [[15.], [15.0], [0.0], [3.84279648], [0.81637827]]
        ]

        for simulation in range(len(expected_sim_results_array)):
            assert np.allclose(
                expected_sim_results_array[simulation],
                # Note: Skip decision variable OutputPort
                comp.simulation_results[simulation][0:3] + comp.simulation_results[simulation][4:6]
            )

        expected_results_array = [
            [[20.0], [20.0], [0.0], [1.0], [2.378055160151634], [0.9820137900379085]],
            [[20.0], [20.0], [0.0], [-0.1], [0.48999967725112503], [0.5024599801509442]]
        ]

        for trial in range(len(expected_results_array)):
            np.testing.assert_allclose(
                comp.results[trial],
                expected_results_array[trial],
                atol=1e-08,
                err_msg='Failed on expected_output[{0}]'.format(trial)
            )

    @pytest.mark.control
    @pytest.mark.composition
    def test_stateful_mechanism_in_simulation(self):
        # Mechanisms
        Input = pnl.TransferMechanism(name='Input', integrator_mode=True)
        reward = pnl.TransferMechanism(
            output_ports=[pnl.RESULT, pnl.MEAN, pnl.VARIANCE],
            name='reward'
        )
        Decision = pnl.DDM(
            function=pnl.DriftDiffusionAnalytical(
                drift_rate=(
                    1.0,
                    pnl.ControlProjection(
                        function=pnl.Linear,
                        control_signal_params={
                            ALLOCATION_SAMPLES: np.arange(0.1, 1.01, 0.3)
                        },
                    ),
                ),
                threshold=(
                    1.0,
                    pnl.ControlProjection(
                        function=pnl.Linear,
                        control_signal_params={
                            ALLOCATION_SAMPLES: np.arange(0.1, 1.01, 0.3)
                        },
                    ),
                ),
                noise=(0.5),
                starting_value=(0),
                non_decision_time=0.45
            ),
            output_ports=[
                pnl.DECISION_VARIABLE,
                pnl.RESPONSE_TIME,
                pnl.PROBABILITY_UPPER_THRESHOLD
            ],
            name='Decision',
        )

        comp = pnl.Composition(name="evc", retain_old_simulation_data=True)
        comp.add_node(reward, required_roles=[pnl.NodeRole.OUTPUT])
        comp.add_node(Decision, required_roles=[pnl.NodeRole.OUTPUT])
        task_execution_pathway = [Input, pnl.IDENTITY_MATRIX, Decision]
        comp.add_linear_processing_pathway(task_execution_pathway)

        comp.add_controller(
            controller=pnl.OptimizationControlMechanism(
                agent_rep=comp,
                state_features=[Input.input_port, reward.input_port],
                state_feature_functions=pnl.AdaptiveIntegrator(rate=0.5),
                objective_mechanism=pnl.ObjectiveMechanism(
                    function=pnl.LinearCombination(operation=pnl.PRODUCT),
                    monitor=[
                        reward,
                        Decision.output_ports[pnl.PROBABILITY_UPPER_THRESHOLD],
                        (Decision.output_ports[pnl.RESPONSE_TIME], -1, 1)
                    ]
                ),
                function=pnl.GridSearch(),
                control_signals=[
                    {
                        PROJECTIONS: (pnl.DRIFT_RATE, Decision),
                        ALLOCATION_SAMPLES: np.arange(0.1, 1.01, 0.3)
                    },
                    {
                        PROJECTIONS: (pnl.THRESHOLD, Decision),
                        ALLOCATION_SAMPLES: np.arange(0.1, 1.01, 0.3)
                    }
                ],
            )
        )

        stim_list_dict = {
            Input: [0.5, 0.123],
            reward: [20, 20]
        }
        Input.reset_stateful_function_when = pnl.Never()

        comp.run(inputs=stim_list_dict)

        # Note: Removed decision variable OutputPort from simulation results
        # because sign is chosen randomly
        expected_sim_results_array = [
            [[10.], [10.0], [0.0], [0.48999867], [0.50499983]],
            [[10.], [10.0], [0.0], [1.08965888], [0.51998934]],
            [[10.], [10.0], [0.0], [2.40680493], [0.53494295]],
            [[10.], [10.0], [0.0], [4.43671978], [0.549834]],
            [[10.], [10.0], [0.0], [0.48997868], [0.51998934]],
            [[10.], [10.0], [0.0], [1.08459402], [0.57932425]],
            [[10.], [10.0], [0.0], [2.36033556], [0.63645254]],
            [[10.], [10.0], [0.0], [4.24948962], [0.68997448]],
            [[10.], [10.0], [0.0], [0.48993479], [0.53494295]],
            [[10.], [10.0], [0.0], [1.07378304], [0.63645254]],
            [[10.], [10.0], [0.0], [2.26686573], [0.72710822]],
            [[10.], [10.0], [0.0], [3.90353015], [0.80218389]],
            [[10.], [10.0], [0.0], [0.4898672], [0.549834]],
            [[10.], [10.0], [0.0], [1.05791834], [0.68997448]],
            [[10.], [10.0], [0.0], [2.14222978], [0.80218389]],
            [[10.], [10.0], [0.0], [3.49637662], [0.88079708]],
            [[15.], [15.0], [0.0], [0.48999926], [0.50372993]],
            [[15.], [15.0], [0.0], [1.08981011], [0.51491557]],
            [[15.], [15.0], [0.0], [2.40822035], [0.52608629]],
            [[15.], [15.0], [0.0], [4.44259627], [0.53723096]],
            [[15.], [15.0], [0.0], [0.48998813], [0.51491557]],
            [[15.], [15.0], [0.0], [1.0869779], [0.55939819]],
            [[15.], [15.0], [0.0], [2.38198336], [0.60294711]],
            [[15.], [15.0], [0.0], [4.33535807], [0.64492386]],
            [[15.], [15.0], [0.0], [0.48996368], [0.52608629]],
            [[15.], [15.0], [0.0], [1.08085171], [0.60294711]],
            [[15.], [15.0], [0.0], [2.32712843], [0.67504223]],
            [[15.], [15.0], [0.0], [4.1221271], [0.7396981]],
            [[15.], [15.0], [0.0], [0.48992596], [0.53723096]],
            [[15.], [15.0], [0.0], [1.07165729], [0.64492386]],
            [[15.], [15.0], [0.0], [2.24934228], [0.7396981]],
            [[15.], [15.0], [0.0], [3.84279648], [0.81637827]]
        ]

        for simulation in range(len(expected_sim_results_array)):
            assert np.allclose(
                expected_sim_results_array[simulation],
                # Note: Skip decision variable OutputPort
                comp.simulation_results[simulation][0:3] + comp.simulation_results[simulation][4:6]
            )

        expected_results_array = [
            [[20.0], [20.0], [0.0], [1.0], [3.4963766238230596], [0.8807970779778824]],
            [[20.0], [20.0], [0.0], [-0.1], [0.4899992579951842], [0.503729930808051]]
        ]

        for trial in range(len(expected_results_array)):
            np.testing.assert_allclose(
                comp.results[trial],
                expected_results_array[trial],
                atol=1e-08,
                err_msg='Failed on expected_output[{0}]'.format(trial)
            )

    @pytest.mark.control
    @pytest.mark.composition
    @pytest.mark.benchmark(group="Model Based OCM")
    @pytest.mark.parametrize("mode", pytest.helpers.get_comp_execution_modes() +
                                     [pytest.helpers.cuda_param('Python-PTX'),
                                      pytest.param('Python-LLVM', marks=pytest.mark.llvm)])
    def test_model_based_ocm_after(self, benchmark, mode):
        if str(mode).startswith('Python-'):
            ocm_mode = mode.split('-')[1]
            mode = pnl.ExecutionMode.Python
        else:
            # OCM default mode is Python
            ocm_mode = 'Python'

        A = pnl.ProcessingMechanism(name='A')
        B = pnl.ProcessingMechanism(name='B')

        comp = pnl.Composition(name='comp',
                               controller_mode=pnl.AFTER)
        comp.add_linear_processing_pathway([A, B])

        search_range = pnl.SampleSpec(start=0.25, stop=0.75, step=0.25)
        control_signal = pnl.ControlSignal(projections=[(pnl.SLOPE, A)],
                                           variable=1.0,
                                           allocation_samples=search_range,
                                           cost_options=pnl.CostFunctions.INTENSITY,
                                           intensity_cost_function=pnl.Linear(slope=0.))

        objective_mech = pnl.ObjectiveMechanism(monitor=[B])
        ocm = pnl.OptimizationControlMechanism(agent_rep=comp,
                                               state_features=[A.input_port],
                                               objective_mechanism=objective_mech,
                                               function=pnl.GridSearch(),
                                               control_signals=[control_signal],
                                               comp_execution_mode=ocm_mode)
        # objective_mech.log.set_log_conditions(pnl.OUTCOME)

        comp.add_controller(ocm)

        inputs = {A: [[[1.0]], [[2.0]], [[3.0]]]}

        comp.run(inputs=inputs, execution_mode=mode)

        # objective_mech.log.print_entries(pnl.OUTCOME)
        assert np.allclose(comp.results, [[np.array([1.])], [np.array([1.5])], [np.array([2.25])]])
        if mode == pnl.ExecutionMode.Python:
            assert np.allclose(np.asfarray(ocm.function.saved_values).flatten(), [0.75, 1.5, 2.25])

        if benchmark.enabled:
            benchmark(comp.run, inputs, execution_mode=mode)

    @pytest.mark.control
    @pytest.mark.composition
    @pytest.mark.benchmark(group="Model Based OCM")
    @pytest.mark.parametrize("mode", pytest.helpers.get_comp_execution_modes() +
                                     [pytest.helpers.cuda_param('Python-PTX'),
                                      pytest.param('Python-LLVM', marks=pytest.mark.llvm)])
    def test_model_based_ocm_before(self, benchmark, mode):
        if str(mode).startswith('Python-'):
            ocm_mode = mode.split('-')[1]
            mode = pnl.ExecutionMode.Python
        else:
            # OCM default mode is Python
            ocm_mode = 'Python'

        A = pnl.ProcessingMechanism(name='A')
        B = pnl.ProcessingMechanism(name='B')

        comp = pnl.Composition(name='comp',
                               controller_mode=pnl.BEFORE)
        comp.add_linear_processing_pathway([A, B])

        search_range = pnl.SampleSpec(start=0.25, stop=0.75, step=0.25)
        control_signal = pnl.ControlSignal(projections=[(pnl.SLOPE, A)],
                                           variable=1.0,
                                           allocation_samples=search_range,
                                           cost_options=pnl.CostFunctions.INTENSITY,
                                           intensity_cost_function=pnl.Linear(slope=0.))

        objective_mech = pnl.ObjectiveMechanism(monitor=[B])
        ocm = pnl.OptimizationControlMechanism(agent_rep=comp,
                                               state_features=[A.input_port],
                                               objective_mechanism=objective_mech,
                                               function=pnl.GridSearch(),
                                               control_signals=[control_signal],
                                               comp_execution_mode=ocm_mode)
        # objective_mech.log.set_log_conditions(pnl.OUTCOME)

        comp.add_controller(ocm)

        inputs = {A: [[[1.0]], [[2.0]], [[3.0]]]}

        comp.run(inputs=inputs, execution_mode=mode)

        # objective_mech.log.print_entries(pnl.OUTCOME)
        assert np.allclose(comp.results, [[np.array([0.75])], [np.array([1.5])], [np.array([2.25])]])
        if mode == pnl.ExecutionMode.Python:
            assert np.allclose(np.asfarray(ocm.function.saved_values).flatten(), [0.75, 1.5, 2.25])

        if benchmark.enabled:
            benchmark(comp.run, inputs, execution_mode=mode)

    def test_model_based_ocm_with_buffer(self):

        A = pnl.ProcessingMechanism(name='A')
        B = pnl.ProcessingMechanism(name='B')

        comp = pnl.Composition(name='comp',
                               controller_mode=pnl.BEFORE,
                               retain_old_simulation_data=True,
                               )
        comp.add_linear_processing_pathway([A, B])

        search_range = pnl.SampleSpec(start=0.25, stop=0.75, step=0.25)
        control_signal = pnl.ControlSignal(projections=[(pnl.SLOPE, A)],
                                           variable=1.0,
                                           allocation_samples=search_range,
                                           intensity_cost_function=pnl.Linear(slope=0.))

        objective_mech = pnl.ObjectiveMechanism(monitor=[B])
        ocm = pnl.OptimizationControlMechanism(agent_rep=comp,
                                               state_features=[A.input_port],
                                               state_feature_functions=pnl.Buffer(history=2),
                                               objective_mechanism=objective_mech,
                                               function=pnl.GridSearch(),
                                               control_signals=[control_signal])
        objective_mech.log.set_log_conditions(pnl.OUTCOME)

        comp.add_controller(ocm)

        inputs = {A: [[[1.0]], [[2.0]], [[3.0]]]}

        for i in range(1, len(ocm.input_ports)):
            ocm.input_ports[i].function.reset()
        comp.run(inputs=inputs)

        log = objective_mech.log.nparray_dictionary()

        # "outer" composition
        assert np.allclose(log["comp"][pnl.OUTCOME], [[0.75], [1.5], [2.25]])

        # preprocess to ignore control allocations
        log_parsed = {}
        for key, value in log.items():
            cleaned_key = re.sub(r'comp-sim.*num: (\d).*', r'\1', key)
            log_parsed[cleaned_key] = value

        # First round of simulations is only one trial.
        # (Even though the feature fn is a Buffer, there is no history yet)
        for i in range(0, 3):
            assert len(log_parsed[str(i)]["Trial"]) == 1

        # Second and third rounds of simulations are two trials.
        # (The buffer has history = 2)
        for i in range(3, 9):
            assert len(log_parsed[str(i)]["Trial"]) == 2

    def test_stability_flexibility_susan_and_sebastian(self):

        # computeAccuracy(trialInformation)
        # Inputs: trialInformation[0, 1, 2, 3]
        # trialInformation[0] - Task Dimension : [0, 1] or [1, 0]
        # trialInformation[1] - Stimulus Dimension: Congruent {[1, 1] or [-1, -1]} // Incongruent {[-1, 1] or [1, -1]}
        # trialInformation[2] - Upper Threshold: Probability of DDM choosing upper bound
        # trialInformation[3] - Lower Threshold: Probability of DDM choosing lower bound

        def computeAccuracy(trialInformation):

            # Unload contents of trialInformation
            # Origin Node Inputs
            taskInputs = trialInformation[0]
            stimulusInputs = trialInformation[1]

            # DDM Outputs
            upperThreshold = trialInformation[2]
            lowerThreshold = trialInformation[3]

            # Keep Track of Accuracy
            accuracy = []

            # Beginning of Accuracy Calculation
            colorTrial = (taskInputs[0] == 1)
            motionTrial = (taskInputs[1] == 1)

            # Based on the task dimension information, decide which response is "correct"
            # Obtain accuracy probability from DDM thresholds in "correct" direction
            if colorTrial:
                if stimulusInputs[0] == 1:
                    accuracy.append(upperThreshold)
                elif stimulusInputs[0] == -1:
                    accuracy.append(lowerThreshold)

            if motionTrial:
                if stimulusInputs[1] == 1:
                    accuracy.append(upperThreshold)
                elif stimulusInputs[1] == -1:
                    accuracy.append(lowerThreshold)

            # Accounts for initialization runs that have no variable input
            if len(accuracy) == 0:
                accuracy = [0]

            # print("Accuracy: ", accuracy[0])
            # print()

            return [accuracy]

        # BEGIN: Composition Construction

        # Constants as defined in Musslick et al. 2018
        tau = 0.9  # Time Constant
        DRIFT = 1  # Drift Rate
        STARTING_VALUE = 0.0  # Starting Point
        THRESHOLD = 0.0475  # Threshold
        NOISE = 0.04  # Noise
        T0 = 0.2  # T0

        # Task Layer: [Color, Motion] {0, 1} Mutually Exclusive
        # Origin Node
        taskLayer = pnl.TransferMechanism(default_variable=[[0.0, 0.0]],
                                          size=2,
                                          function=pnl.Linear(slope=1, intercept=0),
                                          output_ports=[pnl.RESULT],
                                          name='Task Input [I1, I2]')

        # Stimulus Layer: [Color Stimulus, Motion Stimulus]
        # Origin Node
        stimulusInfo = pnl.TransferMechanism(default_variable=[[0.0, 0.0]],
                                             size=2,
                                             function=pnl.Linear(slope=1, intercept=0),
                                             output_ports=[pnl.RESULT],
                                             name="Stimulus Input [S1, S2]")

        # Activation Layer: [Color Activation, Motion Activation]
        # Recurrent: Self Excitation, Mutual Inhibition
        # Controlled: Gain Parameter
        activation = pnl.RecurrentTransferMechanism(default_variable=[[0.0, 0.0]],
                                                    function=pnl.Logistic(gain=1.0),
                                                    matrix=[[1.0, -1.0],
                                                            [-1.0, 1.0]],
                                                    integrator_mode=True,
                                                    integrator_function=pnl.AdaptiveIntegrator(rate=(tau)),
                                                    initial_value=np.array([[0.0, 0.0]]),
                                                    output_ports=[pnl.RESULT],
                                                    name='Task Activations [Act 1, Act 2]')

        # Hadamard product of Activation and Stimulus Information
        nonAutomaticComponent = pnl.TransferMechanism(default_variable=[[0.0, 0.0]],
                                                      size=2,
                                                      function=pnl.Linear(slope=1, intercept=0),
                                                      input_ports=pnl.InputPort(combine=pnl.PRODUCT),
                                                      output_ports=[pnl.RESULT],
                                                      name='Non-Automatic Component [S1*Activity1, S2*Activity2]')

        # Summation of nonAutomatic and Automatic Components
        ddmCombination = pnl.TransferMechanism(size=1,
                                               function=pnl.Linear(slope=1, intercept=0),
                                               input_ports=pnl.InputPort(combine=pnl.SUM),
                                               output_ports=[pnl.RESULT],
                                               name="Drift = (S1 + S2) + (S1*Activity1 + S2*Activity2)")

        decisionMaker = pnl.DDM(function=pnl.DriftDiffusionAnalytical(drift_rate=DRIFT,
                                                                      starting_value=STARTING_VALUE,
                                                                      threshold=THRESHOLD,
                                                                      noise=NOISE,
                                                                      non_decision_time=T0),
                                output_ports=[pnl.DECISION_VARIABLE, pnl.RESPONSE_TIME,
                                               pnl.PROBABILITY_UPPER_THRESHOLD,
                                               pnl.PROBABILITY_LOWER_THRESHOLD],
                                name='DDM')

        taskLayer.set_log_conditions([pnl.RESULT])
        stimulusInfo.set_log_conditions([pnl.RESULT])
        activation.set_log_conditions([pnl.RESULT, "mod_gain"])
        nonAutomaticComponent.set_log_conditions([pnl.RESULT])
        ddmCombination.set_log_conditions([pnl.RESULT])
        decisionMaker.set_log_conditions([pnl.PROBABILITY_UPPER_THRESHOLD, pnl.PROBABILITY_LOWER_THRESHOLD,
                                          pnl.DECISION_VARIABLE, pnl.RESPONSE_TIME])

        # Composition Creation

        stabilityFlexibility = pnl.Composition(controller_mode=pnl.BEFORE)

        # Node Creation
        stabilityFlexibility.add_node(taskLayer)
        stabilityFlexibility.add_node(activation)
        stabilityFlexibility.add_node(nonAutomaticComponent)
        stabilityFlexibility.add_node(stimulusInfo)
        stabilityFlexibility.add_node(ddmCombination)
        stabilityFlexibility.add_node(decisionMaker)

        # Projection Creation
        stabilityFlexibility.add_projection(sender=taskLayer, receiver=activation)
        stabilityFlexibility.add_projection(sender=activation, receiver=nonAutomaticComponent)
        stabilityFlexibility.add_projection(sender=stimulusInfo, receiver=nonAutomaticComponent)
        stabilityFlexibility.add_projection(sender=stimulusInfo, receiver=ddmCombination)
        stabilityFlexibility.add_projection(sender=nonAutomaticComponent, receiver=ddmCombination)
        stabilityFlexibility.add_projection(sender=ddmCombination, receiver=decisionMaker)

        # Beginning of Controller

        # Grid Search Range
        searchRange = pnl.SampleSpec(start=1.0, stop=1.9, num=10)

        # Modulate the GAIN parameter from activation layer
        # Initalize cost function as 0
        signal = pnl.ControlSignal(projections=[(pnl.GAIN, activation)],
                                   variable=1.0,
                                   intensity_cost_function=pnl.Linear(slope=0.0),
                                   allocation_samples=searchRange)

        # Use the computeAccuracy function to obtain selection values
        # Pass in 4 arguments whenever computeRewardRate is called
        objectiveMechanism = pnl.ObjectiveMechanism(monitor=[taskLayer, stimulusInfo,
                                                             (pnl.PROBABILITY_UPPER_THRESHOLD, decisionMaker),
                                                             (pnl.PROBABILITY_LOWER_THRESHOLD, decisionMaker)],
                                                    function=computeAccuracy,
                                                    name="Controller Objective Mechanism")

        #  Sets trial history for simulations over specified signal search parameters
        metaController = pnl.OptimizationControlMechanism(agent_rep=stabilityFlexibility,
                                                          state_features=[taskLayer.input_port, stimulusInfo.input_port],
                                                          state_feature_functions=pnl.Buffer(history=10),
                                                          name="Controller",
                                                          objective_mechanism=objectiveMechanism,
                                                          function=pnl.GridSearch(),
                                                          control_signals=[signal])

        stabilityFlexibility.add_controller(metaController)
        stabilityFlexibility.enable_controller = True
        # stabilityFlexibility.model_based_optimizer_mode = pnl.BEFORE

        for i in range(1, len(stabilityFlexibility.controller.input_ports)):
            stabilityFlexibility.controller.input_ports[i].function.reset()
        # Origin Node Inputs
        taskTrain = [[1, 0], [0, 1], [1, 0], [0, 1]]
        stimulusTrain = [[1, -1], [-1, 1], [1, -1], [-1, 1]]

        inputs = {taskLayer: taskTrain, stimulusInfo: stimulusTrain}
        stabilityFlexibility.run(inputs)

    @pytest.mark.parametrize('num_estimates',[None, 1] )
    def test_model_based_num_estimates(self, num_estimates):

        A = pnl.ProcessingMechanism(name='A')
        B = pnl.ProcessingMechanism(name='B',
                                    function=pnl.SimpleIntegrator(rate=1))

        comp = pnl.Composition(name='comp')
        comp.add_linear_processing_pathway([A, B])

        search_range = pnl.SampleSpec(start=0.25, stop=0.75, step=0.25)
        control_signal = pnl.ControlSignal(projections=[(pnl.SLOPE, A)],
                                           variable=1.0,
                                           allocation_samples=search_range,
                                           intensity_cost_function=pnl.Linear(slope=0.))

        objective_mech = pnl.ObjectiveMechanism(monitor=[B])
        ocm = pnl.OptimizationControlMechanism(agent_rep=comp,
                                               state_features=[A.input_port],
                                               objective_mechanism=objective_mech,
                                               function=pnl.GridSearch(),
<<<<<<< HEAD
                                               num_estimates=5, # <- Results are same as =1 since no noise parameters)
=======
                                               num_estimates=num_estimates,
>>>>>>> 406f8e2a
                                               control_signals=[control_signal])

        comp.add_controller(ocm)

        inputs = {A: [[[1.0]]]}

        comp.run(inputs=inputs,
                 num_trials=2)

<<<<<<< HEAD
        assert not comp.controller.control_signals[pnl.RANDOMIZATION_CONTROL_SIGNAL].efferents # Confirm no noise
=======
        if num_estimates is None:
            assert pnl.RANDOMIZATION_CONTROL_SIGNAL not in comp.controller.control_signals # Confirm no estimates
        elif num_estimates==1:
            assert comp.controller.control_signals[pnl.RANDOMIZATION_CONTROL_SIGNAL].efferents == []# Confirm no noise
>>>>>>> 406f8e2a
        assert np.allclose(comp.simulation_results,
                           [[np.array([2.25])], [np.array([3.5])], [np.array([4.75])], [np.array([3.])], [np.array([4.25])], [np.array([5.5])]])
        assert np.allclose(comp.results,
                           [[np.array([1.])], [np.array([1.75])]])

    def test_model_based_ocm_no_simulations(self):
        A = pnl.ProcessingMechanism(name='A')
        B = pnl.ProcessingMechanism(name='B', function=pnl.SimpleIntegrator(rate=1))

        comp = pnl.Composition(name='comp')
        comp.add_linear_processing_pathway([A, B])

        control_signal = pnl.ControlSignal(
            projections=[(pnl.SLOPE, A)],
            variable=1.0,
            allocation_samples=[1, 2, 3],
            intensity_cost_function=pnl.Linear(slope=0.)
        )

        objective_mech = pnl.ObjectiveMechanism(monitor=[B])
        ocm = pnl.OptimizationControlMechanism(
            agent_rep=comp,
            state_features=[A.input_port],
            objective_mechanism=objective_mech,
            function=pnl.GridSearch(),
            num_estimates=1,
            control_signals=[control_signal],
            search_statefulness=False,
        )

        comp.add_controller(ocm)

        inputs = {A: [[[1.0]]]}

        comp.run(inputs=inputs, num_trials=1)

        # initial 1 + each allocation sample (1, 2, 3) integrated
        assert B.parameters.value.get(comp) == 7

    @pytest.mark.control
    @pytest.mark.composition
    @pytest.mark.benchmark(group="Multilevel")
    def test_grid_search_random_selection(self, comp_mode, benchmark):
        A = pnl.ProcessingMechanism(name='A')

        A.log.set_log_conditions(items="mod_slope")
        B = pnl.ProcessingMechanism(name='B',
                                    function=pnl.Logistic())

        comp = pnl.Composition(name='comp')
        comp.add_linear_processing_pathway([A, B])

        search_range = pnl.SampleSpec(start=15., stop=35., step=5)
        control_signal = pnl.ControlSignal(projections=[(pnl.SLOPE, A)],
                                           variable=1.0,
                                           allocation_samples=search_range,
                                           cost_options=pnl.CostFunctions.INTENSITY,
                                           intensity_cost_function=pnl.Linear(slope=0.))

        objective_mech = pnl.ObjectiveMechanism(monitor=[B])
        ocm = pnl.OptimizationControlMechanism(agent_rep=comp,
                                               state_features=[A.input_port],
                                               objective_mechanism=objective_mech,
                                               function=pnl.GridSearch(select_randomly_from_optimal_values=True),
                                               control_signals=[control_signal])

        comp.add_controller(ocm)

        inputs = {A: [[[1.0]]]}

        comp.run(inputs=inputs, num_trials=10, context='outer_comp', execution_mode=comp_mode)
        assert np.allclose(comp.results, [[[0.7310585786300049]], [[0.999999694097773]], [[0.999999694097773]], [[0.9999999979388463]], [[0.9999999979388463]], [[0.999999694097773]], [[0.9999999979388463]], [[0.999999999986112]], [[0.999999694097773]], [[0.9999999999999993]]])

        # control signal value (mod slope) is chosen randomly from all of the control signal values
        # that correspond to a net outcome of 1
        if comp_mode is pnl.ExecutionMode.Python:
            log_arr = A.log.nparray_dictionary()
            assert np.allclose([[1.], [15.], [15.], [20.], [20.], [15.], [20.], [25.], [15.], [35.]],
                               log_arr['outer_comp']['mod_slope'])

        if benchmark.enabled:
            # Disable logging for the benchmark run
            A.log.set_log_conditions(items="mod_slope", log_condition=LogCondition.OFF)
            A.log.clear_entries()
            benchmark(comp.run, inputs=inputs, num_trials=10, context='bench_outer_comp', execution_mode=comp_mode)
            assert len(A.log.get_logged_entries()) == 0

    @pytest.mark.control
    @pytest.mark.composition
    def test_input_CIM_assignment(self, comp_mode):
        input_a = pnl.ProcessingMechanism(name='oa', function=pnl.Linear(slope=1))
        input_b = pnl.ProcessingMechanism(name='ob', function=pnl.Linear(slope=1))
        output = pnl.ProcessingMechanism(name='oc')
        comp = pnl.Composition(name='ocomp',
                               controller_mode=pnl.BEFORE,
                               retain_old_simulation_data=True)
        comp.add_linear_processing_pathway([input_a, output])
        comp.add_linear_processing_pathway([input_b, output])
        comp.add_controller(
            pnl.OptimizationControlMechanism(
                agent_rep=comp,
                state_features=[input_b.input_port, input_a.input_port],
                name="Controller",
                objective_mechanism=pnl.ObjectiveMechanism(
                    monitor=output.output_port,
                    function=pnl.SimpleIntegrator,
                    name="Output Objective Mechanism"
                ),
                function=pnl.GridSearch(direction=pnl.MAXIMIZE),
                control_signals=[
                    pnl.ControlSignal(modulates=[(pnl.SLOPE, input_a)],
                                      intensity_cost_function=pnl.Linear(slope=1),
                                      cost_options=pnl.CostFunctions.INTENSITY,
                                      allocation_samples=[-1, 1]),
                    pnl.ControlSignal(modulates=[(pnl.SLOPE, input_b)],
                                      intensity_cost_function=pnl.Linear(slope=0),
                                      cost_options=pnl.CostFunctions.INTENSITY,
                                      allocation_samples=[-1, 1])
                ]))
        results = comp.run(inputs={input_a: [[5]], input_b: [[-2]]},
                           execution_mode=comp_mode)

        # The controller of this model uses two control signals: one that modulates the slope of input_a and one that modulates
        # the slope of input_b. Both control signals have two possible values: -1 or 1.
        #
        # In the correct case, input_a receives a control signal with value 1 and input_b receives a control signal with value
        # -1 to maximize the output of the model given their respective input values of 5 and -2.
        #
        # In the errant case, the control signals are flipped so that input_b receives a control signal with value -1 and
        # input_a receives a control signal with value 1.
        #
        # Thus, in the correct case, the output of the model is 7 ((5*1)+(-2*-1)) and in the errant case the output of the model is
        # -7 ((5*-1)+(-2*1))
        assert np.allclose(results, [[7]])


class TestSampleIterator:

    def test_int_step(self):
        spec = SampleSpec(step=2,
                          start=0,
                          stop=10)
        sample_iterator = SampleIterator(specification=spec)

        expected = [0, 2, 4, 6, 8, 10]

        for i in range(6):
            assert np.allclose(next(sample_iterator), expected[i])

        assert next(sample_iterator, None) is None

        sample_iterator.reset()

        for i in range(6):
            assert np.allclose(next(sample_iterator), expected[i])

        assert next(sample_iterator, None) is None

    def test_int_num(self):
        spec = SampleSpec(num=6,
                          start=0,
                          stop=10)
        sample_iterator = SampleIterator(specification=spec)

        expected = [0, 2, 4, 6, 8, 10]

        for i in range(6):
            assert np.allclose(next(sample_iterator), expected[i])

        assert next(sample_iterator, None) is None

        sample_iterator.reset()

        for i in range(6):
            assert np.allclose(next(sample_iterator), expected[i])

        assert next(sample_iterator, None) is None

    def test_neither_num_nor_step(self):
        with pytest.raises(SampleIteratorError) as error_text:
            SampleSpec(start=0,
                       stop=10)
        assert "Must specify one of 'step', 'num' or 'function'" in str(error_text.value)

    def test_float_step(self):
        # Need to decide whether stop should be exclusive
        spec = SampleSpec(step=2.79,
                          start=0.65,
                          stop=10.25)
        sample_iterator = SampleIterator(specification=spec)

        expected = [0.65, 3.44, 6.23, 9.02]

        for i in range(4):
            assert np.allclose(next(sample_iterator), expected[i])

        assert next(sample_iterator, None) is None

        sample_iterator.reset()

        for i in range(4):
            assert np.allclose(next(sample_iterator), expected[i])

        assert next(sample_iterator, None) is None

    def test_function(self):
        fun = pnl.NormalDist(mean=5.0)
        spec = SampleSpec(function=fun)
        sample_iterator = SampleIterator(specification=spec)

        expected = [3.4359565850611617, 4.4847029144020505, 2.4464727305984764, 5.302845918582278, 4.306822898004032]

        for i in range(5):
            assert np.allclose(next(sample_iterator), expected[i])

    def test_function_with_num(self):
        fun = pnl.NormalDist(mean=5.0)
        spec = SampleSpec(function=fun,
                          num=4)
        sample_iterator = SampleIterator(specification=spec)

        expected = [3.4359565850611617, 4.4847029144020505, 2.4464727305984764, 5.302845918582278]

        for i in range(4):
            assert np.allclose(next(sample_iterator), expected[i])

        assert next(sample_iterator, None) is None

    def test_list(self):
        sample_list = [1, 2.0, 3.456, 7.8]
        sample_iterator = SampleIterator(specification=sample_list)

        for i in range(len(sample_list)):
            assert np.allclose(next(sample_iterator), sample_list[i])

        assert next(sample_iterator, None) is None

        sample_iterator.reset()

        for i in range(len(sample_list)):
            assert np.allclose(next(sample_iterator), sample_list[i])

        assert next(sample_iterator, None) is None

        assert sample_iterator.start == 1
        assert sample_iterator.stop is None
        assert sample_iterator.num == len(sample_list)


class TestControlTimeScales:

    def test_time_step_before(self):
        a = pnl.ProcessingMechanism()
        b = pnl.ProcessingMechanism()
        c = pnl.ControlMechanism(
            default_variable=1,
            function=pnl.SimpleIntegrator,
            control=pnl.ControlSignal(modulates=(pnl.SLOPE, b))
        )
        comp = pnl.Composition(
            pathways=[a, b],
            controller=c,
            controller_mode=pnl.BEFORE,
            controller_time_scale=pnl.TimeScale.TIME_STEP
        )
        comp.run([1], num_trials=2)
        # Controller executions
        # (C-<#>) == controller execution followed by val as of the end of that execution, increments by 1
        # on each execution
        #
        #  Trial 1:
        #    (C-1) a (C-2) b
        #  Trial 2:
        #    (C-3) a (C-4) b
        #
        assert c.value == [4]
        assert c.execution_count == 4
        assert comp.results == [[2], [4]]

    def test_time_step_after(self):
        a = pnl.ProcessingMechanism()
        b = pnl.ProcessingMechanism()
        c = pnl.ControlMechanism(
            default_variable=1,
            function=pnl.SimpleIntegrator,
            control=pnl.ControlSignal(modulates=(pnl.SLOPE, b))
        )
        comp = pnl.Composition(
            pathways=[a, b],
            controller=c,
            controller_mode=pnl.AFTER,
            controller_time_scale=pnl.TimeScale.TIME_STEP
        )
        comp.run([1], num_trials=2)
        # Controller executions
        # (C-<#>) == controller execution followed by val as of the end of that execution, increments by 1
        # on each execution
        #
        #  Trial 1:
        #    a (C-1) b (C-2)
        #  Trial 2:
        #    a (C-3) b (C-4)
        #
        assert c.value == [4]
        assert c.execution_count == 4
        assert comp.results == [[1], [3]]

    def test_pass_before(self):
        a = pnl.ProcessingMechanism()
        b = pnl.ProcessingMechanism()
        c = pnl.ControlMechanism(
            default_variable=1,
            function=pnl.SimpleIntegrator,
            control=pnl.ControlSignal(modulates=(pnl.SLOPE, b))
        )
        comp = pnl.Composition(
            pathways=[a, b],
            controller=c,
            controller_mode=pnl.BEFORE,
            controller_time_scale=pnl.TimeScale.PASS,
        )
        comp.scheduler.add_condition(
            b, pnl.AfterPass(1)
        )
        comp.run([1], num_trials=2,)
        # Controller executions
        # (C-<#>) == controller execution followed by val as of the end of that execution, increments by 1
        # on each execution
        #
        #  Trial 1:
        #    (C-1) Pass 1:
        #       a
        #    (C-2) Pass 2:
        #       a
        #    (C-3) Pass 2:
        #       a   b
        #  Trial 2:
        #    (C-4) Pass 1:
        #       a
        #    (C-5) Pass 2:
        #       a
        #    (C-6) Pass 3:
        #       a   b
        assert c.value == [6]
        assert c.execution_count == 6
        assert comp.results == [[3], [6]]

    def test_pass_after(self):
        a = pnl.ProcessingMechanism()
        b = pnl.ProcessingMechanism()
        c = pnl.ControlMechanism(
            default_variable=1,
            function=pnl.SimpleIntegrator,
            control=pnl.ControlSignal(modulates=(pnl.SLOPE, b))
        )
        comp = pnl.Composition(
            pathways=[a, b],
            controller=c,
            controller_mode=pnl.AFTER,
            controller_time_scale=pnl.TimeScale.PASS,
        )
        comp.scheduler.add_condition(
            b, pnl.AfterPass(1)
        )
        comp.run([1], num_trials=2)
        # Controller executions
        # (C-<#>) == controller execution followed by val as of the end of that execution, increments by 1
        # on each execution
        #
        #  Trial 1:
        #    Pass 1:
        #       a
        #       (C-1)
        #    Pass 2:
        #       a
        #       (C-2)
        #    Pass 2:
        #       a   b
        #       (C-3)
        #  Trial 2:
        #    Pass 1:
        #       a
        #       (C-4)
        #    Pass 2:
        #       a
        #       (C-5)
        #    Pass 3:
        #       a   b
        #       (C-6)
        assert c.value == [6]
        assert c.execution_count == 6
        assert comp.results == [[2], [5]]

    def test_trial_before(self):
        a = pnl.ProcessingMechanism()
        b = pnl.ProcessingMechanism()
        c = pnl.ControlMechanism(
            default_variable=1,
            function=pnl.SimpleIntegrator,
            control=pnl.ControlSignal(modulates=(pnl.SLOPE, b))
        )
        comp = pnl.Composition(
            pathways=[a, b],
            controller=c,
            controller_mode=pnl.BEFORE,
            controller_time_scale=pnl.TimeScale.TRIAL
        )
        comp.run([1], num_trials=2)
        # Controller executions
        # (C-<#>) == controller execution followed by val as of the end of that execution, increments by 1
        # on each execution
        #
        #  (C-1) Trial 1:
        #    a  b
        #  (C-2) Trial 2:
        #    a  b
        #
        assert c.value == [2]
        assert c.execution_count == 2
        assert comp.results == [[1], [2]]

    def test_trial_after(self):
        a = pnl.ProcessingMechanism()
        b = pnl.ProcessingMechanism()
        c = pnl.ControlMechanism(
            default_variable=1,
            function=pnl.SimpleIntegrator,
            control=pnl.ControlSignal(modulates=(pnl.SLOPE, b))
        )
        comp = pnl.Composition(
            pathways=[a, b],
            controller=c,
            controller_mode=pnl.AFTER,
            controller_time_scale=pnl.TimeScale.TRIAL
        )
        comp.run([1], num_trials=2)
        # Controller executions
        # (C-<#>) == controller execution followed by val as of the end of that execution, increments by 1
        # on each execution
        #
        #  Trial 1:
        #    a  b
        #    (C-1)
        #  Trial 2:
        #    a  b
        #    (C-2)
        #
        assert c.value == [2]
        assert c.execution_count == 2
        assert comp.results == [[1], [1]]

    def test_run_before(self):
        a = pnl.ProcessingMechanism()
        b = pnl.ProcessingMechanism()
        c = pnl.ControlMechanism(
            default_variable=1,
            function=pnl.SimpleIntegrator,
            control=pnl.ControlSignal(modulates=(pnl.SLOPE, b))
        )
        comp = pnl.Composition(
            pathways=[a, b],
            controller=c,
            controller_mode=pnl.BEFORE,
            controller_time_scale=pnl.TimeScale.RUN
        )
        comp.run([1], num_trials=2)
        comp.run([1], num_trials=2)
        # Controller executions
        # (C-<#>) == controller execution followed by val as of the end of that execution, increments by 1
        # on each execution
        #  (C-1)
        #   Run 1:
        #    Trial 1:
        #      a  b
        #    Trial 2:
        #      a  b
        #  (C-2)
        #   Run 2:
        #    Trial 1:
        #      a  b
        #    Trial 2:
        #      a  b
        assert c.value == [2]
        assert c.execution_count == 2
        assert comp.results == [[1], [1], [2], [2]]

    def test_run_after(self):
        a = pnl.ProcessingMechanism()
        b = pnl.ProcessingMechanism()
        c = pnl.ControlMechanism(
            default_variable=1,
            function=pnl.SimpleIntegrator,
            control=pnl.ControlSignal(modulates=(pnl.SLOPE, b))
        )
        comp = pnl.Composition(
            pathways=[a, b],
            controller=c,
            controller_mode=pnl.AFTER,
            controller_time_scale=pnl.TimeScale.RUN
        )
        comp.run([1], num_trials=2)
        comp.run([1], num_trials=2)
        # Controller executions
        # (C-<#>) == controller execution followed by val as of the end of that execution, increments by 1
        # on each execution
        #  (C-1)
        #   Run 1:
        #    Trial 1:
        #      a  b
        #    Trial 2:
        #      a  b
        #  (C-2)
        #   Run 2:
        #    Trial 1:
        #      a  b
        #    Trial 2:
        #      a  b
        assert c.value == [2]
        assert c.execution_count == 2
        assert comp.results == [[1], [1], [1], [1]]<|MERGE_RESOLUTION|>--- conflicted
+++ resolved
@@ -546,8 +546,6 @@
         assert result == [[5]]
         assert internal_mech.mod_afferents[0].sender.owner == inner_comp.controller
 
-<<<<<<< HEAD
-=======
     def test_state_input_ports_for_two_input_nodes(self):
         # Inner Composition
         ia = pnl.TransferMechanism(name='ia')
@@ -576,7 +574,6 @@
         assert all([node in [input_port.shadow_inputs.owner for input_port in ocomp.controller.state_input_ports]
                     for node in {oa, ob}])
 
->>>>>>> 406f8e2a
 
 class TestControlMechanisms:
 
@@ -1230,7 +1227,8 @@
                     modulation=pnl.OVERRIDE,
                     allocation_samples=pnl.SampleSpec(start=1, stop=5, step=1),
                     cost_options=cost,
-                )
+                ),
+                function=pnl.GridSearch(save_values=True)
             )
         )
 
@@ -2335,11 +2333,7 @@
                                                state_features=[A.input_port],
                                                objective_mechanism=objective_mech,
                                                function=pnl.GridSearch(),
-<<<<<<< HEAD
-                                               num_estimates=5, # <- Results are same as =1 since no noise parameters)
-=======
                                                num_estimates=num_estimates,
->>>>>>> 406f8e2a
                                                control_signals=[control_signal])
 
         comp.add_controller(ocm)
@@ -2349,14 +2343,10 @@
         comp.run(inputs=inputs,
                  num_trials=2)
 
-<<<<<<< HEAD
-        assert not comp.controller.control_signals[pnl.RANDOMIZATION_CONTROL_SIGNAL].efferents # Confirm no noise
-=======
         if num_estimates is None:
             assert pnl.RANDOMIZATION_CONTROL_SIGNAL not in comp.controller.control_signals # Confirm no estimates
         elif num_estimates==1:
             assert comp.controller.control_signals[pnl.RANDOMIZATION_CONTROL_SIGNAL].efferents == []# Confirm no noise
->>>>>>> 406f8e2a
         assert np.allclose(comp.simulation_results,
                            [[np.array([2.25])], [np.array([3.5])], [np.array([4.75])], [np.array([3.])], [np.array([4.25])], [np.array([5.5])]])
         assert np.allclose(comp.results,
