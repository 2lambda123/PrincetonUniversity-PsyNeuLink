--- conflicted
+++ resolved
@@ -797,19 +797,11 @@
 
         # 4
         f"The '{pnl.STATE_FEATURES}' argument has been specified for 'OptimizationControlMechanism-0' that is using "
-<<<<<<< HEAD
-        f"a Composition ('OUTER COMP') as its agent_rep, but they are not compatible with the inputs required by "
-        f"its 'agent_rep': 'Input stimulus ([0.0]) for OB is incompatible with the shape of its external input "
-        f"([0.0 0.0 0.0]).' Use the get_inputs_format() method of 'OUTER COMP' to see the required format, or "
-        f"remove the specification of 'state_features' from the constructor for OptimizationControlMechanism-0 "
-        f"to have them automatically assigned.",
-=======
         f"a Composition ('OUTER COMP') as its agent_rep, but some of the specifications are not compatible with the "
         f"inputs required by its 'agent_rep': 'Input stimulus ([0.0]) for OB is incompatible with the shape of its "
         f"external input ([0.0 0.0 0.0]).' Use the get_inputs_format() method of 'OUTER COMP' to see the required "
         f"format, or remove the specification of 'state_features' from the constructor for "
         f"OptimizationControlMechanism-0 to have them automatically assigned.",
->>>>>>> 9542b8fd
 
         # 5
         f"The '{pnl.STATE_FEATURES}' specified for OptimizationControlMechanism-0 is associated with a number of "
@@ -880,11 +872,7 @@
         ('comp_in_shadow_inupts_spec', messages[11], None, pnl.OptimizationControlMechanismError)
     ]
 
-<<<<<<< HEAD
-    if len(state_feature_args) != 22:
-=======
     if len(state_feature_args) != 23:
->>>>>>> 9542b8fd
         print("\n\n**********************************************************************************************")
         print("*** RESTORE state_feature_args IN test_ocm_state_feature_specs_and_warnings_and_errors() *****")
         print("***********************************************************************************************")
@@ -1106,7 +1094,7 @@
     def test_state_feature_function_specs(self, state_fct_assignments):
 
         fct_a = pnl.AdaptiveIntegrator
-        fct_b = pnl.Buffer(history=1)
+        fct_b = pnl.Buffer(history=2)
         fct_c = pnl.SimpleIntegrator
         A = pnl.ProcessingMechanism(name='A')
         B = pnl.ProcessingMechanism(name='B')
@@ -1167,11 +1155,7 @@
             assert result == [[24.]]
             assert all(np.allclose(actual, expected)
                        for actual, expected in zip(list(ocm.parameters.state_feature_values.get('test').values()),
-<<<<<<< HEAD
-                                                   [[20],[2],[3]]))
-=======
                                                    [[20],[[1],[2]],[3]]))
->>>>>>> 9542b8fd
         else:
             assert isinstance(ocm.state_input_ports[0].function, pnl.LinearCombination)
             assert isinstance(ocm.state_input_ports[1].function, pnl.LinearCombination)
