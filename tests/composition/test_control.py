import re

import numpy as np
import pytest

import psyneulink as pnl
from psyneulink.core.globals.keywords import ALLOCATION_SAMPLES, CONTROL, PROJECTIONS
from psyneulink.core.globals.log import LogCondition
from psyneulink.core.globals.sampleiterator import SampleIterator, SampleIteratorError, SampleSpec
from psyneulink.core.globals.utilities import _SeededPhilox
from psyneulink.core.components.mechanisms.modulatory.control.optimizationcontrolmechanism import \
    _deferred_agent_rep_input_port_name, _deferred_state_feature_spec_msg, \
    _state_input_port_name, _numeric_state_input_port_name, _shadowed_state_input_port_name

@pytest.mark.control
class TestControlSpecification:
    # These test the coordination of adding a node with a control specification to a Composition
    #    with adding a controller that may also specify control of that node.
    # Principles:
    #    1) there should be no redundant ControlSignals or ControlProjections created;
    #    2) specification of control in controller supercedes any conflicting specification on a node;
    #    3) order of addition to the composition does not matter (i.e., Principle 2 always applies)

    def test_add_node_with_control_specified_then_add_controller(self):
        # First add Mechanism with control specification to Composition,
        #    then add controller with NO control specification to Composition
        # ControlProjection specified on Mechanism should initially be in deferred_init,
        #    but then initialized and added to controller when the Mechanism is added.
        ddm = pnl.DDM(function=pnl.DriftDiffusionAnalytical(
                                drift_rate=(1.0,
                                            pnl.ControlProjection(
                                                  function=pnl.Linear,
                                                  control_signal_params={ALLOCATION_SAMPLES: np.arange(0.1, 1.01, 0.3)}))))
        ctl_mech = pnl.ControlMechanism()
        comp = pnl.Composition()
        comp.add_node(ddm)
        comp.add_controller(ctl_mech)
        assert ddm.parameter_ports['drift_rate'].mod_afferents[0].sender.owner == comp.controller
        assert comp.controller.control_signals[0].efferents[0].receiver == ddm.parameter_ports['drift_rate']
        np.testing.assert_allclose(comp.controller.control[0].allocation_samples(),
                           [0.1, 0.4, 0.7000000000000001, 1.0000000000000002])

    def test_add_controller_in_comp_constructor_then_add_node_with_control_specified(self):
        # First create Composition with controller that has NO control specification,
        #    then add Mechanism with control specification to Composition;
        # ControlProjection specified on Mechanism should initially be in deferred_init,
        #    but then initialized and added to controller when the Mechanism is added.
        ddm = pnl.DDM(function=pnl.DriftDiffusionAnalytical(
                                # drift_rate=(1.0,
                                #             pnl.ControlProjection(
                                #                   function=pnl.Linear,
                                #                   control_signal_params={ALLOCATION_SAMPLES: np.arange(0.1, 1.01, 0.3)}))))
                                drift_rate=(1.0,
                                            pnl.ControlSignal(allocation_samples=np.arange(0.1, 1.01, 0.3),
                                                              intensity_cost_function=pnl.Linear))))
        ctl_mech = pnl.ControlMechanism()
        comp = pnl.Composition(controller=ctl_mech)
        comp.add_node(ddm)
        comp._analyze_graph()
        assert comp.controller.control[0].efferents[0].receiver == ddm.parameter_ports['drift_rate']
        assert ddm.parameter_ports['drift_rate'].mod_afferents[0].sender.owner == comp.controller
        np.testing.assert_allclose(comp.controller.control[0].allocation_samples(),
                           [0.1, 0.4, 0.7000000000000001, 1.0000000000000002])

    def test_redundant_control_spec_add_node_with_control_specified_then_controller_in_comp_constructor(self):
        # First add Mechanism with control specification to Composition,
        #    then add controller WITH redundant control specification to Composition
        # Control specification on controller should replace one on Mechanism
        ddm = pnl.DDM(function=pnl.DriftDiffusionAnalytical(
                                drift_rate=(1.0,
                                            pnl.ControlProjection(
                                                  function=pnl.Linear,
                                                  control_signal_params={ALLOCATION_SAMPLES: np.arange(0.1, 1.01, 0.3)}))))
        comp = pnl.Composition()
        comp.add_node(ddm)
        comp.add_controller(pnl.ControlMechanism(control_signals=("drift_rate", ddm)))
        assert comp.controller.control_signals[0].efferents[0].receiver == ddm.parameter_ports['drift_rate']
        assert ddm.parameter_ports['drift_rate'].mod_afferents[0].sender.owner == comp.controller
        assert comp.controller.control_signals[0].allocation_samples is None

    def test_redundant_control_spec_add_controller_in_comp_constructor_then_add_node_with_control_specified(self):
        # First create Composition with controller that has HAS control specification,
        #    then add Mechanism with control specification to Composition;
        # Control specification on controller should supercede one on Mechanism (which should be ignored)
        ddm = pnl.DDM(function=pnl.DriftDiffusionAnalytical(
                                drift_rate=(1.0,
                                            pnl.ControlProjection(
                                                  function=pnl.Linear,
                                                  control_signal_params={ALLOCATION_SAMPLES: np.arange(0.1, 1.01, 0.3)}))))
        expected_warning = "The controller of 'Composition-0' has been specified to project to 'DDM-0', but 'DDM-0' " \
                           "is not in 'Composition-0' or any of its nested Compositions. This projection will be " \
                           "deactivated until 'DDM-0' is added to' Composition-0' in a compatible way."
        with pytest.warns(UserWarning, match=expected_warning):
            comp = pnl.Composition(controller=pnl.ControlMechanism(control_signals=("drift_rate", ddm)))
        comp.add_node(ddm)
        assert comp.controller.control_signals[0].efferents[0].receiver == ddm.parameter_ports['drift_rate']
        assert ddm.parameter_ports['drift_rate'].mod_afferents[0].sender.owner == comp.controller
        assert comp.controller.control_signals[0].allocation_samples is None

    @pytest.mark.parametrize("control_spec", [CONTROL, PROJECTIONS])
    def test_redundant_control_spec_add_controller_in_comp_constructor_then_add_node_with_alloc_samples_specified(self,control_spec):
        # First create Composition with controller that has HAS control specification that includes allocation_samples,
        #    then add Mechanism with control specification to Composition;
        # Control specification on controller should supercede one on Mechanism (which should be ignored)
        ddm = pnl.DDM(function=pnl.DriftDiffusionAnalytical(
                                drift_rate=(1.0,
                                            pnl.ControlProjection(
                                                  function=pnl.Linear,
                                                  control_signal_params={ALLOCATION_SAMPLES: np.arange(0.1, 1.01,0.3)}))))
        expected_warning = "The controller of 'Composition-0' has been specified to project to 'DDM-0', but 'DDM-0' " \
                           "is not in 'Composition-0' or any of its nested Compositions. This projection will be " \
                           "deactivated until 'DDM-0' is added to' Composition-0' in a compatible way."
        with pytest.warns(UserWarning, match=expected_warning):
            comp = pnl.Composition(controller=pnl.ControlMechanism(control_signals={ALLOCATION_SAMPLES:np.arange(0.2,1.01, 0.3),
                                                                                    control_spec:('drift_rate', ddm)}))
        comp.add_node(ddm)
        assert comp.controller.control_signals[0].efferents[0].receiver == ddm.parameter_ports['drift_rate']
        assert ddm.parameter_ports['drift_rate'].mod_afferents[0].sender.owner == comp.controller
        np.testing.assert_allclose(comp.controller.control[0].allocation_samples(), [0.2, 0.5, 0.8])

    # def test_missing_mech_referenced_by_controller_warning(self):
    #     mech = pnl.ProcessingMechanism()
    #     warning_msg_1 = ''
    #     with pytest.warns(UserWarning) as warning:
    #         comp = pnl.Composition(controller=pnl.ControlMechanism(objective_mechanism=mech))
    #     assert repr(warning[1].message.args[0]) == warning_msg_1

    def test_bad_objective_mechanism_spec(self):
        mech = pnl.ProcessingMechanism()
        expected_error = 'Specification of objective_mechanism arg for \'ControlMechanism-0\' ' \
                         '(ProcessingMechanism-0) must be an ObjectiveMechanism or a list of Mechanisms ' \
                         'and/or OutputPorts to be monitored for control.'
        with pytest.raises(pnl.ControlMechanismError) as error:
            pnl.Composition(controller=pnl.ControlMechanism(objective_mechanism=mech))
        assert expected_error in str(error.value)

    def test_objective_mechanism_spec_as_monitor_for_control_error(self):
        expected_error = 'The \'monitor_for_control\' arg of \'ControlMechanism-0\' contains a specification ' \
                         'for an ObjectiveMechanism ([(ObjectiveMechanism ObjectiveMechanism-0)]).  ' \
                         'This should be specified in its \'objective_mechanism\' argument.'
        with pytest.raises(pnl.ControlMechanismError) as error:
            pnl.Composition(controller=pnl.ControlMechanism(monitor_for_control=pnl.ObjectiveMechanism()))
        assert expected_error in str(error.value)

    @pytest.mark.state_features
    @pytest.mark.parametrize("control_spec", [CONTROL, PROJECTIONS])
    @pytest.mark.parametrize("state_features_arg", [
        'none',
        'default_none',
        'list_none',
        'list_ports',
        'list_reversed',
        'list_numeric',
        'list_partial',
        'dict',
        'dict_reversed',
        'dict_partial',
    ])
    def test_deferred_init(self, control_spec, state_features_arg):
        # Test to insure controller works the same regardless of whether it is added to a composition before or after
        # the nodes it connects to

        # Mechanisms
        Input = pnl.TransferMechanism(name='Input')
        reward = pnl.TransferMechanism(output_ports=[pnl.RESULT, pnl.MEAN, pnl.VARIANCE],
                                       name='reward')
        Decision = pnl.DDM(
            function=pnl.DriftDiffusionAnalytical(drift_rate=(1.0,
                                                              pnl.ControlProjection(
                                                                  function=pnl.Linear,
                                                                  control_signal_params={
                                                                      pnl.ALLOCATION_SAMPLES: np.arange(0.1, 1.01, 0.3)
                                                                  })),
                                                  threshold=(1.0,
                                                             pnl.ControlProjection(
                                                                 function=pnl.Linear,
                                                                 control_signal_params={
                                                                     pnl.ALLOCATION_SAMPLES: np.arange(0.1, 1.01, 0.3)
                                                                 })),
                                                  noise=0.5,
                                                  starting_value=0,
                                                  non_decision_time=0.45),
            output_ports=[pnl.DECISION_VARIABLE,
                          pnl.RESPONSE_TIME,
                          pnl.PROBABILITY_UPPER_THRESHOLD],
            name='Decision')

        comp = pnl.Composition(name="evc", retain_old_simulation_data=True)

        state_features = {
            'none' : None,
            'default_none' : 'DEFAULT NONE',
            'list_none': [None, None],
            'list_ports': [reward.input_port, Input.input_port],
            'list_reversed': [Input.input_port, reward.input_port],
            'list_partial': [reward.input_port],
            'list_numeric': [[1.1],[2.2]],
            'dict': {reward: reward.input_port,
                     Input: Input.input_port},
            'dict_reversed': {reward: Input.input_port,
                              Input: reward.input_port},
            'dict_partial': {reward: reward.input_port}
        }[state_features_arg]

        if state_features == 'DEFAULT NONE':
            state_feature_default = None
        else:
            state_feature_default = pnl.SHADOW_INPUTS

        if state_features_arg in {'none', 'default_none',
                                  'list_none', 'list_ports', 'list_reversed', 'list_numeric', 'list_partial'}:
            expected_warning = f"The '{pnl.STATE_FEATURES}' arg for 'OptimizationControlMechanism-0' has been specified " \
                               f"before any Nodes have been assigned to its agent_rep ('evc').  Their order must " \
                               f"be the same as the order of the corresponding INPUT Nodes for 'evc' once they are " \
                               f"added, or unexpected results may occur.  It is safer to assign all Nodes to the " \
                               f"agent_rep of a controller before specifying its 'state_features'."
        elif state_features_arg in {'dict', 'dict_reversed'}:
            # expected_warning = f"The 'state_features' specified for 'OptimizationControlMechanism-0' " \
            #                    f"contains items (Input, reward) that are not in its agent_rep ('evc'). " \
            #                    f"Executing 'evc' before they are added will generate an error ."
            expected_warning = f"that are not in its agent_rep ('evc'). " \
                               f"Executing 'evc' before they are added will generate an error ."
        elif state_features_arg == 'dict_partial':
            expected_warning = f"The '{pnl.STATE_FEATURES}' specified for 'OptimizationControlMechanism-0' " \
                               f"contains an item (reward) that is not in its agent_rep ('evc'). " \
                               f"Executing 'evc' before it is added will generate an error ."
        else:
            assert False, f"TEST ERROR: unrecognized state_features_arg '{state_features_arg}'"

        with pytest.warns(UserWarning) as warning:
            # add the controller to the Composition before adding the relevant Mechanisms
            if 'default_none' in state_features_arg:
                comp.add_controller(controller=pnl.OptimizationControlMechanism(
                    agent_rep=comp,
                    # state_features = state_features, # Don't specify in order to test default assignments
                    state_feature_default=state_feature_default,
                    state_feature_function=pnl.AdaptiveIntegrator(rate=0.5),
                    objective_mechanism=pnl.ObjectiveMechanism(
                        function=pnl.LinearCombination(operation=pnl.PRODUCT),
                        monitor=[reward,
                                 Decision.output_ports[pnl.PROBABILITY_UPPER_THRESHOLD],
                                 (Decision.output_ports[pnl.RESPONSE_TIME], -1, 1)]),
                    function=pnl.GridSearch(),
                    control_signals=[{control_spec: ("drift_rate", Decision),
                                      ALLOCATION_SAMPLES: np.arange(0.1, 1.01, 0.3)},
                                     {control_spec: ("threshold", Decision),
                                      ALLOCATION_SAMPLES: np.arange(0.1, 1.01, 0.3)}])
                )
            else:
                comp.add_controller(controller=pnl.OptimizationControlMechanism(
                    agent_rep=comp,
                    state_features = state_features,
                    state_feature_default=state_feature_default,
                    state_feature_function=pnl.AdaptiveIntegrator(rate=0.5),
                    objective_mechanism=pnl.ObjectiveMechanism(
                        function=pnl.LinearCombination(operation=pnl.PRODUCT),
                        monitor=[reward,
                                 Decision.output_ports[pnl.PROBABILITY_UPPER_THRESHOLD],
                                 (Decision.output_ports[pnl.RESPONSE_TIME], -1, 1)]),
                    function=pnl.GridSearch(),
                    control_signals=[{control_spec: ("drift_rate", Decision),
                                      ALLOCATION_SAMPLES: np.arange(0.1, 1.01, 0.3)},
                                     {control_spec: ("threshold", Decision),
                                      ALLOCATION_SAMPLES: np.arange(0.1, 1.01, 0.3)}])
                )
        assert any(expected_warning in repr(w.message) for w in warning.list)

        deferred_reward_input_port = _deferred_state_feature_spec_msg('reward[InputPort-0]', 'evc')
        deferred_Input_input_port = _deferred_state_feature_spec_msg('Input[InputPort-0]', 'evc')
        deferred_node_0 = _deferred_agent_rep_input_port_name('0','evc')
        deferred_node_1 = _deferred_agent_rep_input_port_name('1','evc')
        deferred_shadowed_0 = _shadowed_state_input_port_name('reward[InputPort-0]' , deferred_node_0)
        deferred_shadowed_1 = _shadowed_state_input_port_name('Input[InputPort-0]' , deferred_node_1)
        deferred_shadowed_0_rev = _shadowed_state_input_port_name('Input[InputPort-0]' , deferred_node_0)
        deferred_shadowed_1_rev = _shadowed_state_input_port_name('reward[InputPort-0]' , deferred_node_1)
        deferred_numeric_input_port_0 = _numeric_state_input_port_name(deferred_node_0)
        deferred_numeric_input_port_1 = _numeric_state_input_port_name(deferred_node_1)
        deferred_reward_node = _deferred_agent_rep_input_port_name('reward[InputPort-0]', 'evc')
        deferred_Input_node = _deferred_agent_rep_input_port_name('Input[InputPort-0]', 'evc')
        shadowed_reward_node = _shadowed_state_input_port_name('reward[InputPort-0]', 'reward[InputPort-0]')
        shadowed_Input_node = _shadowed_state_input_port_name('Input[InputPort-0]', 'Input[InputPort-0]')
        shadowed_reward_node_rev = _shadowed_state_input_port_name('reward[InputPort-0]', 'Input[InputPort-0]')
        shadowed_Input_node_rev = _shadowed_state_input_port_name('Input[InputPort-0]', 'reward[InputPort-0]')
        numeric_reward_node = _numeric_state_input_port_name('reward[InputPort-0]')
        numeric_Input_node = _numeric_state_input_port_name('Input[InputPort-0]')

        assert comp._controller_initialization_status == pnl.ContextFlags.DEFERRED_INIT

        if state_features_arg in {'none', 'default_none'}:
            assert comp.controller.state_input_ports.names == []
            assert comp.controller.state_features == {}
            assert comp.controller.state_feature_values == {}
        elif state_features_arg == 'list_none':
            assert comp.controller.state_input_ports.names == []
            assert comp.controller.state_features == {deferred_node_0: None, deferred_node_1: None}
            assert comp.controller.state_feature_values == {}
        elif state_features_arg == 'list_ports':
            assert comp.controller.state_input_ports.names == [deferred_shadowed_0, deferred_shadowed_1]
            assert comp.controller.state_features == {deferred_node_0: deferred_reward_input_port,
                                                      deferred_node_1: deferred_Input_input_port}
            assert comp.controller.state_feature_values == {deferred_node_0: deferred_reward_input_port,
                                                            deferred_node_1: deferred_Input_input_port}
        elif state_features_arg == 'list_reversed':
            assert comp.controller.state_input_ports.names == [deferred_shadowed_0_rev, deferred_shadowed_1_rev]
            assert comp.controller.state_features == {deferred_node_0: deferred_Input_input_port,
                                                      deferred_node_1: deferred_reward_input_port}
            assert comp.controller.state_feature_values == {deferred_node_0: deferred_Input_input_port,
                                                            deferred_node_1: deferred_reward_input_port}
        elif state_features_arg == 'list_partial':
            assert comp.controller.state_input_ports.names == [deferred_shadowed_0]
            assert comp.controller.state_features == {deferred_node_0: deferred_reward_input_port}
            assert comp.controller.state_feature_values == {deferred_node_0: deferred_reward_input_port}
        elif state_features_arg == 'list_numeric':
            assert comp.controller.state_input_ports.names == [deferred_numeric_input_port_0,
                                                               deferred_numeric_input_port_1]
            assert comp.controller.state_features == {deferred_node_0: [1.1], deferred_node_1: [2.2]}
            np.testing.assert_allclose(list(comp.controller.state_feature_values.values()), [[0.9625],[1.925]])
            assert list(comp.controller.state_feature_values.keys()) == [deferred_node_0, deferred_node_1]
        elif state_features_arg == 'dict':
            assert comp.controller.state_input_ports.names == [deferred_shadowed_0, deferred_shadowed_1]
            assert comp.controller.state_features == {deferred_reward_node: deferred_reward_input_port,
                                                      deferred_Input_node: deferred_Input_input_port}
            assert comp.controller.state_feature_values == {deferred_reward_node: deferred_reward_input_port,
                                                            deferred_Input_node: deferred_Input_input_port}
        elif state_features_arg == 'dict_reversed':
            assert comp.controller.state_input_ports.names == [deferred_shadowed_0_rev, deferred_shadowed_1_rev]
            assert comp.controller.state_features == {deferred_reward_node: deferred_Input_input_port,
                                                      deferred_Input_node: deferred_reward_input_port}
            assert comp.controller.state_feature_values == {deferred_reward_node: deferred_Input_input_port,
                                                            deferred_Input_node: deferred_reward_input_port}
        elif state_features_arg == 'dict_partial':
            assert comp.controller.state_input_ports.names == [deferred_shadowed_0]
            assert comp.controller.state_features == {deferred_reward_node: deferred_reward_input_port}
            assert comp.controller.state_feature_values == {deferred_reward_node: deferred_reward_input_port}
        else:
            assert False, f"TEST ERROR: unrecognized state_features_arg '{state_features_arg}'"

        comp.add_node(reward, required_roles=[pnl.NodeRole.OUTPUT])
        comp.add_node(Decision, required_roles=[pnl.NodeRole.OUTPUT])
        task_execution_pathway = [Input, pnl.IDENTITY_MATRIX, Decision]
        comp.add_linear_processing_pathway(task_execution_pathway)

        comp.enable_controller = True

        if state_features_arg == 'default_none':
            assert not any(p.path_afferents for p in comp.controller.state_input_ports)
            assert comp.controller.state_features == {}
            assert comp.controller.state_feature_values == {}
            assert comp.controller.state_input_ports.names == []
        elif state_features_arg == 'list_none':
            assert not any(p.path_afferents for p in comp.controller.state_input_ports)
            assert comp.controller.state_features == {'reward[InputPort-0]': None,
                                                      'Input[InputPort-0]': None}
            assert comp.controller.state_feature_values == {}
            assert comp.controller.state_input_ports.names == []
        elif state_features_arg == 'list_numeric':
            assert not any(p.path_afferents for p in comp.controller.state_input_ports)
            assert comp.controller.state_input_ports.names == [numeric_reward_node, numeric_Input_node]
            assert comp.controller.state_features == {'reward[InputPort-0]': [1.1],
                                                      'Input[InputPort-0]': [2.2]}
            np.testing.assert_allclose(list(comp.controller.state_feature_values.values()), [[1.065625],[2.13125]])
            assert list(comp.controller.state_feature_values.keys()) == [reward.input_port, Input.input_port]
        elif state_features_arg in {'list_reversed', 'dict_reversed'}:
            assert all(p.path_afferents for p in comp.controller.state_input_ports)
            assert comp.controller.state_features == {'reward[InputPort-0]': 'Input[InputPort-0]',
                                                      'Input[InputPort-0]': 'reward[InputPort-0]'}
            assert comp.controller.state_feature_values == {Input.input_port: [0], reward.input_port: [0]}
            assert comp.controller.state_input_ports.names == [shadowed_Input_node_rev, shadowed_reward_node_rev]
        else:
            assert all(p.path_afferents for p in comp.controller.state_input_ports)
            assert comp.controller.state_features == {'reward[InputPort-0]': 'reward[InputPort-0]',
                                                      'Input[InputPort-0]': 'Input[InputPort-0]'}
            assert comp.controller.state_feature_values == {reward.input_port: [0], Input.input_port: [0]}
            assert comp.controller.state_input_ports.names == [shadowed_reward_node, shadowed_Input_node]

        # comp._analyze_graph()

        stim_list_dict = {
            Input: [0.5, 0.123],
            reward: [20, 20]
        }

        comp.run(inputs=stim_list_dict)

        if state_features_arg in {'default_none', 'list_none'}:
            expected_sim_results_array = [
                [[0.], [0.], [0.], [0.49], [0.5]],
                [[0.], [0.], [0.], [1.09], [0.5]],
                [[0.], [0.], [0.], [2.41], [0.5]],
                [[0.], [0.], [0.], [4.45], [0.5]],
                [[0.], [0.], [0.], [0.49], [0.5]],
                [[0.], [0.], [0.], [1.09], [0.5]],
                [[0.], [0.], [0.], [2.41], [0.5]],
                [[0.], [0.], [0.], [4.45], [0.5]],
                [[0.], [0.], [0.], [0.49], [0.5]],
                [[0.], [0.], [0.], [1.09], [0.5]],
                [[0.], [0.], [0.], [2.41], [0.5]],
                [[0.], [0.], [0.], [4.45], [0.5]],
                [[0.], [0.], [0.], [0.49], [0.5]],
                [[0.], [0.], [0.], [1.09], [0.5]],
                [[0.], [0.], [0.], [2.41], [0.5]],
                [[0.], [0.], [0.], [4.45], [0.5]],
                [[0.], [0.], [0.], [0.49], [0.5]],
                [[0.], [0.], [0.], [1.09], [0.5]],
                [[0.], [0.], [0.], [2.41], [0.5]],
                [[0.], [0.], [0.], [4.45], [0.5]],
                [[0.], [0.], [0.], [0.49], [0.5]],
                [[0.], [0.], [0.], [1.09], [0.5]],
                [[0.], [0.], [0.], [2.41], [0.5]],
                [[0.], [0.], [0.], [4.45], [0.5]],
                [[0.], [0.], [0.], [0.49], [0.5]],
                [[0.], [0.], [0.], [1.09], [0.5]],
                [[0.], [0.], [0.], [2.41], [0.5]],
                [[0.], [0.], [0.], [4.45], [0.5]],
                [[0.], [0.], [0.], [0.49], [0.5]],
                [[0.], [0.], [0.], [1.09], [0.5]],
                [[0.], [0.], [0.], [2.41], [0.5]],
                [[0.], [0.], [0.], [4.45], [0.5]]]
        elif state_features_arg == 'list_numeric':
            expected_sim_results_array = [
                [[1.09785156], [1.09785156], [0.], [0.48989747], [0.5438015]],
                [[1.09946289], [1.09946289], [0.], [1.06483807], [0.66899791]],
                [[1.09986572], [1.09986572], [0.], [2.19475384], [0.77414214]],
                [[1.09996643], [1.09996643], [0.], [3.66103375], [0.85320293]],
                [[1.09999161], [1.09999161], [0.], [0.48842594], [0.66907284]],
                [[1.0999979], [1.0999979], [0.], [0.85321354], [0.94353405]],
                [[1.09999948], [1.09999948], [0.], [1.23401798], [0.99281107]],
                [[1.09999987], [1.09999987], [0.], [1.58437432], [0.99912464]],
                [[1.09999997], [1.09999997], [0.], [0.48560629], [0.77416842]],
                [[1.09999999], [1.09999999], [0.], [0.70600576], [0.99281108]],
                [[1.1], [1.1], [0.], [0.90438208], [0.99982029]],
                [[1.1], [1.1], [0.], [1.09934486], [0.99999554]],
                [[1.1], [1.1], [0.], [0.48210997], [0.85320966]],
                [[1.1], [1.1], [0.], [0.63149987], [0.99912464]],
                [[1.1], [1.1], [0.], [0.76817898], [0.99999554]],
                [[1.1], [1.1], [0.], [0.90454543], [0.99999998]],
                [[1.1], [1.1], [0.], [0.48989707], [0.54388677]],
                [[1.1], [1.1], [0.], [1.06481464], [0.66907403]],
                [[1.1], [1.1], [0.], [2.19470819], [0.77416843]],
                [[1.1], [1.1], [0.], [3.66099691], [0.85320966]],
                [[1.1], [1.1], [0.], [0.48842592], [0.66907403]],
                [[1.1], [1.1], [0.], [0.85321303], [0.94353433]],
                [[1.1], [1.1], [0.], [1.23401763], [0.99281108]],
                [[1.1], [1.1], [0.], [1.58437418], [0.99912464]],
                [[1.1], [1.1], [0.], [0.48560629], [0.77416843]],
                [[1.1], [1.1], [0.], [0.70600576], [0.99281108]],
                [[1.1], [1.1], [0.], [0.90438208], [0.99982029]],
                [[1.1], [1.1], [0.], [1.09934486], [0.99999554]],
                [[1.1], [1.1], [0.], [0.48210997], [0.85320966]],
                [[1.1], [1.1], [0.], [0.63149987], [0.99912464]],
                [[1.1], [1.1], [0.], [0.76817898], [0.99999554]],
                [[1.1], [1.1], [0.], [0.90454543], [0.99999998]]]
        elif state_features_arg in {'list_reversed', 'dict_reversed'}:
            expected_sim_results_array = [
                [[0.25], [0.25], [0.], [0.4879949], [0.68997448]],
                [[0.25], [0.25], [0.], [0.81866742], [0.96083428]],
                [[0.25], [0.25], [0.], [1.14484206], [0.99631576]],
                [[0.25], [0.25], [0.], [1.4493293], [0.99966465]],
                [[0.25], [0.25], [0.], [0.47304171], [0.96083428]],
                [[0.25], [0.25], [0.], [0.54999945], [0.99999724]],
                [[0.25], [0.25], [0.], [0.625], [1.]],
                [[0.25], [0.25], [0.], [0.7], [1.]],
                [[0.25], [0.25], [0.], [0.46418045], [0.99631576]],
                [[0.25], [0.25], [0.], [0.50714286], [1.]],
                [[0.25], [0.25], [0.], [0.55], [1.]],
                [[0.25], [0.25], [0.], [0.59285714], [1.]],
                [[0.25], [0.25], [0.], [0.45999329], [0.99966465]],
                [[0.25], [0.25], [0.], [0.49], [1.]],
                [[0.25], [0.25], [0.], [0.52], [1.]],
                [[0.25], [0.25], [0.], [0.55], [1.]],
                [[0.1865], [0.1865], [0.], [0.4858033], [0.76852478]],
                [[0.1865], [0.1865], [0.], [0.7123133], [0.99183743]],
                [[0.1865], [0.1865], [0.], [0.91645684], [0.99977518]],
                [[0.1865], [0.1865], [0.], [1.11665847], [0.99999386]],
                [[0.1865], [0.1865], [0.], [0.46639458], [0.99183743]],
                [[0.1865], [0.1865], [0.], [0.51666667], [1.]],
                [[0.1865], [0.1865], [0.], [0.56666667], [1.]],
                [[0.1865], [0.1865], [0.], [0.61666667], [1.]],
                [[0.1865], [0.1865], [0.], [0.45951953], [0.99977518]],
                [[0.1865], [0.1865], [0.], [0.48809524], [1.]],
                [[0.1865], [0.1865], [0.], [0.51666667], [1.]],
                [[0.1865], [0.1865], [0.], [0.5452381], [1.]],
                [[0.1865], [0.1865], [0.], [0.45666658], [0.99999386]],
                [[0.1865], [0.1865], [0.], [0.47666667], [1.]],
                [[0.1865], [0.1865], [0.], [0.49666667], [1.]],
                [[0.1865], [0.1865], [0.], [0.51666667], [1.]]]
        else:
            # Note: Removed decision variable OutputPort from simulation results because sign is chosen randomly
            expected_sim_results_array = [
                [[10.], [10.0], [0.0], [0.48999867], [0.50499983]],
                [[10.], [10.0], [0.0], [1.08965888], [0.51998934]],
                [[10.], [10.0], [0.0], [2.40680493], [0.53494295]],
                [[10.], [10.0], [0.0], [4.43671978], [0.549834]],
                [[10.], [10.0], [0.0], [0.48997868], [0.51998934]],
                [[10.], [10.0], [0.0], [1.08459402], [0.57932425]],
                [[10.], [10.0], [0.0], [2.36033556], [0.63645254]],
                [[10.], [10.0], [0.0], [4.24948962], [0.68997448]],
                [[10.], [10.0], [0.0], [0.48993479], [0.53494295]],
                [[10.], [10.0], [0.0], [1.07378304], [0.63645254]],
                [[10.], [10.0], [0.0], [2.26686573], [0.72710822]],
                [[10.], [10.0], [0.0], [3.90353015], [0.80218389]],
                [[10.], [10.0], [0.0], [0.4898672], [0.549834]],
                [[10.], [10.0], [0.0], [1.05791834], [0.68997448]],
                [[10.], [10.0], [0.0], [2.14222978], [0.80218389]],
                [[10.], [10.0], [0.0], [3.49637662], [0.88079708]],
                [[15.], [15.0], [0.0], [0.48999926], [0.50372993]],
                [[15.], [15.0], [0.0], [1.08981011], [0.51491557]],
                [[15.], [15.0], [0.0], [2.40822035], [0.52608629]],
                [[15.], [15.0], [0.0], [4.44259627], [0.53723096]],
                [[15.], [15.0], [0.0], [0.48998813], [0.51491557]],
                [[15.], [15.0], [0.0], [1.0869779], [0.55939819]],
                [[15.], [15.0], [0.0], [2.38198336], [0.60294711]],
                [[15.], [15.0], [0.0], [4.33535807], [0.64492386]],
                [[15.], [15.0], [0.0], [0.48996368], [0.52608629]],
                [[15.], [15.0], [0.0], [1.08085171], [0.60294711]],
                [[15.], [15.0], [0.0], [2.32712843], [0.67504223]],
                [[15.], [15.0], [0.0], [4.1221271], [0.7396981]],
                [[15.], [15.0], [0.0], [0.48992596], [0.53723096]],
                [[15.], [15.0], [0.0], [1.07165729], [0.64492386]],
                [[15.], [15.0], [0.0], [2.24934228], [0.7396981]],
                [[15.], [15.0], [0.0], [3.84279648], [0.81637827]]]

        for simulation in range(len(expected_sim_results_array)):
<<<<<<< HEAD
            # np.testing.assert_allclose(expected_sim_results_array[simulation],
            #                    # Note: Skip decision variable OutputPort
            #                    comp.simulation_results[simulation][0:3] + comp.simulation_results[simulation][4:6])
            assert True
=======
            np.testing.assert_allclose(expected_sim_results_array[simulation],
                               # Note: Skip decision variable OutputPort
                               comp.simulation_results[simulation][0:3] + comp.simulation_results[simulation][4:6])
>>>>>>> e96bbc84

        expected_results_array = [
            [[20.0], [20.0], [0.0], [1.0], [2.378055160151634], [0.9820137900379085]],
            [[20.0], [20.0], [0.0], [-0.1], [0.48999967725112503], [0.5024599801509442]]
        ]

        for trial in range(len(expected_results_array)):
            np.testing.assert_allclose(comp.results[trial], expected_results_array[trial], atol=1e-08,
                                       err_msg='Failed on expected_output[{0}]'.format(trial))

    @pytest.mark.state_features
    @pytest.mark.parametrize('state_features_option', ['list','set','dict','shadow_inputs_dict'])
    def test_partial_deferred_init(self, state_features_option):
        initial_node_a = pnl.TransferMechanism(name='ia')
        initial_node_b = pnl.ProcessingMechanism(name='ib')
        deferred_node = pnl.ProcessingMechanism(name='deferred')
        ocomp = pnl.Composition(name='ocomp',
                                pathways=[initial_node_a, initial_node_b],
                                controller_mode=pnl.BEFORE)

        member_node_control_signal = pnl.ControlSignal(control=[(pnl.SLOPE, initial_node_a)],
                                                       variable=1.0,
                                                       intensity_cost_function=pnl.Linear(slope=0.0),
                                                       allocation_samples=pnl.SampleSpec(start=1.0, stop=5.0, num=5))

        deferred_node_control_signal = pnl.ControlSignal(projections=[(pnl.SLOPE, deferred_node)],
                                                         variable=1.0,
                                                         intensity_cost_function=pnl.Linear(slope=0.0),
                                                         allocation_samples=pnl.SampleSpec(start=1.0, stop=5.0, num=5))
        state_features = {
            'list': [initial_node_a.input_port,
                     deferred_node.input_port],
            'set': {initial_node_a,
                    deferred_node},
            'dict': {initial_node_a: initial_node_a.input_port,
                     deferred_node: deferred_node.input_port},
            'shadow_inputs_dict': {pnl.SHADOW_INPUTS: [initial_node_a, deferred_node]}
        }[state_features_option]

        ocomp.add_controller(
            pnl.OptimizationControlMechanism(
                agent_rep=ocomp,
                state_features = state_features,
                name="Controller",
                objective_mechanism=pnl.ObjectiveMechanism(
                    monitor=initial_node_b.output_port,
                    function=pnl.SimpleIntegrator,
                    name="oController Objective Mechanism"
                ),
                function=pnl.GridSearch(direction=pnl.MAXIMIZE),
                control_signals=[
                    member_node_control_signal,
                    deferred_node_control_signal
                ])
        )
        deferred_input_port = _deferred_state_feature_spec_msg('deferred[InputPort-0]', 'ocomp')
        deferred_node_0 = _deferred_agent_rep_input_port_name('0','ocomp')
        deferred_shadowed_0 = _shadowed_state_input_port_name('deferred[InputPort-0]' , deferred_node_0)
        deferred_node_deferred = _deferred_agent_rep_input_port_name('deferred[InputPort-0]','ocomp')
        shadowed_ia_node = _shadowed_state_input_port_name('ia[InputPort-0]' ,'ia[InputPort-0]')
        shadowed_deferred_node_0 = _shadowed_state_input_port_name('deferred[InputPort-0]', deferred_node_0)
        shadowed_deferred_node_deferred = _shadowed_state_input_port_name('deferred[InputPort-0]',
                                                                          'deferred[InputPort-0]')

        assert ocomp.controller.state_input_ports.names == [shadowed_ia_node, shadowed_deferred_node_0]

        if state_features_option in {'list', 'shadow_inputs_dict'}:
            assert ocomp.controller.state_features == {'ia[InputPort-0]': 'ia[InputPort-0]',
                                                       deferred_node_0: deferred_input_port}
            assert ocomp.controller.state_feature_values == {initial_node_a.input_port: [0.],
                                                             deferred_node_0: deferred_input_port}
        elif state_features_option in {'dict', 'set'}:
            assert ocomp.controller.state_features == {'ia[InputPort-0]': 'ia[InputPort-0]',
                                                       deferred_node_deferred: deferred_input_port}
            assert ocomp.controller.state_feature_values == {initial_node_a.input_port: [0.],
                                                             deferred_node_deferred: deferred_input_port}
        else:
            assert False, f"TEST ERROR: unrecognized option '{state_features_option}'"


        if state_features_option in {'list', 'shadow_inputs_dict'}:
            # expected_text = 'The number of \'state_features\' specified for Controller (2) is more than the ' \
            #                 'number of INPUT Nodes (1) of the Composition assigned as its agent_rep (\'ocomp\').'
            #
            expected_text = 'The number of \'state_features\' specified for Controller (2) is more than the ' \
                            'number of INPUT Nodes (1) of the Composition assigned as its agent_rep (\'ocomp\'), ' \
                            'that includes the following: \'deferred\' missing from ocomp.'

        else:
            expected_text = 'The \'state_features\' specified for \'Controller\' contains an item (deferred) ' \
                            'that is not an INPUT Node within its agent_rep (\'ocomp\'); only INPUT Nodes can be ' \
                            'in a set or used as keys in a dict used to specify \'state_features\'.'

        with pytest.raises(pnl.OptimizationControlMechanismError) as error_text:
            ocomp.run({initial_node_a: [1]})
        assert expected_text in str(error_text.value)

        ocomp.add_linear_processing_pathway([deferred_node, initial_node_b])
        assert ocomp.controller.state_features == {'ia[InputPort-0]': 'ia[InputPort-0]',
                                                   'deferred[InputPort-0]': 'deferred[InputPort-0]'}
        assert ocomp.controller.state_feature_values == {initial_node_a.input_port: [0.],
                                                         deferred_node.input_port: [0.]}
        assert all(p.path_afferents for p in ocomp.controller.state_input_ports)
        assert ocomp.controller.state_input_ports.names == [shadowed_ia_node, shadowed_deferred_node_deferred]

        result = ocomp.run({
            initial_node_a: [1],
            deferred_node: [1]
        })
        # result = 10, the sum of the input (1) multiplied by the value of the ControlSignals projecting,
        #              respectively, to Node "ia" and Node "deferred_node"
        # Control Signal "ia": Maximizes over the search space consisting of ints 1-5
        # Control Signal "deferred_node": Maximizes over the search space consisting of ints 1-5
        assert result == [[10]]

    def test_deferred_objective_mech(self):
        initial_node = pnl.TransferMechanism(name='initial_node')
        deferred_node = pnl.ProcessingMechanism(name='deferred')
        ocomp = pnl.Composition(name='ocomp',
                                pathways=[initial_node],
                                controller_mode=pnl.BEFORE)

        initial_node_control_signal = pnl.ControlSignal(projections=[(pnl.SLOPE, initial_node)],
                                                        variable=1.0,
                                                        intensity_cost_function=pnl.Linear(slope=0.0),
                                                        allocation_samples=pnl.SampleSpec(start=1.0,
                                                                                          stop=5.0,
                                                                                          num=5))
        ocomp.add_controller(
            pnl.OptimizationControlMechanism(
                agent_rep=ocomp,
                state_features=[initial_node.input_port],
                name="Controller",
                objective_mechanism=pnl.ObjectiveMechanism(
                    monitor=deferred_node.output_port,
                    function=pnl.SimpleIntegrator,
                    name="oController Objective Mechanism"
                ),
                function=pnl.GridSearch(direction=pnl.MAXIMIZE),
                control_signals=[
                    initial_node_control_signal
                ])
        )

        text = 'Controller has \'outcome_ouput_ports\' that receive Projections from the following Components ' \
               + 'that do not belong to its agent_rep (ocomp): [\'deferred\'].'
        with pytest.raises(pnl.OptimizationControlMechanismError) as error:
            ocomp.run({initial_node: [1]})
        assert text == str(error.value)

        # The objective Mechanism is disabled because one of its aux components is a projection to
        # deferred_node, which is not currently a member node of the composition. Therefore, the Controller
        # has no basis to determine which set of values it should use for its efferent ControlProjections and
        # simply goes with the first in the search space, which is 1.

        # add deferred_node to the Composition
        ocomp.add_linear_processing_pathway([initial_node, deferred_node])

        # The objective mechanism's aux components are now all legal, so it will be activated on the following run
        result = ocomp.run({initial_node: [[1]]})
        assert result == [[5]]
        # result = 5, the input (1) multiplied by the value of the ControlSignal projecting to Node "ia"
        # Control Signal "ia": Maximizes over the search space consisting of ints 1-5

    def test_warning_for_add_controller_twice(self):
        mech = pnl.ProcessingMechanism()
        ctlr_1 = pnl.ControlMechanism()
        comp = pnl.Composition()
        comp.add_node(mech)
        comp.add_controller(ctlr_1)
        with pytest.warns(UserWarning, match="ControlMechanism-0 has already been assigned as the controller "
                                             "for Composition-0; assignment ignored."):
            comp.add_controller(ctlr_1)

    def test_warning_for_controller_assigned_to_another_comp(self):
        mech_1 = pnl.ProcessingMechanism()
        ctlr_1 = pnl.ControlMechanism()
        comp_1 = pnl.Composition()
        comp_1.add_node(mech_1)
        comp_1.add_controller(ctlr_1)
        mech_2 = pnl.ProcessingMechanism()
        comp_2 = pnl.Composition()
        comp_2.add_node(mech_2)
        with pytest.warns(UserWarning, match="'ControlMechanism-0' has already been assigned as the controller "
                                             "for 'Composition-0'; assignment to 'Composition-1' ignored."):
            comp_2.add_controller(ctlr_1)

    def test_warning_for_replacement_of_controller(self):
        mech = pnl.ProcessingMechanism()
        ctlr_1 = pnl.ControlMechanism()
        comp = pnl.Composition()
        comp.add_node(mech)
        comp.add_controller(ctlr_1)
        ctlr_2 = pnl.ControlMechanism()
        expected_warning = "The existing controller for 'Composition-0' ('ControlMechanism-0') " \
                           "is being replaced by 'ControlMechanism-1'."
        with pytest.warns(UserWarning) as warning:
            comp.add_controller(ctlr_2)
        assert expected_warning in repr(warning[0].message.args[0])

    def test_controller_has_no_input(self):
        mech = pnl.ProcessingMechanism()
        ctlr = pnl.ControlMechanism()
        comp = pnl.Composition()
        comp.add_node(mech)
        expected_warning = 'ControlMechanism-0 for Composition-0 is enabled but has no inputs.'
        with pytest.warns(UserWarning) as warning:
            comp.enable_controller = True
            comp.add_controller(ctlr)
        assert expected_warning in repr(warning[0].message.args[0])

    def test_agent_rep_assignment_as_controller_and_replacement(self):
        mech = pnl.ProcessingMechanism()
        comp = pnl.Composition(name='comp',
                               pathways=[mech],
                               controller=pnl.OptimizationControlMechanism(name="old_ocm",
                                                                           agent_rep=None,
                                                                           control_signals=(pnl.SLOPE, mech),
                                                                           search_space=[1]))
        assert comp.controller.composition == comp
        comp._analyze_graph()
        assert comp.controller.state_input_ports[0].shadow_inputs == mech.input_port
        assert comp.controller.state_input_ports[0].path_afferents[0].sender == mech.input_port.path_afferents[0].sender
        assert any(pnl.SLOPE in p_name for p_name in comp.projections.names)
        assert not any(pnl.INTERCEPT in p_name for p_name in comp.projections.names)
        old_ocm = comp.controller

        new_ocm = pnl.OptimizationControlMechanism(name='new_ocm',
                                                   agent_rep=None,
                                                   control_signals=(pnl.INTERCEPT, mech),
                                                   search_space=[1])
        comp.add_controller(new_ocm)
        comp._analyze_graph()

        #Confirm that components of new_ocm have been added
        assert comp.controller == new_ocm
        assert any(pnl.INTERCEPT in p_name for p_name in comp.projections.names)
        assert comp.controller.state_input_ports[0].shadow_inputs == mech.input_port
        assert comp.controller.state_input_ports[0].path_afferents[0].sender == mech.input_port.path_afferents[0].sender

        # Confirm all components of old_ocm have been removed
        assert old_ocm.composition is None
        assert old_ocm.state_input_ports[0].path_afferents == []
        assert not any(pnl.SLOPE in p_name for p_name in comp.projections.names)

    def test_hanging_control_spec_outer_controller(self):
        internal_mech = pnl.ProcessingMechanism(
            name='internal_mech',
            function=pnl.Linear(slope=pnl.CONTROL)
        )

        inner_comp = pnl.Composition(
            name='inner',
            pathways=[internal_mech],
        )

        controller = pnl.ControlMechanism(
            name='controller',
            default_variable=5
        )

        outer_comp = pnl.Composition(
            name='outer_with_controller',
            pathways=[inner_comp],
            controller=controller
        )

        result = outer_comp.run([1])
        assert result == [[5]]
        assert internal_mech.mod_afferents[0].sender.owner == inner_comp.parameter_CIM

    def test_hanging_control_spec_nearest_controller(self):
        inner_controller = pnl.ControlMechanism(
            name='inner_controller',
            default_variable=5
        )

        inner_comp = pnl.Composition(
            name='inner_comp',
            controller=inner_controller
        )

        outer_controller = pnl.ControlMechanism(
            name='outer_controller',
            default_variable=10
        )

        outer_comp = pnl.Composition(
            name='outer_with_controller',
            pathways=[inner_comp],
            controller=outer_controller
        )

        internal_mech = pnl.ProcessingMechanism(
            name='internal_mech',
            function=pnl.Linear(slope=pnl.CONTROL)
        )

        inner_comp.add_node(internal_mech)

        result = outer_comp.run([1])
        assert result == [[5]]
        assert internal_mech.mod_afferents[0].sender.owner == inner_comp.controller

    def test_state_input_ports_for_two_input_nodes(self):
        # Inner Composition
        ia = pnl.TransferMechanism(name='ia')
        icomp = pnl.Composition(name='icomp', pathways=[ia])

        # Outer Composition
        oa = pnl.TransferMechanism(name='oa')
        ob = pnl.TransferMechanism(name='ob')
        oc = pnl.TransferMechanism(name='oc')
        ctl_mech = pnl.ControlMechanism(name='ctl_mech',
                                    control_signals=[pnl.ControlSignal(projections=[(pnl.SLOPE, ia)])])
        ocomp = pnl.Composition(name='ocomp', pathways=[[ob],[oa, icomp, oc, ctl_mech]])
        # ocomp.add_nodes(ob)
        ocm = pnl.OptimizationControlMechanism(name='ocm',
                                           agent_rep=ocomp,
                                           control_signals=[
                                               pnl.ControlSignal(projections=[(pnl.NOISE, ia)]),
                                               pnl.ControlSignal(projections=[(pnl.INTERCEPT, ia)]),
                                               pnl.ControlSignal(projections=[(pnl.SLOPE, oa)]),
                                           ],
                                           search_space=[[1],[1],[1]])
        ocomp.add_controller(ocm)
        result = ocomp.run({oa: [[1]], ob: [[2]]})
        assert result == [[2.], [1.]]
        assert len(ocomp.controller.state_input_ports) == 2
        assert all([node in [input_port.shadow_inputs.owner for input_port in ocomp.controller.state_input_ports]
                    for node in {oa, ob}])

    @pytest.mark.parametrize(
        'ocm_control_signals',
        [
            'None',
            "[pnl.ControlSignal(modulates=('slope', a))]",
            "[pnl.ControlSignal(modulates=('slope', a), allocation_samples=[1, 2])]",
        ]
    )
    @pytest.mark.parametrize('ocm_num_estimates', [None, 1, 2])
    @pytest.mark.parametrize(
        'slope, intercept',
        [
            ((1.0, pnl.CONTROL), None),
            ((1.0, pnl.CONTROL), (1.0, pnl.CONTROL)),
        ]
    )
    def test_transfer_mechanism_and_ocm_variations(
        self,
        slope,
        intercept,
        ocm_num_estimates,
        ocm_control_signals,
    ):
        a = pnl.TransferMechanism(
            name='a',
            function=pnl.Linear(
                slope=slope,
                intercept=intercept,
            )
        )

        comp = pnl.Composition()
        comp.add_node(a)

        ocm_control_signals = eval(ocm_control_signals)

        search_space_len = len(
            set([
                # value of parameter name in 'modulates' kwarg
                p[0]
                for cs in ocm_control_signals
                for p in cs._init_args['projections']
            ]) if ocm_control_signals is not None else set()
            .union({'slope'} if slope is not None else set())
            .union({'intercept'} if intercept is not None else set())
        )
        search_space = [[0, 1]] * search_space_len

        ocm = pnl.OptimizationControlMechanism(
            agent_rep=comp,
            search_space=search_space,
            num_estimates=ocm_num_estimates,
            control_signals=ocm_control_signals,
        )
        comp.add_controller(ocm)

        # assume tuple is a control spec
        if (
            isinstance(slope, tuple)
            or (
                ocm_control_signals is not None
                and any(cs.name == 'slope' for cs in ocm_control_signals)
            )
        ):
            assert 'a[slope] ControlSignal' in ocm.control.names
        else:
            assert 'a[slope] ControlSignal' not in ocm.control.names

        if (
            isinstance(intercept, tuple)
            or (
                ocm_control_signals is not None
                and any(cs.name == 'intercept' for cs in ocm_control_signals)
            )
        ):
            assert 'a[intercept] ControlSignal' in ocm.control.names
        else:
            assert 'a[intercept] ControlSignal' not in ocm.control.names

@pytest.mark.control
class TestControlMechanisms:

    # id, agent_rep, state_feat, mon_for_ctl, allow_probes, obj_mech err_type, error_msg
    params = [
        ("allowable1",
         "icomp", "I", "I", True, None, None, None
         ),
        ("allowable2",
         "mcomp", "Ii A", "I B", True, None, None, None
         ),
        ("state_features_test_internal",
         "icomp", "B", "I", True, None, pnl.CompositionError,
         "Attempt to shadow the input to a node (B) in a nested Composition of OUTER COMP "
         "that is not an INPUT Node of that Composition is not currently supported."
         ),
        ("state_features_test_not_in_agent_rep",
         "icomp", "A", "I", True, None, pnl.OptimizationControlMechanismError,
        '\'OCM\' has \'state_features\' specified ([\'SHADOWED INPUT OF A[InputPort-0] FOR I[InputPort-0]\']) '
        'that are missing from both its `agent_rep` (\'INNER COMP\') as well as \'OUTER COMP\' '
        'and any Compositions nested within it.'
         ),
        ("monitor_for_control_test_not_in_agent_rep",
         "icomp", "I", "B", True, None, pnl.OptimizationControlMechanismError,
         "OCM has 'outcome_ouput_ports' that receive Projections from the following Components "
         "that do not belong to its agent_rep (INNER COMP): ['B']."
         ),
        ("monitor_for_control_with_obj_mech_test",
         "icomp", "I", None, True, True, pnl.OptimizationControlMechanismError,
         "OCM has 'outcome_ouput_ports' that receive Projections from the following Components "
         "that do not belong to its agent_rep (INNER COMP): ['B']."
         ),
        ("probe_error_test",
         "mcomp", "I", "B", False, None, pnl.CompositionError,
         "B found in nested Composition of OUTER COMP (MIDDLE COMP) but without "
         "required NodeRole.OUTPUT. Try setting 'allow_probes' argument of OCM to 'True'."
         ),
        ("probe_error_obj_mech_test",
         "mcomp", "I", None, False, True, pnl.CompositionError,
         "B found in nested Composition of OUTER COMP (MIDDLE COMP) but without required NodeRole.OUTPUT. "
         "Try setting 'allow_probes' argument of ObjectiveMechanism for OCM to 'True'."
         ),
        ("cfa_as_agent_rep_error",
         "cfa", "dict", None, False, True, pnl.OptimizationControlMechanismError,
         'The agent_rep specified for OCM is a CompositionFunctionApproximator, so its \'state_features\' argument '
         'must be a list, not a dict ({(ProcessingMechanism A): (InputPort InputPort-0), '
         '(ProcessingMechanism B): (InputPort InputPort-0)}).'
         )
    ]
    @pytest.mark.parametrize('id, agent_rep, state_features, monitor_for_control, allow_probes, '
                             'objective_mechanism, error_type, err_msg',
                             params, ids=[x[0] for x in params])
    def test_args_specific_to_ocm(self, id, agent_rep, state_features, monitor_for_control,
                                  allow_probes, objective_mechanism, error_type,err_msg):
        """Test args specific to OptimizationControlMechanism
        NOTE: state_features and associated warning and errors tested more fully in
              test_ocm_state_feature_specs_and_warnings_and_errors() below
        - state_feature must be in agent_rep
        - monitor_for_control must be in agent_rep, whether specified directly or for ObjectiveMechanism
        - allow_probes allows INTERNAL Nodes of nested comp to be monitored, otherwise generates and error
        - probes are not included in Composition.results
        """

        # FIX: ADD VERSION WITH agent_rep = CompositionFuntionApproximator
        #      ADD TESTS FOR SEPARATE AND CONCATENATE

        from psyneulink.core.globals.utilities import convert_to_list

        I = pnl.ProcessingMechanism(name='I')
        icomp = pnl.Composition(nodes=I, name='INNER COMP')

        A = pnl.ProcessingMechanism(name='A')
        B = pnl.ProcessingMechanism(name='B')
        C = pnl.ProcessingMechanism(name='C')
        mcomp = pnl.Composition(pathways=[[A,B,C],icomp],
                                name='MIDDLE COMP')
        ocomp = pnl.Composition(nodes=[mcomp], name='OUTER COMP', allow_probes=allow_probes)
        cfa = pnl.RegressionCFA

        agent_rep = {"mcomp":mcomp,
                     "icomp":icomp,
                     "cfa": cfa
                     }[agent_rep]

        state_features = {"I":I,
                          "Ii A":[I.input_port, A],
                          "A":A,
                          "B":B,
                          "dict":{A:A.input_port, B:B.input_port}
                          }[state_features]

        if monitor_for_control:
            monitor_for_control = {"I":I,
                                   "I B":[I, B],
                                   "B":B,
                                   }[monitor_for_control]

        if objective_mechanism:
            objective_mechanism = pnl.ObjectiveMechanism(monitor=B)

        if not err_msg:
            ocm = pnl.OptimizationControlMechanism(name='OCM',
                                                   agent_rep=agent_rep,
                                                   state_features=state_features,
                                                   monitor_for_control=monitor_for_control,
                                                   objective_mechanism=objective_mechanism,
                                                   allow_probes=allow_probes,
                                                   function=pnl.GridSearch(),
                                                   control_signals=pnl.ControlSignal(modulates=(pnl.SLOPE,I),
                                                                                     allocation_samples=[10, 20, 30])
                                                   )
            ocomp.add_controller(ocm)
            ocomp._analyze_graph()
            if allow_probes and B in convert_to_list(monitor_for_control):
                # If this fails, could be due to ordering of ports in ocomp.output_CIM (current assumes probe is on 0)
                assert ocomp.output_CIM._sender_is_probe(ocomp.output_CIM.output_ports[0])
                # Affirm that PROBE (included in ocomp's output_ports via its output_CIM
                #    but is *not* included in Composition.output_values (which is used for Composition.results)
                assert len(ocomp.output_values) == len(ocomp.output_ports) - 1

        else:
            with pytest.raises(error_type) as err:
                ocm = pnl.OptimizationControlMechanism(name='OCM',
                                                       agent_rep=agent_rep,
                                                       state_features=state_features,
                                                       monitor_for_control=monitor_for_control,
                                                       objective_mechanism=objective_mechanism,
                                                       allow_probes=allow_probes,
                                                       function=pnl.GridSearch(),
                                                       control_signals=pnl.ControlSignal(modulates=(pnl.SLOPE,
                                                                                                    I),
                                                                                         allocation_samples=[10, 20, 30])
                                                       )
                ocomp.add_controller(ocm)
                ocomp._analyze_graph()
                ocomp.run()
            assert str(err.value) == err_msg

    messages = [
        # 0
        f"There are fewer '{pnl.STATE_FEATURES}' specified for 'OptimizationControlMechanism-0' than the number "
        f"of InputPort's for all of the INPUT Nodes of its agent_rep ('OUTER COMP'); the remaining inputs will be "
        f"assigned default values when 'OUTER COMP`s 'evaluate' method is executed. If this is not the desired "
        f"behavior, use its get_inputs_format() method to see the format for its inputs.",

        # 1
        'Attempt to shadow the input to a node (IB) in a nested Composition of OUTER COMP '
        + 'that is not an INPUT Node of that Composition is not currently supported.',

        # 2
        '\'OptimizationControlMechanism-0\' has \'state_features\' specified ([\'SHADOWED INPUT OF EXT[InputPort-0] '
        + 'FOR IA[InputPort-0]\']) that are missing from \'OUTER COMP\' and any Compositions nested within it.',

        # 3
        '\'OptimizationControlMechanism-0\' has \'state_features\' specified ([\'INPUT FROM EXT[OutputPort-0] '
        + 'FOR IA[InputPort-0]\']) that are missing from \'OUTER COMP\' and any Compositions nested within it.',

        # 4
        f"The '{pnl.STATE_FEATURES}' argument has been specified for 'OptimizationControlMechanism-0' that is using "
        f"a Composition ('OUTER COMP') as its agent_rep, but some of the specifications are not compatible with the "
        f"inputs required by its 'agent_rep': 'Input stimulus ([0.0]) for OB is incompatible with the shape of its "
        f"external input ([0.0 0.0 0.0]).' Use the get_inputs_format() method of 'OUTER COMP' to see the required "
        f"format, or remove the specification of 'state_features' from the constructor for "
        f"OptimizationControlMechanism-0 to have them automatically assigned.",

        # 5
        f"The '{pnl.STATE_FEATURES}' specified for OptimizationControlMechanism-0 is associated with a number of "
        f"InputPorts (4) that is greater than for the InputPorts of the INPUT Nodes (3) for the Composition assigned "
        f"as its agent_rep ('OUTER COMP'). Executing OptimizationControlMechanism-0 before the additional item(s) are "
        f"added as (part of) INPUT Nodes will generate an error.",

        # 6
        f"The '{pnl.STATE_FEATURES}' specified for OptimizationControlMechanism-0 is associated with a number of "
        f"InputPorts (4) that is greater than for the InputPorts of the INPUT Nodes (3) for the Composition assigned "
        f"as its agent_rep ('OUTER COMP'), which includes the following that are not (yet) in 'OUTER COMP': 'EXT'. "
        f"Executing OptimizationControlMechanism-0 before the additional item(s) are added as (part of) INPUT Nodes "
        f"will generate an error.",

        # 7
        'The number of \'state_features\' specified for OptimizationControlMechanism-0 (4) is more than the number '
        + 'of INPUT Nodes (3) of the Composition assigned as its agent_rep (\'OUTER COMP\').',

        # 8
        f'The \'state_features\' specified for \'OptimizationControlMechanism-0\' contains an item (OC) '
        f'that is not an INPUT Node within its agent_rep (\'OUTER COMP\'); only INPUT Nodes can be in a set or '
        f'used as keys in a dict used to specify \'state_features\'.',

        # 9
        f'The \'state_features\' specified for \'OptimizationControlMechanism-0\' contains an item (IA) '
        f'that is not an INPUT Node within its agent_rep (\'OUTER COMP\'); only INPUT Nodes can be in a set '
        f'or used as keys in a dict used to specify \'state_features\'.',

        # 10
        f"The '{pnl.STATE_FEATURES}' argument for 'OptimizationControlMechanism-0' includes one or more Compositions "
        f"('INNER COMP') in the list specified for its '{pnl.STATE_FEATURES}' argument; these must be replaced by "
        f"direct references to the Mechanisms (or their InputPorts) within them to be shadowed.",

        # 11
        f"The '{pnl.STATE_FEATURES}' argument for 'OptimizationControlMechanism-0' includes one or more Compositions "
        f"('INNER COMP') in the SHADOW_INPUTS dict specified for its '{pnl.STATE_FEATURES}' argument; these must be "
        f"replaced by direct references to the Mechanisms (or their InputPorts) within them to be shadowed.",

        # 12
        f"The '{pnl.STATE_FEATURES}' argument for 'OptimizationControlMechanism-0' has one or more items in the "
        f"list specified for 'SHADOW_INPUTS' ('IA') that are not (part of) any INPUT Nodes of its 'agent_rep' "
        f"('OUTER COMP').",

        # 13
        f"'OptimizationControlMechanism-0' has '{pnl.STATE_FEATURES}' specified "
        f"(['SHADOWED INPUT OF EXT[InputPort-0] FOR IA[InputPort-0]', "
        f"'SHADOWED INPUT OF EXT[InputPort-0] FOR OA[InputPort-0]', "
        f"'SHADOWED INPUT OF EXT[InputPort-0] FOR OB[InputPort-0]']) "
        f"that are missing from 'OUTER COMP' and any Compositions nested within it."
    ]
    state_feature_args = [
        # STATE_FEATURE_ARGS, STATE_FEATURE_DEFAULT, ERROR_OR_WARNING_MSG, EXCEPTION_TYPE
        ('single_none_spec', pnl.SHADOW_INPUTS, None, None),
        ('single_shadow_spec', pnl.SHADOW_INPUTS, None, None),
        ('single_tuple_shadow_spec', pnl.SHADOW_INPUTS, None, None),
        ('partial_legal_list_spec', pnl.SHADOW_INPUTS, messages[0], UserWarning),
        ('full_list_spec', pnl.SHADOW_INPUTS, None, None),
        ('list_spec_with_none', pnl.SHADOW_INPUTS, None, None),
        ('input_dict_spec', pnl.SHADOW_INPUTS, None, None),
        ('input_dict_spec_short', pnl.SHADOW_INPUTS, None, None),
        ('set_spec_short', None, None, None),
        ('set_spec', pnl.SHADOW_INPUTS, None, None),
        ('set_spec_port', pnl.SHADOW_INPUTS, None, None),
        ('no_specs', None, None, None),
        ('shadow_inputs_dict_spec', pnl.SHADOW_INPUTS, None, None),
        ('shadow_inputs_dict_spec_w_none', pnl.SHADOW_INPUTS, None, None),
        ('misplaced_shadow', pnl.SHADOW_INPUTS, messages[1], pnl.CompositionError),
        ('ext_shadow', pnl.SHADOW_INPUTS, messages[2], pnl.OptimizationControlMechanismError),
        ('ext_output_port', pnl.SHADOW_INPUTS, messages[3], pnl.OptimizationControlMechanismError),
        ('input_format_wrong_shape', pnl.SHADOW_INPUTS, messages[4], pnl.OptimizationControlMechanismError),
        ('too_many_inputs_warning', pnl.SHADOW_INPUTS, messages[5], UserWarning),
        ('too_many_w_node_not_in_composition_warning', pnl.SHADOW_INPUTS, messages[6], UserWarning),
        ('too_many_inputs_error', pnl.SHADOW_INPUTS, messages[7], pnl.OptimizationControlMechanismError),
        ('bad_single_spec', pnl.SHADOW_INPUTS, messages[13], pnl.OptimizationControlMechanismError),
        ('bad_dict_spec_warning', pnl.SHADOW_INPUTS, messages[8], UserWarning),
        ('bad_dict_spec_error', pnl.SHADOW_INPUTS, messages[8], pnl.OptimizationControlMechanismError),
        ('bad_shadow_inputs_dict_spec_error', pnl.SHADOW_INPUTS, messages[12], pnl.OptimizationControlMechanismError),
        ('comp_in_list_spec', pnl.SHADOW_INPUTS, messages[10], pnl.OptimizationControlMechanismError),
        ('comp_in_shadow_inupts_spec', pnl.SHADOW_INPUTS, messages[11], pnl.OptimizationControlMechanismError)
    ]
    if len(state_feature_args) != 27:
        print("\n\n************************************************************************************************")
        print("*** UNCOMMENT state_feature_args IN test_ocm_state_feature_specs_and_warnings_and_errors() *****")
        print("************************************************************************************************")
    @pytest.mark.state_features
    @pytest.mark.control
    @pytest.mark.parametrize('state_feature_args', state_feature_args, ids=[x[0] for x in state_feature_args])
    @pytest.mark.parametrize('obj_mech', ['obj_mech', 'mtr_for_ctl', None])
    def test_ocm_state_feature_specs_and_warnings_and_errors(self, state_feature_args, obj_mech):
        """See test_nested_composition_as_agent_rep() for additional tests of state_features specification."""

        test_condition = state_feature_args[0]
        state_feature_default = state_feature_args[1]
        error_or_warning_message = state_feature_args[2]
        exception_type = state_feature_args[3]

        ia = pnl.ProcessingMechanism(name='IA')
        ib = pnl.ProcessingMechanism(name='IB')
        ic = pnl.ProcessingMechanism(name='IC')
        oa = pnl.ProcessingMechanism(name='OA')
        ob = pnl.ProcessingMechanism(name='OB', size=3)
        oc = pnl.ProcessingMechanism(name='OC')
        ext = pnl.ProcessingMechanism(name='EXT')
        icomp = pnl.Composition(pathways=[ia,ib,ic], name='INNER COMP')
        ocomp = pnl.Composition(pathways=[icomp], name='OUTER COMP')
        ocomp.add_linear_processing_pathway([oa,oc])
        ocomp.add_linear_processing_pathway([ob,oc])

        state_features_dict = {

            # Legal state_features specifications
            'single_none_spec': None,
            'single_shadow_spec': pnl.SHADOW_INPUTS,
            'single_tuple_shadow_spec': (pnl.SHADOW_INPUTS, pnl.Logistic), # state_feature_values should be 0.5
            'partial_legal_list_spec': [oa.output_port], # only specifies ia;  oa and ob assigned default inputs
            'full_list_spec': [ia.input_port, oa.output_port, [3,1,2]],
            'list_spec_with_none': [ia.input_port, None, [3,1,2]],
            'input_dict_spec': {oa:oc.input_port, icomp:ia, ob:ob.output_port}, # use icomp & out of order is OK
            'input_dict_spec_short': {ob:ob.output_port, oa:oc.input_port}, # missing ia spec and out of order
            'set_spec_short': {oa},
            'set_spec': {ob, icomp, oa.input_port},  # out of order, use of Nested comp and InputPort as specs all OK
            'set_spec_port': {ob.input_port, icomp, oa},
            'no_specs': 'THIS IS IGNORED',
            'shadow_inputs_dict_spec': {pnl.SHADOW_INPUTS:[ia, oa, ob]}, # ia & ob OK because just for shadowing
            'shadow_inputs_dict_spec_w_none': {pnl.SHADOW_INPUTS:[ia, None, ob]},

            # Illegal state_features specifications
            'misplaced_shadow': [ib.input_port],
            'ext_shadow': [ext.input_port],
            'ext_output_port': [ext.output_port],
            'input_format_wrong_shape': [ia.input_port, oa.output_port, oc.output_port],
            'too_many_inputs_warning': [ia.input_port, oa.output_port, ob.output_port, oc.output_port],
            'too_many_inputs_error': [ia.input_port, oa.output_port, ob.output_port, oc.output_port],
            'too_many_w_node_not_in_composition_warning': [ia, oa, ob, ext],
            'bad_single_spec': ext.input_port,
            'bad_single_numeric_spec': [3],
            'bad_dict_spec_warning': {oa:oc.input_port, ia:ia, oc:ob.output_port}, # oc is not an INPUT Node
            'bad_dict_spec_error': {oa:oc.input_port, ia:ia, oc:ob.output_port}, # ia & oc are not *ocomp* INPUT Nodes
            'bad_shadow_inputs_dict_spec_error': {pnl.SHADOW_INPUTS:[ia.output_port, None, ob]}, # not INPUT InputPort
            'comp_in_list_spec':[icomp, oa.output_port, [3,1,2]],  # FIX: REMOVE ONCE TUPLE FORMAT SUPPORTED
            'comp_in_shadow_inupts_spec':{pnl.SHADOW_INPUTS:[icomp, oa, ob]}
        }
        objective_mechanism = [ic,ib] if obj_mech == 'obj_mech' else None
        monitor_for_control = [ic] if obj_mech == 'mtr_for_ctl' else None # Needs to be a single item for GridSearch
        state_features = state_features_dict[test_condition]

        ia_node = _state_input_port_name('OA[OutputPort-0]', 'IA[InputPort-0]')
        oa_node = _state_input_port_name('OA[OutputPort-0]', 'OA[InputPort-0]')
        ob_node = _state_input_port_name('OB[OutputPort-0]', 'OB[InputPort-0]')
        numeric_ob = _numeric_state_input_port_name('OB[InputPort-0]')
        shadowed_ia_node = _shadowed_state_input_port_name('IA[InputPort-0]', 'IA[InputPort-0]')
        shadowed_oa_node = _shadowed_state_input_port_name('OA[InputPort-0]', 'OA[InputPort-0]')
        shadowed_oa_oc = _shadowed_state_input_port_name('OC[InputPort-0]', 'OA[InputPort-0]')
        shadowed_ob_node = _shadowed_state_input_port_name('OB[InputPort-0]', 'OB[InputPort-0]')

        if test_condition == 'no_specs':
            ocm = pnl.OptimizationControlMechanism(objective_mechanism=objective_mechanism,
                                                   monitor_for_control=monitor_for_control,
                                                   function=pnl.GridSearch(),
                                                   control_signals=[pnl.ControlSignal(modulates=(pnl.SLOPE,ia),
                                                                                      allocation_samples=[10, 20, 30]),
                                                                    pnl.ControlSignal(modulates=(pnl.INTERCEPT,oc),
                                                                                      allocation_samples=[10, 20, 30])])

        else:
            ocm = pnl.OptimizationControlMechanism(state_features=state_features,
                                                   state_feature_default=state_feature_default,
                                                   objective_mechanism=objective_mechanism,
                                                   monitor_for_control=monitor_for_control,
                                                   function=pnl.GridSearch(),
                                                   control_signals=[pnl.ControlSignal(modulates=(pnl.SLOPE,ia),
                                                                                      allocation_samples=[10, 20, 30]),
                                                                    pnl.ControlSignal(modulates=(pnl.INTERCEPT,oc),
                                                                                      allocation_samples=[10, 20, 30])])
        if not exception_type:

            ocomp.add_controller(ocm)
            ocomp.run()

            if test_condition == 'single_none_spec':
                assert len(ocm.state_input_ports) == 0
                assert ocm.state_features == {'IA[InputPort-0]': None,
                                              'OA[InputPort-0]': None,
                                              'OB[InputPort-0]': None}
                assert ocm.state_feature_values == {}

            if test_condition in {'single_shadow_spec',
                                  'set_spec',
                                  'set_spec_port',
                                  'shadow_inputs_dict_spec'
                                  'no_specs'}:
                assert len(ocm.state_input_ports) == 3
                assert ocm.state_input_ports.names == [shadowed_ia_node, shadowed_oa_node, shadowed_ob_node]
                assert ocm.state_features == {'IA[InputPort-0]': 'IA[InputPort-0]',
                                              'OA[InputPort-0]': 'OA[InputPort-0]',
                                              'OB[InputPort-0]': 'OB[InputPort-0]'}
                assert {k:v.tolist() for k,v in ocm.state_feature_values.items()} == {ia.input_port: [0.],
                                                                                      oa.input_port: [0.],
                                                                                      ob.input_port: [0., 0., 0.]}

            if test_condition == 'single_tuple_shadow_spec':
                assert ocm.state_input_ports.names == [shadowed_ia_node, shadowed_oa_node, shadowed_ob_node]
                assert ocm.state_features == {'IA[InputPort-0]': 'IA[InputPort-0]',
                                              'OA[InputPort-0]': 'OA[InputPort-0]',
                                              'OB[InputPort-0]': 'OB[InputPort-0]'}
                assert {k:v.tolist() for k,v in ocm.state_feature_values.items()} == {ia.input_port: [0.5],
                                                                                      oa.input_port: [0.5],
                                                                                      ob.input_port: [0.5, 0.5, 0.5]}
                assert all('Logistic' in port.function.name for port in ocm.state_input_ports)

            if test_condition == 'full_list_spec':
                assert len(ocm.state_input_ports) == 3
                assert ocm.state_input_ports.names == [shadowed_ia_node, oa_node, numeric_ob]
                assert ocm.state_features == {'IA[InputPort-0]': 'IA[InputPort-0]',
                                              'OA[InputPort-0]': 'OA[OutputPort-0]',
                                              'OB[InputPort-0]': [3, 1, 2]}
                assert {k:v.tolist() for k,v in ocm.state_feature_values.items()} == {ia.input_port: [0.0],
                                                                                      oa.input_port: [0.0],
                                                                                      ob.input_port: [3.0, 1.0, 2.0]}

            if test_condition == 'list_spec_with_none':
                assert len(ocm.state_input_ports) == 2
                assert ocm.state_input_ports.names == [shadowed_ia_node, numeric_ob]
                assert ocm.state_features == {'IA[InputPort-0]': 'IA[InputPort-0]',
                                              'OA[InputPort-0]': None,
                                              'OB[InputPort-0]': [3, 1, 2]}
                for expected, actual in zip(
                    list(ocm.state_feature_values.values()), [[0.], [3, 1, 2]]
                ):
                    np.testing.assert_allclose(expected, actual)

            elif test_condition in {'input_dict_spec', 'input_dict_spec_short'}:
                assert len(ocm.state_input_ports) == 3
                assert ocm.state_input_ports.names == [shadowed_ia_node, shadowed_oa_oc, ob_node]
                assert ocm.state_features == {'IA[InputPort-0]': 'IA[InputPort-0]',
                                              'OA[InputPort-0]': 'OC[InputPort-0]',
                                              'OB[InputPort-0]': 'OB[OutputPort-0]'}
                for expected, actual in zip(
                    list(ocm.state_feature_values.values()), [[0.], [0.], [0, 0, 0]]
                ):
                    np.testing.assert_allclose(expected, actual)

            elif test_condition == 'set_spec_short':
                assert len(ocm.state_input_ports) == 1
                assert ocm.state_input_ports.names == [shadowed_oa_node]
                # 'set_spec': {ob, icomp, oa},  # Note: out of order is OK
                assert ocm.state_features == {'IA[InputPort-0]': None,
                                              'OA[InputPort-0]': 'OA[InputPort-0]',
                                              'OB[InputPort-0]': None}
                for expected, actual in zip(
                    list(ocm.state_feature_values.values()), [[0.], [0.], [0, 0, 0]]
                ):
                    np.testing.assert_allclose(expected, actual)

        elif test_condition == 'shadow_inputs_dict_spec_w_none':
            assert len(ocm.state_input_ports) == 2
            assert ocm.state_input_ports.names == [shadowed_ia_node, shadowed_ob_node]
            assert ocm.state_features == {'IA[InputPort-0]': 'IA[InputPort-0]',
                                          'OA[InputPort-0]': None,
                                          'OB[InputPort-0]': 'OB[InputPort-0]'}
            for expected, actual in zip(
                list(ocm.state_feature_values.values()), [[0.], [0.], [0, 0, 0]]
            ):
                np.testing.assert_allclose(expected, actual)

        elif exception_type is UserWarning:
            # These also produce errors, tested below
            if test_condition in {'too_many_inputs_warning',
                                  'too_many_w_node_not_in_composition_warning',
                                  'bad_dict_spec_warning'}:
                with pytest.warns(UserWarning) as warning:
                    ocomp.add_controller(ocm)
                    assert error_or_warning_message in [warning[i].message.args[0] for i in range(len(warning))]
            else:
                with pytest.warns(UserWarning) as warning:
                    ocomp.add_controller(ocm)
                    ocomp.run()
                    if test_condition == 'partial_legal_list_spec':
                        assert len(ocm.state_input_ports) == 3
                        assert ocm.state_input_ports.names == [ia_node, shadowed_oa_node, shadowed_ob_node]
                        # Note: oa is assigned to icomp due to ordering:
                        assert ocm.state_features == {'IA[InputPort-0]': 'OA[OutputPort-0]',
                                                      'OA[InputPort-0]': 'OA[InputPort-0]',
                                                      'OB[InputPort-0]': 'OB[InputPort-0]'}
                        for expected, actual in zip(
                            list(ocm.state_feature_values.values()), [[0.], [0.], [0, 0, 0]]
                        ):
                            np.testing.assert_allclose(expected, actual)

                assert error_or_warning_message in [warning[i].message.args[0] for i in range(len(warning))]

        else:
            with pytest.raises(exception_type) as error:
                ocomp.add_controller(ocm)
                ocomp.run()
            assert error_or_warning_message in str(error.value)

    state_features_arg = [
        'single_numeric_spec',        # <- same numeric input for all INPUT Node InputPorts
        'single_tuple_numeric_spec',  # <- same value and function assigned to all INPUT Node InputPorts
        'single_port_spec',           # <- same Port for all INPUT Node InputPorts
        'single_mech_spec',           # <- same Mech's InputPort for INPUT Node InputPorts
        'nested_partial_list',        # <- specify 1st 3 INPUT Node InputPorts; 4th (I2) should get shaddowed
        'nested_partial_set',         # <- only 2 of 3 INPUT Nodes of nested Comp in set format;
        'nested_partial_dict',        # <- only 2 of 3 INPUT Nodes of nested Comp in dict format
        'nested_full_set',            # <- all 3 INPUT Nodes of nested Comp in set format
        'nested_full_dict',           # <- both of 2 INPUT Nodes of nested Comp in dict format
        'nested_comp_set',            # <- nested Comp as itself in set format
        'nested_comp_dict',           # <- nested Comp as itself in dict format with a single spec for all INPUT Nodes
        'no_spec',                    # <- Assign state_feature_default to all Nodes
        'bad'                         # <- Mechanism not in agent_rep
    ]
    if len(state_feature_args) != 13:
        print("\n\n**********************************************************************************************")
        print("*** RESTORE state_feature_args IN test_state_features_in_nested_composition_as_agent_rep() *****")
        print("***********************************************************************************************")
    @pytest.mark.state_features
    @pytest.mark.control
    @pytest.mark.composition
    @pytest.mark.parametrize('nested_agent_rep',[(False, 'OUTER COMP'),(True, 'MIDDLE COMP')],
                             ids=['unnested','nested'])
    @pytest.mark.parametrize('state_features_arg', state_features_arg,
                             ids= [f"state_feature-{x}" for x in state_features_arg]
                             )
    def test_state_features_in_nested_composition_as_agent_rep(self, nested_agent_rep, state_features_arg):
        """Test state_features for agent_rep that is a nested Composition and also has one nested with in.
        Also test for single state_feature_spec and INPUT Node with multiple InputPorts, not tested in
        test_ocm_state_feature_specs_and_warnings_and_errors() (see that for tests of basic state_features specs).
        """

        I1 = pnl.ProcessingMechanism(name='I1')
        I2 = pnl.ProcessingMechanism(name='I2')
        icomp = pnl.Composition(nodes=[I1,I2], name='INNER COMP')
        A = pnl.ComparatorMechanism(name='A')
        B = pnl.ProcessingMechanism(name='B')
        C = pnl.ProcessingMechanism(name='C', size=3)
        D = pnl.ProcessingMechanism(name='D')
        mcomp = pnl.Composition(pathways=[[A,B,C], icomp], name='MIDDLE COMP')
        ocomp = pnl.Composition(nodes=[mcomp], name='OUTER COMP')

        # Test args:
        if nested_agent_rep is True:
            agent_rep = mcomp
            error_text = f"'OCM' has '{pnl.STATE_FEATURES}' specified (['D[OutputPort-0]']) that are missing from both " \
                         f"its `agent_rep` ('{nested_agent_rep[1]}') as well as 'OUTER COMP' and any " \
                         f"Compositions nested within it."
        else:
            agent_rep = None
            error_text = f"'OCM' has '{pnl.STATE_FEATURES}' specified (['INPUT FROM D[OutputPort-0] FOR A[SAMPLE]']) " \
                         f"that are missing from 'OUTER COMP' and any Compositions nested within it."

        state_features = {
            'single_numeric_spec': [3],
            'single_tuple_numeric_spec': ([3], pnl.Linear(slope=5)),
            'single_port_spec': I1.output_port,
            'single_mech_spec': I1,
            'nested_partial_list': [I1.output_port, [2], I2],
            'nested_partial_set': {A.input_ports[pnl.SAMPLE], I2},
            'nested_full_set': {A, I1, I2},
            'nested_partial_dict': {A.input_ports[pnl.SAMPLE]:[3.5], I2:I1.input_port},
            'nested_full_dict': {A:A.input_port, I1:I2.input_port, I2:I1.input_port},
            'nested_comp_set': {mcomp},
            'nested_comp_dict': {mcomp: I1},
            'no_spec': 'SHOULD SHADOW INPUT Node InputPorts',
            'bad': [D.output_port]
        }[state_features_arg]

        if state_features_arg == 'nested_partial_set':
            state_feature_default = None  # Test assignment of SHADOW_INPUTS to specs in set, and None to others
        else:
            state_feature_default = pnl.SHADOW_INPUTS

        if state_features_arg == 'no_spec':
            ocm = pnl.OptimizationControlMechanism(name='OCM',
                                                   agent_rep=agent_rep,
                                                   objective_mechanism=pnl.ObjectiveMechanism(monitor=[B]),
                                                   allow_probes=True,
                                                   function=pnl.GridSearch(),
                                                   control_signals=pnl.ControlSignal(modulates=(pnl.SLOPE,I1),
                                                                                     allocation_samples=[10, 20, 30]))
        else:
            ocm = pnl.OptimizationControlMechanism(name='OCM',
                                                   agent_rep=agent_rep,
                                                   state_features=state_features,
                                                   state_feature_default=state_feature_default,
                                                   objective_mechanism=pnl.ObjectiveMechanism(monitor=[B]),
                                                   allow_probes=True,
                                                   function=pnl.GridSearch(),
                                                   control_signals=pnl.ControlSignal(modulates=(pnl.SLOPE,I1),
                                                                                     allocation_samples=[10, 20, 30]))
        if state_features_arg == 'bad':
            with pytest.raises(pnl.OptimizationControlMechanismError) as error:
                ocomp.add_controller(ocm)
                ocomp.run()
            assert error_text in str(error.value)
        else:
            ocomp.add_controller(ocm)
            ocomp.run()

            if state_features_arg == 'single_numeric_spec':
                assert ocm.state_features == {'A[SAMPLE]': [3],
                                              'A[TARGET]': [3],
                                              'I1[InputPort-0]': [3],
                                              'I2[InputPort-0]': [3]}
                assert {k:v.tolist() for k,v in ocm.state_feature_values.items()} == {A.input_ports[pnl.SAMPLE]: [3],
                                                                                      A.input_ports[pnl.TARGET]: [3],
                                                                                      I1.input_port: [3],
                                                                                      I2.input_port: [3]}
            elif state_features_arg == 'single_tuple_numeric_spec':
                assert ocm.state_features == {'A[SAMPLE]': [3],
                                              'A[TARGET]': [3],
                                              'I1[InputPort-0]': [3],
                                              'I2[InputPort-0]': [3]}
                assert {k:v.tolist() for k,v in ocm.state_feature_values.items()} == {A.input_ports[pnl.SAMPLE]: [15],
                                                                                      A.input_ports[pnl.TARGET]: [15],
                                                                                      I1.input_port: [15],
                                                                                      I2.input_port: [15]}
            elif state_features_arg in {'single_port_spec'}:
                assert ocm.state_features == {'A[SAMPLE]': 'I1[OutputPort-0]',
                                              'A[TARGET]': 'I1[OutputPort-0]',
                                              'I1[InputPort-0]': 'I1[OutputPort-0]',
                                              'I2[InputPort-0]': 'I1[OutputPort-0]'}
                assert {k:v.tolist() for k,v in ocm.state_feature_values.items()} == {A.input_ports[pnl.SAMPLE]: [0],
                                                                                      A.input_ports[pnl.TARGET]: [0],
                                                                                      I1.input_port: [0],
                                                                                      I2.input_port: [0]}
            elif state_features_arg in {'single_mech_spec'}:
                assert ocm.state_features == {'A[SAMPLE]': 'I1[InputPort-0]',
                                              'A[TARGET]': 'I1[InputPort-0]',
                                              'I1[InputPort-0]': 'I1[InputPort-0]',
                                              'I2[InputPort-0]': 'I1[InputPort-0]'}
                assert {k:v.tolist() for k,v in ocm.state_feature_values.items()} == {A.input_ports[pnl.SAMPLE]: [0],
                                                                                      A.input_ports[pnl.TARGET]: [0],
                                                                                      I1.input_port: [0],
                                                                                      I2.input_port: [0]}
            elif state_features_arg in 'nested_partial_list':
                assert ocm.state_features == {'A[SAMPLE]': 'I1[OutputPort-0]',
                                              'A[TARGET]': [2],
                                              'I1[InputPort-0]': 'I2[InputPort-0]',
                                              'I2[InputPort-0]': 'I2[InputPort-0]'}
                assert {k:v.tolist() for k,v in ocm.state_feature_values.items()} == {A.input_ports[pnl.SAMPLE]: [0],
                                                                                      A.input_ports[pnl.TARGET]: [2],
                                                                                      I1.input_port: [0],
                                                                                      I2.input_port: [0]}
            elif state_features_arg in 'nested_partial_set':
                assert ocm.state_features == {'A[SAMPLE]': 'A[SAMPLE]',
                                              'A[TARGET]': None,
                                              'I1[InputPort-0]': None,
                                              'I2[InputPort-0]': 'I2[InputPort-0]'}
                assert {k:v.tolist() for k,v in ocm.state_feature_values.items()} == {A.input_ports[pnl.SAMPLE]: [0],
                                                                                      I2.input_port: [0]}

            elif state_features_arg == 'nested_partial_dict':
                assert ocm.state_features == {'A[SAMPLE]': [3.5],
                                              'A[TARGET]': 'A[TARGET]',
                                              'I1[InputPort-0]': 'I1[InputPort-0]',
                                              'I2[InputPort-0]': 'I1[InputPort-0]'}
                assert {k:v.tolist() for k,v in ocm.state_feature_values.items()} == {A.input_ports[pnl.SAMPLE]: [3.5],
                                                                                      A.input_ports[pnl.TARGET]: [0],
                                                                                      I1.input_port: [0],
                                                                                      I2.input_port: [0]}
            elif state_features_arg in {'nested_full_set', 'nested_comp_set', 'no_spec'}:
                assert ocm.state_features == {'A[SAMPLE]': 'A[SAMPLE]',
                                              'A[TARGET]': 'A[TARGET]',
                                              'I1[InputPort-0]': 'I1[InputPort-0]',
                                              'I2[InputPort-0]': 'I2[InputPort-0]'}
                assert {k:v.tolist() for k,v in ocm.state_feature_values.items()} == {A.input_ports[pnl.SAMPLE]: [0],
                                                                                      A.input_ports[pnl.TARGET]: [0],
                                                                                      I1.input_port: [0],
                                                                                      I2.input_port: [0]}
            elif state_features_arg == 'nested_full_dict':
                assert ocm.state_features == {'A[SAMPLE]': 'A[SAMPLE]',
                                              'A[TARGET]': 'A[SAMPLE]',
                                              'I1[InputPort-0]': 'I2[InputPort-0]',
                                              'I2[InputPort-0]': 'I1[InputPort-0]'}
                assert {k:v.tolist() for k,v in ocm.state_feature_values.items()} == {A.input_ports[0]: [0],
                                                                                      A.input_ports[1]: [0],
                                                                                      I1.input_port: [0],
                                                                                      I2.input_port: [0]}
            elif state_features_arg == 'nested_comp_dict':
                assert ocm.state_features == {'A[SAMPLE]': 'I1[InputPort-0]',
                                              'A[TARGET]': 'I1[InputPort-0]',
                                              'I1[InputPort-0]': 'I1[InputPort-0]',
                                              'I2[InputPort-0]': 'I1[InputPort-0]'}
                assert {k:v.tolist() for k,v in ocm.state_feature_values.items()} == {A.input_ports[pnl.SAMPLE]: [0],
                                                                                      A.input_ports[pnl.TARGET]: [0],
                                                                                      I1.input_port: [0],
                                                                                      I2.input_port: [0]}

    @pytest.mark.state_features
    @pytest.mark.control
    @pytest.mark.parametrize('state_fct_assignments', [
        'partial_w_dict',
        'partial_w_params_dict',
        'tuple_override_dict',
        'tuple_override_params_dict',
        'port_spec_dict_in_feat_dict',
        'all',
        None
    ])
    def test_state_feature_function_specs(self, state_fct_assignments):
        """Test assignment of state_feature_functions in various configurations
        Also test use of InputPort specification dictionary as state_feature_specification"""

        fct_a = pnl.AdaptiveIntegrator
        fct_b = pnl.Buffer(history=2)
        fct_c = pnl.SimpleIntegrator
        A = pnl.ProcessingMechanism(name='A')
        B = pnl.ProcessingMechanism(name='B')
        C = pnl.ProcessingMechanism(name='C')
        R = pnl.ProcessingMechanism(name='D')

        if state_fct_assignments == 'partial_w_dict':
            state_features = [{pnl.PROJECTIONS: A, # Note: specification of A in dict is still interpreted as shadowing
                               pnl.FUNCTION: fct_a},
                              (B, fct_b),
                              C]
            state_feature_function = fct_c
        elif state_fct_assignments == 'partial_w_params_dict':
            state_features = [{pnl.PARAMS: {pnl.PROJECTIONS: A,
                                            pnl.FUNCTION: fct_a}},
                              (B, fct_b),
                              C]
            state_feature_function = fct_c
        elif state_fct_assignments == 'tuple_override_dict':
            state_features = [({pnl.PROJECTIONS: A,
                                pnl.FUNCTION: pnl.Buffer},
                               fct_a),
                              (B, fct_b),
                              C]
            state_feature_function = fct_c
        elif state_fct_assignments == 'tuple_override_params_dict':
            state_features = [({pnl.PARAMS: {pnl.PROJECTIONS: A,
                                             pnl.FUNCTION: pnl.Buffer}}, fct_a),
                              (B, fct_b),
                              C]
            state_feature_function = fct_c
        elif state_fct_assignments == 'port_spec_dict_in_feat_dict':
            state_features = {A:{pnl.PROJECTIONS: A,
                                 pnl.FUNCTION: fct_a},
                              B: ({pnl.PROJECTIONS: B}, fct_b),
                              C: C}
            state_feature_function = fct_c
        elif state_fct_assignments == 'all':
            state_features = [(A, fct_a), (B, fct_b), (C, fct_c)]
            state_feature_function = None
        else:
            state_features = [A, B, C]
            state_feature_function = None

        comp = pnl.Composition(name='comp', pathways=[[A,R],[B,R],[C,R]])
        ocm = pnl.OptimizationControlMechanism(state_features=state_features,
                                               state_feature_function=state_feature_function,
                                               function=pnl.GridSearch(),
                                               # monitor_for_control=A,
                                               control_signals=[pnl.ControlSignal(modulates=(pnl.SLOPE, A),
                                                                                  allocation_samples=[10, 20, 30])])
        comp.add_controller(ocm)
        if state_fct_assignments:
            assert isinstance(ocm.state_input_ports[0].function, fct_a)
            assert isinstance(ocm.state_input_ports[1].function, fct_b.__class__)
            assert isinstance(ocm.state_input_ports[2].function, fct_c)
            inputs = {A:[1,2], B:[1,2], C:[1,2]}
            result = comp.run(inputs=inputs, context='test')
            assert result == [[24.]]
            for actual, expected in zip(
                list(ocm.parameters.state_feature_values.get('test').values()), [[2],[[1],[2]],[3]]
            ):
                np.testing.assert_allclose(actual, expected)
        else:
            assert isinstance(ocm.state_input_ports[0].function, pnl.LinearCombination)
            assert isinstance(ocm.state_input_ports[1].function, pnl.LinearCombination)
            assert isinstance(ocm.state_input_ports[2].function, pnl.LinearCombination)
            inputs = {A:[1,2], B:[1,2], C:[1,2]}
            result = comp.run(inputs=inputs, context='test')
            assert result == [[24.]]
            for actual, expected in zip(
                list(ocm.parameters.state_feature_values.get('test').values()), [[2],[2],[2]]
            ):
                np.testing.assert_allclose(expected, actual)

    @pytest.mark.state_features
    @pytest.mark.control
    def test_ocm_state_and_state_dict(self):
        ia = pnl.ProcessingMechanism(name='IA')
        ib = pnl.ProcessingMechanism(name='IB')
        ic = pnl.ProcessingMechanism(name='IC')
        oa = pnl.ProcessingMechanism(name='OA')
        ob = pnl.ProcessingMechanism(name='OB', size=3)
        oc = pnl.ProcessingMechanism(name='OC')
        icomp = pnl.Composition(pathways=[ia,ib,ic], name='INNER COMP')
        ocomp = pnl.Composition(pathways=[icomp], name='OUTER COMP')
        ocomp.add_linear_processing_pathway([oa,oc])
        ocomp.add_linear_processing_pathway([ob,oc])
        ocm = pnl.OptimizationControlMechanism(
            state_features=[ia.input_port,
                            oa.output_port,
                            [3,1,2]], # <- ob
            objective_mechanism=[ic,ib],
            function=pnl.GridSearch(),
            allow_probes=True,
            control_signals=[pnl.ControlSignal(modulates=(pnl.SLOPE,ia),
                                          allocation_samples=[10, 20, 30]),
                             pnl.ControlSignal(modulates=[(pnl.INTERCEPT,oc),(pnl.SLOPE, oc)],
                                          allocation_samples=[10, 20, 30]),
                             ]
        )
        ocomp.add_controller(ocm)
        for x, y in zip(ocm.state, [[0.0], [0.0], [3.0, 1.0, 2.0], [1.0], [1.0]]):
            np.testing.assert_allclose(x, y)
        assert len(ocm.state_distal_sources_and_destinations_dict) == 6
        keys = list(ocm.state_distal_sources_and_destinations_dict.keys())
        values = list(ocm.state_distal_sources_and_destinations_dict.values())
        for key, value in ocm.state_distal_sources_and_destinations_dict.items():
            ocm.state[key[3]] == value
        assert keys[0] == (ia.input_port, ia, icomp ,0)
        assert keys[1] == (oa.output_port, oa, ocomp, 1)
        assert keys[2] == ('default_variable', None, None, 2)
        assert keys[3] == (ia.parameter_ports[pnl.SLOPE], ia, icomp, 3)
        assert keys[4] == (oc.parameter_ports[pnl.INTERCEPT], oc, ocomp, 4)
        assert keys[5] == (oc.parameter_ports[pnl.SLOPE], oc, ocomp, 4)
        ocomp.run()
        for expected, actual in zip(
            list(ocm.state_feature_values.values()), [[0.], [0.], [3, 1, 2]]
        ):
            np.testing.assert_allclose(expected, actual)

    def test_modulation_of_control_signal_intensity_cost_function_MULTIPLICATIVE(self):
        # tests multiplicative modulation of default intensity_cost_function (Exponential) of
        #    a ControlMechanism's default function (TransferWithCosts);
        #    intensity_cost should = e ^ (allocation (3) * value of ctl_mech_B (also 3)) = e^9
        mech = pnl.ProcessingMechanism()
        ctl_mech_A = pnl.ControlMechanism(monitor_for_control=mech,
                                      control_signals=pnl.ControlSignal(modulates=(pnl.INTERCEPT,mech),
                                                                        cost_options=pnl.CostFunctions.INTENSITY))
        ctl_mech_B = pnl.ControlMechanism(monitor_for_control=mech,
                                          control_signals=pnl.ControlSignal(
                                                              modulates=ctl_mech_A.control_signals[0],
                                                              modulation=pnl.INTENSITY_COST_FCT_MULTIPLICATIVE_PARAM))
        comp = pnl.Composition()
        comp.add_linear_processing_pathway(pathway=[mech,
                                                    ctl_mech_A,
                                                    ctl_mech_B
                                                    ])

        comp.run(inputs={mech:[3]}, num_trials=2)
        np.testing.assert_allclose(ctl_mech_A.control_signals[0].intensity_cost, 8103.083927575384008)

    def test_feedback_assignment_for_multiple_control_projections_to_same_mechanism(self):
        """Test that multiple ControlProjections from a ControlMechanism to the same Mechanism are treated
        same as a single ControlProjection to that Mechanism.
        Note: Even though both mech and control_mech don't receive pathway inputs, since control_mech projects to mech,
        control_mech is assigned as NodeRole.INPUT (can be overridden with assignments in add_nodes)
        """
        mech = pnl.ProcessingMechanism(input_ports=['A','B','C'])
        control_mech = pnl.ControlMechanism(control=mech.input_ports[0])
        comp = pnl.Composition()
        comp.add_nodes([mech, control_mech])
        result = comp.run(inputs={control_mech:[2]}, num_trials=3)
        # np.testing.assert_allclose(result, [[2],[2],[2]])
        assert pnl.NodeRole.INPUT not in comp.get_roles_by_node(mech)
        assert pnl.NodeRole.INPUT in comp.get_roles_by_node(control_mech)

        # Should produce same result as above
        mech = pnl.ProcessingMechanism(input_ports=['A','B','C'])
        control_mech = pnl.ControlMechanism(control=mech.input_ports) # Note multiple parallel ControlProjections
        comp = pnl.Composition()
        comp.add_nodes([mech, control_mech])
        comp.run(inputs={control_mech:[2]}, num_trials=3)
        assert pnl.NodeRole.INPUT not in comp.get_roles_by_node(mech)
        assert pnl.NodeRole.INPUT in comp.get_roles_by_node(control_mech)

    def test_modulation_of_control_signal_intensity_cost_function_ADDITIVE(self):
        # tests additive modulation of default intensity_cost_function (Exponential) of
        #    a ControlMechanism's default function (TransferWithCosts)
        #    intensity_cost should = e ^ (allocation (3) + value of ctl_mech_B (also 3)) = e^6
        mech = pnl.ProcessingMechanism()
        ctl_mech_A = pnl.ControlMechanism(monitor_for_control=mech,
                                      control_signals=pnl.ControlSignal(modulates=(pnl.INTERCEPT,mech),
                                                                        cost_options=pnl.CostFunctions.INTENSITY))
        ctl_mech_B = pnl.ControlMechanism(monitor_for_control=mech,
                                          control_signals=pnl.ControlSignal(
                                                              modulates=ctl_mech_A.control_signals[0],
                                                              modulation=pnl.INTENSITY_COST_FCT_ADDITIVE_PARAM))
        comp = pnl.Composition()
        comp.add_linear_processing_pathway(pathway=[mech,
                                                    ctl_mech_A,
                                                    ctl_mech_B
                                                    ])

        comp.run(inputs={mech:[3]}, num_trials=2)
        np.testing.assert_allclose(ctl_mech_A.control_signals[0].intensity_cost, 403.428793492735123)

    def test_lvoc(self):
        m1 = pnl.TransferMechanism(input_ports=["InputPort A", "InputPort B"])
        m2 = pnl.TransferMechanism()
        c = pnl.Composition()
        c.add_node(m1, required_roles=pnl.NodeRole.INPUT)
        c.add_node(m2, required_roles=pnl.NodeRole.INPUT)
        c._analyze_graph()
        lvoc = pnl.OptimizationControlMechanism(agent_rep=pnl.RegressionCFA,
                                                state_features=[m1.input_ports[0], m1.input_ports[1], m2.input_port],
                                                objective_mechanism=pnl.ObjectiveMechanism(
                                                    monitor=[m1, m2]),
                                                function=pnl.GridSearch(max_iterations=1),
                                                control_signals=[
                                                    {CONTROL: (pnl.SLOPE, m1),
                                                     ALLOCATION_SAMPLES: np.arange(0.1, 1.01, 0.3)},
                                                    {CONTROL: (pnl.SLOPE, m2),
                                                     ALLOCATION_SAMPLES: np.arange(0.1, 1.01, 0.3)}])
        c.add_node(lvoc)
        input_dict = {m1: [[1], [1]], m2: [1]}

        c.run(inputs=input_dict)

        assert len(lvoc.input_ports) == 4

    def test_lvoc_both_predictors_specs(self):
        m1 = pnl.TransferMechanism(input_ports=["InputPort A", "InputPort B"])
        m2 = pnl.TransferMechanism()
        c = pnl.Composition()
        c.add_node(m1, required_roles=pnl.NodeRole.INPUT)
        c.add_node(m2, required_roles=pnl.NodeRole.INPUT)
        c._analyze_graph()
        lvoc = pnl.OptimizationControlMechanism(agent_rep=pnl.RegressionCFA,
                                                state_features=[m1.input_ports[0], m1.input_ports[1], m2.input_port, m2],
                                                objective_mechanism=pnl.ObjectiveMechanism(
                                                    monitor=[m1, m2]),
                                                function=pnl.GridSearch(max_iterations=1),
                                                control_signals=[
                                                    {CONTROL: (pnl.SLOPE, m1),
                                                     ALLOCATION_SAMPLES: np.arange(0.1, 1.01, 0.3)},
                                                    {CONTROL: (pnl.SLOPE, m2),
                                                     ALLOCATION_SAMPLES: np.arange(0.1, 1.01, 0.3)}])
        c.add_node(lvoc)
        input_dict = {m1: [[1], [1]], m2: [1]}

        c.run(inputs=input_dict)

        assert len(lvoc.input_ports) == 5

    def test_lvoc_features_function(self):
        m1 = pnl.TransferMechanism(input_ports=["InputPort A", "InputPort B"])
        m2 = pnl.TransferMechanism()
        c = pnl.Composition()
        c.add_node(m1, required_roles=pnl.NodeRole.INPUT)
        c.add_node(m2, required_roles=pnl.NodeRole.INPUT)
        c._analyze_graph()
        lvoc = pnl.OptimizationControlMechanism(agent_rep=pnl.RegressionCFA,
                                                state_features=[m1.input_ports[0], m1.input_ports[1], m2.input_port, m2],
                                                state_feature_function=pnl.LinearCombination(offset=10.0),
                                                objective_mechanism=pnl.ObjectiveMechanism(
                                                    monitor=[m1, m2]),
                                                function=pnl.GradientOptimization(max_iterations=1),
                                                control_signals=[(pnl.SLOPE, m1), (pnl.SLOPE, m2)])
        c.add_node(lvoc)
        input_dict = {m1: [[1], [1]], m2: [1]}

        c.run(inputs=input_dict)

        assert len(lvoc.input_ports) == 5

        for i in range(1,5):
            assert lvoc.input_ports[i].function.offset == 10.0

    @pytest.mark.control
    @pytest.mark.composition
    @pytest.mark.benchmark(group="Multilevel GridSearch")
    @pytest.mark.parametrize("mode", [pnl.ExecutionMode.Python])
    def test_multilevel_ocm_gridsearch_conflicting_directions(self, mode, benchmark):
        oa = pnl.TransferMechanism(name='oa')
        ob = pnl.TransferMechanism(name='ob')
        ocomp = pnl.Composition(name='ocomp', controller_mode=pnl.BEFORE)
        ia = pnl.TransferMechanism(name='ia')
        ib = pnl.ProcessingMechanism(name='ib',
                                     function=lambda x: abs(x - 75))
        icomp = pnl.Composition(name='icomp', controller_mode=pnl.BEFORE)
        ocomp.add_node(oa, required_roles=pnl.NodeRole.INPUT)
        ocomp.add_node(ob)
        ocomp.add_node(icomp)
        icomp.add_node(ia, required_roles=pnl.NodeRole.INPUT)
        icomp.add_node(ib)
        ocomp._analyze_graph()
        icomp._analyze_graph()
        ocomp.add_projection(pnl.MappingProjection(), sender=oa, receiver=ia)
        icomp.add_projection(pnl.MappingProjection(), sender=ia, receiver=ib)
        ocomp.add_projection(pnl.MappingProjection(), sender=ib, receiver=ob)

        ocomp.add_controller(
            pnl.OptimizationControlMechanism(
                agent_rep=ocomp,
                state_features=[oa.input_port],
                # state_feature_function=pnl.Buffer(history=2),
                name="Controller",
                objective_mechanism=pnl.ObjectiveMechanism(
                    monitor=ib.output_port,
                    function=pnl.SimpleIntegrator,
                    name="oController Objective Mechanism"
                ),
                function=pnl.GridSearch(direction=pnl.MINIMIZE),
                control_signals=[pnl.ControlSignal(projections=[(pnl.SLOPE, ia)],
                                                   variable=1.0,
                                                   intensity_cost_function=pnl.Linear(slope=0.0),
                                                   allocation_samples=pnl.SampleSpec(start=1.0, stop=5.0, num=5))])
        )
        icomp.add_controller(
            pnl.OptimizationControlMechanism(
                agent_rep=icomp,
                state_features=[ia.input_port],
                # state_feature_function=pnl.Buffer(history=2),
                name="Controller",
                objective_mechanism=pnl.ObjectiveMechanism(
                    monitor=ib.output_port,
                    function=pnl.SimpleIntegrator,
                    name="oController Objective Mechanism"
                ),
                function=pnl.GridSearch(direction=pnl.MAXIMIZE),
                control_signals=[pnl.ControlSignal(projections=[(pnl.SLOPE, ia)],
                                                   variable=1.0,
                                                   intensity_cost_function=pnl.Linear(slope=0.0),
                                                   allocation_samples=pnl.SampleSpec(start=1.0, stop=5.0, num=5))])
        )
        result = benchmark(ocomp.run, [5], execution_mode=mode)
        np.testing.assert_allclose(result, [[50], [50]])

    @pytest.mark.control
    @pytest.mark.composition
    @pytest.mark.benchmark(group="Multilevel GridSearch")
    @pytest.mark.parametrize("mode", [pnl.ExecutionMode.Python])
    def test_multilevel_ocm_gridsearch_maximize(self, mode, benchmark):
        oa = pnl.TransferMechanism(name='oa')
        ob = pnl.TransferMechanism(name='ob')
        ocomp = pnl.Composition(name='ocomp', controller_mode=pnl.BEFORE)
        ia = pnl.TransferMechanism(name='ia')
        ib = pnl.ProcessingMechanism(name='ib',
                                     function=lambda x: abs(x - 75))
        icomp = pnl.Composition(name='icomp', controller_mode=pnl.BEFORE)
        ocomp.add_node(oa, required_roles=pnl.NodeRole.INPUT)
        ocomp.add_node(ob)
        ocomp.add_node(icomp)
        icomp.add_node(ia, required_roles=pnl.NodeRole.INPUT)
        icomp.add_node(ib)
        ocomp._analyze_graph()
        icomp._analyze_graph()
        ocomp.add_projection(pnl.MappingProjection(), sender=oa, receiver=ia)
        icomp.add_projection(pnl.MappingProjection(), sender=ia, receiver=ib)
        ocomp.add_projection(pnl.MappingProjection(), sender=ib, receiver=ob)

        ocomp.add_controller(
            pnl.OptimizationControlMechanism(
                agent_rep=ocomp,
                state_features=[oa.input_port],
                # state_feature_function=pnl.Buffer(history=2),
                name="Controller",
                objective_mechanism=pnl.ObjectiveMechanism(
                    monitor=ib.output_port,
                    function=pnl.SimpleIntegrator,
                    name="oController Objective Mechanism"
                ),
                function=pnl.GridSearch(direction=pnl.MAXIMIZE),
                control_signals=[pnl.ControlSignal(projections=[(pnl.SLOPE, ia)],
                                                   variable=1.0,
                                                   intensity_cost_function=pnl.Linear(slope=0.0),
                                                   allocation_samples=pnl.SampleSpec(start=1.0,
                                                                                     stop=5.0,
                                                                                     num=5))])
        )
        icomp.add_controller(
            pnl.OptimizationControlMechanism(
                agent_rep=icomp,
                state_features=[ia.input_port],
                # state_feature_function=pnl.Buffer(history=2),
                name="Controller",
                objective_mechanism=pnl.ObjectiveMechanism(
                    monitor=ib.output_port,
                    function=pnl.SimpleIntegrator,
                    name="oController Objective Mechanism"
                ),
                function=pnl.GridSearch(direction=pnl.MAXIMIZE),
                control_signals=[pnl.ControlSignal(projections=[(pnl.SLOPE, ia)],
                                                   variable=1.0,
                                                   intensity_cost_function=pnl.Linear(slope=0.0),
                                                   allocation_samples=pnl.SampleSpec(start=1.0,
                                                                                     stop=5.0,
                                                                                     num=5))])
        )
        result = benchmark(ocomp.run, [5], execution_mode=mode)
        np.testing.assert_allclose(result, [[70],[70]])

    @pytest.mark.control
    @pytest.mark.composition
    @pytest.mark.benchmark(group="Multilevel GridSearch")
    @pytest.mark.parametrize("mode", [pnl.ExecutionMode.Python])
    def test_multilevel_ocm_gridsearch_minimize(self, mode, benchmark):
        oa = pnl.TransferMechanism(name='oa')
        ob = pnl.TransferMechanism(name='ob')
        ocomp = pnl.Composition(name='ocomp', controller_mode=pnl.BEFORE)
        ia = pnl.TransferMechanism(name='ia')
        ib = pnl.ProcessingMechanism(name='ib',
                                     function=lambda x: abs(x - 70))
        icomp = pnl.Composition(name='icomp', controller_mode=pnl.BEFORE)
        ocomp.add_node(oa, required_roles=pnl.NodeRole.INPUT)
        ocomp.add_node(ob)
        ocomp.add_node(icomp)
        icomp.add_node(ia, required_roles=pnl.NodeRole.INPUT)
        icomp.add_node(ib)
        ocomp._analyze_graph()
        icomp._analyze_graph()
        ocomp.add_projection(pnl.MappingProjection(), sender=oa, receiver=ia)
        icomp.add_projection(pnl.MappingProjection(), sender=ia, receiver=ib)
        ocomp.add_projection(pnl.MappingProjection(), sender=ib, receiver=ob)

        ocomp.add_controller(
            pnl.OptimizationControlMechanism(
                agent_rep=ocomp,
                state_features=[oa.input_port],
                # state_feature_function=pnl.Buffer(history=2),
                name="oController",
                objective_mechanism=pnl.ObjectiveMechanism(
                    monitor=ib.output_port,
                    function=pnl.SimpleIntegrator,
                    name="oController Objective Mechanism"
                ),
                function=pnl.GridSearch(direction=pnl.MINIMIZE),
                control_signals=[pnl.ControlSignal(projections=[(pnl.SLOPE, ia)],
                                                   variable=1.0,
                                                   intensity_cost_function=pnl.Linear(slope=0.0),
                                                   allocation_samples=pnl.SampleSpec(start=1.0,
                                                                                     stop=5.0,
                                                                                     num=5))])
        )
        icomp.add_controller(
            pnl.OptimizationControlMechanism(
                agent_rep=icomp,
                state_features=[ia.input_port],
                # state_feature_function=pnl.Buffer(history=2),
                name="iController",
                objective_mechanism=pnl.ObjectiveMechanism(
                    monitor=ib.output_port,
                    function=pnl.SimpleIntegrator,
                    name="iController Objective Mechanism"
                ),
                function=pnl.GridSearch(direction=pnl.MINIMIZE),
                control_signals=[pnl.ControlSignal(projections=[(pnl.SLOPE, ia)],
                                                   variable=1.0,
                                                   intensity_cost_function=pnl.Linear(slope=0.0),
                                                   allocation_samples=pnl.SampleSpec(start=1.0,
                                                                                     stop=5.0,
                                                                                     num=5))])
        )
        result = benchmark(ocomp.run, [5], execution_mode=mode)
        np.testing.assert_allclose(result, [[5],[5]])

    def test_two_tier_ocm(self):
        integrationConstant = 0.8  # Time Constant
        DRIFT = 0.25  # Drift Rate
        STARTING_VALUE = 0.0  # Starting Point
        THRESHOLD = 0.05  # Threshold
        NOISE = 0.1  # Noise
        T0 = 0.2  # T0
        congruentWeight = 0.2

        # Task Layer: [Color, Motion] {0, 1} Mutually Exclusive
        taskLayer = pnl.TransferMechanism(default_variable=[[0.0, 0.0]],
                                          # size=2,
                                          function=pnl.Linear(slope=1, intercept=0),
                                          output_ports=[pnl.RESULT],
                                          name='Task Input [I1, I2]')

        # Stimulus Layer: [Color Stimulus, Motion Stimulus]
        stimulusInfo = pnl.TransferMechanism(default_variable=[[0.0, 0.0]],
                                             # size=2,
                                             function=pnl.Linear(slope=1, intercept=0),
                                             output_ports=[pnl.RESULT],
                                             name="Stimulus Input [S1, S2]")

        congruenceWeighting = pnl.TransferMechanism(default_variable=[[0.0, 0.0]],
                                                    size=2,
                                                    function=pnl.Linear(slope=congruentWeight, intercept=0),
                                                    name='Congruence * Automatic Component')

        # Activation Layer: [Color Activation, Motion Activation]
        activation = pnl.RecurrentTransferMechanism(default_variable=[[0.0, 0.0]],
                                                    function=pnl.Logistic(gain=1.0),
                                                    matrix=[[1.0, -1.0],
                                                            [-1.0, 1.0]],
                                                    integrator_mode=True,
                                                    integrator_function=pnl.AdaptiveIntegrator(
                                                        rate=integrationConstant),
                                                    initial_value=np.array([[0.0, 0.0]]),
                                                    output_ports=[pnl.RESULT],
                                                    name='Task Activations [Act1, Act2]')

        activation.set_log_conditions([pnl.RESULT, "mod_gain"])

        # Hadamard product of Activation and Stimulus Information
        nonAutomaticComponent = pnl.TransferMechanism(default_variable=[[0.0, 0.0]],
                                                      size=2,
                                                      function=pnl.Linear(slope=1, intercept=0),
                                                      input_ports=pnl.InputPort(combine=pnl.PRODUCT),
                                                      output_ports=[pnl.RESULT],
                                                      name='Non-Automatic Component')

        # Summation of nonAutomatic and Automatic Components
        ddmCombination = pnl.TransferMechanism(size=1,
                                               function=pnl.Linear(slope=1, intercept=0),
                                               input_ports=pnl.InputPort(combine=pnl.SUM),
                                               output_ports=[pnl.RESULT],
                                               name="Drift = Wa*(S1 + S2) + (S1*Act1 + S2*Act2)")

        decisionMaker = pnl.DDM(function=pnl.DriftDiffusionAnalytical(drift_rate=DRIFT,
                                                                      starting_value=STARTING_VALUE,
                                                                      threshold=THRESHOLD,
                                                                      noise=NOISE,
                                                                      non_decision_time=T0),
                                output_ports=[pnl.DECISION_VARIABLE, pnl.RESPONSE_TIME,
                                               pnl.PROBABILITY_UPPER_THRESHOLD,
                                               pnl.PROBABILITY_LOWER_THRESHOLD],
                                name='DDM')

        weightingFunction = pnl.TransferMechanism(default_variable=[[0.0, 0.0]],
                                                  size=2,
                                                  function=pnl.Linear(slope=1, intercept=0),
                                                  input_ports=pnl.InputPort(combine=pnl.PRODUCT),
                                                  output_ports=[pnl.RESULT],
                                                  name='Bias')

        topCorrect = pnl.TransferMechanism(size=1,
                                           function=pnl.Linear(slope=1, intercept=0),
                                           input_ports=pnl.InputPort(combine=pnl.PRODUCT),
                                           output_ports=[pnl.RESULT],
                                           name="weightDDMInput")

        stabilityFlexibility = pnl.Composition(name='inner', controller_mode=pnl.BEFORE)

        # Linear pathway from the task input origin node to the DDM
        stabilityFlexibility.add_linear_processing_pathway(pathway=[taskLayer,
                                                                    activation,
                                                                    nonAutomaticComponent,
                                                                    ddmCombination,
                                                                    topCorrect,
                                                                    decisionMaker])

        # Linear pathway from the stimulus input origin node to the DDM
        stabilityFlexibility.add_linear_processing_pathway(pathway=[stimulusInfo,
                                                                    nonAutomaticComponent,
                                                                    ddmCombination,
                                                                    topCorrect,
                                                                    decisionMaker])

        # Linear pathway from the stimulus input origin node to the DDM with congruence
        stabilityFlexibility.add_linear_processing_pathway(pathway=[stimulusInfo,
                                                                    congruenceWeighting,
                                                                    ddmCombination,
                                                                    topCorrect,
                                                                    decisionMaker])

        stabilityFlexibility.add_linear_processing_pathway(pathway=[taskLayer,
                                                                    weightingFunction,
                                                                    topCorrect,
                                                                    decisionMaker])

        stabilityFlexibility.add_linear_processing_pathway(pathway=[stimulusInfo,
                                                                    weightingFunction,
                                                                    topCorrect,
                                                                    decisionMaker])

        stabilityFlexibility.add_controller(
            pnl.OptimizationControlMechanism(agent_rep=stabilityFlexibility,
                                             state_features=[taskLayer.input_port,
                                                             stimulusInfo.input_port],
                                             name="Controller",
                                             objective_mechanism=pnl.ObjectiveMechanism(
                                                 monitor=[(pnl.PROBABILITY_UPPER_THRESHOLD,
                                                           decisionMaker)],
                                                 function=pnl.SimpleIntegrator,
                                                 name="Controller Objective Mechanism"),
                                             function=pnl.GridSearch(),
                                             control_signals=[pnl.ControlSignal(
                                                 projections=[(pnl.GAIN, activation)],
                                                 variable=1.0,
                                                 intensity_cost_function=pnl.Linear(
                                                     slope=0.0),
                                                 allocation_samples=pnl.SampleSpec(
                                                     start=1.0,
                                                     stop=5.0,
                                                     num=2))]
                                             )
        )
        outerComposition = pnl.Composition(name='outer',
                                           controller_mode=pnl.AFTER,
                                           retain_old_simulation_data=True)
        outerComposition.add_node(stabilityFlexibility)
        outerComposition.add_controller(
            pnl.OptimizationControlMechanism(agent_rep=stabilityFlexibility,
                                             state_features=[taskLayer.input_port, stimulusInfo.input_port],
                                             name="OuterController",
                                             objective_mechanism=pnl.ObjectiveMechanism(
                                                 monitor=[(pnl.PROBABILITY_UPPER_THRESHOLD, decisionMaker)],
                                                 function=pnl.SimpleIntegrator,
                                                 name="Controller Objective Mechanism"),
                                             function=pnl.GridSearch(),
                                             control_signals=[
                                                 pnl.ControlSignal(
                                                     projections=[(pnl.THRESHOLD, decisionMaker)],
                                                     variable=1.0,
                                                     intensity_cost_function=pnl.Linear(
                                                         slope=0.0),
                                                     allocation_samples=pnl.SampleSpec(
                                                         start=0.5,
                                                         stop=2.0,
                                                         num=3))
                                             ])
        )
        taskTrain = [[0, 1], [0, 1], [0, 1]]
        stimulusTrain = [[1, -1], [1, -1], [1, -1]]
        zipTrain = list(zip(taskTrain, stimulusTrain))
        outerComposition.run(zipTrain)
        np.testing.assert_allclose(outerComposition.results,
                           [[[0.05], [0.42357798], [0.76941918], [0.23058082]],
                            [[0.1], [0.64721378], [0.98737278], [0.01262722]],
                            [[0.1], [0.60232676], [0.9925894], [0.0074106]]], atol=1e-8)

    @pytest.mark.control
    @pytest.mark.composition
    @pytest.mark.benchmark(group="Multilevel")
    def test_multilevel_control(self, comp_mode, benchmark):
        oA = pnl.TransferMechanism(
            name='OuterA',
        )
        oB = pnl.TransferMechanism(
            name='OuterB',
        )
        iA = pnl.TransferMechanism(
            name='InnerA',
        )
        iB = pnl.TransferMechanism(
            name='InnerB',
        )
        iComp = pnl.Composition(name='InnerComp')
        iComp.add_node(iA)
        iComp.add_node(iB)
        iComp.add_projection(pnl.MappingProjection(), iA, iB)
        oComp = pnl.Composition(name='OuterComp')
        oComp.add_node(oA)
        oComp.add_node(oB)
        oComp.add_node(iComp)
        oComp.add_projection(pnl.MappingProjection(), oA, iComp)
        oComp.add_projection(pnl.MappingProjection(), iB, oB)
        oController = pnl.ControlMechanism(
            name='Outer Controller',
            control_signals=[
                pnl.ControlSignal(
                    name='ControllerTransfer',
                    transfer_function=pnl.Linear(slope=2),
                    modulates=(pnl.SLOPE, iA),
                )
            ],
        )
        oComp.add_controller(oController)
        assert oComp.controller == oController
        iController = pnl.ControlMechanism(
            name='Inner Controller',
            control_signals=[
                pnl.ControlSignal(
                    name='ControllerTransfer',
                    transfer_function=pnl.Linear(slope=4),
                    modulates=(pnl.SLOPE, iB)
                )
            ],
        )
        iComp.add_controller(iController)
        assert iComp.controller == iController
        assert oComp.controller == oController
        res = benchmark(oComp.run, inputs=[5], execution_mode=comp_mode)
        np.testing.assert_allclose(res, [[40]])

    @pytest.mark.control
    @pytest.mark.composition
    def test_recurrent_control(self, comp_mode):
        monitor = pnl.TransferMechanism(default_variable=[[0.0]],
                                    size=1,
                                    function=pnl.Linear(slope=1, intercept=0),
                                    output_ports=[pnl.RESULT],
                                    name='monitor')

        rtm = pnl.RecurrentTransferMechanism(default_variable=[[0.0, 0.0]],
                                            function=pnl.Logistic(gain=1.0),
                                            matrix=[[1.0, -1.0],
                                                    [-1.0, 1.0]],
                                            integrator_mode=True,
                                            integrator_function=pnl.AdaptiveIntegrator(rate=(1)),
                                            initial_value=np.array([[0.0, 0.0]]),
                                            output_ports=[pnl.RESULT],
                                            name='rtm')

        controller = pnl.ControlMechanism(
            monitor_for_control=monitor,
            control_signals=[(pnl.NOISE, rtm)])

        comp = pnl.Composition()
        roles = [pnl.NodeRole.INPUT, pnl.NodeRole.OUTPUT]
        comp.add_node(monitor, required_roles=roles)
        comp.add_node(rtm, required_roles=roles)
        comp.add_node(controller)
        val = comp.run(inputs = {
                    monitor: [[1], [5], [1], [5]],
                    rtm: [[1,0], [1,0] ,[1,0], [1,0]]
                },
            execution_mode=comp_mode
        )
        np.testing.assert_allclose(val[0], [5])
        np.testing.assert_allclose(val[1], [0.7978996, 0.40776362])

    @pytest.mark.control
    @pytest.mark.composition
    @pytest.mark.parametrize("modulation, expected", [
                              (pnl.OVERRIDE, 0.375),
                              (pnl.DISABLE, 0.4375),
                              (pnl.MULTIPLICATIVE, 0.484375),
                              (pnl.ADDITIVE, 0.25),
                             ])
    def test_control_of_mech_port(self, comp_mode, modulation, expected):
        mech = pnl.TransferMechanism(termination_threshold=0.1,
                                     execute_until_finished=True,
                                     integrator_mode=True)
        control_mech = pnl.ControlMechanism(
                control_signals=pnl.ControlSignal(modulation=modulation,
                                                  modulates=(pnl.TERMINATION_THRESHOLD, mech)))
        comp = pnl.Composition()
        comp.add_nodes([(mech, pnl.NodeRole.INPUT), (control_mech, pnl.NodeRole.INPUT)])
        inputs = {mech:[[0.5]], control_mech:[0.2]}
        results = comp.run(inputs=inputs, num_trials=1, execution_mode=comp_mode)
        np.testing.assert_allclose(results, expected)

    @pytest.mark.control
    @pytest.mark.composition
    @pytest.mark.parametrize("modulation, expected", [
                              (pnl.OVERRIDE, 0.2),
                              (pnl.DISABLE, 0.5),
                              (pnl.MULTIPLICATIVE, 0.1),
                              (pnl.ADDITIVE, 0.7),
                             ])
    def test_control_of_mech_input_port(self, comp_mode, modulation, expected):
        mech = pnl.TransferMechanism()
        control_mech = pnl.ControlMechanism(
                control_signals=pnl.ControlSignal(modulation=modulation,
                                                  modulates=mech.input_port))
        comp = pnl.Composition()
        comp.add_nodes([(mech, pnl.NodeRole.INPUT), (control_mech, pnl.NodeRole.INPUT)])
        inputs = {mech:[[0.5]], control_mech:[0.2]}
        results = comp.run(inputs=inputs, num_trials=1, execution_mode=comp_mode)
        np.testing.assert_allclose(results, expected)

    @pytest.mark.control
    @pytest.mark.composition
    @pytest.mark.parametrize("modulation, expected", [
                              (pnl.OVERRIDE, 0.2),
                              (pnl.DISABLE, 0.5),
                              (pnl.MULTIPLICATIVE, 0.1),
                              (pnl.ADDITIVE, 0.7),
                             ])
    @pytest.mark.parametrize("specification", [ pnl.OWNER_VALUE, (pnl.OWNER_VALUE, 0)])
    def test_control_of_mech_output_port(self, comp_mode, modulation, expected, specification):
        mech = pnl.TransferMechanism(output_ports=[pnl.OutputPort(variable=specification)])
        control_mech = pnl.ControlMechanism(
                control_signals=pnl.ControlSignal(modulation=modulation,
                                                  modulates=mech.output_port))
        comp = pnl.Composition()
        comp.add_nodes([(mech, pnl.NodeRole.INPUT), (control_mech, pnl.NodeRole.INPUT)])
        inputs = {mech:[[0.5]], control_mech:[0.2]}
        results = comp.run(inputs=inputs, num_trials=1, execution_mode=comp_mode)
        np.testing.assert_allclose(results, expected)

    @pytest.mark.control
    @pytest.mark.composition
    def test_add_node_with_controller_spec_and_control_mech_but_not_a_controller(self):
        mech = pnl.ProcessingMechanism(name='MECH', function=pnl.Linear(slope=(2, pnl.CONTROL)))
        ctl = pnl.ControlMechanism(name='CONTROL MECHANISM')
        warning_msg_1 = '"OutputPort (\'ControlSignal-0\') of \'CONTROL MECHANISM\' doesn\'t have any efferent ' \
                        'Projections in \'COMPOSITION\'."'
        warning_msg_2 = '"The \'slope\' parameter of \'MECH\' is specified for control, but the Composition it is in ' \
                        '(\'COMPOSITION\') does not have a controller; if a controller is not added to COMPOSITION ' \
                        'the control specification will be ignored."'
        warning_msg_3 = '"\\nThe following Projections were specified but are not being used by Nodes in ' \
                        '\'COMPOSITION\':\\n\\tControlProjection for MECH[slope]"'
        with pytest.warns(UserWarning) as warning:
            comp = pnl.Composition(name='COMPOSITION', pathways=[ctl])
            comp.add_node(mech)
            comp.run()
        assert all(msg in [repr(w.message.args[0]) for w in warning]
                   for msg in {warning_msg_1, warning_msg_2, warning_msg_3})

    @pytest.mark.control
    @pytest.mark.composition
    @pytest.mark.parametrize("cost, expected, exp_values", [
        (pnl.CostFunctions.NONE, 7.0, [3, 4, 5, 6, 7]),
        (pnl.CostFunctions.INTENSITY, 3, [0.2817181715409549, -3.3890560989306495, -15.085536923187664, -48.59815003314423, -141.41315910257657]),
        (pnl.CostFunctions.ADJUSTMENT, 3, [3, 3, 3, 3, 3] ),
        (pnl.CostFunctions.INTENSITY | pnl.CostFunctions.ADJUSTMENT, 3, [0.2817181715409549, -4.389056098930649, -17.085536923187664, -51.59815003314423, -145.41315910257657]),
        (pnl.CostFunctions.DURATION, 3, [-17, -20, -23, -26, -29]),
        # FIXME: combinations with DURATION are broken
        # (pnl.CostFunctions.DURATION | pnl.CostFunctions.ADJUSTMENT, ,),
        # (pnl.CostFunctions.ALL, ,),
        pytest.param(pnl.CostFunctions.DEFAULTS, 7, [3, 4, 5, 6, 7], id="CostFunctions.DEFAULT")],
        ids=lambda x: x if isinstance(x, pnl.CostFunctions) else "")
    def test_modulation_simple(self, cost, expected, exp_values, comp_mode):
        if comp_mode != pnl.ExecutionMode.Python and cost not in {pnl.CostFunctions.NONE, pnl.CostFunctions.INTENSITY}:
            pytest.skip("Not implemented!")

        obj = pnl.ObjectiveMechanism()
        mech = pnl.ProcessingMechanism()

        comp = pnl.Composition(controller_mode=pnl.BEFORE)
        comp.add_node(mech, required_roles=pnl.NodeRole.INPUT)
        comp.add_linear_processing_pathway([mech, obj])

        comp.add_controller(
            pnl.OptimizationControlMechanism(
                objective_mechanism=obj,
                state_features=[mech.input_port],
                control_signals=pnl.ControlSignal(
                    modulates=('intercept', mech),
                    modulation=pnl.OVERRIDE,
                    allocation_samples=pnl.SampleSpec(start=1, stop=5, step=1),
                    cost_options=cost,
                ),

                # Need to specify GridSearch since save_values is False by default and we
                # going to check these values later in the test.
                function=pnl.GridSearch(save_values=True)
            )
        )

        ret = comp.run(inputs={mech: [2]}, num_trials=1, execution_mode=comp_mode)
        np.testing.assert_allclose(ret, expected)
        if comp_mode == pnl.ExecutionMode.Python:
            np.testing.assert_allclose(comp.controller.function.saved_values.flatten(), exp_values)

    @pytest.mark.benchmark
    @pytest.mark.control
    @pytest.mark.composition
    @pytest.mark.parametrize('prng', ['Default', 'Philox'])
    def test_modulation_of_random_state_direct(self, comp_mode, benchmark, prng):
        # set explicit seed to make sure modulation is different
        mech = pnl.ProcessingMechanism(function=pnl.UniformDist(seed=0))
        if prng == 'Philox':
            mech.function.parameters.random_state.set(_SeededPhilox([0]))
        ctl_mech = pnl.ControlMechanism(control_signals=pnl.ControlSignal(modulates=('seed', mech),
                                                                          modulation=pnl.OVERRIDE))
        comp = pnl.Composition()
        comp.add_node(mech)
        comp.add_node(ctl_mech)

        seeds = [13, 13, 14]
        # cycle over the seeds twice setting and resetting the random state
        benchmark(comp.run, inputs={ctl_mech:seeds}, num_trials=len(seeds) * 2, execution_mode=comp_mode)

        if prng == 'Default':
            prngs = {s:np.random.RandomState([s]) for s in seeds}
            def get_val(s, dty):
                return prngs[s].uniform()
        elif prng == 'Philox':
            prngs = {s:_SeededPhilox([s]) for s in seeds}
            def get_val(s, dty):
                return prngs[s].random(dtype=dty)

        dty = np.float32 if pytest.helpers.llvm_current_fp_precision() == 'fp32' and comp_mode != pnl.ExecutionMode.Python else np.float64
        expected = [get_val(s, dty) for s in seeds] * 2
<<<<<<< HEAD
        np.testing.assert_allclose(np.squeeze(comp.results[:len(seeds) * 2]), expected)
=======
        np.testing.assert_allclose(np.squeeze(comp.results[:len(seeds) * 2]), expected, rtol=1e-5, atol=1e-8)
>>>>>>> e96bbc84

    @pytest.mark.benchmark
    @pytest.mark.control
    @pytest.mark.composition
    # 'LLVM' mode is not supported, because synchronization of compiler and
    # python values during execution is not implemented.
    @pytest.mark.usefixtures("comp_mode_no_llvm")
    @pytest.mark.parametrize('prng', ['Default', 'Philox'])
    def test_modulation_of_random_state_DDM(self, comp_mode, benchmark, prng):
        # set explicit seed to make sure modulation is different
        mech = pnl.DDM(function=pnl.DriftDiffusionIntegrator(noise=np.sqrt(5.0)),
                       reset_stateful_function_when=pnl.AtPass(0),
                       execute_until_finished=True)
        if prng == 'Philox':
            mech.function.parameters.random_state.set(_SeededPhilox([0]))
        ctl_mech = pnl.ControlMechanism(control_signals=pnl.ControlSignal(modulates=('seed-function', mech),
                                                                          modulation=pnl.OVERRIDE))
        comp = pnl.Composition()
        comp.add_node(mech, required_roles=pnl.NodeRole.INPUT)
        comp.add_node(ctl_mech)

        # Seeds are chosen to show difference in results below.
        seeds = [13, 13, 14]

        # cycle over the seeds twice setting and resetting the random state
        benchmark(comp.run, inputs={ctl_mech:seeds, mech:5.0}, num_trials=len(seeds) * 2, execution_mode=comp_mode)

        # Python uses fp64 irrespective of the pytest precision setting
        precision = 'fp64' if comp_mode == pnl.ExecutionMode.Python else pytest.helpers.llvm_current_fp_precision()
        if prng == 'Default':
            np.testing.assert_allclose(np.squeeze(comp.results[:len(seeds) * 2]), [[100, 21], [100, 23], [100, 20]] * 2)
        elif prng == 'Philox' and precision == 'fp64':
            np.testing.assert_allclose(np.squeeze(comp.results[:len(seeds) * 2]), [[100, 19], [100, 21], [100, 21]] * 2)
        elif prng == 'Philox' and precision == 'fp32':
            np.testing.assert_allclose(np.squeeze(comp.results[:len(seeds) * 2]), [[100, 17], [100, 22], [100, 20]] * 2)
        else:
            assert False, "Unknown PRNG!"

    @pytest.mark.control
    @pytest.mark.composition
    # test only OCM modes. we check "saved_values" which are not available in e2e compilation
    # FIXME: skip Python since direct ocm modulation of initializers is not implemented yet
    @pytest.mark.parametrize('ocm_mode', [pytest.param('Python', marks=pytest.mark.skip),
                                          pytest.param('LLVM', marks=pytest.mark.llvm),
                                          pytest.helpers.cuda_param('PTX')])
    def test_modulation_of_initializer(self, ocm_mode):
        ddm = pnl.DDM(function=pnl.DriftDiffusionIntegrator(threshold=10,
                                                            time_step_size=1,
                                                            non_decision_time=0.6))

        obj = pnl.ObjectiveMechanism(monitor=ddm.output_ports[pnl.RESPONSE_TIME])
        comp = pnl.Composition(retain_old_simulation_data=True,
                               controller_mode=pnl.BEFORE)
        comp.add_node(ddm, required_roles=pnl.NodeRole.INPUT)
        comp.add_node(obj)

        comp.add_controller(
            pnl.OptimizationControlMechanism(
                agent_rep=comp,
                objective_mechanism=obj,
                control_signals=pnl.ControlSignal(
                    modulates=(pnl.NON_DECISION_TIME, ddm),
                    modulation=pnl.OVERRIDE,
                    allocation_samples=[0.1, 0.2, 0.3, 0.4, 0.5],
                )
            )
        )
        comp.controller.function.save_values = True
        comp.controller.comp_execution_mode = ocm_mode

        comp.run(inputs={ddm: [2]},
                 num_trials=1)

        np.testing.assert_allclose(comp.controller.function.saved_values, [5.1, 5.2, 5.3, 5.4, 5.5])

    @pytest.mark.control
    @pytest.mark.composition
    # test only OCM modes. we check "saved_values" which are not available in e2e compilation
    # FIXME: skip Python since direct ocm modulation of initializers is not implemented yet
    @pytest.mark.parametrize('ocm_mode', [pytest.param('Python', marks=pytest.mark.skip),
                                          pytest.param('LLVM', marks=pytest.mark.llvm),
                                          pytest.helpers.cuda_param('PTX')])
    def test_modulation_of_initializer_nested(self, ocm_mode):
        ddm = pnl.DDM(function=pnl.DriftDiffusionIntegrator(threshold=10,
                                                            time_step_size=1,
                                                            non_decision_time=0.6))

        obj = pnl.ObjectiveMechanism(monitor=ddm.output_ports[pnl.RESPONSE_TIME])

        inner_comp = pnl.Composition(name="Inner comp")
        inner_comp.add_node(ddm, required_roles=pnl.NodeRole.INPUT)


        outer_comp = pnl.Composition(retain_old_simulation_data=True,
                                     controller_mode=pnl.BEFORE)

        outer_comp.add_node(inner_comp, required_roles=pnl.NodeRole.INPUT)
        outer_comp.add_controller(
            pnl.OptimizationControlMechanism(
                agent_rep=outer_comp,
                objective_mechanism=obj,
                control_signals=pnl.ControlSignal(
                    modulates=(pnl.NON_DECISION_TIME, ddm),
                    modulation=pnl.OVERRIDE,
                    allocation_samples=[0.1, 0.2, 0.3, 0.4, 0.5],
                )
            )
        )
        outer_comp.controller.function.save_values = True
        outer_comp.controller.comp_execution_mode = ocm_mode

        outer_comp.run(inputs={inner_comp: [2]},
                       num_trials=1)

        np.testing.assert_allclose(outer_comp.controller.function.saved_values, [5.1, 5.2, 5.3, 5.4, 5.5])

    @pytest.mark.benchmark
    @pytest.mark.control
    @pytest.mark.composition
    # 'LLVM' mode is not supported, because synchronization of compiler and
    # python values during execution is not implemented.
    @pytest.mark.usefixtures("comp_mode_no_llvm")
    @pytest.mark.parametrize('prng', ['Default', 'Philox'])
    def test_modulation_of_random_state_DDM_Analytical(self, comp_mode, benchmark, prng):
        # set explicit seed to make sure modulation is different
        mech = pnl.DDM(function=pnl.DriftDiffusionAnalytical())
        if prng == 'Philox':
            mech.parameters.random_state.set(_SeededPhilox([0]))
        ctl_mech = pnl.ControlMechanism(control_signals=pnl.ControlSignal(modulates=('seed', mech),
                                                                          modulation=pnl.OVERRIDE))
        comp = pnl.Composition()
        comp.add_node(mech, required_roles=pnl.NodeRole.INPUT)
        comp.add_node(ctl_mech)

        # Seeds are chosen to show difference in results below.
        seeds = [3, 3, 4]

        # cycle over the seeds twice setting and resetting the random state
        benchmark(comp.run, inputs={ctl_mech:seeds, mech:0.1}, num_trials=len(seeds) * 2, execution_mode=comp_mode)

        # Python uses fp64 irrespective of the pytest precision setting
        precision = 'fp64' if comp_mode == pnl.ExecutionMode.Python else pytest.helpers.llvm_current_fp_precision()
        if prng == 'Default':
            np.testing.assert_allclose(np.squeeze(comp.results[:len(seeds) * 2]), [[-1, 3.99948962], [1, 3.99948962], [-1, 3.99948962]] * 2)
        elif prng == 'Philox' and precision == 'fp64':
            np.testing.assert_allclose(np.squeeze(comp.results[:len(seeds) * 2]), [[-1, 3.99948962], [-1, 3.99948962], [1, 3.99948962]] * 2)
        elif prng == 'Philox' and precision == 'fp32':
            np.testing.assert_allclose(np.squeeze(comp.results[:len(seeds) * 2]), [[1, 3.99948978], [-1, 3.99948978], [1, 3.99948978]] * 2)
        else:
            assert False, "Unknown PRNG!"

    @pytest.mark.control
    @pytest.mark.composition
    @pytest.mark.parametrize("num_generators", [5])
    def test_modulation_of_random_state(self, comp_mode, num_generators):
        obj = pnl.ObjectiveMechanism()
        # Set original seed that is not used by any evaluation
        # this prevents dirty state from initialization skewing the results.
        # The alternative would be to set:
        # mech.functions.seed.base = mech.functions.seed.base
        # to reset the PRNG
        mech = pnl.ProcessingMechanism(function=pnl.UniformDist(seed=num_generators))

        comp = pnl.Composition(retain_old_simulation_data=True,
                               controller_mode=pnl.BEFORE)
        comp.add_node(mech, required_roles=pnl.NodeRole.INPUT)
        comp.add_linear_processing_pathway([mech, obj])

        comp.add_controller(
            pnl.OptimizationControlMechanism(
                state_features=[mech.input_port],
                objective_mechanism=obj,
                control_signals=pnl.ControlSignal(
                    modulates=('seed', mech),
                    modulation=pnl.OVERRIDE,
                    allocation_samples=pnl.SampleSpec(start=0, stop=num_generators - 1, step=1),
                    # FIX: 11/3/21 DELETE: [NOT NEEDED ANYMORE]
                    cost_options=pnl.CostFunctions.NONE
                )
            )
        )

        comp.run(inputs={mech: [1]},
                 num_trials=2,
                 report_output=pnl.ReportOutput.FULL,
                 report_params=pnl.ReportParams.MONITORED,
                 execution_mode=comp_mode)

        # Construct expected results.
        # First all generators rest their sequence.
        # In the second trial, the "winning" seed from the previous one continues its
        # random sequence
        all_generators = [np.random.RandomState([seed]) for seed in range(num_generators)]
        first_generator_samples = [g.uniform(0, 1) for g in all_generators]
        best_first = max(first_generator_samples)
        index_best = first_generator_samples.index(best_first)
        second_generator_samples = [g.uniform(0, 1) for g in all_generators]
        second_considerations = first_generator_samples[:index_best] + \
                                second_generator_samples[index_best:index_best + 1] + \
                                first_generator_samples[index_best + 1:]
        best_second = max(second_considerations)
        # Check that we select the maximum of generated values
        np.testing.assert_allclose(best_first, comp.results[0])
        np.testing.assert_allclose(best_second, comp.results[1])


@pytest.mark.composition
@pytest.mark.control
class TestModelBasedOptimizationControlMechanisms_Execution:
    def test_ocm_default_function(self):
        a = pnl.ProcessingMechanism()
        comp = pnl.Composition(
            controller_mode=pnl.BEFORE,
            nodes=[a],
            controller=pnl.OptimizationControlMechanism(
                control=pnl.ControlSignal(
                    modulates=(pnl.SLOPE, a),
                    intensity_cost_function=lambda x: 0,
                    adjustment_cost_function=lambda x: 0,
                    allocation_samples=[1, 10]
                ),
                state_features=[a.input_port],
                objective_mechanism=pnl.ObjectiveMechanism(
                    monitor=[a.output_port]
                ),
            )
        )
        assert type(comp.controller.function) == pnl.GridSearch
        assert comp.run([1]) == [10]

    @pytest.mark.parametrize("nested", [True, False])
    @pytest.mark.parametrize("format", ["list", "tuple", "SampleIterator", "SampleIteratorArray", "SampleSpec", "ndArray"])
    @pytest.mark.parametrize("mode, ocm_mode", pytest.helpers.get_comp_and_ocm_execution_modes())
    def test_ocm_searchspace_format_equivalence(self, format, nested, mode, ocm_mode):

        if format == "list":
            search_space = [1, 10]
        elif format == "tuple":
            search_space = (1, 10)
        elif format == "SampleIterator":
            search_space = SampleIterator((1, 10))
        elif format == "SampleIteratorArray":
            search_space = SampleIterator([1, 10])
        elif format == "SampleSpec":
            search_space = SampleSpec(1, 10, 9)
        elif format == "ndArray":
            search_space = np.array((1, 10))

        if nested:
            search_space = [search_space]

        a = pnl.ProcessingMechanism()
        comp = pnl.Composition(
            controller_mode=pnl.BEFORE,
            nodes=[a],
            controller=pnl.OptimizationControlMechanism(
                control=pnl.ControlSignal(
                    modulates=(pnl.SLOPE, a),
                    cost_options=None
                ),
                state_features=[a.input_port],
                objective_mechanism=pnl.ObjectiveMechanism(
                    monitor=[a.output_port]
                ),
                search_space=search_space
            )
        )
        comp.controller.comp_execution_mode = ocm_mode

        assert type(comp.controller.function) == pnl.GridSearch
        assert comp.run([1], execution_mode=mode) == [[10]]

    def test_evc(self):
        # Mechanisms
        Input = pnl.TransferMechanism(name='Input')
        reward = pnl.TransferMechanism(output_ports=[pnl.RESULT, pnl.MEAN, pnl.VARIANCE],
                                       name='reward')
        Decision = pnl.DDM(function=pnl.DriftDiffusionAnalytical(drift_rate=(1.0,
                                                                             pnl.ControlProjection(function=pnl.Linear,
                                                                                                   control_signal_params={pnl.ALLOCATION_SAMPLES: np.arange(0.1, 1.01, 0.3)})),
                                                                 threshold=(1.0,
                                                                            pnl.ControlProjection(function=pnl.Linear,
                                                                                                  control_signal_params={pnl.ALLOCATION_SAMPLES: np.arange(0.1, 1.01, 0.3)})),
                                                                 noise=0.5,
                                                                 starting_value=0,
                                                                 non_decision_time=0.45),
                           output_ports=[pnl.DECISION_VARIABLE,
                                        pnl.RESPONSE_TIME,
                                        pnl.PROBABILITY_UPPER_THRESHOLD],
                           name='Decision')

        comp = pnl.Composition(name="evc", retain_old_simulation_data=True)
        comp.add_node(reward, required_roles=[pnl.NodeRole.OUTPUT])
        comp.add_node(Decision, required_roles=[pnl.NodeRole.OUTPUT])
        task_execution_pathway = [Input, pnl.IDENTITY_MATRIX, Decision]
        comp.add_linear_processing_pathway(task_execution_pathway)

        comp.add_controller(controller=pnl.OptimizationControlMechanism(
                                                agent_rep=comp,
                                                state_features=[reward.input_port, Input.input_port],
                                                state_feature_function=pnl.AdaptiveIntegrator(rate=0.5),
                                                objective_mechanism=pnl.ObjectiveMechanism(
                                                        function=pnl.LinearCombination(operation=pnl.PRODUCT),
                                                        monitor=[reward,
                                                                 Decision.output_ports[pnl.PROBABILITY_UPPER_THRESHOLD],
                                                                 (Decision.output_ports[pnl.RESPONSE_TIME], -1, 1)]),
                                                function=pnl.GridSearch(),
                                                control_signals=[{CONTROL: ("drift_rate", Decision),
                                                                  ALLOCATION_SAMPLES: np.arange(0.1, 1.01, 0.3)},
                                                                 {CONTROL: ("threshold", Decision),
                                                                  ALLOCATION_SAMPLES: np.arange(0.1, 1.01, 0.3)}])
                                       )

        comp.enable_controller = True

        comp._analyze_graph()

        stim_list_dict = {
            Input: [0.5, 0.123],
            reward: [20, 20]
        }

        comp.run(inputs=stim_list_dict)

        # Note: Removed decision variable OutputPort from simulation results because sign is chosen randomly
        expected_sim_results_array = [
            [[10.], [10.0], [0.0], [0.48999867], [0.50499983]],
            [[10.], [10.0], [0.0], [1.08965888], [0.51998934]],
            [[10.], [10.0], [0.0], [2.40680493], [0.53494295]],
            [[10.], [10.0], [0.0], [4.43671978], [0.549834]],
            [[10.], [10.0], [0.0], [0.48997868], [0.51998934]],
            [[10.], [10.0], [0.0], [1.08459402], [0.57932425]],
            [[10.], [10.0], [0.0], [2.36033556], [0.63645254]],
            [[10.], [10.0], [0.0], [4.24948962], [0.68997448]],
            [[10.], [10.0], [0.0], [0.48993479], [0.53494295]],
            [[10.], [10.0], [0.0], [1.07378304], [0.63645254]],
            [[10.], [10.0], [0.0], [2.26686573], [0.72710822]],
            [[10.], [10.0], [0.0], [3.90353015], [0.80218389]],
            [[10.], [10.0], [0.0], [0.4898672], [0.549834]],
            [[10.], [10.0], [0.0], [1.05791834], [0.68997448]],
            [[10.], [10.0], [0.0], [2.14222978], [0.80218389]],
            [[10.], [10.0], [0.0], [3.49637662], [0.88079708]],
            [[15.], [15.0], [0.0], [0.48999926], [0.50372993]],
            [[15.], [15.0], [0.0], [1.08981011], [0.51491557]],
            [[15.], [15.0], [0.0], [2.40822035], [0.52608629]],
            [[15.], [15.0], [0.0], [4.44259627], [0.53723096]],
            [[15.], [15.0], [0.0], [0.48998813], [0.51491557]],
            [[15.], [15.0], [0.0], [1.0869779], [0.55939819]],
            [[15.], [15.0], [0.0], [2.38198336], [0.60294711]],
            [[15.], [15.0], [0.0], [4.33535807], [0.64492386]],
            [[15.], [15.0], [0.0], [0.48996368], [0.52608629]],
            [[15.], [15.0], [0.0], [1.08085171], [0.60294711]],
            [[15.], [15.0], [0.0], [2.32712843], [0.67504223]],
            [[15.], [15.0], [0.0], [4.1221271], [0.7396981]],
            [[15.], [15.0], [0.0], [0.48992596], [0.53723096]],
            [[15.], [15.0], [0.0], [1.07165729], [0.64492386]],
            [[15.], [15.0], [0.0], [2.24934228], [0.7396981]],
            [[15.], [15.0], [0.0], [3.84279648], [0.81637827]]
        ]

        for simulation in range(len(expected_sim_results_array)):
            np.testing.assert_allclose(expected_sim_results_array[simulation],
                               # Note: Skip decision variable OutputPort
                               comp.simulation_results[simulation][0:3] + comp.simulation_results[simulation][4:6])

        expected_results_array = [
            [[20.0], [20.0], [0.0], [1.0], [2.378055160151634], [0.9820137900379085]],
            [[20.0], [20.0], [0.0], [-0.1], [0.48999967725112503], [0.5024599801509442]]
        ]

        for trial in range(len(expected_results_array)):
            np.testing.assert_allclose(comp.results[trial], expected_results_array[trial], atol=1e-08, err_msg='Failed on expected_output[{0}]'.format(trial))

    def test_evc_gratton(self):
        # Stimulus Mechanisms
        target_stim = pnl.TransferMechanism(name='Target Stimulus',
                                            function=pnl.Linear(slope=0.3324))
        flanker_stim = pnl.TransferMechanism(name='Flanker Stimulus',
                                             function=pnl.Linear(slope=0.3545221843))

        # Processing Mechanisms (Control)
        Target_Rep = pnl.TransferMechanism(name='Target Representation')
        Flanker_Rep = pnl.TransferMechanism(name='Flanker Representation')

        # Processing Mechanism (Automatic)
        Automatic_Component = pnl.TransferMechanism(name='Automatic Component')

        # Decision Mechanism
        Decision = pnl.DDM(name='Decision',
                           function=pnl.DriftDiffusionAnalytical(drift_rate=(1.0),
                                                                 threshold=(0.2645),
                                                                 noise=(0.5),
                                                                 starting_value=(0),
                                                                 non_decision_time=0.15),
                           output_ports=[pnl.DECISION_VARIABLE,
                                          pnl.RESPONSE_TIME,
                                          pnl.PROBABILITY_UPPER_THRESHOLD]
                           )

        # Outcome Mechanism
        reward = pnl.TransferMechanism(name='reward')

        # Pathways
        target_control_pathway = [target_stim, Target_Rep, Decision]
        flanker_control_pathway = [flanker_stim, Flanker_Rep, Decision]
        target_automatic_pathway = [target_stim, Automatic_Component, Decision]
        flanker_automatic_pathway = [flanker_stim, Automatic_Component, Decision]
        pathways = [target_control_pathway, flanker_control_pathway, target_automatic_pathway,
                    flanker_automatic_pathway]

        # Composition
        evc_gratton = pnl.Composition(name="EVCGratton")
        evc_gratton.add_node(Decision, required_roles=pnl.NodeRole.OUTPUT)
        for path in pathways:
            evc_gratton.add_linear_processing_pathway(path)
        evc_gratton.add_node(reward, required_roles=pnl.NodeRole.OUTPUT)

        # Control Signals
        signalSearchRange = pnl.SampleSpec(start=1.0, stop=1.8, step=0.2)

        target_rep_control_signal = pnl.ControlSignal(projections=[(pnl.SLOPE, Target_Rep)],
                                                      variable=1.0,
                                                      intensity_cost_function=pnl.Exponential(rate=0.8046),
                                                      allocation_samples=signalSearchRange)

        flanker_rep_control_signal = pnl.ControlSignal(projections=[(pnl.SLOPE, Flanker_Rep)],
                                                       variable=1.0,
                                                       intensity_cost_function=pnl.Exponential(rate=0.8046),
                                                       allocation_samples=signalSearchRange)

        objective_mech = pnl.ObjectiveMechanism(function=pnl.LinearCombination(operation=pnl.PRODUCT),
                                                monitor=[reward,
                                                                         (Decision.output_ports[
                                                                              pnl.PROBABILITY_UPPER_THRESHOLD], 1, -1)])
        # Model Based OCM (formerly controller)
        evc_gratton.add_controller(controller=pnl.OptimizationControlMechanism(agent_rep=evc_gratton,
                                                                               state_features=[target_stim.input_port,
                                                                                               flanker_stim.input_port,
                                                                                               reward.input_port],
                                                                               state_feature_function=pnl.AdaptiveIntegrator(
                                                                                             rate=1.0),
                                                                               objective_mechanism=objective_mech,
                                                                               function=pnl.GridSearch(),
                                                                               control_signals=[
                                                                                             target_rep_control_signal,
                                                                                             flanker_rep_control_signal]))
        evc_gratton.enable_controller = True

        targetFeatures = [1, 1, 1]
        flankerFeatures = [1, -1, 1]
        rewardValues = [100, 100, 100]

        stim_list_dict = {target_stim: targetFeatures,
                          flanker_stim: flankerFeatures,
                          reward: rewardValues}

        evc_gratton.run(inputs=stim_list_dict)

        expected_results_array = [[[0.32257752863413636], [0.9481940753514433], [100.]],
                                  [[0.42963678062444666], [0.47661180945923376], [100.]],
                                  [[0.300291026852769], [0.97089165101931], [100.]]]

        expected_sim_results_array = [
            [[0.32257753], [0.94819408], [100.]],
            [[0.31663196], [0.95508757], [100.]],
            [[0.31093566], [0.96110142], [100.]],
            [[0.30548947], [0.96633839], [100.]],
            [[0.30029103], [0.97089165], [100.]],
            [[0.3169957], [0.95468427], [100.]],
            [[0.31128378], [0.9607499], [100.]],
            [[0.30582202], [0.96603252], [100.]],
            [[0.30060824], [0.9706259], [100.]],
            [[0.29563774], [0.97461444], [100.]],
            [[0.31163288], [0.96039533], [100.]],
            [[0.30615555], [0.96572397], [100.]],
            [[0.30092641], [0.97035779], [100.]],
            [[0.2959409], [0.97438178], [100.]],
            [[0.29119255], [0.97787196], [100.]],
            [[0.30649004], [0.96541272], [100.]],
            [[0.30124552], [0.97008732], [100.]],
            [[0.29624499], [0.97414704], [100.]],
            [[0.29148205], [0.97766847], [100.]],
            [[0.28694892], [0.98071974], [100.]],
            [[0.30156558], [0.96981445], [100.]],
            [[0.29654999], [0.97391021], [100.]],
            [[0.29177245], [0.97746315], [100.]],
            [[0.28722523], [0.98054192], [100.]],
            [[0.28289958], [0.98320731], [100.]],
            [[0.42963678], [0.47661181], [100.]],
            [[0.42846471], [0.43938586], [100.]],
            [[0.42628176], [0.40282965], [100.]],
            [[0.42314468], [0.36732207], [100.]],
            [[0.41913221], [0.333198], [100.]],
            [[0.42978939], [0.51176048], [100.]],
            [[0.42959394], [0.47427693], [100.]],
            [[0.4283576], [0.43708106], [100.]],
            [[0.4261132], [0.40057958], [100.]],
            [[0.422919], [0.36514906], [100.]],
            [[0.42902209], [0.54679323], [100.]],
            [[0.42980788], [0.50942101], [100.]],
            [[0.42954704], [0.47194318], [100.]],
            [[0.42824656], [0.43477897], [100.]],
            [[0.42594094], [0.3983337], [100.]],
            [[0.42735293], [0.58136855], [100.]],
            [[0.42910149], [0.54447221], [100.]],
            [[0.42982229], [0.50708112], [100.]],
            [[0.42949608], [0.46961065], [100.]],
            [[0.42813159], [0.43247968], [100.]],
            [[0.42482049], [0.61516258], [100.]],
            [[0.42749136], [0.57908829], [100.]],
            [[0.42917687], [0.54214925], [100.]],
            [[0.42983261], [0.50474093], [100.]],
            [[0.42944107], [0.46727945], [100.]],
            [[0.32257753], [0.94819408], [100.]],
            [[0.31663196], [0.95508757], [100.]],
            [[0.31093566], [0.96110142], [100.]],
            [[0.30548947], [0.96633839], [100.]],
            [[0.30029103], [0.97089165], [100.]],
            [[0.3169957], [0.95468427], [100.]],
            [[0.31128378], [0.9607499], [100.]],
            [[0.30582202], [0.96603252], [100.]],
            [[0.30060824], [0.9706259], [100.]],
            [[0.29563774], [0.97461444], [100.]],
            [[0.31163288], [0.96039533], [100.]],
            [[0.30615555], [0.96572397], [100.]],
            [[0.30092641], [0.97035779], [100.]],
            [[0.2959409], [0.97438178], [100.]],
            [[0.29119255], [0.97787196], [100.]],
            [[0.30649004], [0.96541272], [100.]],
            [[0.30124552], [0.97008732], [100.]],
            [[0.29624499], [0.97414704], [100.]],
            [[0.29148205], [0.97766847], [100.]],
            [[0.28694892], [0.98071974], [100.]],
            [[0.30156558], [0.96981445], [100.]],
            [[0.29654999], [0.97391021], [100.]],
            [[0.29177245], [0.97746315], [100.]],
            [[0.28722523], [0.98054192], [100.]],
            [[0.28289958], [0.98320731], [100.]],
        ]

        for trial in range(len(evc_gratton.results)):
            np.testing.assert_allclose(expected_results_array[trial],
                               # Note: Skip decision variable OutputPort
                               evc_gratton.results[trial][1:])
        for simulation in range(len(evc_gratton.simulation_results)):
            np.testing.assert_allclose(expected_sim_results_array[simulation],
                               # Note: Skip decision variable OutputPort
                               evc_gratton.simulation_results[simulation][1:])

    def test_laming_validation_specify_control_signals(self):
        # Mechanisms
        Input = pnl.TransferMechanism(name='Input')
        reward = pnl.TransferMechanism(
            output_ports=[pnl.RESULT, pnl.MEAN, pnl.VARIANCE],
            name='reward'
        )
        Decision = pnl.DDM(
            function=pnl.DriftDiffusionAnalytical(
                drift_rate=1.0,
                threshold=1.0,
                noise=0.5,
                starting_value=0,
                non_decision_time=0.45
            ),
            output_ports=[
                pnl.DECISION_VARIABLE,
                pnl.RESPONSE_TIME,
                pnl.PROBABILITY_UPPER_THRESHOLD
            ],
            name='Decision'
        )

        comp = pnl.Composition(name="evc", retain_old_simulation_data=True)
        comp.add_node(reward, required_roles=[pnl.NodeRole.OUTPUT])
        comp.add_node(Decision, required_roles=[pnl.NodeRole.OUTPUT])
        task_execution_pathway = [Input, pnl.IDENTITY_MATRIX, Decision]
        comp.add_linear_processing_pathway(task_execution_pathway)

        comp.add_controller(
            controller=pnl.OptimizationControlMechanism(
                agent_rep=comp,
                state_features=[reward.input_port, Input.input_port],
                state_feature_function=pnl.AdaptiveIntegrator(rate=0.5),
                objective_mechanism=pnl.ObjectiveMechanism(
                    function=pnl.LinearCombination(operation=pnl.PRODUCT),
                    monitor=[
                        reward,
                        Decision.output_ports[pnl.PROBABILITY_UPPER_THRESHOLD],
                        (Decision.output_ports[pnl.RESPONSE_TIME], -1, 1)
                    ]
                ),
                function=pnl.GridSearch(),
                control_signals=[
                    {
                        CONTROL: (pnl.DRIFT_RATE, Decision),
                        ALLOCATION_SAMPLES: np.arange(0.1, 1.01, 0.3)
                    },
                    {
                        CONTROL: (pnl.THRESHOLD, Decision),
                        ALLOCATION_SAMPLES: np.arange(0.1, 1.01, 0.3)
                    }
                ],
            )
        )

        stim_list_dict = {
            Input: [0.5, 0.123],
            reward: [20, 20]
        }

        comp.run(inputs=stim_list_dict)

        # Note: Removed decision variable OutputPort from simulation results
        # because sign is chosen randomly
        expected_sim_results_array = [
            [[10.], [10.0], [0.0], [0.48999867], [0.50499983]],
            [[10.], [10.0], [0.0], [1.08965888], [0.51998934]],
            [[10.], [10.0], [0.0], [2.40680493], [0.53494295]],
            [[10.], [10.0], [0.0], [4.43671978], [0.549834]],
            [[10.], [10.0], [0.0], [0.48997868], [0.51998934]],
            [[10.], [10.0], [0.0], [1.08459402], [0.57932425]],
            [[10.], [10.0], [0.0], [2.36033556], [0.63645254]],
            [[10.], [10.0], [0.0], [4.24948962], [0.68997448]],
            [[10.], [10.0], [0.0], [0.48993479], [0.53494295]],
            [[10.], [10.0], [0.0], [1.07378304], [0.63645254]],
            [[10.], [10.0], [0.0], [2.26686573], [0.72710822]],
            [[10.], [10.0], [0.0], [3.90353015], [0.80218389]],
            [[10.], [10.0], [0.0], [0.4898672], [0.549834]],
            [[10.], [10.0], [0.0], [1.05791834], [0.68997448]],
            [[10.], [10.0], [0.0], [2.14222978], [0.80218389]],
            [[10.], [10.0], [0.0], [3.49637662], [0.88079708]],
            [[15.], [15.0], [0.0], [0.48999926], [0.50372993]],
            [[15.], [15.0], [0.0], [1.08981011], [0.51491557]],
            [[15.], [15.0], [0.0], [2.40822035], [0.52608629]],
            [[15.], [15.0], [0.0], [4.44259627], [0.53723096]],
            [[15.], [15.0], [0.0], [0.48998813], [0.51491557]],
            [[15.], [15.0], [0.0], [1.0869779], [0.55939819]],
            [[15.], [15.0], [0.0], [2.38198336], [0.60294711]],
            [[15.], [15.0], [0.0], [4.33535807], [0.64492386]],
            [[15.], [15.0], [0.0], [0.48996368], [0.52608629]],
            [[15.], [15.0], [0.0], [1.08085171], [0.60294711]],
            [[15.], [15.0], [0.0], [2.32712843], [0.67504223]],
            [[15.], [15.0], [0.0], [4.1221271], [0.7396981]],
            [[15.], [15.0], [0.0], [0.48992596], [0.53723096]],
            [[15.], [15.0], [0.0], [1.07165729], [0.64492386]],
            [[15.], [15.0], [0.0], [2.24934228], [0.7396981]],
            [[15.], [15.0], [0.0], [3.84279648], [0.81637827]]
        ]

        for simulation in range(len(expected_sim_results_array)):
            np.testing.assert_allclose(
                expected_sim_results_array[simulation],
                # Note: Skip decision variable OutputPort
                comp.simulation_results[simulation][0:3] + comp.simulation_results[simulation][4:6]
            )

        expected_results_array = [
            [[20.0], [20.0], [0.0], [1.0], [2.378055160151634], [0.9820137900379085]],
            [[20.0], [20.0], [0.0], [-0.1], [0.48999967725112503], [0.5024599801509442]]
        ]

        for trial in range(len(expected_results_array)):
            np.testing.assert_allclose(
                comp.results[trial],
                expected_results_array[trial],
                atol=1e-08,
                err_msg='Failed on expected_output[{0}]'.format(trial)
            )

    def test_stateful_mechanism_in_simulation(self):
        # Mechanisms
        Input = pnl.TransferMechanism(name='Input', integrator_mode=True)
        reward = pnl.TransferMechanism(
            output_ports=[pnl.RESULT, pnl.MEAN, pnl.VARIANCE],
            name='reward'
        )
        Decision = pnl.DDM(
            function=pnl.DriftDiffusionAnalytical(
                drift_rate=(
                    1.0,
                    pnl.ControlProjection(
                        function=pnl.Linear,
                        control_signal_params={
                            ALLOCATION_SAMPLES: np.arange(0.1, 1.01, 0.3)
                        },
                    ),
                ),
                threshold=(
                    1.0,
                    pnl.ControlProjection(
                        function=pnl.Linear,
                        control_signal_params={
                            ALLOCATION_SAMPLES: np.arange(0.1, 1.01, 0.3)
                        },
                    ),
                ),
                noise=(0.5),
                starting_value=(0),
                non_decision_time=0.45
            ),
            output_ports=[
                pnl.DECISION_VARIABLE,
                pnl.RESPONSE_TIME,
                pnl.PROBABILITY_UPPER_THRESHOLD
            ],
            name='Decision',
        )

        comp = pnl.Composition(name="evc", retain_old_simulation_data=True)
        comp.add_node(reward, required_roles=[pnl.NodeRole.OUTPUT])
        comp.add_node(Decision, required_roles=[pnl.NodeRole.OUTPUT])
        task_execution_pathway = [Input, pnl.IDENTITY_MATRIX, Decision]
        comp.add_linear_processing_pathway(task_execution_pathway)

        comp.add_controller(
            controller=pnl.OptimizationControlMechanism(
                agent_rep=comp,
                state_features=[reward.input_port, Input.input_port],
                state_feature_function=pnl.AdaptiveIntegrator(rate=0.5),
                objective_mechanism=pnl.ObjectiveMechanism(
                    function=pnl.LinearCombination(operation=pnl.PRODUCT),
                    monitor=[
                        reward,
                        Decision.output_ports[pnl.PROBABILITY_UPPER_THRESHOLD],
                        (Decision.output_ports[pnl.RESPONSE_TIME], -1, 1)
                    ]
                ),
                function=pnl.GridSearch(),
                control_signals=[
                    {
                        CONTROL: (pnl.DRIFT_RATE, Decision),
                        ALLOCATION_SAMPLES: np.arange(0.1, 1.01, 0.3)
                    },
                    {
                        CONTROL: (pnl.THRESHOLD, Decision),
                        ALLOCATION_SAMPLES: np.arange(0.1, 1.01, 0.3)
                    }
                ],
            )
        )

        stim_list_dict = {
            Input: [0.5, 0.123],
            reward: [20, 20]
        }
        Input.reset_stateful_function_when = pnl.Never()

        comp.run(inputs=stim_list_dict)

        # Note: Removed decision variable OutputPort from simulation results
        # because sign is chosen randomly
        expected_sim_results_array = [
            [[10.], [10.0], [0.0], [0.48999867], [0.50499983]],
            [[10.], [10.0], [0.0], [1.08965888], [0.51998934]],
            [[10.], [10.0], [0.0], [2.40680493], [0.53494295]],
            [[10.], [10.0], [0.0], [4.43671978], [0.549834]],
            [[10.], [10.0], [0.0], [0.48997868], [0.51998934]],
            [[10.], [10.0], [0.0], [1.08459402], [0.57932425]],
            [[10.], [10.0], [0.0], [2.36033556], [0.63645254]],
            [[10.], [10.0], [0.0], [4.24948962], [0.68997448]],
            [[10.], [10.0], [0.0], [0.48993479], [0.53494295]],
            [[10.], [10.0], [0.0], [1.07378304], [0.63645254]],
            [[10.], [10.0], [0.0], [2.26686573], [0.72710822]],
            [[10.], [10.0], [0.0], [3.90353015], [0.80218389]],
            [[10.], [10.0], [0.0], [0.4898672], [0.549834]],
            [[10.], [10.0], [0.0], [1.05791834], [0.68997448]],
            [[10.], [10.0], [0.0], [2.14222978], [0.80218389]],
            [[10.], [10.0], [0.0], [3.49637662], [0.88079708]],
            [[15.], [15.0], [0.0], [0.48999926], [0.50372993]],
            [[15.], [15.0], [0.0], [1.08981011], [0.51491557]],
            [[15.], [15.0], [0.0], [2.40822035], [0.52608629]],
            [[15.], [15.0], [0.0], [4.44259627], [0.53723096]],
            [[15.], [15.0], [0.0], [0.48998813], [0.51491557]],
            [[15.], [15.0], [0.0], [1.0869779], [0.55939819]],
            [[15.], [15.0], [0.0], [2.38198336], [0.60294711]],
            [[15.], [15.0], [0.0], [4.33535807], [0.64492386]],
            [[15.], [15.0], [0.0], [0.48996368], [0.52608629]],
            [[15.], [15.0], [0.0], [1.08085171], [0.60294711]],
            [[15.], [15.0], [0.0], [2.32712843], [0.67504223]],
            [[15.], [15.0], [0.0], [4.1221271], [0.7396981]],
            [[15.], [15.0], [0.0], [0.48992596], [0.53723096]],
            [[15.], [15.0], [0.0], [1.07165729], [0.64492386]],
            [[15.], [15.0], [0.0], [2.24934228], [0.7396981]],
            [[15.], [15.0], [0.0], [3.84279648], [0.81637827]]
        ]

        for simulation in range(len(expected_sim_results_array)):
            np.testing.assert_allclose(
                expected_sim_results_array[simulation],
                # Note: Skip decision variable OutputPort
                comp.simulation_results[simulation][0:3] + comp.simulation_results[simulation][4:6]
            )

        expected_results_array = [
            [[20.0], [20.0], [0.0], [1.0], [3.4963766238230596], [0.8807970779778824]],
            [[20.0], [20.0], [0.0], [-0.1], [0.4899992579951842], [0.503729930808051]]
        ]

        for trial in range(len(expected_results_array)):
            np.testing.assert_allclose(
                comp.results[trial],
                expected_results_array[trial],
                atol=1e-08,
                err_msg='Failed on expected_output[{0}]'.format(trial)
            )

    @pytest.mark.benchmark(group="Model Based OCM")
    @pytest.mark.parametrize("mode, ocm_mode", pytest.helpers.get_comp_and_ocm_execution_modes())
    def test_model_based_ocm_after(self, benchmark, mode, ocm_mode):

        A = pnl.ProcessingMechanism(name='A')
        B = pnl.ProcessingMechanism(name='B')

        comp = pnl.Composition(name='comp',
                               controller_mode=pnl.AFTER)
        comp.add_linear_processing_pathway([A, B])

        search_range = pnl.SampleSpec(start=0.25, stop=0.75, step=0.25)
        control_signal = pnl.ControlSignal(projections=[(pnl.SLOPE, A)],
                                           variable=1.0,
                                           allocation_samples=search_range,
                                           cost_options=pnl.CostFunctions.INTENSITY,
                                           intensity_cost_function=pnl.Linear(slope=0.))

        objective_mech = pnl.ObjectiveMechanism(monitor=[B])
        ocm = pnl.OptimizationControlMechanism(agent_rep=comp,
                                               state_features=[A.input_port],
                                               objective_mechanism=objective_mech,
                                               function=pnl.GridSearch(save_values=True),
                                               control_signals=[control_signal],
                                               comp_execution_mode=ocm_mode)
        # objective_mech.log.set_log_conditions(pnl.OUTCOME)

        comp.add_controller(ocm)

        inputs = {A: [[[1.0]], [[2.0]], [[3.0]]]}

        comp.run(inputs=inputs, execution_mode=mode)

        # objective_mech.log.print_entries(pnl.OUTCOME)
        np.testing.assert_allclose(comp.results, [[np.array([1.])], [np.array([1.5])], [np.array([2.25])]])
        if mode == pnl.ExecutionMode.Python:
            np.testing.assert_allclose(np.asfarray(ocm.function.saved_values).flatten(), [0.75, 1.5, 2.25])

        if benchmark.enabled:
            benchmark(comp.run, inputs, execution_mode=mode)

    @pytest.mark.benchmark(group="Model Based OCM")
    @pytest.mark.parametrize("mode, ocm_mode", pytest.helpers.get_comp_and_ocm_execution_modes())
    def test_model_based_ocm_before(self, benchmark, mode, ocm_mode):

        A = pnl.ProcessingMechanism(name='A')
        B = pnl.ProcessingMechanism(name='B')

        comp = pnl.Composition(name='comp',
                               controller_mode=pnl.BEFORE)
        comp.add_linear_processing_pathway([A, B])

        search_range = pnl.SampleSpec(start=0.25, stop=0.75, step=0.25)
        control_signal = pnl.ControlSignal(projections=[(pnl.SLOPE, A)],
                                           variable=1.0,
                                           allocation_samples=search_range,
                                           cost_options=pnl.CostFunctions.INTENSITY,
                                           intensity_cost_function=pnl.Linear(slope=0.))

        objective_mech = pnl.ObjectiveMechanism(monitor=[B])
        ocm = pnl.OptimizationControlMechanism(agent_rep=comp,
                                               state_features=[A.input_port],
                                               objective_mechanism=objective_mech,
                                               function=pnl.GridSearch(save_values=True),
                                               control_signals=[control_signal],
                                               comp_execution_mode=ocm_mode)
        # objective_mech.log.set_log_conditions(pnl.OUTCOME)

        comp.add_controller(ocm)

        inputs = {A: [[[1.0]], [[2.0]], [[3.0]]]}

        comp.run(inputs=inputs, execution_mode=mode)

        # objective_mech.log.print_entries(pnl.OUTCOME)
        np.testing.assert_allclose(comp.results, [[np.array([0.75])], [np.array([1.5])], [np.array([2.25])]])
        if mode == pnl.ExecutionMode.Python:
            np.testing.assert_allclose(np.asfarray(ocm.function.saved_values).flatten(), [0.75, 1.5, 2.25])

        if benchmark.enabled:
            benchmark(comp.run, inputs, execution_mode=mode)

    def test_model_based_ocm_with_buffer(self):

        A = pnl.ProcessingMechanism(name='A')
        B = pnl.ProcessingMechanism(name='B')

        comp = pnl.Composition(name='comp',
                               controller_mode=pnl.BEFORE,
                               retain_old_simulation_data=True,
                               )
        comp.add_linear_processing_pathway([A, B])

        search_range = pnl.SampleSpec(start=0.25, stop=0.75, step=0.25)
        control_signal = pnl.ControlSignal(projections=[(pnl.SLOPE, A)],
                                           variable=1.0,
                                           allocation_samples=search_range,
                                           intensity_cost_function=pnl.Linear(slope=0.))

        objective_mech = pnl.ObjectiveMechanism(monitor=[B])
        ocm = pnl.OptimizationControlMechanism(agent_rep=comp,
                                               state_features=[A.input_port],
                                               state_feature_function=pnl.Buffer(history=2),
                                               objective_mechanism=objective_mech,
                                               function=pnl.GridSearch(),
                                               control_signals=[control_signal])
        objective_mech.log.set_log_conditions(pnl.OUTCOME)

        comp.add_controller(ocm)

        inputs = {A: [[[1.0]], [[2.0]], [[3.0]]]}

        for i in range(1, len(ocm.input_ports)):
            ocm.input_ports[i].function.reset()
        comp.run(inputs=inputs)

        log = objective_mech.log.nparray_dictionary()

        # "outer" composition
        np.testing.assert_allclose(log["comp"][pnl.OUTCOME], [[0.75], [1.5], [2.25]])

        # preprocess to ignore control allocations
        log_parsed = {}
        for key, value in log.items():
            cleaned_key = re.sub(r'comp-sim.*num: (\d).*', r'\1', key)
            log_parsed[cleaned_key] = value

        # First round of simulations is only one trial.
        # (Even though the feature fn is a Buffer, there is no history yet)
        for i in range(0, 3):
            assert len(log_parsed[str(i)]["Trial"]) == 1

        # Second and third rounds of simulations are two trials.
        # (The buffer has history = 2)
        for i in range(3, 9):
            assert len(log_parsed[str(i)]["Trial"]) == 2

    def test_stability_flexibility_susan_and_sebastian(self):

        # computeAccuracy(trialInformation)
        # Inputs: trialInformation[0, 1, 2, 3]
        # trialInformation[0] - Task Dimension : [0, 1] or [1, 0]
        # trialInformation[1] - Stimulus Dimension: Congruent {[1, 1] or [-1, -1]} // Incongruent {[-1, 1] or [1, -1]}
        # trialInformation[2] - Upper Threshold: Probability of DDM choosing upper bound
        # trialInformation[3] - Lower Threshold: Probability of DDM choosing lower bound

        def computeAccuracy(trialInformation):

            # Unload contents of trialInformation
            # Origin Node Inputs
            taskInputs = trialInformation[0]
            stimulusInputs = trialInformation[1]

            # DDM Outputs
            upperThreshold = trialInformation[2]
            lowerThreshold = trialInformation[3]

            # Keep Track of Accuracy
            accuracy = []

            # Beginning of Accuracy Calculation
            colorTrial = (taskInputs[0] == 1)
            motionTrial = (taskInputs[1] == 1)

            # Based on the task dimension information, decide which response is "correct"
            # Obtain accuracy probability from DDM thresholds in "correct" direction
            if colorTrial:
                if stimulusInputs[0] == 1:
                    accuracy.append(upperThreshold)
                elif stimulusInputs[0] == -1:
                    accuracy.append(lowerThreshold)

            if motionTrial:
                if stimulusInputs[1] == 1:
                    accuracy.append(upperThreshold)
                elif stimulusInputs[1] == -1:
                    accuracy.append(lowerThreshold)

            # Accounts for initialization runs that have no variable input
            if len(accuracy) == 0:
                accuracy = [0]

            # print("Accuracy: ", accuracy[0])
            # print()

            return [accuracy]

        # BEGIN: Composition Construction

        # Constants as defined in Musslick et al. 2018
        tau = 0.9  # Time Constant
        DRIFT = 1  # Drift Rate
        STARTING_VALUE = 0.0  # Starting Point
        THRESHOLD = 0.0475  # Threshold
        NOISE = 0.04  # Noise
        T0 = 0.2  # T0

        # Task Layer: [Color, Motion] {0, 1} Mutually Exclusive
        # Origin Node
        taskLayer = pnl.TransferMechanism(default_variable=[[0.0, 0.0]],
                                          size=2,
                                          function=pnl.Linear(slope=1, intercept=0),
                                          output_ports=[pnl.RESULT],
                                          name='Task Input [I1, I2]')

        # Stimulus Layer: [Color Stimulus, Motion Stimulus]
        # Origin Node
        stimulusInfo = pnl.TransferMechanism(default_variable=[[0.0, 0.0]],
                                             size=2,
                                             function=pnl.Linear(slope=1, intercept=0),
                                             output_ports=[pnl.RESULT],
                                             name="Stimulus Input [S1, S2]")

        # Activation Layer: [Color Activation, Motion Activation]
        # Recurrent: Self Excitation, Mutual Inhibition
        # Controlled: Gain Parameter
        activation = pnl.RecurrentTransferMechanism(default_variable=[[0.0, 0.0]],
                                                    function=pnl.Logistic(gain=1.0),
                                                    matrix=[[1.0, -1.0],
                                                            [-1.0, 1.0]],
                                                    integrator_mode=True,
                                                    integrator_function=pnl.AdaptiveIntegrator(rate=(tau)),
                                                    initial_value=np.array([[0.0, 0.0]]),
                                                    output_ports=[pnl.RESULT],
                                                    name='Task Activations [Act 1, Act 2]')

        # Hadamard product of Activation and Stimulus Information
        nonAutomaticComponent = pnl.TransferMechanism(default_variable=[[0.0, 0.0]],
                                                      size=2,
                                                      function=pnl.Linear(slope=1, intercept=0),
                                                      input_ports=pnl.InputPort(combine=pnl.PRODUCT),
                                                      output_ports=[pnl.RESULT],
                                                      name='Non-Automatic Component [S1*Activity1, S2*Activity2]')

        # Summation of nonAutomatic and Automatic Components
        ddmCombination = pnl.TransferMechanism(size=1,
                                               function=pnl.Linear(slope=1, intercept=0),
                                               input_ports=pnl.InputPort(combine=pnl.SUM),
                                               output_ports=[pnl.RESULT],
                                               name="Drift = (S1 + S2) + (S1*Activity1 + S2*Activity2)")

        decisionMaker = pnl.DDM(function=pnl.DriftDiffusionAnalytical(drift_rate=DRIFT,
                                                                      starting_value=STARTING_VALUE,
                                                                      threshold=THRESHOLD,
                                                                      noise=NOISE,
                                                                      non_decision_time=T0),
                                output_ports=[pnl.DECISION_VARIABLE, pnl.RESPONSE_TIME,
                                               pnl.PROBABILITY_UPPER_THRESHOLD,
                                               pnl.PROBABILITY_LOWER_THRESHOLD],
                                name='DDM')

        taskLayer.set_log_conditions([pnl.RESULT])
        stimulusInfo.set_log_conditions([pnl.RESULT])
        activation.set_log_conditions([pnl.RESULT, "mod_gain"])
        nonAutomaticComponent.set_log_conditions([pnl.RESULT])
        ddmCombination.set_log_conditions([pnl.RESULT])
        decisionMaker.set_log_conditions([pnl.PROBABILITY_UPPER_THRESHOLD, pnl.PROBABILITY_LOWER_THRESHOLD,
                                          pnl.DECISION_VARIABLE, pnl.RESPONSE_TIME])

        # Composition Creation

        stabilityFlexibility = pnl.Composition(controller_mode=pnl.BEFORE)

        # Node Creation
        stabilityFlexibility.add_node(taskLayer)
        stabilityFlexibility.add_node(activation)
        stabilityFlexibility.add_node(nonAutomaticComponent)
        stabilityFlexibility.add_node(stimulusInfo)
        stabilityFlexibility.add_node(ddmCombination)
        stabilityFlexibility.add_node(decisionMaker)

        # Projection Creation
        stabilityFlexibility.add_projection(sender=taskLayer, receiver=activation)
        stabilityFlexibility.add_projection(sender=activation, receiver=nonAutomaticComponent)
        stabilityFlexibility.add_projection(sender=stimulusInfo, receiver=nonAutomaticComponent)
        stabilityFlexibility.add_projection(sender=stimulusInfo, receiver=ddmCombination)
        stabilityFlexibility.add_projection(sender=nonAutomaticComponent, receiver=ddmCombination)
        stabilityFlexibility.add_projection(sender=ddmCombination, receiver=decisionMaker)

        # Beginning of Controller

        # Grid Search Range
        searchRange = pnl.SampleSpec(start=1.0, stop=1.9, num=10)

        # Modulate the GAIN parameter from activation layer
        # Initalize cost function as 0
        signal = pnl.ControlSignal(projections=[(pnl.GAIN, activation)],
                                   variable=1.0,
                                   intensity_cost_function=pnl.Linear(slope=0.0),
                                   allocation_samples=searchRange)

        # Use the computeAccuracy function to obtain selection values
        # Pass in 4 arguments whenever computeRewardRate is called
        objectiveMechanism = pnl.ObjectiveMechanism(monitor=[taskLayer, stimulusInfo,
                                                             (pnl.PROBABILITY_UPPER_THRESHOLD, decisionMaker),
                                                             (pnl.PROBABILITY_LOWER_THRESHOLD, decisionMaker)],
                                                    function=computeAccuracy,
                                                    name="Controller Objective Mechanism")

        #  Sets trial history for simulations over specified signal search parameters
        metaController = pnl.OptimizationControlMechanism(agent_rep=stabilityFlexibility,
                                                          state_features=[taskLayer.input_port, stimulusInfo.input_port],
                                                          state_feature_function=pnl.Buffer(history=10),
                                                          name="Controller",
                                                          objective_mechanism=objectiveMechanism,
                                                          function=pnl.GridSearch(),
                                                          control_signals=[signal])

        stabilityFlexibility.add_controller(metaController)
        stabilityFlexibility.enable_controller = True
        # stabilityFlexibility.model_based_optimizer_mode = pnl.BEFORE

        for i in range(1, len(stabilityFlexibility.controller.input_ports)):
            stabilityFlexibility.controller.input_ports[i].function.reset()
        # Origin Node Inputs
        taskTrain = [[1, 0], [0, 1], [1, 0], [0, 1]]
        stimulusTrain = [[1, -1], [-1, 1], [1, -1], [-1, 1]]

        inputs = {taskLayer: taskTrain, stimulusInfo: stimulusTrain}
        stabilityFlexibility.run(inputs)
        np.testing.assert_allclose(stabilityFlexibility.results,
                           [[[0.0475], [0.33695222], [1.], [1.13867062e-09]],
                            [[0.0475], [1.13635091], [0.93038951], [0.06961049]],
                            [[0.0475], [0.35801411], [0.99999998], [1.77215519e-08]],
                            [[0.0475], [0.89706881], [0.97981972], [0.02018028]]])

    @pytest.mark.parametrize('num_estimates',[None, 1, 2] )
    @pytest.mark.parametrize('rand_var',[False, True] )
    def test_model_based_num_estimates(self, num_estimates, rand_var):

        A = pnl.ProcessingMechanism(name='A')
        if rand_var:
            B = pnl.DDM(name='B',
                        function=pnl.DriftDiffusionAnalytical)
        else:
            B = pnl.ProcessingMechanism(name='B',
                                        function=pnl.SimpleIntegrator(rate=1))

        comp = pnl.Composition(name='comp', retain_old_simulation_data=True)
        comp.add_linear_processing_pathway([A, B])

        search_range = pnl.SampleSpec(start=0.25, stop=0.75, step=0.25)
        control_signal = pnl.ControlSignal(projections=[(pnl.SLOPE, A)],
                                           variable=1.0,
                                           allocation_samples=search_range,
                                           intensity_cost_function=pnl.Linear(slope=0.))

        objective_mech = pnl.ObjectiveMechanism(monitor=[B])
        warning_type = None
        if num_estimates and not rand_var:
            warning_type = UserWarning
        warning_msg = f'"\'OptimizationControlMechanism-0\' has \'num_estimates = {num_estimates}\' specified, ' \
                      f'but its \'agent_rep\' (\'comp\') has no random variables: ' \
                      f'\'RANDOMIZATION_CONTROL_SIGNAL\' will not be created, and num_estimates set to None."'
        with pytest.warns(warning_type) as warnings:
            ocm = pnl.OptimizationControlMechanism(agent_rep=comp,
                                                   state_features=[A.input_port],
                                                   objective_mechanism=objective_mech,
                                                   function=pnl.GridSearch(),
                                                   num_estimates=num_estimates,
                                                   control_signals=[control_signal])
            if warning_type:
                assert any(warning_msg == repr(w.message.args[0]) for w in warnings)

        comp.add_controller(ocm)
        inputs = {A: [[[1.0]]]}

        comp.run(inputs=inputs,
                 num_trials=2)

        if not num_estimates or not rand_var:
            assert pnl.RANDOMIZATION_CONTROL_SIGNAL not in comp.controller.control_signals # Confirm no estimates
        elif num_estimates:
            assert len(comp.controller.control_signals[pnl.RANDOMIZATION_CONTROL_SIGNAL].efferents) == 1
            # noise

        if rand_var: # results for DDM (which has random variables)
            if num_estimates in {None,1}:
                np.testing.assert_allclose(comp.simulation_results,[[np.array([1.]),np.array([3.24637662])],
                                                                    [np.array([1.]),np.array([2.12805516])],
                                                                    [np.array([1.]),np.array([1.52673967])],
                                                                    [np.array([1.]),np.array([3.24637662])],
                                                                    [np.array([1.]),np.array([2.12805516])],
                                                                    [np.array([1.]),np.array([1.52673967])]])
            else:
                np.testing.assert_allclose(comp.simulation_results,[[np.array([1.]), np.array([3.24637662])],
                                                                    [np.array([1.]), np.array([3.24637662])],
                                                                    [np.array([1.]), np.array([2.12805516])],
                                                                    [np.array([1.]), np.array([2.12805516])],
                                                                    [np.array([1.]), np.array([1.52673967])],
                                                                    [np.array([1.]), np.array([1.52673967])],
                                                                    [np.array([1.]), np.array([3.24637662])],
                                                                    [np.array([1.]), np.array([3.24637662])],
                                                                    [np.array([1.]), np.array([2.12805516])],
                                                                    [np.array([1.]), np.array([2.12805516])],
                                                                    [np.array([1.]), np.array([1.52673967])],
                                                                    [np.array([1.]), np.array([1.52673967])]])
            np.testing.assert_allclose(comp.results,
                                       [[np.array([1.]), np.array([1.1993293])],
                                        [np.array([1.]), np.array([3.24637662])]])

        else:  # results for ProcessingMechanism (which does not have any random variables)
            np.testing.assert_allclose(comp.simulation_results,
                                       [[np.array([1.25])], [np.array([1.5])], [np.array([1.75])],
                                        [np.array([2.])], [np.array([2.25])], [np.array([2.5])]])
            np.testing.assert_allclose(comp.results,
                                       [[np.array([1.])], [np.array([1.75])]])

    def test_model_based_ocm_no_simulations(self):
        A = pnl.ProcessingMechanism(name='A')
        B = pnl.ProcessingMechanism(name='B', function=pnl.SimpleIntegrator(rate=1))

        comp = pnl.Composition(name='comp')
        comp.add_linear_processing_pathway([A, B])

        control_signal = pnl.ControlSignal(
            projections=[(pnl.SLOPE, A)],
            variable=1.0,
            allocation_samples=[1, 2, 3],
            intensity_cost_function=pnl.Linear(slope=0.)
        )

        objective_mech = pnl.ObjectiveMechanism(monitor=[B])
        ocm = pnl.OptimizationControlMechanism(
            agent_rep=comp,
            state_features=[A.input_port],
            objective_mechanism=objective_mech,
            function=pnl.GridSearch(),
            num_estimates=1,
            control_signals=[control_signal],
            search_statefulness=False,
        )

        comp.add_controller(ocm)

        inputs = {A: [[[1.0]]]}

        comp.run(inputs=inputs, num_trials=1)

        # initial 1 + each allocation sample (1, 2, 3) integrated
        assert B.parameters.value.get(comp) == 7

    @pytest.mark.benchmark(group="Multilevel")
    def test_grid_search_random_selection(self, comp_mode, benchmark):
        A = pnl.ProcessingMechanism(name='A')

        A.log.set_log_conditions(items="mod_slope")
        B = pnl.ProcessingMechanism(name='B',
                                    function=pnl.Logistic())

        comp = pnl.Composition(name='comp')
        comp.add_linear_processing_pathway([A, B])

        search_range = pnl.SampleSpec(start=15., stop=35., step=5)
        control_signal = pnl.ControlSignal(projections=[(pnl.SLOPE, A)],
                                           variable=1.0,
                                           allocation_samples=search_range,
                                           cost_options=pnl.CostFunctions.INTENSITY,
                                           intensity_cost_function=pnl.Linear(slope=0.))

        objective_mech = pnl.ObjectiveMechanism(monitor=[B])
        ocm = pnl.OptimizationControlMechanism(agent_rep=comp,
                                               state_features=[A.input_port],
                                               objective_mechanism=objective_mech,
                                               function=pnl.GridSearch(select_randomly_from_optimal_values=True),
                                               control_signals=[control_signal])

        comp.add_controller(ocm)

        inputs = {A: [[[1.0]]]}

        comp.run(inputs=inputs, num_trials=10, context='outer_comp', execution_mode=comp_mode)
        np.testing.assert_allclose(comp.results, [[[0.7310585786300049]], [[0.999999694097773]], [[0.999999694097773]], [[0.9999999979388463]], [[0.9999999979388463]], [[0.999999694097773]], [[0.9999999979388463]], [[0.999999999986112]], [[0.999999694097773]], [[0.9999999999999993]]])

        # control signal value (mod slope) is chosen randomly from all of the control signal values
        # that correspond to a net outcome of 1
        if comp_mode is pnl.ExecutionMode.Python:
            log_arr = A.log.nparray_dictionary()
            np.testing.assert_allclose([[1.], [15.], [15.], [20.], [20.], [15.], [20.], [25.], [15.], [35.]],
                               log_arr['outer_comp']['mod_slope'])

        if benchmark.enabled:
            # Disable logging for the benchmark run
            A.log.set_log_conditions(items="mod_slope", log_condition=LogCondition.OFF)
            A.log.clear_entries()
            benchmark(comp.run, inputs=inputs, num_trials=10, context='bench_outer_comp', execution_mode=comp_mode)
            assert len(A.log.get_logged_entries()) == 0


    def test_input_CIM_assignment(self, comp_mode):
        input_a = pnl.ProcessingMechanism(name='oa', function=pnl.Linear(slope=1))
        input_b = pnl.ProcessingMechanism(name='ob', function=pnl.Linear(slope=1))
        output = pnl.ProcessingMechanism(name='oc')
        comp = pnl.Composition(name='ocomp',
                               controller_mode=pnl.BEFORE,
                               retain_old_simulation_data=True)
        comp.add_linear_processing_pathway([input_a, output])
        comp.add_linear_processing_pathway([input_b, output])
        comp.add_controller(
            pnl.OptimizationControlMechanism(
                agent_rep=comp,
                state_features=[input_a.input_port, input_b.input_port],
                name="Controller",
                objective_mechanism=pnl.ObjectiveMechanism(
                    monitor=output.output_port,
                    function=pnl.SimpleIntegrator,
                    name="Output Objective Mechanism"
                ),
                function=pnl.GridSearch(direction=pnl.MAXIMIZE),
                control_signals=[
                    pnl.ControlSignal(modulates=[(pnl.SLOPE, input_a)],
                                      intensity_cost_function=pnl.Linear(slope=1),
                                      cost_options=pnl.CostFunctions.INTENSITY,
                                      allocation_samples=[-1, 1]),
                    pnl.ControlSignal(modulates=[(pnl.SLOPE, input_b)],
                                      intensity_cost_function=pnl.Linear(slope=0),
                                      cost_options=pnl.CostFunctions.INTENSITY,
                                      allocation_samples=[-1, 1])
                ]))
        results = comp.run(inputs={input_a: [[5]], input_b: [[-2]]},
                           execution_mode=comp_mode)

        # The controller of this model uses two control signals: one that modulates the slope of input_a and one that modulates
        # the slope of input_b. Both control signals have two possible values: -1 or 1.
        #
        # In the correct case, input_a receives a control signal with value 1 and input_b receives a control signal with value
        # -1 to maximize the output of the model given their respective input values of 5 and -2.
        #
        # In the errant case, the control signals are flipped so that input_b receives a control signal with value -1 and
        # input_a receives a control signal with value 1.
        #
        # Thus, in the correct case, the output of the model is 7 ((5*1)+(-2*-1)) and in the errant case the output of the model is
        # -7 ((5*-1)+(-2*1))
        np.testing.assert_allclose(results, [[7]])


@pytest.mark.control
class TestSampleIterator:

    def test_int_step(self):
        spec = SampleSpec(step=2,
                          start=0,
                          stop=10)
        sample_iterator = SampleIterator(specification=spec)

        expected = [0, 2, 4, 6, 8, 10]

        for i in range(6):
            np.testing.assert_allclose(next(sample_iterator), expected[i])

        assert next(sample_iterator, None) is None

        sample_iterator.reset()

        for i in range(6):
            np.testing.assert_allclose(next(sample_iterator), expected[i])

        assert next(sample_iterator, None) is None

    def test_int_num(self):
        spec = SampleSpec(num=6,
                          start=0,
                          stop=10)
        sample_iterator = SampleIterator(specification=spec)

        expected = [0, 2, 4, 6, 8, 10]

        for i in range(6):
            np.testing.assert_allclose(next(sample_iterator), expected[i])

        assert next(sample_iterator, None) is None

        sample_iterator.reset()

        for i in range(6):
            np.testing.assert_allclose(next(sample_iterator), expected[i])

        assert next(sample_iterator, None) is None

    def test_neither_num_nor_step(self):
        with pytest.raises(SampleIteratorError) as error_text:
            SampleSpec(start=0,
                       stop=10)
        assert "Must specify one of 'step', 'num' or 'function'" in str(error_text.value)

    def test_float_step(self):
        # Need to decide whether stop should be exclusive
        spec = SampleSpec(step=2.79,
                          start=0.65,
                          stop=10.25)
        sample_iterator = SampleIterator(specification=spec)

        expected = [0.65, 3.44, 6.23, 9.02]

        for i in range(4):
            np.testing.assert_allclose(next(sample_iterator), expected[i])

        assert next(sample_iterator, None) is None

        sample_iterator.reset()

        for i in range(4):
            np.testing.assert_allclose(next(sample_iterator), expected[i])

        assert next(sample_iterator, None) is None

    def test_function(self):
        fun = pnl.NormalDist(mean=5.0)
        spec = SampleSpec(function=fun)
        sample_iterator = SampleIterator(specification=spec)

        expected = [3.4359565850611617, 4.4847029144020505, 2.4464727305984764, 5.302845918582278, 4.306822898004032]

        for i in range(5):
            np.testing.assert_allclose(next(sample_iterator), expected[i])

    def test_function_with_num(self):
        fun = pnl.NormalDist(mean=5.0)
        spec = SampleSpec(function=fun,
                          num=4)
        sample_iterator = SampleIterator(specification=spec)

        expected = [3.4359565850611617, 4.4847029144020505, 2.4464727305984764, 5.302845918582278]

        for i in range(4):
            np.testing.assert_allclose(next(sample_iterator), expected[i])

        assert next(sample_iterator, None) is None

    def test_list(self):
        sample_list = [1, 2.0, 3.456, 7.8]
        sample_iterator = SampleIterator(specification=sample_list)

        for i in range(len(sample_list)):
            np.testing.assert_allclose(next(sample_iterator), sample_list[i])

        assert next(sample_iterator, None) is None

        sample_iterator.reset()

        for i in range(len(sample_list)):
            np.testing.assert_allclose(next(sample_iterator), sample_list[i])

        assert next(sample_iterator, None) is None

        assert sample_iterator.start == 1
        assert sample_iterator.stop is None
        assert sample_iterator.num == len(sample_list)


@pytest.mark.composition
@pytest.mark.control
class TestControlTimeScales:

    def test_time_step_before(self):
        a = pnl.ProcessingMechanism()
        b = pnl.ProcessingMechanism()
        c = pnl.ControlMechanism(
            default_variable=1,
            function=pnl.SimpleIntegrator,
            control=pnl.ControlSignal(modulates=(pnl.SLOPE, b))
        )
        comp = pnl.Composition(
            pathways=[a, b],
            controller=c,
            controller_mode=pnl.BEFORE,
            controller_time_scale=pnl.TimeScale.TIME_STEP
        )
        comp.run([1], num_trials=2)
        # Controller executions
        # (C-<#>) == controller execution followed by val as of the end of that execution, increments by 1
        # on each execution
        #
        #  Trial 1:
        #    (C-1) a (C-2) b
        #  Trial 2:
        #    (C-3) a (C-4) b
        #
        assert c.value == [4]
        assert c.execution_count == 4
        assert comp.results == [[2], [4]]

    def test_time_step_after(self):
        a = pnl.ProcessingMechanism()
        b = pnl.ProcessingMechanism()
        c = pnl.ControlMechanism(
            default_variable=1,
            function=pnl.SimpleIntegrator,
            control=pnl.ControlSignal(modulates=(pnl.SLOPE, b))
        )
        comp = pnl.Composition(
            pathways=[a, b],
            controller=c,
            controller_mode=pnl.AFTER,
            controller_time_scale=pnl.TimeScale.TIME_STEP
        )
        comp.run([1], num_trials=2)
        # Controller executions
        # (C-<#>) == controller execution followed by val as of the end of that execution, increments by 1
        # on each execution
        #
        #  Trial 1:
        #    a (C-1) b (C-2)
        #  Trial 2:
        #    a (C-3) b (C-4)
        #
        assert c.value == [4]
        assert c.execution_count == 4
        assert comp.results == [[1], [3]]

    def test_pass_before(self):
        a = pnl.ProcessingMechanism()
        b = pnl.ProcessingMechanism()
        c = pnl.ControlMechanism(
            default_variable=1,
            function=pnl.SimpleIntegrator,
            control=pnl.ControlSignal(modulates=(pnl.SLOPE, b))
        )
        comp = pnl.Composition(
            pathways=[a, b],
            controller=c,
            controller_mode=pnl.BEFORE,
            controller_time_scale=pnl.TimeScale.PASS,
        )
        comp.scheduler.add_condition(
            b, pnl.AfterPass(1)
        )
        comp.run([1], num_trials=2,)
        # Controller executions
        # (C-<#>) == controller execution followed by val as of the end of that execution, increments by 1
        # on each execution
        #
        #  Trial 1:
        #    (C-1) Pass 1:
        #       a
        #    (C-2) Pass 2:
        #       a
        #    (C-3) Pass 2:
        #       a   b
        #  Trial 2:
        #    (C-4) Pass 1:
        #       a
        #    (C-5) Pass 2:
        #       a
        #    (C-6) Pass 3:
        #       a   b
        assert c.value == [6]
        assert c.execution_count == 6
        assert comp.results == [[3], [6]]

    def test_pass_after(self):
        a = pnl.ProcessingMechanism()
        b = pnl.ProcessingMechanism()
        c = pnl.ControlMechanism(
            default_variable=1,
            function=pnl.SimpleIntegrator,
            control=pnl.ControlSignal(modulates=(pnl.SLOPE, b))
        )
        comp = pnl.Composition(
            pathways=[a, b],
            controller=c,
            controller_mode=pnl.AFTER,
            controller_time_scale=pnl.TimeScale.PASS,
        )
        comp.scheduler.add_condition(
            b, pnl.AfterPass(1)
        )
        comp.run([1], num_trials=2)
        # Controller executions
        # (C-<#>) == controller execution followed by val as of the end of that execution, increments by 1
        # on each execution
        #
        #  Trial 1:
        #    Pass 1:
        #       a
        #       (C-1)
        #    Pass 2:
        #       a
        #       (C-2)
        #    Pass 2:
        #       a   b
        #       (C-3)
        #  Trial 2:
        #    Pass 1:
        #       a
        #       (C-4)
        #    Pass 2:
        #       a
        #       (C-5)
        #    Pass 3:
        #       a   b
        #       (C-6)
        assert c.value == [6]
        assert c.execution_count == 6
        assert comp.results == [[2], [5]]

    def test_trial_before(self):
        a = pnl.ProcessingMechanism()
        b = pnl.ProcessingMechanism()
        c = pnl.ControlMechanism(
            default_variable=1,
            function=pnl.SimpleIntegrator,
            control=pnl.ControlSignal(modulates=(pnl.SLOPE, b))
        )
        comp = pnl.Composition(
            pathways=[a, b],
            controller=c,
            controller_mode=pnl.BEFORE,
            controller_time_scale=pnl.TimeScale.TRIAL
        )
        comp.run([1], num_trials=2)
        # Controller executions
        # (C-<#>) == controller execution followed by val as of the end of that execution, increments by 1
        # on each execution
        #
        #  (C-1) Trial 1:
        #    a  b
        #  (C-2) Trial 2:
        #    a  b
        #
        assert c.value == [2]
        assert c.execution_count == 2
        assert comp.results == [[1], [2]]

    def test_trial_after(self):
        a = pnl.ProcessingMechanism()
        b = pnl.ProcessingMechanism()
        c = pnl.ControlMechanism(
            default_variable=1,
            function=pnl.SimpleIntegrator,
            control=pnl.ControlSignal(modulates=(pnl.SLOPE, b))
        )
        comp = pnl.Composition(
            pathways=[a, b],
            controller=c,
            controller_mode=pnl.AFTER,
            controller_time_scale=pnl.TimeScale.TRIAL
        )
        comp.run([1], num_trials=2)
        # Controller executions
        # (C-<#>) == controller execution followed by val as of the end of that execution, increments by 1
        # on each execution
        #
        #  Trial 1:
        #    a  b
        #    (C-1)
        #  Trial 2:
        #    a  b
        #    (C-2)
        #
        assert c.value == [2]
        assert c.execution_count == 2
        assert comp.results == [[1], [1]]

    def test_run_before(self):
        a = pnl.ProcessingMechanism()
        b = pnl.ProcessingMechanism()
        c = pnl.ControlMechanism(
            default_variable=1,
            function=pnl.SimpleIntegrator,
            control=pnl.ControlSignal(modulates=(pnl.SLOPE, b))
        )
        comp = pnl.Composition(
            pathways=[a, b],
            controller=c,
            controller_mode=pnl.BEFORE,
            controller_time_scale=pnl.TimeScale.RUN
        )
        comp.run([1], num_trials=2)
        comp.run([1], num_trials=2)
        # Controller executions
        # (C-<#>) == controller execution followed by val as of the end of that execution, increments by 1
        # on each execution
        #  (C-1)
        #   Run 1:
        #    Trial 1:
        #      a  b
        #    Trial 2:
        #      a  b
        #  (C-2)
        #   Run 2:
        #    Trial 1:
        #      a  b
        #    Trial 2:
        #      a  b
        assert c.value == [2]
        assert c.execution_count == 2
        assert comp.results == [[1], [1], [2], [2]]

    def test_run_after(self):
        a = pnl.ProcessingMechanism()
        b = pnl.ProcessingMechanism()
        c = pnl.ControlMechanism(
            default_variable=1,
            function=pnl.SimpleIntegrator,
            control=pnl.ControlSignal(modulates=(pnl.SLOPE, b))
        )
        comp = pnl.Composition(
            pathways=[a, b],
            controller=c,
            controller_mode=pnl.AFTER,
            controller_time_scale=pnl.TimeScale.RUN
        )
        comp.run([1], num_trials=2)
        comp.run([1], num_trials=2)
        # Controller executions
        # (C-<#>) == controller execution followed by val as of the end of that execution, increments by 1
        # on each execution
        #  (C-1)
        #   Run 1:
        #    Trial 1:
        #      a  b
        #    Trial 2:
        #      a  b
        #  (C-2)
        #   Run 2:
        #    Trial 1:
        #      a  b
        #    Trial 2:
        #      a  b
        assert c.value == [2]
        assert c.execution_count == 2
        assert comp.results == [[1], [1], [1], [1]]<|MERGE_RESOLUTION|>--- conflicted
+++ resolved
@@ -521,16 +521,9 @@
                 [[15.], [15.0], [0.0], [3.84279648], [0.81637827]]]
 
         for simulation in range(len(expected_sim_results_array)):
-<<<<<<< HEAD
-            # np.testing.assert_allclose(expected_sim_results_array[simulation],
-            #                    # Note: Skip decision variable OutputPort
-            #                    comp.simulation_results[simulation][0:3] + comp.simulation_results[simulation][4:6])
-            assert True
-=======
             np.testing.assert_allclose(expected_sim_results_array[simulation],
                                # Note: Skip decision variable OutputPort
                                comp.simulation_results[simulation][0:3] + comp.simulation_results[simulation][4:6])
->>>>>>> e96bbc84
 
         expected_results_array = [
             [[20.0], [20.0], [0.0], [1.0], [2.378055160151634], [0.9820137900379085]],
@@ -2475,11 +2468,7 @@
 
         dty = np.float32 if pytest.helpers.llvm_current_fp_precision() == 'fp32' and comp_mode != pnl.ExecutionMode.Python else np.float64
         expected = [get_val(s, dty) for s in seeds] * 2
-<<<<<<< HEAD
-        np.testing.assert_allclose(np.squeeze(comp.results[:len(seeds) * 2]), expected)
-=======
         np.testing.assert_allclose(np.squeeze(comp.results[:len(seeds) * 2]), expected, rtol=1e-5, atol=1e-8)
->>>>>>> e96bbc84
 
     @pytest.mark.benchmark
     @pytest.mark.control
