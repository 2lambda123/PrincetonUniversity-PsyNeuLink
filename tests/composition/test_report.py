<<<<<<< HEAD
import sys

import pytest

=======
import contextlib
import io
>>>>>>> f539acd2
import psyneulink as pnl
from psyneulink.core.globals.keywords import DIVERT, FULL, TERSE


class TestReport():

    @pytest.mark.skipif(sys.platform == 'win32', reason="<add optional reason here>")
    def test_simple_output_and_progress(self):
        """Test simple sequence of three Mechanisms, using all report_output and report_progress options
        """
        a = pnl.TransferMechanism(name='a')
        b = pnl.TransferMechanism(name='b')
        c = pnl.TransferMechanism(name='c')
        comp = pnl.Composition(pathways=[a,b,c], name='COMP')

        a.reportOutputPref=True
        b.reportOutputPref=False
        c.reportOutputPref=True

        comp.run(report_output=TERSE, report_to_devices=DIVERT)
        actual_output = comp.rich_diverted_reports
        expected_output = '\'\\nCOMP TRIAL 0 ====================\\n Time Step 0 ---------\\n  a executed\\n Time Step 1 ---------\\n  b executed\\n Time Step 2 ---------\\n  c executed\\n\''
        assert repr(actual_output) == expected_output

        comp.run(report_output=TERSE, report_progress=True, report_to_devices=DIVERT)
        actual_output = comp.rich_diverted_reports
        expected_output = '\nCOMP TRIAL 0 ====================\n Time Step 0 ---------\n  a executed\n Time Step 1 ---------\n  b executed\n Time Step 2 ---------\n  c executed\nCOMP: Executed 1 of 1 trials\n'
        assert actual_output == expected_output

        comp.run(report_output=True, report_to_devices=DIVERT)
        actual_output = comp.rich_diverted_reports
        expected_output = '\nCOMP TRIAL 0 ====================\n Time Step 0 ---------\n╭───── a ─────╮\n│ input: 0.0  │\n│ output: 0.0 │\n╰─────────────╯\n Time Step 1 ---------\n Time Step 2 ---------\n╭───── c ─────╮\n│ input: 0.0  │\n│ output: 0.0 │\n╰─────────────╯\n'
        assert actual_output == expected_output

        comp.run(report_output=True, report_progress=True, report_to_devices=DIVERT)
        actual_output = comp.rich_diverted_reports
        expected_output = '\nCOMP TRIAL 0 ====================\n Time Step 0 ---------\n╭───── a ─────╮\n│ input: 0.0  │\n│ output: 0.0 │\n╰─────────────╯\n Time Step 1 ---------\n Time Step 2 ---------\n╭───── c ─────╮\n│ input: 0.0  │\n│ output: 0.0 │\n╰─────────────╯\nCOMP: Executed 1 of 1 trials\n'
        assert actual_output == expected_output

        comp.run(report_output=FULL, report_to_devices=DIVERT)
        actual_output = comp.rich_diverted_reports
        expected_output = '\n┏━━  COMP: Trial 0  ━━┓\n┃                     ┃\n┃ input: [[0.0]]      ┃\n┃                     ┃\n┃ ┌─  Time Step 0 ──┐ ┃\n┃ │ ╭───── a ─────╮ │ ┃\n┃ │ │ input: 0.0  │ │ ┃\n┃ │ │ output: 0.0 │ │ ┃\n┃ │ ╰─────────────╯ │ ┃\n┃ └─────────────────┘ ┃\n┃                     ┃\n┃ ┌─  Time Step 1 ──┐ ┃\n┃ │ ╭───── b ─────╮ │ ┃\n┃ │ │ input: 0.0  │ │ ┃\n┃ │ │ output: 0.0 │ │ ┃\n┃ │ ╰─────────────╯ │ ┃\n┃ └─────────────────┘ ┃\n┃                     ┃\n┃ ┌─  Time Step 2 ──┐ ┃\n┃ │ ╭───── c ─────╮ │ ┃\n┃ │ │ input: 0.0  │ │ ┃\n┃ │ │ output: 0.0 │ │ ┃\n┃ │ ╰─────────────╯ │ ┃\n┃ └─────────────────┘ ┃\n┃                     ┃\n┃ result: [[0.0]]     ┃\n┃                     ┃\n┗━━━━━━━━━━━━━━━━━━━━━┛\n\n'
        assert actual_output == expected_output

        comp.run(report_output=FULL, report_progress=True, report_to_devices=DIVERT)
        actual_output = comp.rich_diverted_reports
        expected_output = '\n┏━━  COMP: Trial 0  ━━┓\n┃                     ┃\n┃ input: [[0.0]]      ┃\n┃                     ┃\n┃ ┌─  Time Step 0 ──┐ ┃\n┃ │ ╭───── a ─────╮ │ ┃\n┃ │ │ input: 0.0  │ │ ┃\n┃ │ │ output: 0.0 │ │ ┃\n┃ │ ╰─────────────╯ │ ┃\n┃ └─────────────────┘ ┃\n┃                     ┃\n┃ ┌─  Time Step 1 ──┐ ┃\n┃ │ ╭───── b ─────╮ │ ┃\n┃ │ │ input: 0.0  │ │ ┃\n┃ │ │ output: 0.0 │ │ ┃\n┃ │ ╰─────────────╯ │ ┃\n┃ └─────────────────┘ ┃\n┃                     ┃\n┃ ┌─  Time Step 2 ──┐ ┃\n┃ │ ╭───── c ─────╮ │ ┃\n┃ │ │ input: 0.0  │ │ ┃\n┃ │ │ output: 0.0 │ │ ┃\n┃ │ ╰─────────────╯ │ ┃\n┃ └─────────────────┘ ┃\n┃                     ┃\n┃ result: [[0.0]]     ┃\n┃                     ┃\n┗━━━━━━━━━━━━━━━━━━━━━┛\n\nCOMP: Executed 1 of 1 trials\n'
        assert actual_output == expected_output

        # Run these tests after ones calling run() above to avoid having to reset trial counter,
        # which increments after calls to execute()
        comp.execute(report_output=TERSE, report_to_devices=DIVERT)
        actual_output = comp.rich_diverted_reports
        expected_output = '\'\\nCOMP TRIAL 0 ====================\\n Time Step 0 ---------\\n  a executed\\n Time Step 1 ---------\\n  b executed\\n Time Step 2 ---------\\n  c executed\\n\''
        assert repr(actual_output) == expected_output

        comp.execute(report_output=TERSE, report_progress=True, report_to_devices=DIVERT)
        actual_output = comp.rich_diverted_reports
        expected_output = '\'\\nCOMP TRIAL 1 ====================\\n Time Step 0 ---------\\n  a executed\\n Time Step 1 ---------\\n  b executed\\n Time Step 2 ---------\\n  c executed\\n[red]Executing COMP...\\n\''
        assert repr(actual_output) == expected_output

        comp.execute(report_output=True, report_to_devices=DIVERT)
        actual_output = comp.rich_diverted_reports
        expected_output = '\nCOMP TRIAL 2 ====================\n Time Step 0 ---------\n╭───── a ─────╮\n│ input: 0.0  │\n│ output: 0.0 │\n╰─────────────╯\n Time Step 1 ---------\n Time Step 2 ---------\n╭───── c ─────╮\n│ input: 0.0  │\n│ output: 0.0 │\n╰─────────────╯\n'
        assert actual_output == expected_output

        comp.execute(report_output=True, report_progress=True, report_to_devices=DIVERT)
        actual_output = comp.rich_diverted_reports
        expected_output = '\nCOMP TRIAL 3 ====================\n Time Step 0 ---------\n╭───── a ─────╮\n│ input: 0.0  │\n│ output: 0.0 │\n╰─────────────╯\n Time Step 1 ---------\n Time Step 2 ---------\n╭───── c ─────╮\n│ input: 0.0  │\n│ output: 0.0 │\n╰─────────────╯\n[red]Executing COMP...\n'
        assert actual_output == expected_output

        comp.execute(report_output=FULL, report_to_devices=DIVERT)
        actual_output = comp.rich_diverted_reports
        expected_output = '\n┏━━  COMP: Trial 4  ━━┓\n┃                     ┃\n┃ input: [[0.0]]      ┃\n┃                     ┃\n┃ ┌─  Time Step 0 ──┐ ┃\n┃ │ ╭───── a ─────╮ │ ┃\n┃ │ │ input: 0.0  │ │ ┃\n┃ │ │ output: 0.0 │ │ ┃\n┃ │ ╰─────────────╯ │ ┃\n┃ └─────────────────┘ ┃\n┃                     ┃\n┃ ┌─  Time Step 1 ──┐ ┃\n┃ │ ╭───── b ─────╮ │ ┃\n┃ │ │ input: 0.0  │ │ ┃\n┃ │ │ output: 0.0 │ │ ┃\n┃ │ ╰─────────────╯ │ ┃\n┃ └─────────────────┘ ┃\n┃                     ┃\n┃ ┌─  Time Step 2 ──┐ ┃\n┃ │ ╭───── c ─────╮ │ ┃\n┃ │ │ input: 0.0  │ │ ┃\n┃ │ │ output: 0.0 │ │ ┃\n┃ │ ╰─────────────╯ │ ┃\n┃ └─────────────────┘ ┃\n┃                     ┃\n┃ result: [[0.0]]     ┃\n┃                     ┃\n┗━━━━━━━━━━━━━━━━━━━━━┛\n\n'
        assert actual_output == expected_output

        comp.execute(report_output=FULL, report_progress=True, report_to_devices=DIVERT)
        actual_output = comp.rich_diverted_reports
        expected_output = '\n┏━━  COMP: Trial 5  ━━┓\n┃                     ┃\n┃ input: [[0.0]]      ┃\n┃                     ┃\n┃ ┌─  Time Step 0 ──┐ ┃\n┃ │ ╭───── a ─────╮ │ ┃\n┃ │ │ input: 0.0  │ │ ┃\n┃ │ │ output: 0.0 │ │ ┃\n┃ │ ╰─────────────╯ │ ┃\n┃ └─────────────────┘ ┃\n┃                     ┃\n┃ ┌─  Time Step 1 ──┐ ┃\n┃ │ ╭───── b ─────╮ │ ┃\n┃ │ │ input: 0.0  │ │ ┃\n┃ │ │ output: 0.0 │ │ ┃\n┃ │ ╰─────────────╯ │ ┃\n┃ └─────────────────┘ ┃\n┃                     ┃\n┃ ┌─  Time Step 2 ──┐ ┃\n┃ │ ╭───── c ─────╮ │ ┃\n┃ │ │ input: 0.0  │ │ ┃\n┃ │ │ output: 0.0 │ │ ┃\n┃ │ ╰─────────────╯ │ ┃\n┃ └─────────────────┘ ┃\n┃                     ┃\n┃ result: [[0.0]]     ┃\n┃                     ┃\n┗━━━━━━━━━━━━━━━━━━━━━┛\n\n[red]Executing COMP...\n'
        assert actual_output == expected_output

    # def test_two_mechs_in_a_time_step(self):
    #     """Test that includes two (recurrently connected) Mechanisms executed within the same TIME_STEP
    #        FIX: NEED TO RESOLVE INDETERMINACY OF ORDER OF EXECUTION FOR TESTING
    #     """
    #     a = TransferMechanism(name='a')
    #     b = TransferMechanism(name='b')
    #     c = TransferMechanism(name='c')
    #     comp = Composition(pathways=[[a,b],[b,a], [a,c]], name='COMP')
    #
    #     a.reportOutputPref=True
    #     b.reportOutputPref=False
    #     c.reportOutputPref=True
    #
    #     comp.run(report_output=TERSE, report_progress=[False, DIVERT])
    #     actual_output = comp.rich_diverted_reports
    #     expected_output = '\nCOMP TRIAL 0 ====================\n Time Step 0 ---------\n  a executed\n  b executed\n Time Step 1 ---------\n  c executed\n\nCOMP TRIAL 0 ====================\n Time Step 0 ---------\n  a executed\n  b executed\n Time Step 1 ---------\n  c executed\nCOMP TRIAL 1 ====================\n Time Step 0 ---------\n  a executed\n  b executed\n Time Step 1 ---------\n  c executed\n'
    #     assert actual_output == expected_output
    #
    #     comp.run(report_output=TERSE, report_progress=DIVERT)
    #     actual_output = comp.rich_diverted_reports
    #     expected_output = '\nCOMP TRIAL 0 ====================\n Time Step 0 ---------\n  b executed\n  a executed\n Time Step 1 ---------\n  c executed\nCOMP: Executed 1 of 2 trials\nCOMP TRIAL 0 ====================\n Time Step 0 ---------\n  b executed\n  a executed\n Time Step 1 ---------\n  c executed\nCOMP TRIAL 1 ====================\n Time Step 0 ---------\n  b executed\n  a executed\n Time Step 1 ---------\n  c executed\nCOMP: Executed 2 of 2 trials'
    #     assert actual_output == expected_output
    #
    #     comp.run(report_output=True, report_progress=DIVERT)
    #     actual_output = comp.rich_diverted_reports
    #     expected_output = '\nCOMP TRIAL 0 ====================\n Time Step 0 ---------\n╭───── a ─────╮\n│ input: 0.0  │\n│ output: 0.0 │\n╰─────────────╯\n Time Step 1 ---------\n╭───── c ─────╮\n│ input: 0.0  │\n│ output: 0.0 │\n╰─────────────╯\nCOMP: Executed 1 of 2 trials\nCOMP TRIAL 0 ====================\n Time Step 0 ---------\n╭───── a ─────╮\n│ input: 0.0  │\n│ output: 0.0 │\n╰─────────────╯\n Time Step 1 ---------\n╭───── c ─────╮\n│ input: 0.0  │\n│ output: 0.0 │\n╰─────────────╯\nCOMP TRIAL 1 ====================\n Time Step 0 ---------\n╭───── a ─────╮\n│ input: 0.0  │\n│ output: 0.0 │\n╰─────────────╯\n Time Step 1 ---------\n╭───── c ─────╮\n│ input: 0.0  │\n│ output: 0.0 │\n╰─────────────╯\nCOMP: Executed 2 of 2 trials'
    #     assert actual_output == expected_output
    #
    #     comp.run(num_trials=2, report_output=FULL, report_progress=DIVERT)
    #     actual_output = comp.rich_diverted_reports
    #     expected_output = '\n┏━━━  COMP: Trial 0  ━━━┓\n┃                       ┃\n┃ input: [[0.0], [0.0]] ┃\n┃                       ┃\n┃ ┌─  Time Step 0 ──┐   ┃\n┃ │ ╭───── b ─────╮ │   ┃\n┃ │ │ input: 0.0  │ │   ┃\n┃ │ │ output: 0.0 │ │   ┃\n┃ │ ╰─────────────╯ │   ┃\n┃ │ ╭───── a ─────╮ │   ┃\n┃ │ │ input: 0.0  │ │   ┃\n┃ │ │ output: 0.0 │ │   ┃\n┃ │ ╰─────────────╯ │   ┃\n┃ └─────────────────┘   ┃\n┃                       ┃\n┃ ┌─  Time Step 1 ──┐   ┃\n┃ │ ╭───── c ─────╮ │   ┃\n┃ │ │ input: 0.0  │ │   ┃\n┃ │ │ output: 0.0 │ │   ┃\n┃ │ ╰─────────────╯ │   ┃\n┃ └─────────────────┘   ┃\n┃                       ┃\n┃ result: [[0.0]]       ┃\n┃                       ┃\n┗━━━━━━━━━━━━━━━━━━━━━━━┛\n\nCOMP: Executed 1 of 2 trials\n┏━━━  COMP: Trial 0  ━━━┓\n┃                       ┃\n┃ input: [[0.0], [0.0]] ┃\n┃                       ┃\n┃ ┌─  Time Step 0 ──┐   ┃\n┃ │ ╭───── b ─────╮ │   ┃\n┃ │ │ input: 0.0  │ │   ┃\n┃ │ │ output: 0.0 │ │   ┃\n┃ │ ╰─────────────╯ │   ┃\n┃ │ ╭───── a ─────╮ │   ┃\n┃ │ │ input: 0.0  │ │   ┃\n┃ │ │ output: 0.0 │ │   ┃\n┃ │ ╰─────────────╯ │   ┃\n┃ └─────────────────┘   ┃\n┃                       ┃\n┃ ┌─  Time Step 1 ──┐   ┃\n┃ │ ╭───── c ─────╮ │   ┃\n┃ │ │ input: 0.0  │ │   ┃\n┃ │ │ output: 0.0 │ │   ┃\n┃ │ ╰─────────────╯ │   ┃\n┃ └─────────────────┘   ┃\n┃                       ┃\n┃ result: [[0.0]]       ┃\n┃                       ┃\n┗━━━━━━━━━━━━━━━━━━━━━━━┛\n\n┏━━━  COMP: Trial 1  ━━━┓\n┃                       ┃\n┃ input: [[0.0], [0.0]] ┃\n┃                       ┃\n┃ ┌─  Time Step 0 ──┐   ┃\n┃ │ ╭───── b ─────╮ │   ┃\n┃ │ │ input: 0.0  │ │   ┃\n┃ │ │ output: 0.0 │ │   ┃\n┃ │ ╰─────────────╯ │   ┃\n┃ │ ╭───── a ─────╮ │   ┃\n┃ │ │ input: 0.0  │ │   ┃\n┃ │ │ output: 0.0 │ │   ┃\n┃ │ ╰─────────────╯ │   ┃\n┃ └─────────────────┘   ┃\n┃                       ┃\n┃ ┌─  Time Step 1 ──┐   ┃\n┃ │ ╭───── c ─────╮ │   ┃\n┃ │ │ input: 0.0  │ │   ┃\n┃ │ │ output: 0.0 │ │   ┃\n┃ │ ╰─────────────╯ │   ┃\n┃ └─────────────────┘   ┃\n┃                       ┃\n┃ result: [[0.0]]       ┃\n┃                       ┃\n┗━━━━━━━━━━━━━━━━━━━━━━━┛\n\nCOMP: Executed 2 of 2 trials'
    #     assert actual_output == expected_output

    # def test_nested_comps_output(self):
    #     """Test of nested Compositions with simulations executed by OCMs"""
    #
    #     with_inner_controller = True
    #     with_outer_controller = True
    #
    #     # instantiate mechanisms and inner comp
    #     ia = pnl.TransferMechanism(name='ia')
    #     ib = pnl.TransferMechanism(name='ib')
    #     icomp = pnl.Composition(name='icomp', controller_mode=pnl.BEFORE)
    #
    #     # set up structure of inner comp
    #     icomp.add_node(ia, required_roles=pnl.NodeRole.INPUT)
    #     icomp.add_node(ib, required_roles=pnl.NodeRole.OUTPUT)
    #     icomp.add_projection(pnl.MappingProjection(), sender=ia, receiver=ib)
    #
    #     # add controller to inner comp
    #     if with_inner_controller:
    #         icomp.add_controller(
    #                 pnl.OptimizationControlMechanism(
    #                         agent_rep=icomp,
    #                         features=[ia.input_port],
    #                         name="iController",
    #                         objective_mechanism=pnl.ObjectiveMechanism(
    #                                 monitor=ib.output_port,
    #                                 function=pnl.SimpleIntegrator,
    #                                 name="iController Objective Mechanism"
    #                         ),
    #                         function=pnl.GridSearch(direction=pnl.MAXIMIZE),
    #                         control_signals=[pnl.ControlSignal(projections=[(pnl.SLOPE, ia)],
    #                                                            variable=1.0,
    #                                                            intensity_cost_function=pnl.Linear(slope=0.0),
    #                                                            allocation_samples=pnl.SampleSpec(start=1.0,
    #                                                                                              stop=10.0,
    #                                                                                              num=4))])
    #         )
    #
    #     # instantiate outer comp
    #     ocomp = pnl.Composition(name='ocomp', controller_mode=pnl.BEFORE)
    #
    #     # setup structure of outer comp
    #     ocomp.add_node(icomp)
    #
    #     ocomp._analyze_graph()
    #
    #     # add controller to outer comp
    #     if with_outer_controller:
    #         ocomp.add_controller(
    #                 pnl.OptimizationControlMechanism(
    #                         agent_rep=ocomp,
    #                         # features=[ia.input_port],
    #                         features=[ocomp.input_CIM.output_ports[0]],
    #                         name="oController",
    #                         objective_mechanism=pnl.ObjectiveMechanism(
    #                                 monitor=ib.output_port,
    #                                 function=pnl.SimpleIntegrator,
    #                                 name="oController Objective Mechanism"
    #                         ),
    #                         function=pnl.GridSearch(direction=pnl.MAXIMIZE),
    #                         control_signals=[pnl.ControlSignal(projections=[(pnl.SLOPE, ia)],
    #                                                            variable=1.0,
    #                                                            intensity_cost_function=pnl.Linear(slope=0.0),
    #                                                            allocation_samples=pnl.SampleSpec(start=1.0,
    #                                                                                              stop=10.0,
    #                                                                                              num=3))])
    #         )
    #
    #     inputs_dict = {
    #         icomp:
    #             {
    #                 ia: [[-2], [1]]
    #             }
    #     }
    #
    #     def inputs_generator_function():
    #         for i in range(2):
    #             yield {
    #                 icomp:
    #                     {
    #                         ia: inputs_dict[icomp][ia][i]
    #                     }
    #             }
    #
    #     inputs_generator_instance = inputs_generator_function()
    #
    #     # ocomp.run(inputs=inputs_generator_function)
    #     # ocomp.run(inputs=inputs_generator_instance, report_progress=['simulations'])
    #     # ocomp.run(inputs=inputs_dict, report_progress=True)
    #     # ocomp.run(inputs=inputs_dict, report_progress=['simulations'])
    #
    #     ocomp.run(inputs={icomp:-2}, report_output=FULL, report_simulations=True, report_to_devices=DIVERT)
    #     actual_output = ocomp.rich_diverted_reports
    #     expected_output = '\nocomp TRIAL 0 ====================\n Time Step 0 ---------\nicomp TRIAL 0 ====================\n Time Step 0 ---------\n Time Step 0 ---------\n Time Step 0 ---------\n Time Step 1 ---------\nocomp: Executed 1 of 1 trials\nocomp: Simulated 3 trials\nicomp: Executed 1 of 1 trials\nicomp: Simulated 4 trials\nicomp: Executed 1 of 1 trials\nicomp: Simulated 4 trials\nicomp: Executed 1 of 1 trials\nicomp: Simulated 4 trials\nicomp: Executed 1 of 1 trials\nicomp: Simulated 4 trials'
    #     assert actual_output == expected_output

    def test_reportOutputPref_true(self):
        t = pnl.TransferMechanism()
        t.reportOutputPref = True

        f = io.StringIO()
        with contextlib.redirect_stdout(f):
            t.execute(1)
        output = f.getvalue()

        assert 'input: 1.0' in output
        assert 'output: 1.0' in output
        assert 'params' not in output

    def test_reportOutputPref_params(self):
        t = pnl.TransferMechanism()
        t.reportOutputPref = 'params'

        f = io.StringIO()
        with contextlib.redirect_stdout(f):
            t.execute(1)
        output = f.getvalue()

        assert 'input: 1.0' in output
        assert 'output: 1.0' in output
        assert 'params' in output

        # NOTE: parameters are not consistent in printed form with
        # their underlying values (e.g. dimension brackets are removed)
        # So, don't check output for all parameters and correct values
        assert 'noise:' in output
        assert 'integration_rate:' in output

        assert 'Parameter(' not in output
        assert 'pnl_internal=' not in output<|MERGE_RESOLUTION|>--- conflicted
+++ resolved
@@ -1,12 +1,8 @@
-<<<<<<< HEAD
-import sys
-
-import pytest
-
-=======
 import contextlib
 import io
->>>>>>> f539acd2
+import sys
+import pytest
+
 import psyneulink as pnl
 from psyneulink.core.globals.keywords import DIVERT, FULL, TERSE
 
