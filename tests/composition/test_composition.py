--- conflicted
+++ resolved
@@ -4382,11 +4382,6 @@
         # Second Run:
         # Input to A = 1.0 | Output = 1.0
         # Input to B = 2.0 + 1.0 | Output = 3.0
-<<<<<<< HEAD
-
-        assert np.allclose(B.value, [[3.0]])
-
-=======
 
         assert np.allclose(B.value, [[3.0]])
 
@@ -4435,4 +4430,3 @@
         assert B in comp.get_c_nodes_by_role(CNodeRole.TERMINAL)
         assert np.allclose(C.value, [[4.0]])
         assert np.allclose(comp.output_values, [[2.0], [4.0]])
->>>>>>> 0c2ae656
