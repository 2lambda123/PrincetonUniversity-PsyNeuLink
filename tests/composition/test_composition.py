--- conflicted
+++ resolved
@@ -398,7 +398,6 @@
 
 
         output = comp.run(inputs={R1: [1.0]}, num_trials=3)
-
         assert np.allclose(output, [[np.array([2.])], [np.array([8.])], [np.array([22.])]])
 
 
@@ -4327,41 +4326,7 @@
         assert np.allclose(C.output_values, [[0.]])
         assert np.allclose(D.output_values, [[4.]])
 
-<<<<<<< HEAD
 class TestProperties:
-
-    def test_stateful_nodes(self):
-        A = TransferMechanism(name='A')
-        B1 = TransferMechanism(name='B1',
-                               integrator_mode=True)
-        B2 = IntegratorMechanism(name='B2')
-        C = TransferMechanism(name='C')
-
-
-        inner_composition1 = Composition(name="inner-composition-1")
-        inner_composition1.add_linear_processing_pathway([A, B1])
-
-        inner_composition2 = Composition(name="inner-composition2")
-        inner_composition2.add_linear_processing_pathway([A, B2])
-
-        outer_composition1 = Composition(name="outer-composition-1")
-        outer_composition1.add_c_node(inner_composition1)
-        outer_composition1.add_c_node(C)
-        outer_composition1.add_projection(sender=inner_composition1, receiver=C)
-
-        outer_composition2 = Composition(name="outer-composition-2")
-        outer_composition2.add_c_node(inner_composition2)
-        outer_composition2.add_c_node(C)
-        outer_composition2.add_projection(sender=inner_composition2, receiver=C)
-
-        expected_stateful_nodes = {inner_composition1: [B1],
-                                   inner_composition2: [B2],
-                                   outer_composition1: [inner_composition1],
-                                   outer_composition2: [inner_composition2]}
-
-        for comp in expected_stateful_nodes:
-            assert comp.stateful_nodes == expected_stateful_nodes[comp]
-=======
     @pytest.mark.composition
     @pytest.mark.parametrize("mode", ['Python', 'Fallback',
                                       pytest.param('LLVM', marks=(pytest.mark.xfail, pytest.mark.llvm))])
@@ -4473,4 +4438,35 @@
         assert B in comp.get_c_nodes_by_role(CNodeRole.TERMINAL)
         assert np.allclose(C.value, [[4.0]])
         assert np.allclose(comp.output_values, [[2.0], [4.0]])
->>>>>>> f8cce9b6
+
+    def test_stateful_nodes(self):
+        A = TransferMechanism(name='A')
+        B1 = TransferMechanism(name='B1',
+                               integrator_mode=True)
+        B2 = IntegratorMechanism(name='B2')
+        C = TransferMechanism(name='C')
+
+
+        inner_composition1 = Composition(name="inner-composition-1")
+        inner_composition1.add_linear_processing_pathway([A, B1])
+
+        inner_composition2 = Composition(name="inner-composition2")
+        inner_composition2.add_linear_processing_pathway([A, B2])
+
+        outer_composition1 = Composition(name="outer-composition-1")
+        outer_composition1.add_c_node(inner_composition1)
+        outer_composition1.add_c_node(C)
+        outer_composition1.add_projection(sender=inner_composition1, receiver=C)
+
+        outer_composition2 = Composition(name="outer-composition-2")
+        outer_composition2.add_c_node(inner_composition2)
+        outer_composition2.add_c_node(C)
+        outer_composition2.add_projection(sender=inner_composition2, receiver=C)
+
+        expected_stateful_nodes = {inner_composition1: [B1],
+                                   inner_composition2: [B2],
+                                   outer_composition1: [inner_composition1],
+                                   outer_composition2: [inner_composition2]}
+
+        for comp in expected_stateful_nodes:
+            assert comp.stateful_nodes == expected_stateful_nodes[comp]