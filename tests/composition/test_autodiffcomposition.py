--- conflicted
+++ resolved
@@ -140,26 +140,12 @@
                       "targets": {xor_out: np.array([[0], [1], [1], [0]])}}
 
         if calls == 'single':
-<<<<<<< HEAD
-            benchmark(xor.learn, inputs={"inputs": {xor_in:xor_inputs},
-                                         "targets": {xor_out:xor_targets},
-                                         "epochs": eps}, execution_mode=autodiff_mode)
-=======
             input_dict["epochs"] = eps
             results = benchmark(_single_learn_results, xor, inputs=input_dict, execution_mode=autodiff_mode)
->>>>>>> ad869954
         else:
             input_dict["epochs"] = 1
             for i in range(eps - 1):
                 xor.learn(inputs=input_dict, execution_mode=autodiff_mode)
-<<<<<<< HEAD
-            benchmark(xor.learn, inputs=input_dict, execution_mode=autodiff_mode)
-        results = xor.learning_results
-
-        assert len(results) == len(expected)
-        for r, t in zip(results, expected):
-            np.testing.assert_allclose(r, t)
-=======
             results = benchmark(_single_learn_results, xor, inputs=input_dict, execution_mode=autodiff_mode)
 
         if pytest.helpers.llvm_current_fp_precision() == 'fp32' and autodiff_mode != pnl.ExecutionMode.PyTorch:
@@ -168,7 +154,6 @@
             accuracy_args = {}
 
         np.testing.assert_allclose(results, expected, **accuracy_args)
->>>>>>> ad869954
 
 
     # tests whether semantic network created as autodiff composition learns properly
@@ -470,12 +455,6 @@
                     0.26739429, 0.25464059, 0.25453138, 0.49761396]]]
 
 
-<<<<<<< HEAD
-        # for res, exp in zip(results, expected):
-        for res, exp in zip(sem_net.learning_results, expected):
-            for r, e in zip(res, exp):
-                np.testing.assert_allclose(r, e)
-=======
         if pytest.helpers.llvm_current_fp_precision() == 'fp32' and autodiff_mode != pnl.ExecutionMode.Python:
             accuracy_args = {"atol": 1e-8, "rtol": 1e-6}
         else:
@@ -486,7 +465,6 @@
             for r, e in zip(res, exp):
                 np.testing.assert_allclose(r, e, **accuracy_args)
 
->>>>>>> ad869954
 
     def test_pytorch_equivalence_with_autodiff_composition(self, autodiff_mode):
         iSs = np.array(
@@ -1719,18 +1697,12 @@
         xor.add_projection(sender=xor_hid, projection=out_map, receiver=xor_out)
 
         # train model for a few epochs
-<<<<<<< HEAD
-        benchmark(xor.learn, inputs={"inputs": {xor_in:xor_inputs},
-                                                           "targets": {xor_out:xor_targets},
-                                                           "epochs": 10}, execution_mode=autodiff_mode)
-=======
         results = benchmark(_single_learn_results,
                             xor,
                             inputs={"inputs": {xor_in: [[0, 0], [0, 1], [1, 0], [1, 1]]},
                                     "targets": {xor_out: [[0], [1], [1], [0]]},
                                     "epochs": 10},
                             execution_mode=autodiff_mode)
->>>>>>> ad869954
 
         # fp32 results are different due to rounding
         if pytest.helpers.llvm_current_fp_precision() == 'fp32' and \
@@ -1739,13 +1711,8 @@
            learning_rate == 10:
             expected = [[[0.9918830394744873]], [[0.9982172846794128]], [[0.9978305697441101]], [[0.9994590878486633]]]
         # FIXME: LLVM version is broken with learning rate == 1.5
-<<<<<<< HEAD
-        if learning_rate != 1.5 or autodiff_mode == pnl.ExecutionMode.Python:
-            np.testing.assert_allclose(xor.learning_results, expected)
-=======
         if learning_rate != 1.5 or autodiff_mode == pnl.ExecutionMode.PyTorch:
             np.testing.assert_allclose(results, expected)
->>>>>>> ad869954
 
 
     # test whether pytorch parameters and projections are kept separate (at diff. places in memory)
@@ -2555,11 +2522,6 @@
         no_training_input = {xor_autodiff: no_training_input_dict}
 
         learning_context = Context()
-<<<<<<< HEAD
-        # result1 = xor_autodiff.learn(inputs=input_dict, execution_mode=autodiff_mode, epochs=num_epochs, context=learning_context, patience=patience, min_delta=min_delta)
-        # result1 = np.array(result1).flatten()
-=======
->>>>>>> ad869954
         xor_autodiff.learn(inputs=input_dict, execution_mode=autodiff_mode, epochs=num_epochs, context=learning_context, patience=patience, min_delta=min_delta)
         result1 = np.array(xor_autodiff.learning_results).flatten()
         np.testing.assert_allclose(result1, np.array(xor_targets).flatten(), atol=0.1)
@@ -3231,13 +3193,6 @@
         adc.add_linear_processing_pathway([m1, p, m2])
         adc._build_pytorch_representation()
 
-<<<<<<< HEAD
-        classes = torch.Tensor([2, 1])
-        target = torch.Tensor([1])
-
-        # Equation for loss taken from https://pytorch.org/docs/stable/nn.html#torch.nn.CrossEntropyLoss
-        np.testing.assert_allclose(adc.loss(classes, target).detach().numpy(), -1 + np.log(np.exp(2) + np.exp(1)))
-=======
         # The following is based on earlier version of PyTorch that only allows
         # class (index) based target specification (rather than one-hot) for cross-entropy loss:
         # classes = torch.Tensor([2, 1])
@@ -3268,5 +3223,4 @@
         target = torch.Tensor(target)
         ce_torch = adc.loss(output, target).detach().numpy()
 
-        np.testing.assert_allclose(ce_numpy, ce_torch)
->>>>>>> ad869954
+        np.testing.assert_allclose(ce_numpy, ce_torch)