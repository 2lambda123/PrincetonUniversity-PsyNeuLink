import logging
import timeit as timeit
import os
import numpy as np

import pytest

import psyneulink as pnl

from psyneulink.core.components.functions.nonstateful.transferfunctions import Logistic
from psyneulink.core.components.functions.nonstateful.learningfunctions import BackPropagation
from psyneulink.core.compositions.composition import Composition
from psyneulink.core.globals import Context
from psyneulink.core.globals.keywords import TRAINING_SET, Loss
from psyneulink.core.components.mechanisms.processing.transfermechanism import TransferMechanism
from psyneulink.core.components.projections.pathway.mappingprojection import MappingProjection
from psyneulink.library.compositions.autodiffcomposition import AutodiffComposition, AutodiffCompositionError
from psyneulink.core.compositions.report import ReportOutput

logger = logging.getLogger(__name__)


# All tests are set to run. If you need to skip certain tests,
# see http://doc.pytest.org/en/latest/skipping.html

# Unit tests for functions of AutodiffComposition class that are new (not in Composition)
# or override functions in Composition

def _single_learn_results(composition, *args, **kwargs):
    composition.learn(*args, **kwargs)
    return composition.learning_results

@pytest.mark.pytorch
@pytest.mark.acconstructor
class TestACConstructor:

    def test_no_args(self):
        comp = AutodiffComposition()
        assert isinstance(comp, AutodiffComposition)

    def test_two_calls_no_args(self):
        comp = AutodiffComposition()
        comp_2 = AutodiffComposition()
        assert isinstance(comp, AutodiffComposition)
        assert isinstance(comp_2, AutodiffComposition)

    # KAM removed this pytest 10/30 after removing target_CIM
    # def test_target_CIM(self):
    #     comp = AutodiffComposition()
    #     assert isinstance(comp.target_CIM, CompositionInterfaceMechanism)
    #     assert comp.target_CIM.composition == comp
    #     assert comp.target_CIM_ports == {}

    def test_pytorch_representation(self):
        comp = AutodiffComposition()
        assert comp.pytorch_representation is None

    def test_report_prefs(self):
        comp = AutodiffComposition()
        assert comp.input_CIM.reportOutputPref == ReportOutput.OFF
        assert comp.output_CIM.reportOutputPref == ReportOutput.OFF
        # assert comp.target_CIM.reportOutputPref == False

    # FIXME: This test for patience doesn't actually test for correctness
    # def test_patience(self):
        # comp = AutodiffComposition()
        # assert comp.patience == 10


@pytest.mark.pytorch
@pytest.mark.composition
def test_autodiff_forward(autodiff_mode):
    # create xor model mechanisms and projections
    xor_in = TransferMechanism(name='xor_in',
                               default_variable=np.zeros(2))

    xor_hid = TransferMechanism(name='xor_hid',
                                default_variable=np.zeros(10),
                                function=Logistic())

    xor_out = TransferMechanism(name='xor_out',
                                default_variable=np.zeros(1),
                                function=Logistic())

    hid_map = MappingProjection(matrix=np.random.rand(2,10))
    out_map = MappingProjection(matrix=np.random.rand(10,1))

    # put the mechanisms and projections together in an autodiff composition (AC)
    xor = AutodiffComposition()

    xor.add_node(xor_in)
    xor.add_node(xor_hid)
    xor.add_node(xor_out)

    xor.add_projection(sender=xor_in, projection=hid_map, receiver=xor_hid)
    xor.add_projection(sender=xor_hid, projection=out_map, receiver=xor_out)

    outputs = xor.run(inputs=[0,0], execution_mode=autodiff_mode)
    np.testing.assert_allclose(outputs, [[0.9479085241082691]])


@pytest.mark.pytorch
@pytest.mark.accorrectness
@pytest.mark.composition
class TestTrainingCorrectness:

    # test whether xor model created as autodiff composition learns properly
    @pytest.mark.benchmark(group="XOR")
    @pytest.mark.parametrize(
        'eps, calls, opt, expected', [
            (100, 'single', 'adam', [[[0.09823965]], [[0.81092879]], [[0.78179557]], [[0.25593583]]]),
            (50, 'multiple', 'adam', [[[0.31200036]], [[0.59406178]], [[0.60417587]], [[0.52347365]]]),
        ]
    )
    def test_xor_training_correctness(self, eps, calls, opt, autodiff_mode, benchmark, expected):
        xor_in = TransferMechanism(name='xor_in',
                                   default_variable=np.zeros(2))

        xor_hid = TransferMechanism(name='xor_hid',
                                    default_variable=np.zeros(10),
                                    function=Logistic())

        xor_out = TransferMechanism(name='xor_out',
                                    default_variable=np.zeros(1),
                                    function=Logistic())

        hid_map = MappingProjection(matrix=np.random.rand(2, 10))
        out_map = MappingProjection(matrix=np.random.rand(10, 1))

        xor = AutodiffComposition(optimizer_type=opt, learning_rate=0.1)

        xor.add_node(xor_in)
        xor.add_node(xor_hid)
        xor.add_node(xor_out)

        xor.add_projection(sender=xor_in, projection=hid_map, receiver=xor_hid)
        xor.add_projection(sender=xor_hid, projection=out_map, receiver=xor_out)

        input_dict = {"inputs": {xor_in: np.array([[0, 0], [0, 1], [1, 0], [1, 1]])},
                      "targets": {xor_out: np.array([[0], [1], [1], [0]])}}

        if calls == 'single':
            input_dict["epochs"] = eps
            results = benchmark(_single_learn_results, xor, inputs=input_dict, execution_mode=autodiff_mode)
        else:
            input_dict["epochs"] = 1
            for i in range(eps - 1):
                xor.learn(inputs=input_dict, execution_mode=autodiff_mode)
            results = benchmark(_single_learn_results, xor, inputs=input_dict, execution_mode=autodiff_mode)

        if pytest.helpers.llvm_current_fp_precision() == 'fp32' and autodiff_mode != pnl.ExecutionMode.PyTorch:
            accuracy_args = {"atol": 1e-8, "rtol": 1e-6}
        else:
            accuracy_args = {}

        np.testing.assert_allclose(results, expected, **accuracy_args)


    # tests whether semantic network created as autodiff composition learns properly
    @pytest.mark.benchmark(group="Semantic net")
    @pytest.mark.parametrize(
        'eps, opt', [
            (50, 'adam'),
        ]
    )
    def test_semantic_net_training_correctness(self, eps, opt, autodiff_mode, benchmark):

        # MECHANISMS FOR SEMANTIC NET:

        nouns_in = TransferMechanism(name="nouns_input",
                                     default_variable=np.zeros(8))

        rels_in = TransferMechanism(name="rels_input",
                                    default_variable=np.zeros(3))

        h1 = TransferMechanism(name="hidden_nouns",
                               default_variable=np.zeros(8),
                               function=Logistic())

        h2 = TransferMechanism(name="hidden_mixed",
                               default_variable=np.zeros(15),
                               function=Logistic())

        out_sig_I = TransferMechanism(name="sig_outs_I",
                                      default_variable=np.zeros(8),
                                      function=Logistic())

        out_sig_is = TransferMechanism(name="sig_outs_is",
                                       default_variable=np.zeros(12),
                                       function=Logistic())

        out_sig_has = TransferMechanism(name="sig_outs_has",
                                        default_variable=np.zeros(9),
                                        function=Logistic())

        out_sig_can = TransferMechanism(name="sig_outs_can",
                                        default_variable=np.zeros(9),
                                        function=Logistic())

        # SET UP PROJECTIONS FOR SEMANTIC NET

        map_nouns_h1 = MappingProjection(matrix=np.random.rand(8,8),
                                         name="map_nouns_h1",
                                         sender=nouns_in,
                                         receiver=h1)

        map_rels_h2 = MappingProjection(matrix=np.random.rand(3,15),
                                        name="map_relh2",
                                        sender=rels_in,
                                        receiver=h2)

        map_h1_h2 = MappingProjection(matrix=np.random.rand(8,15),
                                      name="map_h1_h2",
                                      sender=h1,
                                      receiver=h2)

        map_h2_I = MappingProjection(matrix=np.random.rand(15,8),
                                     name="map_h2_I",
                                    sender=h2,
                                    receiver=out_sig_I)

        map_h2_is = MappingProjection(matrix=np.random.rand(15,12),
                                      name="map_h2_is",
                                      sender=h2,
                                      receiver=out_sig_is)

        map_h2_has = MappingProjection(matrix=np.random.rand(15,9),
                                       name="map_h2_has",
                                       sender=h2,
                                       receiver=out_sig_has)

        map_h2_can = MappingProjection(matrix=np.random.rand(15,9),
                                       name="map_h2_can",
                                       sender=h2,
                                       receiver=out_sig_can)

        # COMPOSITION FOR SEMANTIC NET
        sem_net = AutodiffComposition(optimizer_type=opt, learning_rate=.001)

        sem_net.add_node(nouns_in)
        sem_net.add_node(rels_in)
        sem_net.add_node(h1)
        sem_net.add_node(h2)
        sem_net.add_node(out_sig_I)
        sem_net.add_node(out_sig_is)
        sem_net.add_node(out_sig_has)
        sem_net.add_node(out_sig_can)

        sem_net.add_projection(sender=nouns_in, projection=map_nouns_h1, receiver=h1)
        sem_net.add_projection(sender=rels_in, projection=map_rels_h2, receiver=h2)
        sem_net.add_projection(sender=h1, projection=map_h1_h2, receiver=h2)
        sem_net.add_projection(sender=h2, projection=map_h2_I, receiver=out_sig_I)
        sem_net.add_projection(sender=h2, projection=map_h2_is, receiver=out_sig_is)
        sem_net.add_projection(sender=h2, projection=map_h2_has, receiver=out_sig_has)
        sem_net.add_projection(sender=h2, projection=map_h2_can, receiver=out_sig_can)

        # INPUTS & OUTPUTS FOR SEMANTIC NET:

        nouns = ['oak', 'pine', 'rose', 'daisy', 'canary', 'robin', 'salmon', 'sunfish']
        relations = ['is', 'has', 'can']
        is_list = ['living', 'living thing', 'plant', 'animal', 'tree', 'flower', 'bird', 'fish', 'big', 'green', 'red',
                   'yellow']
        has_list = ['roots', 'leaves', 'bark', 'branches', 'skin', 'feathers', 'wings', 'gills', 'scales']
        can_list = ['grow', 'move', 'swim', 'fly', 'breathe', 'breathe underwater', 'breathe air', 'walk', 'photosynthesize']

        nouns_input = np.identity(len(nouns))

        rels_input = np.identity(len(relations))

        truth_nouns = np.identity(len(nouns))

        truth_is = np.zeros((len(nouns), len(is_list)))

        truth_is[0, :] = [1, 1, 1, 0, 1, 0, 0, 0, 1, 1, 0, 0]
        truth_is[1, :] = [1, 1, 1, 0, 1, 0, 0, 0, 1, 1, 0, 0]
        truth_is[2, :] = [1, 1, 1, 0, 0, 1, 0, 0, 0, 0, 1, 0]
        truth_is[3, :] = [1, 1, 1, 0, 0, 1, 0, 0, 0, 0, 0, 1]
        truth_is[4, :] = [1, 1, 0, 1, 0, 0, 1, 0, 0, 0, 0, 1]
        truth_is[5, :] = [1, 1, 0, 1, 0, 0, 1, 0, 0, 0, 1, 0]
        truth_is[6, :] = [1, 1, 0, 1, 0, 0, 0, 1, 1, 0, 1, 0]
        truth_is[7, :] = [1, 1, 0, 1, 0, 0, 0, 1, 1, 0, 0, 0]

        truth_has = np.zeros((len(nouns), len(has_list)))

        truth_has[0, :] = [1, 1, 1, 1, 0, 0, 0, 0, 0]
        truth_has[1, :] = [1, 1, 1, 1, 0, 0, 0, 0, 0]
        truth_has[2, :] = [1, 1, 0, 0, 0, 0, 0, 0, 0]
        truth_has[3, :] = [1, 1, 0, 0, 0, 0, 0, 0, 0]
        truth_has[4, :] = [0, 0, 0, 0, 1, 1, 1, 0, 0]
        truth_has[5, :] = [0, 0, 0, 0, 1, 1, 1, 0, 0]
        truth_has[6, :] = [0, 0, 0, 0, 0, 0, 0, 1, 1]
        truth_has[7, :] = [0, 0, 0, 0, 0, 0, 0, 1, 1]

        truth_can = np.zeros((len(nouns), len(can_list)))

        truth_can[0, :] = [1, 0, 0, 0, 0, 0, 0, 0, 1]
        truth_can[1, :] = [1, 0, 0, 0, 0, 0, 0, 0, 1]
        truth_can[2, :] = [1, 0, 0, 0, 0, 0, 0, 0, 1]
        truth_can[3, :] = [1, 0, 0, 0, 0, 0, 0, 0, 1]
        truth_can[4, :] = [1, 1, 0, 1, 1, 0, 1, 1, 0]
        truth_can[5, :] = [1, 1, 0, 1, 1, 0, 1, 1, 0]
        truth_can[6, :] = [1, 1, 1, 0, 1, 1, 0, 0, 0]
        truth_can[7, :] = [1, 1, 1, 0, 1, 1, 0, 0, 0]

        # SETTING UP DICTIONARY OF INPUTS/OUTPUTS FOR SEMANTIC NET

        inputs_dict = {}
        inputs_dict[nouns_in] = []
        inputs_dict[rels_in] = []

        targets_dict = {}
        targets_dict[out_sig_I] = []
        targets_dict[out_sig_is] = []
        targets_dict[out_sig_has] = []
        targets_dict[out_sig_can] = []

        for i in range(len(nouns)):
            for j in range(len(relations)):
                inputs_dict[nouns_in].append(nouns_input[i])
                inputs_dict[rels_in].append(rels_input[j])
                targets_dict[out_sig_I].append(truth_nouns[i])
                targets_dict[out_sig_is].append(truth_is[i])
                targets_dict[out_sig_has].append(truth_has[i])
                targets_dict[out_sig_can].append(truth_can[i])

        # TRAIN THE MODEL
        results = benchmark(_single_learn_results,
                            sem_net,
                            inputs={'inputs': inputs_dict,
                                    'targets': targets_dict,
                                    'epochs': eps},
                            execution_mode=autodiff_mode)

        # CHECK CORRECTNESS
        expected = [[[0.13455769, 0.12924714, 0.13288172, 0.1404659 , 0.14305814,
                    0.14801862, 0.13968417, 0.14191982], [0.99991336, 0.99989676, 0.50621126, 0.52845353, 0.25829169,
                    0.26210662, 0.24857125, 0.25041139, 0.4960792 , 0.25689092,
                    0.36730921, 0.24619036], [0.5026992 , 0.51272669, 0.24175637, 0.25034784, 0.2406316 ,
                    0.23613707, 0.25192136, 0.25169522, 0.25615122], [0.99931055, 0.50694136, 0.23105683, 0.24641822, 0.49398116,
                    0.25462159, 0.24433084, 0.24267716, 0.52209116]], [[0.13434049, 0.14280817, 0.13996269, 0.15002735, 0.12975428,
                    0.13143489, 0.14087601, 0.1384075 ], [0.99988782, 0.99987699, 0.50700037, 0.48324852, 0.23605196,
                    0.24623233, 0.25029056, 0.23937042, 0.51119504, 0.2428462 ,
                    0.38335829, 0.24875281], [0.51938115, 0.48541386, 0.25513764, 0.26880953, 0.27165005,
                    0.2768918 , 0.25270764, 0.25394743, 0.2453564 ], [0.99932127, 0.48854068, 0.25824899, 0.24792285, 0.52373987,
                    0.23226666, 0.26078735, 0.25531502, 0.48945013]], [[0.14603474, 0.13076473, 0.14285659, 0.14135699, 0.13505543,
                    0.13515591, 0.14114513, 0.13170369], [0.99990678, 0.99989262, 0.48366278, 0.49653231, 0.24862611,
                    0.23489764, 0.25762623, 0.2557183 , 0.48931577, 0.24042071,
                    0.38135237, 0.2559529 ], [0.48125071, 0.49795935, 0.25190272, 0.23454573, 0.24576829,
                    0.24084843, 0.23960781, 0.24709719, 0.24797553], [0.99927591, 0.50571286, 0.25989537, 0.25337519, 0.49977912,
                    0.2629161 , 0.24592842, 0.25430635, 0.48884817]], [[0.13471359, 0.12938359, 0.12833093, 0.13589542, 0.14362713,
                    0.15158585, 0.14307399, 0.14359844], [0.99991663, 0.99990086, 0.50239329, 0.5363237 , 0.26273315,
                    0.26079003, 0.24686505, 0.2514966 , 0.50092905, 0.26094556,
                    0.36939329, 0.24278735], [0.50633107, 0.51005404, 0.24486936, 0.25305515, 0.2371648 ,
                    0.23443371, 0.24958497, 0.25592672, 0.26077736], [0.99930883, 0.51096502, 0.2273585 , 0.24095976, 0.49420255,
                    0.2541994 , 0.24348927, 0.23870194, 0.52777643]], [[0.13437031, 0.14294567, 0.13462913, 0.14499767, 0.13014469,
                    0.1347783 , 0.14426174, 0.14003815], [0.99989275, 0.99988313, 0.50533481, 0.49070575, 0.24083416,
                    0.24419528, 0.24850006, 0.2388715 , 0.51590916, 0.2477704 ,
                    0.38492997, 0.24480191], [0.52312591, 0.48400766, 0.25827697, 0.27239575, 0.26774108,
                    0.27407821, 0.24982668, 0.25714894, 0.24895088], [0.9993246 , 0.49095133, 0.25329179, 0.2414722 , 0.52311016,
                    0.23199452, 0.25880536, 0.25034698, 0.49623819]], [[0.14624279, 0.13155149, 0.13771617, 0.13640541, 0.1355243 ,
                    0.13836647, 0.14442104, 0.13306906], [0.9999103 , 0.99989714, 0.48256079, 0.50278716, 0.25496791,
                    0.23361944, 0.25567964, 0.25577915, 0.49540433, 0.24632798,
                    0.38186044, 0.25220444], [0.48732786, 0.49713526, 0.25686322, 0.23903771, 0.24179882,
                    0.238869  , 0.2368224 , 0.25066201, 0.25139028], [0.9992754 , 0.50799072, 0.25448626, 0.24711122, 0.49775634,
                    0.26134282, 0.24471328, 0.24960873, 0.49669515]], [[0.13743409, 0.12655781, 0.13687131, 0.14444673, 0.14586922,
                    0.14982043, 0.14115407, 0.14425256], [0.999905  , 0.99988946, 0.5111958 , 0.52953632, 0.25829416,
                    0.25816645, 0.24772719, 0.2493831 , 0.49172307, 0.25647241,
                    0.36490702, 0.24579828], [0.49409604, 0.51876333, 0.2438246 , 0.25106641, 0.24575334,
                    0.23758284, 0.25036778, 0.24501611, 0.26348273], [0.99927212, 0.49900832, 0.23785606, 0.24568878, 0.49229404,
                    0.25799455, 0.2380617 , 0.24483316, 0.51242196]], [[0.13690143, 0.14031709, 0.14406563, 0.15349375, 0.13257716,
                    0.13310877, 0.14252974, 0.14056437], [0.99987794, 0.99986931, 0.5140066 , 0.48347409, 0.23776129,
                    0.24271912, 0.2491253 , 0.23773346, 0.50725307, 0.24412832,
                    0.37955962, 0.24840394], [0.5134345 , 0.49359454, 0.25820627, 0.27104423, 0.27620957,
                    0.27795555, 0.25014143, 0.24655665, 0.25137209], [0.99928701, 0.47923949, 0.26354622, 0.24637029, 0.51954436,
                    0.23441734, 0.25357643, 0.25643598, 0.48217473]], [[0.14885265, 0.12888511, 0.14747413, 0.14492694, 0.13757074,
                    0.13653999, 0.14230078, 0.1333605 ], [0.99989882, 0.99988608, 0.49175208, 0.49464422, 0.25033443,
                    0.2315963 , 0.25565926, 0.25286519, 0.48521686, 0.24180012,
                    0.37838253, 0.25482498], [0.47632935, 0.50754291, 0.25540722, 0.23699234, 0.24989352,
                    0.24130117, 0.236814  , 0.23865942, 0.25337658], [0.99924137, 0.49439904, 0.26500386, 0.25133608, 0.49471845,
                    0.26444086, 0.23836089, 0.2550785 , 0.48265071]], [[0.13796428, 0.13122133, 0.13665485, 0.14238789, 0.14646363,
                    0.14953325, 0.14001922, 0.14631467], [0.99990658, 0.99988831, 0.51044886, 0.52877409, 0.26162535,
                    0.26113322, 0.24464028, 0.25460667, 0.50142119, 0.26075076,
                    0.36249296, 0.2469639 ], [0.49888045, 0.520344  , 0.24213434, 0.25386651, 0.23856703,
                    0.23283943, 0.25382764, 0.25348876, 0.25930602], [0.9992759 , 0.50552098, 0.23581279, 0.25056642, 0.49046455,
                    0.26042018, 0.24011749, 0.24306269, 0.52240185]], [[0.13750907, 0.14541291, 0.1443253 , 0.15189612, 0.13295338,
                    0.13279175, 0.14102944, 0.14247126], [0.99987945, 0.99986745, 0.51385772, 0.48177978, 0.23992435,
                    0.24651741, 0.24564878, 0.2423684 , 0.51605876, 0.24748102,
                    0.37804356, 0.24958671], [0.51825942, 0.49563748, 0.25600593, 0.27323944, 0.26870607,
                    0.27273737, 0.25405544, 0.25468467, 0.24732677], [0.99928937, 0.4851184 , 0.26178837, 0.25136875, 0.51760249,
                    0.23648163, 0.25573403, 0.25496827, 0.49227648]], [[0.14930882, 0.13316748, 0.14767505, 0.14350067, 0.13804021,
                    0.13603459, 0.14084128, 0.13513649], [0.99990066, 0.99988511, 0.49193637, 0.49266043, 0.25237073,
                    0.23599757, 0.25202475, 0.25740929, 0.49266556, 0.24476454,
                    0.37618961, 0.25697362], [0.48210255, 0.51007883, 0.25286726, 0.2385758 , 0.24213314,
                    0.23616873, 0.23972905, 0.24636349, 0.24902741], [0.99924664, 0.4998954 , 0.2624679 , 0.25622887, 0.49190217,
                    0.26610712, 0.24000543, 0.25322914, 0.49359824]], [[0.13981779, 0.13517728, 0.13714904, 0.14312451, 0.14264037,
                    0.1471793 , 0.13872158, 0.14604209], [0.99990026, 0.99988117, 0.50978024, 0.51828715, 0.26366737,
                    0.26281186, 0.24835743, 0.25797436, 0.50770859, 0.26547003,
                    0.36335027, 0.24615446], [0.50366793, 0.51568697, 0.2470342 , 0.2533224 , 0.23632146,
                    0.23162517, 0.25117307, 0.25934756, 0.256024  ], [0.99924436, 0.50891146, 0.23908499, 0.24926875, 0.48979495,
                    0.26367751, 0.24330774, 0.24296292, 0.523776  ]], [[0.13961147, 0.14975401, 0.14472653, 0.15355384, 0.12925548,
                    0.13046081, 0.13938395, 0.14208934], [0.99987039, 0.99985783, 0.51256916, 0.47090975, 0.24108525,
                    0.24849742, 0.24950535, 0.24553023, 0.522052  , 0.25148739,
                    0.37924791, 0.24931395], [0.52265254, 0.49040645, 0.26115407, 0.27231193, 0.26698365,
                    0.27201252, 0.252447  , 0.26033848, 0.24417141], [0.99925421, 0.48866289, 0.26591473, 0.25072477, 0.51818878,
                    0.23925897, 0.26008435, 0.25565447, 0.49313837]], [[0.15131984, 0.13702244, 0.14796541, 0.14499107, 0.13516231,
                    0.13379344, 0.13967548, 0.13504357], [0.99989266, 0.99987644, 0.49069576, 0.48284025, 0.25373136,
                    0.23780959, 0.25705167, 0.26031535, 0.49734223, 0.24868116,
                    0.37609291, 0.25826094], [0.48615805, 0.50439585, 0.25764469, 0.23792093, 0.24102865,
                    0.23622676, 0.23835519, 0.25200694, 0.24543424], [0.99920779, 0.50378559, 0.265772  , 0.25635798, 0.49252096,
                    0.26892098, 0.24458074, 0.25443214, 0.494262  ]], [[0.13850469, 0.13222947, 0.13670674, 0.14224276, 0.14481382,
                    0.14983366, 0.14173916, 0.14323358], [0.99990126, 0.99988249, 0.51196132, 0.52177217, 0.2678038 ,
                    0.26687693, 0.24660127, 0.25415374, 0.50244534, 0.26499807,
                    0.36556967, 0.24445311], [0.51065084, 0.52060372, 0.25297718, 0.25785385, 0.24041214,
                    0.23595817, 0.24912937, 0.25285752, 0.26092579], [0.9992282 , 0.49866166, 0.23316642, 0.2414636 , 0.48397547,
                    0.25549083, 0.24296723, 0.24121413, 0.52743639]], [[0.13795671, 0.14608656, 0.14389815, 0.15250863, 0.13137121,
                    0.13292996, 0.14235728, 0.13916877], [0.99987232, 0.99986024, 0.514095  , 0.47542769, 0.24452563,
                    0.25126078, 0.248764  , 0.241217  , 0.51579474, 0.25047855,
                    0.38175049, 0.24768651], [0.52795513, 0.49433932, 0.26639626, 0.2765692 , 0.27249335,
                    0.27735353, 0.25105699, 0.25316897, 0.24833112], [0.99924257, 0.47881092, 0.25918246, 0.24338929, 0.51375801,
                    0.23187301, 0.26019419, 0.25420934, 0.49555353]], [[0.14984495, 0.13387861, 0.14722304, 0.14355772, 0.13724767,
                    0.13665399, 0.14239016, 0.1320989 ], [0.99989382, 0.9998781 , 0.49129168, 0.48786117, 0.25736056,
                    0.24076914, 0.2571532 , 0.25661644, 0.49134559, 0.24762313,
                    0.37894905, 0.25678541], [0.49115594, 0.50720606, 0.26343239, 0.24118617, 0.24666918,
                    0.24228136, 0.23828715, 0.24556003, 0.24986447], [0.9991909 , 0.49609669, 0.25952719, 0.2503092 , 0.48831756,
                    0.26050785, 0.24624062, 0.25460693, 0.49571571]], [[0.13798156, 0.13536763, 0.13556549, 0.14026479, 0.14613495,
                    0.1517147 , 0.14150378, 0.14582109], [0.99990224, 0.99988499, 0.51321887, 0.5234933 , 0.26596025,
                    0.26627399, 0.24845062, 0.25224455, 0.50060705, 0.26840742,
                    0.36382243, 0.24724158], [0.50857345, 0.52097167, 0.24807872, 0.25421915, 0.23896201,
                    0.23521938, 0.25167447, 0.25399296, 0.25680194], [0.99924088, 0.50538628, 0.23168769, 0.24466784, 0.48374493,
                    0.25836643, 0.24395082, 0.24271583, 0.52908765]], [[0.13738911, 0.14964169, 0.14240066, 0.14996998, 0.13258046,
                    0.13529629, 0.14257416, 0.14196438], [0.99987348, 0.99986355, 0.51547364, 0.47846669, 0.24280831,
                    0.25045232, 0.25106236, 0.23941227, 0.51388317, 0.25405565,
                    0.38069812, 0.25010755], [0.52466269, 0.49422476, 0.26072088, 0.27243928, 0.27097311,
                    0.27644019, 0.25390417, 0.25487688, 0.24468432], [0.99925402, 0.48653142, 0.25783738, 0.24674309, 0.51370588,
                    0.23544836, 0.26119428, 0.25606803, 0.49686813]], [[0.14925705, 0.13686349, 0.14561612, 0.14139895, 0.13823102,
                    0.13876809, 0.14286744, 0.13452957], [0.99989461, 0.99988054, 0.49152081, 0.49115061, 0.25525704,
                    0.23961845, 0.25940244, 0.25531285, 0.48988801, 0.25049358,
                    0.37898184, 0.25880442], [0.48716519, 0.50598831, 0.25786953, 0.23748522, 0.24522105,
                    0.24133955, 0.24092032, 0.247859  , 0.24660646], [0.99920254, 0.50397091, 0.25882576, 0.25383231, 0.48962604,
                    0.26477928, 0.24738806, 0.25637011, 0.49634854]], [[0.13466774, 0.13597299, 0.13044001, 0.13621353, 0.14063205,
                    0.14927389, 0.13741799, 0.14182897], [0.99991209, 0.99989375, 0.50664715, 0.52647149, 0.26631381,
                    0.26772046, 0.25065527, 0.25828284, 0.51113304, 0.26876027,
                    0.36519173, 0.24445213], [0.50981376, 0.51216926, 0.24469315, 0.25069097, 0.23575157,
                    0.23351051, 0.25738456, 0.26157098, 0.25154516], [0.9992887 , 0.51923276, 0.2286251 , 0.24647828, 0.48904116,
                    0.25948029, 0.25191475, 0.24172423, 0.53116312]], [[0.13456692, 0.15039528, 0.13737152, 0.14609287, 0.12736956,
                    0.13283867, 0.13853673, 0.13816526], [0.99988542, 0.99987272, 0.50746352, 0.48137383, 0.24278802,
                    0.25182679, 0.25260023, 0.24645783, 0.52561721, 0.25394353,
                    0.38280036, 0.24682469], [0.52522447, 0.48470641, 0.25775314, 0.26859876, 0.26712899,
                    0.27417417, 0.25948482, 0.26348026, 0.24082551], [0.9992959 , 0.5009347 , 0.25614941, 0.24856744, 0.51984942,
                    0.23715273, 0.2693644 , 0.2551465 , 0.49819368]], [[0.14562679, 0.13745423, 0.13996431, 0.13722137, 0.13278566,
                    0.13632886, 0.13899164, 0.1314741 ], [0.99990502, 0.99988943, 0.48410876, 0.49522954, 0.2553264 ,
                    0.24084323, 0.26058312, 0.26304712, 0.50254737, 0.2507632 ,
                    0.3802493 , 0.25486957], [0.48768232, 0.49615974, 0.25448472, 0.23400199, 0.24116754,
                    0.23886036, 0.24575353, 0.25715595, 0.24334699], [0.99925183, 0.51889063, 0.25712839, 0.25460613, 0.49597306,
                    0.26739429, 0.25464059, 0.25453138, 0.49761396]]]


        if pytest.helpers.llvm_current_fp_precision() == 'fp32' and autodiff_mode != pnl.ExecutionMode.Python:
            accuracy_args = {"atol": 1e-8, "rtol": 1e-6}
        else:
            accuracy_args = {}

        # The results are in a ragged array, we need to check components explictly
        for res, exp in zip(results, expected):
            for r, e in zip(res, exp):
                np.testing.assert_allclose(r, e, **accuracy_args)


    def test_pytorch_equivalence_with_autodiff_composition(self, autodiff_mode):
        iSs = np.array(
            [np.array([0.47360805, 0.8009108, 0.5204775, 0.53737324, 0.7586156,
                    0.1059076, 0.9025985, 0.44994998, 0.61306345, 0.75068617,
                    0.60783064, 0.32504722, 0.58185035, 0.4143686, 0.4746975]),
             np.array([0.33739617, 0.6481719, 0.36824155, 0.53737324, 0.7586156,
                    0.1059076, 0.21655035, 0.13521817, 0.324141, 0.65314,
                    0.17090958, 0.35815218, 0.03842543, 0.63427407, 0.95894927]),
             np.array([0.33739617, 0.6481719, 0.36824155, 0.53737324, 0.7586156,
                    0.1059076, 0.9025985, 0.44994998, 0.61306345, 0.65314,
                    0.17090958, 0.35815218, 0.58185035, 0.4143686, 0.4746975]),
             np.array([0.95715517, 0.14035077, 0.87008727, 0.47360042, 0.18633235,
                    0.73691815, 0.14967486, 0.22232139, 0.38648897, 0.75068617,
                    0.60783064, 0.32504722, 0.6527903, 0.6350589, 0.9952996]),
             np.array([0.47360805, 0.8009108, 0.5204775, 0.47360042, 0.18633235,
                    0.73691815, 0.9025985, 0.44994998, 0.61306345, 0.9023486,
                    0.09928035, 0.96980906, 0.03842543, 0.63427407, 0.95894927]),
             np.array([0.33739617, 0.6481719, 0.36824155, 0.53737324, 0.7586156,
                    0.1059076, 0.9025985, 0.44994998, 0.61306345, 0.9023486,
                    0.09928035, 0.96980906, 0.03842543, 0.63427407, 0.95894927]),
             np.array([0.47360805, 0.8009108, 0.5204775, 0.47360042, 0.18633235,
                    0.73691815, 0.14967486, 0.22232139, 0.38648897, 0.65314,
                    0.17090958, 0.35815218, 0.58185035, 0.4143686, 0.4746975]),
             np.array([0.95715517, 0.14035077, 0.87008727, 0.47360042, 0.18633235,
                    0.73691815, 0.9025985, 0.44994998, 0.61306345, 0.75068617,
                    0.60783064, 0.32504722, 0.6527903, 0.6350589, 0.9952996]),
             np.array([0.47360805, 0.8009108, 0.5204775, 0.53737324, 0.7586156,
                    0.1059076, 0.21655035, 0.13521817, 0.324141, 0.75068617,
                    0.60783064, 0.32504722, 0.6527903, 0.6350589, 0.9952996]),
             np.array([0.33739617, 0.6481719, 0.36824155, 0.53737324, 0.7586156,
                    0.1059076, 0.14967486, 0.22232139, 0.38648897, 0.9023486,
                    0.09928035, 0.96980906, 0.03842543, 0.63427407, 0.95894927]),
             np.array([0.95715517, 0.14035077, 0.87008727, 0.47360042, 0.18633235,
                    0.73691815, 0.9025985, 0.44994998, 0.61306345, 0.9023486,
                    0.09928035, 0.96980906, 0.6527903, 0.6350589, 0.9952996]),
             np.array([0.33739617, 0.6481719, 0.36824155, 0.47360042, 0.18633235,
                    0.73691815, 0.14967486, 0.22232139, 0.38648897, 0.75068617,
                    0.60783064, 0.32504722, 0.03842543, 0.63427407, 0.95894927]),
             np.array([0.33739617, 0.6481719, 0.36824155, 0.53737324, 0.7586156,
                    0.1059076, 0.14967486, 0.22232139, 0.38648897, 0.65314,
                    0.17090958, 0.35815218, 0.03842543, 0.63427407, 0.95894927]),
             np.array([0.95715517, 0.14035077, 0.87008727, 0.47360042, 0.18633235,
                    0.73691815, 0.21655035, 0.13521817, 0.324141, 0.75068617,
                    0.60783064, 0.32504722, 0.6527903, 0.6350589, 0.9952996]),
             np.array([0.33739617, 0.6481719, 0.36824155, 0.47360042, 0.18633235,
                    0.73691815, 0.9025985, 0.44994998, 0.61306345, 0.9023486,
                    0.09928035, 0.96980906, 0.6527903, 0.6350589, 0.9952996])]
        )

        cSs = np.array(
            [np.array([0., 0., 0., 0., 0., 1., 0., 0., 0., 0., 0., 0., 0., 0., 0., 0., 0.,
                    0., 0., 0., 0., 0., 0., 0., 0.]),
             np.array([0., 0., 0., 0., 0., 0., 0., 0., 0., 0., 1., 0., 0., 0., 0., 0., 0.,
                    0., 0., 0., 0., 0., 0., 0., 0.]),
             np.array([0., 0., 0., 0., 0., 0., 0., 0., 0., 0., 0., 0., 0., 0., 0., 0., 0.,
                    0., 0., 0., 0., 0., 1., 0., 0.]),
             np.array([0., 1., 0., 0., 0., 0., 0., 0., 0., 0., 0., 0., 0., 0., 0., 0., 0.,
                    0., 0., 0., 0., 0., 0., 0., 0.]),
             np.array([0., 0., 0., 0., 0., 0., 0., 0., 1., 0., 0., 0., 0., 0., 0., 0., 0.,
                    0., 0., 0., 0., 0., 0., 0., 0.]),
             np.array([0., 0., 0., 0., 0., 0., 0., 0., 0., 0., 0., 0., 0., 0., 0., 0., 0.,
                    0., 0., 0., 0., 0., 0., 0., 1.]),
             np.array([0., 0., 0., 0., 0., 0., 0., 0., 0., 0., 0., 0., 0., 0., 0., 0., 1.,
                    0., 0., 0., 0., 0., 0., 0., 0.]),
             np.array([0., 0., 0., 0., 0., 0., 0., 0., 0., 0., 0., 0., 0., 0., 0., 0., 1.,
                    0., 0., 0., 0., 0., 0., 0., 0.]),
             np.array([0., 0., 0., 0., 0., 0., 0., 0., 0., 0., 0., 0., 0., 1., 0., 0., 0.,
                    0., 0., 0., 0., 0., 0., 0., 0.]),
             np.array([0., 0., 0., 0., 1., 0., 0., 0., 0., 0., 0., 0., 0., 0., 0., 0., 0.,
                    0., 0., 0., 0., 0., 0., 0., 0.]),
             np.array([0., 0., 0., 0., 0., 0., 0., 0., 0., 0., 0., 0., 0., 0., 0., 0., 0.,
                    0., 0., 0., 0., 0., 1., 0., 0.]),
             np.array([0., 0., 0., 0., 0., 0., 0., 0., 0., 0., 0., 0., 0., 0., 0., 0., 0.,
                    0., 0., 0., 0., 0., 1., 0., 0.]),
             np.array([0., 0., 0., 0., 0., 0., 0., 0., 0., 0., 0., 0., 0., 0., 0., 0., 0.,
                    0., 0., 0., 0., 0., 0., 0., 1.]),
             np.array([0., 0., 0., 1., 0., 0., 0., 0., 0., 0., 0., 0., 0., 0., 0., 0., 0.,
                    0., 0., 0., 0., 0., 0., 0., 0.]),
             np.array([0., 0., 0., 0., 0., 0., 0., 0., 0., 0., 0., 0., 0., 0., 0., 0., 0.,
                    0., 0., 0., 0., 0., 0., 0., 1.])]
        )

        oSs = np.array(
            [np.array([0., 1., -0., 0., 0., 0., 0., 0., 0., 0., 0., 0., 0., 0., 0.]),
             np.array([1., 0., -0., 0., 0., 0., 0., 0., 0., 0., 0., 0., 0., 0., 0.]),
             np.array([0., 0., 0., 0., 0., 0., 0., 0., 1., 0., 0., 0., 0., 0., 0.]),
             np.array([0., 0., 0., 0., 1., 0., 0., 0., 0., 0., 0., 0., 0., 0., 0.]),
             np.array([0., 0., 0., 0., 0., 0., 0., 0., 0., -0., 0., 1., 0., 0., 0.]),
             np.array([0., 0., 0., 0., 0., 0., 0., 0., 0., 0., 0., 0., 1., -0., 0.]),
             np.array([0., 0., 0., 0., 1., -0., 0., 0., 0., 0., 0., 0., 0., 0., 0.]),
             np.array([0., 0., 0., 0., -0., 1., 0., 0., 0., 0., 0., 0., 0., 0., 0.]),
             np.array([0., 0., 0., 0., 0., 0., 0., 0., 0., 1., 0., -0., 0., 0., 0.]),
             np.array([0., 0., 0., 0., 0., 0., 0., 0., 0., 0., 0., 0., 1., -0., 0.]),
             np.array([0., 0., 0., 0., 0., 0., 0., 1., 0., 0., 0., 0., 0., 0., 0.]),
             np.array([0., 0., 0., 0., 0., 0., 1., -0., 0., 0., 0., 0., 0., 0., 0.]),
             np.array([0., 0., 0., 0., 0., 0., 0., 0., 0., 0., 0., 0., 1., -0., 0.]),
             np.array([0., 0., 0., 0., 0., 0., 0., 0., 0., 0., 1., 0., 0., 0., 0.]),
             np.array([0., 0., 0., 0., 0., 0., 0., 0., 0., 0., 0., 0., 0., 1., 0.])]
        )

        nf = 3
        nd = 5
        nh = 200

        D_i = nf * nd
        D_c = nd ** 2
        D_h = nh
        D_o = nf * nd

        wih = np.random.rand(D_i, D_h) * 0.02 - 0.01
        wch = np.random.rand(D_c, D_h) * 0.02 - 0.01
        wco = np.random.rand(D_c, D_o) * 0.02 - 0.01
        who = np.random.rand(D_h, D_o) * 0.02 - 0.01

        patience = 10
        min_delt = 0.00001
        learning_rate = 100

        il = TransferMechanism(size=D_i, name='input')
        cl = TransferMechanism(size=D_c, name='control')
        hl = TransferMechanism(size=D_h, name='hidden',
                               function=Logistic(bias=-2))
        ol = TransferMechanism(size=D_o, name='output',
                               function=Logistic(bias=-2))

        input_set = {
            'inputs': {
                il: iSs,
                cl: cSs
            },
            'targets': {
                ol: oSs
            }
        }

        pih = MappingProjection(matrix=wih)
        pch = MappingProjection(matrix=wch)
        pco = MappingProjection(matrix=wco)
        pho = MappingProjection(matrix=who)

        mnet = AutodiffComposition(learning_rate=learning_rate)

        mnet.add_node(il)
        mnet.add_node(cl)
        mnet.add_node(hl)
        mnet.add_node(ol)
        mnet.add_projection(projection=pih, sender=il, receiver=hl)
        mnet.add_projection(projection=pch, sender=cl, receiver=hl)
        mnet.add_projection(projection=pco, sender=cl, receiver=ol)
        mnet.add_projection(projection=pho, sender=hl, receiver=ol)

        mnet.learn(
            inputs=input_set,
            minibatch_size=1,
            patience=patience,
            min_delta=min_delt,
            execution_mode=autodiff_mode
        )
        mnet.run(
            inputs=input_set['inputs'],
            execution_mode=autodiff_mode
        )
        output = np.array(mnet.parameters.results.get(mnet)[-15:]).reshape(225)

        comparator = np.array([0.02288846, 0.11646781, 0.03473711, 0.0348004, 0.01679579,
                             0.04851733, 0.05857743, 0.04819957, 0.03004438, 0.05113508,
                             0.06849843, 0.0442623, 0.00967315, 0.06998125, 0.03482444,
                             0.05856816, 0.00724313, 0.03676571, 0.03668758, 0.01761947,
                             0.0516829, 0.06260267, 0.05160782, 0.03140498, 0.05462971,
                             0.07360401, 0.04687923, 0.00993319, 0.07662302, 0.03687142,
                             0.0056837, 0.03411045, 0.03615285, 0.03606166, 0.01774354,
                             0.04700402, 0.09696857, 0.06843472, 0.06108671, 0.0485631,
                             0.07194324, 0.04485926, 0.00526768, 0.07442083, 0.0364541,
                             0.02819926, 0.03804169, 0.04091214, 0.04091113, 0.04246229,
                             0.05583883, 0.06643675, 0.05630667, 0.01540373, 0.05948422,
                             0.07721549, 0.05081813, 0.01205326, 0.07998289, 0.04084186,
                             0.02859247, 0.03794089, 0.04111452, 0.04139213, 0.01222424,
                             0.05677404, 0.06736114, 0.05614553, 0.03573626, 0.05983103,
                             0.07867571, 0.09971621, 0.01203033, 0.08107789, 0.04110497,
                             0.02694072, 0.03592752, 0.03878366, 0.03895513, 0.01852774,
                             0.05097689, 0.05753834, 0.05090328, 0.03405996, 0.05293719,
                             0.07037981, 0.03474316, 0.02861534, 0.12504038, 0.0387827,
                             0.02467716, 0.03373265, 0.03676382, 0.03677551, 0.00758558,
                             0.089832, 0.06330426, 0.0514472, 0.03120581, 0.05535174,
                             0.07494839, 0.04169744, 0.00698747, 0.0771042, 0.03659954,
                             0.03008443, 0.0393799, 0.0423592, 0.04237004, 0.00965198,
                             0.09863199, 0.06813933, 0.05675321, 0.03668943, 0.0606036,
                             0.07898065, 0.04662618, 0.00954765, 0.08093391, 0.04218842,
                             0.02701085, 0.03660227, 0.04058368, 0.04012464, 0.02030738,
                             0.047633, 0.06693405, 0.055821, 0.03456592, 0.10166267,
                             0.07870758, 0.04935871, 0.01065449, 0.08012213, 0.04036544,
                             0.02576563, 0.03553382, 0.03920509, 0.03914452, 0.01907667,
                             0.05106766, 0.06555857, 0.05434728, 0.03335726, 0.05074808,
                             0.07715102, 0.04839309, 0.02494798, 0.08001304, 0.03921895,
                             0.00686952, 0.03941704, 0.04128484, 0.04117602, 0.02217508,
                             0.05152296, 0.10361618, 0.07488737, 0.0707186, 0.05289282,
                             0.07557573, 0.04978292, 0.00705783, 0.07787788, 0.04164007,
                             0.00574239, 0.03437231, 0.03641445, 0.03631848, 0.01795791,
                             0.04723996, 0.09732232, 0.06876138, 0.06156679, 0.04878423,
                             0.07214104, 0.04511085, 0.00535038, 0.07459818, 0.0367153,
                             0.02415251, 0.03298647, 0.03586635, 0.0360273, 0.01624523,
                             0.04829838, 0.05523439, 0.04821285, 0.03115052, 0.05034625,
                             0.06836408, 0.03264844, 0.0241706, 0.12190507, 0.03585727,
                             0.02897192, 0.03925683, 0.04250414, 0.04253885, 0.02175426,
                             0.05683923, 0.06547528, 0.05705267, 0.03742978, 0.05951711,
                             0.12675475, 0.05216411, 0.00181494, 0.08218002, 0.04234364,
                             0.02789848, 0.036924, 0.03976586, 0.03993866, 0.01932489,
                             0.05186586, 0.05829845, 0.05179337, 0.03504668, 0.05379566,
                             0.07103772, 0.03544133, 0.03019486, 0.12605846, 0.03976812])

        np.testing.assert_allclose(output,comparator, atol=1e-6)

    def test_pytorch_equivalence_with_autodiff_training_disabled_on_proj(self):
        iSs = np.array(
                [np.array([0.47360805, 0.8009108, 0.5204775, 0.53737324, 0.7586156,
                           0.1059076, 0.9025985, 0.44994998, 0.61306345, 0.75068617,
                           0.60783064, 0.32504722, 0.58185035, 0.4143686, 0.4746975]),
                 np.array([0.33739617, 0.6481719, 0.36824155, 0.53737324, 0.7586156,
                           0.1059076, 0.21655035, 0.13521817, 0.324141, 0.65314,
                           0.17090958, 0.35815218, 0.03842543, 0.63427407, 0.95894927]),
                 np.array([0.33739617, 0.6481719, 0.36824155, 0.53737324, 0.7586156,
                           0.1059076, 0.9025985, 0.44994998, 0.61306345, 0.65314,
                           0.17090958, 0.35815218, 0.58185035, 0.4143686, 0.4746975]),
                 np.array([0.95715517, 0.14035077, 0.87008727, 0.47360042, 0.18633235,
                           0.73691815, 0.14967486, 0.22232139, 0.38648897, 0.75068617,
                           0.60783064, 0.32504722, 0.6527903, 0.6350589, 0.9952996]),
                 np.array([0.47360805, 0.8009108, 0.5204775, 0.47360042, 0.18633235,
                           0.73691815, 0.9025985, 0.44994998, 0.61306345, 0.9023486,
                           0.09928035, 0.96980906, 0.03842543, 0.63427407, 0.95894927]),
                 np.array([0.33739617, 0.6481719, 0.36824155, 0.53737324, 0.7586156,
                           0.1059076, 0.9025985, 0.44994998, 0.61306345, 0.9023486,
                           0.09928035, 0.96980906, 0.03842543, 0.63427407, 0.95894927]),
                 np.array([0.47360805, 0.8009108, 0.5204775, 0.47360042, 0.18633235,
                           0.73691815, 0.14967486, 0.22232139, 0.38648897, 0.65314,
                           0.17090958, 0.35815218, 0.58185035, 0.4143686, 0.4746975]),
                 np.array([0.95715517, 0.14035077, 0.87008727, 0.47360042, 0.18633235,
                           0.73691815, 0.9025985, 0.44994998, 0.61306345, 0.75068617,
                           0.60783064, 0.32504722, 0.6527903, 0.6350589, 0.9952996]),
                 np.array([0.47360805, 0.8009108, 0.5204775, 0.53737324, 0.7586156,
                           0.1059076, 0.21655035, 0.13521817, 0.324141, 0.75068617,
                           0.60783064, 0.32504722, 0.6527903, 0.6350589, 0.9952996]),
                 np.array([0.33739617, 0.6481719, 0.36824155, 0.53737324, 0.7586156,
                           0.1059076, 0.14967486, 0.22232139, 0.38648897, 0.9023486,
                           0.09928035, 0.96980906, 0.03842543, 0.63427407, 0.95894927]),
                 np.array([0.95715517, 0.14035077, 0.87008727, 0.47360042, 0.18633235,
                           0.73691815, 0.9025985, 0.44994998, 0.61306345, 0.9023486,
                           0.09928035, 0.96980906, 0.6527903, 0.6350589, 0.9952996]),
                 np.array([0.33739617, 0.6481719, 0.36824155, 0.47360042, 0.18633235,
                           0.73691815, 0.14967486, 0.22232139, 0.38648897, 0.75068617,
                           0.60783064, 0.32504722, 0.03842543, 0.63427407, 0.95894927]),
                 np.array([0.33739617, 0.6481719, 0.36824155, 0.53737324, 0.7586156,
                           0.1059076, 0.14967486, 0.22232139, 0.38648897, 0.65314,
                           0.17090958, 0.35815218, 0.03842543, 0.63427407, 0.95894927]),
                 np.array([0.95715517, 0.14035077, 0.87008727, 0.47360042, 0.18633235,
                           0.73691815, 0.21655035, 0.13521817, 0.324141, 0.75068617,
                           0.60783064, 0.32504722, 0.6527903, 0.6350589, 0.9952996]),
                 np.array([0.33739617, 0.6481719, 0.36824155, 0.47360042, 0.18633235,
                           0.73691815, 0.9025985, 0.44994998, 0.61306345, 0.9023486,
                           0.09928035, 0.96980906, 0.6527903, 0.6350589, 0.9952996])]
        )

        cSs = np.array(
                [np.array([0., 0., 0., 0., 0., 1., 0., 0., 0., 0., 0., 0., 0., 0., 0., 0., 0.,
                           0., 0., 0., 0., 0., 0., 0., 0.]),
                 np.array([0., 0., 0., 0., 0., 0., 0., 0., 0., 0., 1., 0., 0., 0., 0., 0., 0.,
                           0., 0., 0., 0., 0., 0., 0., 0.]),
                 np.array([0., 0., 0., 0., 0., 0., 0., 0., 0., 0., 0., 0., 0., 0., 0., 0., 0.,
                           0., 0., 0., 0., 0., 1., 0., 0.]),
                 np.array([0., 1., 0., 0., 0., 0., 0., 0., 0., 0., 0., 0., 0., 0., 0., 0., 0.,
                           0., 0., 0., 0., 0., 0., 0., 0.]),
                 np.array([0., 0., 0., 0., 0., 0., 0., 0., 1., 0., 0., 0., 0., 0., 0., 0., 0.,
                           0., 0., 0., 0., 0., 0., 0., 0.]),
                 np.array([0., 0., 0., 0., 0., 0., 0., 0., 0., 0., 0., 0., 0., 0., 0., 0., 0.,
                           0., 0., 0., 0., 0., 0., 0., 1.]),
                 np.array([0., 0., 0., 0., 0., 0., 0., 0., 0., 0., 0., 0., 0., 0., 0., 0., 1.,
                           0., 0., 0., 0., 0., 0., 0., 0.]),
                 np.array([0., 0., 0., 0., 0., 0., 0., 0., 0., 0., 0., 0., 0., 0., 0., 0., 1.,
                           0., 0., 0., 0., 0., 0., 0., 0.]),
                 np.array([0., 0., 0., 0., 0., 0., 0., 0., 0., 0., 0., 0., 0., 1., 0., 0., 0.,
                           0., 0., 0., 0., 0., 0., 0., 0.]),
                 np.array([0., 0., 0., 0., 1., 0., 0., 0., 0., 0., 0., 0., 0., 0., 0., 0., 0.,
                           0., 0., 0., 0., 0., 0., 0., 0.]),
                 np.array([0., 0., 0., 0., 0., 0., 0., 0., 0., 0., 0., 0., 0., 0., 0., 0., 0.,
                           0., 0., 0., 0., 0., 1., 0., 0.]),
                 np.array([0., 0., 0., 0., 0., 0., 0., 0., 0., 0., 0., 0., 0., 0., 0., 0., 0.,
                           0., 0., 0., 0., 0., 1., 0., 0.]),
                 np.array([0., 0., 0., 0., 0., 0., 0., 0., 0., 0., 0., 0., 0., 0., 0., 0., 0.,
                           0., 0., 0., 0., 0., 0., 0., 1.]),
                 np.array([0., 0., 0., 1., 0., 0., 0., 0., 0., 0., 0., 0., 0., 0., 0., 0., 0.,
                           0., 0., 0., 0., 0., 0., 0., 0.]),
                 np.array([0., 0., 0., 0., 0., 0., 0., 0., 0., 0., 0., 0., 0., 0., 0., 0., 0.,
                           0., 0., 0., 0., 0., 0., 0., 1.])]
        )

        oSs = np.array(
                [np.array([0., 1., -0., 0., 0., 0., 0., 0., 0., 0., 0., 0., 0., 0., 0.]),
                 np.array([1., 0., -0., 0., 0., 0., 0., 0., 0., 0., 0., 0., 0., 0., 0.]),
                 np.array([0., 0., 0., 0., 0., 0., 0., 0., 1., 0., 0., 0., 0., 0., 0.]),
                 np.array([0., 0., 0., 0., 1., 0., 0., 0., 0., 0., 0., 0., 0., 0., 0.]),
                 np.array([0., 0., 0., 0., 0., 0., 0., 0., 0., -0., 0., 1., 0., 0., 0.]),
                 np.array([0., 0., 0., 0., 0., 0., 0., 0., 0., 0., 0., 0., 1., -0., 0.]),
                 np.array([0., 0., 0., 0., 1., -0., 0., 0., 0., 0., 0., 0., 0., 0., 0.]),
                 np.array([0., 0., 0., 0., -0., 1., 0., 0., 0., 0., 0., 0., 0., 0., 0.]),
                 np.array([0., 0., 0., 0., 0., 0., 0., 0., 0., 1., 0., -0., 0., 0., 0.]),
                 np.array([0., 0., 0., 0., 0., 0., 0., 0., 0., 0., 0., 0., 1., -0., 0.]),
                 np.array([0., 0., 0., 0., 0., 0., 0., 1., 0., 0., 0., 0., 0., 0., 0.]),
                 np.array([0., 0., 0., 0., 0., 0., 1., -0., 0., 0., 0., 0., 0., 0., 0.]),
                 np.array([0., 0., 0., 0., 0., 0., 0., 0., 0., 0., 0., 0., 1., -0., 0.]),
                 np.array([0., 0., 0., 0., 0., 0., 0., 0., 0., 0., 1., 0., 0., 0., 0.]),
                 np.array([0., 0., 0., 0., 0., 0., 0., 0., 0., 0., 0., 0., 0., 1., 0.])]
        )

        nf = 3
        nd = 5
        nh = 200

        D_i = nf * nd
        D_c = nd ** 2
        D_h = nh
        D_o = nf * nd

        np.random.seed(0)

        wih = np.random.rand(D_i, D_h) * 0.02 - 0.01
        wch = np.random.rand(D_c, D_h) * 0.02 - 0.01
        wco = np.random.rand(D_c, D_o) * 0.02 - 0.01
        who = np.random.rand(D_h, D_o) * 0.02 - 0.01

        patience = 10
        min_delt = 0.00001
        learning_rate = 100

        il = TransferMechanism(size=D_i, name='input')
        cl = TransferMechanism(size=D_c, name='control')
        hl = TransferMechanism(size=D_h, name='hidden',
                               function=Logistic(bias=-2))
        ol = TransferMechanism(size=D_o, name='output',
                               function=Logistic(bias=-2))

        input_set = {
            'inputs': {
                il: iSs,
                cl: cSs
            },
            'targets': {
                ol: oSs
            }
        }

        pih = MappingProjection(matrix=wih)
        pch = MappingProjection(matrix=wch)
        pco = MappingProjection(matrix=wco)
        pho = MappingProjection(matrix=who, learnable=False)

        mnet = AutodiffComposition(learning_rate=learning_rate)

        mnet.add_node(il)
        mnet.add_node(cl)
        mnet.add_node(hl)
        mnet.add_node(ol)
        mnet.add_projection(projection=pih, sender=il, receiver=hl)
        mnet.add_projection(projection=pch, sender=cl, receiver=hl)
        mnet.add_projection(projection=pco, sender=cl, receiver=ol)
        mnet.add_projection(projection=pho, sender=hl, receiver=ol)


        mnet.learn(
            inputs=input_set,
            minibatch_size=1,
            patience=patience,
            min_delta=min_delt,
            execution_mode=pnl.ExecutionMode.PyTorch,
        )

        print(mnet.parameters.results.get(mnet))
        mnet.run(
                inputs=input_set['inputs'],
        )

        output = np.array(mnet.parameters.results.get(mnet)[-15:]).reshape(225)

        comparator = np.array([0.10284232, 0.31514028, 0.10299414, 0.10164745, 0.10363132,
                               0.10164711, 0.10305342, 0.10162935, 0.10363974, 0.10175142,
                               0.10256631, 0.10194203, 0.10386363, 0.10445295, 0.10228054,
                               0.31140432, 0.10257346, 0.10279541, 0.1015088, 0.10408029,
                               0.10167408, 0.10260046, 0.10208146, 0.10258093, 0.10188455,
                               0.10239721, 0.10162553, 0.10376681, 0.10523887, 0.10231788,
                               0.08327345, 0.08337342, 0.0835557, 0.0828431, 0.08364569,
                               0.08285296, 0.21721269, 0.15223454, 0.12355195, 0.08328209,
                               0.08321026, 0.08318614, 0.08401372, 0.08443127, 0.08355132,
                               0.10225081, 0.10250866, 0.1032809, 0.10216374, 0.3212671,
                               0.10171002, 0.10223842, 0.10279202, 0.10348979, 0.102771,
                               0.10200755, 0.10137874, 0.10408875, 0.10449553, 0.10241774,
                               0.10293344, 0.10201894, 0.10300561, 0.10239243, 0.10291971,
                               0.10242151, 0.10280451, 0.10199619, 0.10344362, 0.10265052,
                               0.1030072, 0.31077573, 0.10299222, 0.10510338, 0.10226066,
                               0.08338644, 0.08334018, 0.08376527, 0.08334996, 0.08397464,
                               0.08293792, 0.08313457, 0.08310839, 0.08409815, 0.08289795,
                               0.08348748, 0.08323742, 0.35242194, 0.22024544, 0.08337309,
                               0.09164643, 0.09135997, 0.09195332, 0.09117354, 0.15678808,
                               0.25366357, 0.09192788, 0.09090009, 0.09173747, 0.09161069,
                               0.09198699, 0.09058125, 0.09191367, 0.09321109, 0.09121469,
                               0.09163069, 0.09134816, 0.09194396, 0.09114014, 0.15678652,
                               0.2536617, 0.09192093, 0.09089337, 0.09171399, 0.09160125,
                               0.09198645, 0.09058312, 0.09191372, 0.09321296, 0.09118975,
                               0.10222919, 0.1017347, 0.10354281, 0.10158797, 0.1038858,
                               0.10181702, 0.10269418, 0.10235615, 0.10275149, 0.31305784,
                               0.1030191, 0.10225646, 0.10283817, 0.10411466, 0.10244074,
                               0.10203665, 0.10201294, 0.10314981, 0.10192659, 0.10328009,
                               0.10265024, 0.1021864, 0.10181551, 0.1026119, 0.10268809,
                               0.10219657, 0.10172481, 0.32032955, 0.104648, 0.10248389,
                               0.08325538, 0.08334755, 0.08355319, 0.08281158, 0.08365688,
                               0.08285309, 0.21719442, 0.15221967, 0.12351983, 0.08326486,
                               0.08321615, 0.08318119, 0.08400558, 0.0844217, 0.08352901,
                               0.08326998, 0.08336743, 0.08356269, 0.08283862, 0.08365061,
                               0.08286179, 0.21723635, 0.15221801, 0.12355236, 0.08327687,
                               0.08322325, 0.08318282, 0.08401041, 0.08442231, 0.0835505,
                               0.0833958, 0.08335006, 0.08376891, 0.08336972, 0.08397432,
                               0.08294199, 0.08314709, 0.08311359, 0.0841146, 0.08291036,
                               0.08349533, 0.08323479, 0.35241473, 0.22023965, 0.08338647,
                               0.10243648, 0.10270733, 0.10287204, 0.10181676, 0.10309494,
                               0.10208003, 0.10258352, 0.10279328, 0.10355093, 0.10241994,
                               0.31674582, 0.10140157, 0.10286999, 0.10426361, 0.1018871,
                               0.08337424, 0.08333415, 0.08376191, 0.08333433, 0.08398008,
                               0.08293781, 0.08313539, 0.08310112, 0.08409653, 0.08289441,
                               0.08348761, 0.08323367, 0.35237628, 0.22024095, 0.08336799])

        np.testing.assert_allclose(output, comparator, rtol=1e-5, atol=1e-8)


@pytest.mark.pytorch
@pytest.mark.acidenticalness
class TestTrainingIdenticalness():

    @pytest.mark.parametrize(
        'eps, opt', [
            # (1, 'sgd'),
            (10, 'sgd'),
            # (40, 'sgd')
        ]
    )
    def test_semantic_net_training_identicalness(self, eps, opt):
        # SET UP MECHANISMS FOR SEMANTIC NET:

        nouns_in = TransferMechanism(name="nouns_input",
                                     default_variable=np.zeros(8))

        rels_in = TransferMechanism(name="rels_input",
                                    default_variable=np.zeros(3))

        h1 = TransferMechanism(name="hidden_nouns",
                               default_variable=np.zeros(8),
                               function=Logistic())

        h2 = TransferMechanism(name="hidden_mixed",
                               default_variable=np.zeros(15),
                               function=Logistic())

        out_sig_I = TransferMechanism(name="sig_outs_I",
                                      default_variable=np.zeros(8),
                                      function=Logistic())

        out_sig_is = TransferMechanism(name="sig_outs_is",
                                       default_variable=np.zeros(12),
                                       function=Logistic())

        out_sig_has = TransferMechanism(name="sig_outs_has",
                                        default_variable=np.zeros(9),
                                        function=Logistic())

        out_sig_can = TransferMechanism(name="sig_outs_can",
                                        default_variable=np.zeros(9),
                                        function=Logistic())

        # SET UP MECHANISMS FOR Composition

        nouns_in_comp = TransferMechanism(name="nouns_input_comp",
                                         default_variable=np.zeros(8))

        rels_in_comp = TransferMechanism(name="rels_input_comp",
                                        default_variable=np.zeros(3))

        h1_comp = TransferMechanism(name="hidden_nouns_comp",
                                   default_variable=np.zeros(8),
                                   function=Logistic())

        h2_comp = TransferMechanism(name="hidden_mixed_comp",
                                   default_variable=np.zeros(15),
                                   function=Logistic())

        out_sig_I_comp = TransferMechanism(name="sig_outs_I_comp",
                                          default_variable=np.zeros(8),
                                          function=Logistic())

        out_sig_is_comp = TransferMechanism(name="sig_outs_is_comp",
                                           default_variable=np.zeros(12),
                                           function=Logistic())

        out_sig_has_comp = TransferMechanism(name="sig_outs_has_comp",
                                            default_variable=np.zeros(9),
                                            function=Logistic())

        out_sig_can_comp = TransferMechanism(name="sig_outs_can_comp",
                                            default_variable=np.zeros(9),
                                            function=Logistic())

        # SET UP PROJECTIONS FOR SEMANTIC NET

        map_nouns_h1 = MappingProjection(matrix=np.random.rand(8,8),
                                 name="map_nouns_h1",
                                 sender=nouns_in,
                                 receiver=h1)

        map_rels_h2 = MappingProjection(matrix=np.random.rand(3,15),
                                    name="map_relh2",
                                    sender=rels_in,
                                    receiver=h2)

        map_h1_h2 = MappingProjection(matrix=np.random.rand(8,15),
                                    name="map_h1_h2",
                                    sender=h1,
                                    receiver=h2)

        map_h2_I = MappingProjection(matrix=np.random.rand(15,8),
                                    name="map_h2_I",
                                    sender=h2,
                                    receiver=out_sig_I)

        map_h2_is = MappingProjection(matrix=np.random.rand(15,12),
                                    name="map_h2_is",
                                    sender=h2,
                                    receiver=out_sig_is)

        map_h2_has = MappingProjection(matrix=np.random.rand(15,9),
                                    name="map_h2_has",
                                    sender=h2,
                                    receiver=out_sig_has)

        map_h2_can = MappingProjection(matrix=np.random.rand(15,9),
                                    name="map_h2_can",
                                    sender=h2,
                                    receiver=out_sig_can)

        # SET UP PROJECTIONS FOR COMPOSITION

        map_nouns_h1_comp = MappingProjection(matrix=map_nouns_h1.matrix.base.copy(),
                                             name="map_nouns_h1_comp",
                                             sender=nouns_in_comp,
                                             receiver=h1_comp)

        map_rels_h2_comp = MappingProjection(matrix=map_rels_h2.matrix.base.copy(),
                                        name="map_relh2_comp",
                                        sender=rels_in_comp,
                                        receiver=h2_comp)

        map_h1_h2_comp = MappingProjection(matrix=map_h1_h2.matrix.base.copy(),
                                          name="map_h1_h2_comp",
                                          sender=h1_comp,
                                          receiver=h2_comp)

        map_h2_I_comp = MappingProjection(matrix=map_h2_I.matrix.base.copy(),
                                         name="map_h2_I_comp",
                                         sender=h2_comp,
                                         receiver=out_sig_I_comp)

        map_h2_is_comp = MappingProjection(matrix=map_h2_is.matrix.base.copy(),
                                          name="map_h2_is_comp",
                                          sender=h2_comp,
                                          receiver=out_sig_is_comp)

        map_h2_has_comp = MappingProjection(matrix=map_h2_has.matrix.base.copy(),
                                           name="map_h2_has_comp",
                                           sender=h2_comp,
                                           receiver=out_sig_has_comp)

        map_h2_can_comp = MappingProjection(matrix=map_h2_can.matrix.base.copy(),
                                           name="map_h2_can_comp",
                                           sender=h2_comp,
                                           receiver=out_sig_can_comp)

        # SET UP AUTODIFFCOMPOSITION FOR SEMANTIC NET
        sem_net_autodiff = AutodiffComposition(learning_rate=0.5,
                                      optimizer_type=opt,
                                      )

        sem_net_autodiff.add_node(nouns_in)
        sem_net_autodiff.add_node(rels_in)
        sem_net_autodiff.add_node(h1)
        sem_net_autodiff.add_node(h2)
        sem_net_autodiff.add_node(out_sig_I)
        sem_net_autodiff.add_node(out_sig_is)
        sem_net_autodiff.add_node(out_sig_has)
        sem_net_autodiff.add_node(out_sig_can)

        sem_net_autodiff.add_projection(sender=nouns_in, projection=map_nouns_h1, receiver=h1)
        sem_net_autodiff.add_projection(sender=rels_in, projection=map_rels_h2, receiver=h2)
        sem_net_autodiff.add_projection(sender=h1, projection=map_h1_h2, receiver=h2)
        sem_net_autodiff.add_projection(sender=h2, projection=map_h2_I, receiver=out_sig_I)
        sem_net_autodiff.add_projection(sender=h2, projection=map_h2_is, receiver=out_sig_is)
        sem_net_autodiff.add_projection(sender=h2, projection=map_h2_has, receiver=out_sig_has)
        sem_net_autodiff.add_projection(sender=h2, projection=map_h2_can, receiver=out_sig_can)
        # INPUTS & OUTPUTS FOR SEMANTIC NET:

        nouns = ['oak', 'pine', 'rose', 'daisy', 'canary', 'robin', 'salmon', 'sunfish']
        relations = ['is', 'has', 'can']
        is_list = ['living', 'living thing', 'plant', 'animal', 'tree', 'flower', 'bird', 'fish', 'big', 'green', 'red',
                   'yellow']
        has_list = ['roots', 'leaves', 'bark', 'branches', 'skin', 'feathers', 'wings', 'gills', 'scales']
        can_list = ['grow', 'move', 'swim', 'fly', 'breathe', 'breathe underwater', 'breathe air', 'walk', 'photosynthesize']

        nouns_input = np.identity(len(nouns))

        rels_input = np.identity(len(relations))

        truth_nouns = np.identity(len(nouns))

        truth_is = np.zeros((len(nouns), len(is_list)))

        truth_is[0, :] = [1, 1, 1, 0, 1, 0, 0, 0, 1, 0, 0, 0]
        truth_is[1, :] = [1, 1, 1, 0, 1, 0, 0, 0, 1, 0, 0, 0]
        truth_is[2, :] = [1, 1, 1, 0, 0, 1, 0, 0, 0, 0, 0, 0]
        truth_is[3, :] = [1, 1, 1, 0, 0, 1, 0, 0, 0, 0, 0, 0]
        truth_is[4, :] = [1, 1, 0, 1, 0, 0, 1, 0, 0, 0, 0, 1]
        truth_is[5, :] = [1, 1, 0, 1, 0, 0, 1, 0, 0, 0, 0, 1]
        truth_is[6, :] = [1, 1, 0, 1, 0, 0, 0, 1, 1, 0, 1, 0]
        truth_is[7, :] = [1, 1, 0, 1, 0, 0, 0, 1, 1, 0, 0, 0]

        truth_has = np.zeros((len(nouns), len(has_list)))

        truth_has[0, :] = [1, 1, 1, 1, 0, 0, 0, 0, 0]
        truth_has[1, :] = [1, 1, 1, 1, 0, 0, 0, 0, 0]
        truth_has[2, :] = [1, 1, 0, 0, 0, 0, 0, 0, 0]
        truth_has[3, :] = [1, 1, 0, 0, 0, 0, 0, 0, 0]
        truth_has[4, :] = [0, 0, 0, 0, 1, 1, 1, 0, 0]
        truth_has[5, :] = [0, 0, 0, 0, 1, 1, 1, 0, 0]
        truth_has[6, :] = [0, 0, 0, 0, 0, 0, 0, 1, 1]
        truth_has[7, :] = [0, 0, 0, 0, 0, 0, 0, 1, 1]

        truth_can = np.zeros((len(nouns), len(can_list)))

        truth_can[0, :] = [1, 0, 0, 0, 0, 0, 0, 0, 1]
        truth_can[1, :] = [1, 0, 0, 0, 0, 0, 0, 0, 1]
        truth_can[2, :] = [1, 0, 0, 0, 0, 0, 0, 0, 1]
        truth_can[3, :] = [1, 0, 0, 0, 0, 0, 0, 0, 1]
        truth_can[4, :] = [1, 1, 0, 1, 1, 0, 1, 1, 0]
        truth_can[5, :] = [1, 1, 0, 1, 1, 0, 1, 1, 0]
        truth_can[6, :] = [1, 1, 1, 0, 1, 1, 0, 0, 0]
        truth_can[7, :] = [1, 1, 1, 0, 1, 1, 0, 0, 0]

        # SETTING UP DICTIONARY OF INPUTS/OUTPUTS FOR SEMANTIC NET

        inputs_dict = {}
        inputs_dict[nouns_in] = []
        inputs_dict[rels_in] = []

        targets_dict = {}
        targets_dict[out_sig_I] = []
        targets_dict[out_sig_is] = []
        targets_dict[out_sig_has] = []
        targets_dict[out_sig_can] = []

        for i in range(len(nouns)):
            for j in range(len(relations)):
                inputs_dict[nouns_in].append(nouns_input[i])
                inputs_dict[rels_in].append(rels_input[j])
                targets_dict[out_sig_I].append(truth_nouns[i])
                targets_dict[out_sig_is].append(truth_is[i])
                targets_dict[out_sig_has].append(truth_has[i])
                targets_dict[out_sig_can].append(truth_can[i])

        inputs_dict_comp = {}
        inputs_dict_comp[nouns_in_comp] = inputs_dict[nouns_in]
        inputs_dict_comp[rels_in_comp] = inputs_dict[rels_in]

        sem_net_autodiff.run(inputs=inputs_dict)

        # TRAIN AUTODIFFCOMPOSITION
        def g_f():
            yield {"inputs": inputs_dict,
                   "targets": targets_dict,
                   "epochs": eps}
        g = g_f()
        sem_net_autodiff.learn(inputs=g_f, execution_mode=pnl.ExecutionMode.PyTorch)

        # SET UP COMPOSITION
        sem_net_comp = Composition()

        backprop_pathway = sem_net_comp.add_backpropagation_learning_pathway(
            pathway=[
                nouns_in_comp,
                map_nouns_h1_comp,
                h1_comp,
                map_h1_h2_comp,
                h2_comp,
                map_h2_I_comp,
                out_sig_I_comp
            ],
            learning_rate=0.5
        )
        inputs_dict_comp[backprop_pathway.target] = targets_dict[out_sig_I]

        backprop_pathway = sem_net_comp.add_backpropagation_learning_pathway(
            pathway=[
                rels_in_comp,
                map_rels_h2_comp,
                h2_comp,
                map_h2_is_comp,
                out_sig_is_comp
            ],
            learning_rate=0.5
        )
        inputs_dict_comp[backprop_pathway.target] = targets_dict[out_sig_is]

        backprop_pathway = sem_net_comp.add_backpropagation_learning_pathway(
            pathway=[
                h2_comp,
                map_h2_has_comp,
                out_sig_has_comp
            ],
            learning_rate=0.5
        )
        inputs_dict_comp[backprop_pathway.target] = targets_dict[out_sig_has]

        backprop_pathway = sem_net_comp.add_backpropagation_learning_pathway(
            pathway=[
                h2_comp,
                map_h2_can_comp,
                out_sig_can_comp
            ],
            learning_rate=0.5
        )
        inputs_dict_comp[backprop_pathway.target] = targets_dict[out_sig_can]

        # TRAIN COMPOSITION
        sem_net_comp.learn(inputs=inputs_dict_comp,
                           num_trials=(len(inputs_dict_comp[nouns_in_comp]) * eps))

        # CHECK THAT PARAMETERS FOR AUTODIFFCOMPOSITION, COMPOSITION ARE SAME

        np.testing.assert_allclose(map_nouns_h1.parameters.matrix.get(sem_net_autodiff),
                           map_nouns_h1_comp.get_mod_matrix(sem_net_comp))
        np.testing.assert_allclose(map_rels_h2.parameters.matrix.get(sem_net_autodiff),
                           map_rels_h2_comp.get_mod_matrix(sem_net_comp))
        np.testing.assert_allclose(map_h1_h2.parameters.matrix.get(sem_net_autodiff),
                           map_h1_h2_comp.get_mod_matrix(sem_net_comp))
        np.testing.assert_allclose(map_h2_I.parameters.matrix.get(sem_net_autodiff),
                           map_h2_I_comp.get_mod_matrix(sem_net_comp))
        np.testing.assert_allclose(map_h2_is.parameters.matrix.get(sem_net_autodiff),
                           map_h2_is_comp.get_mod_matrix(sem_net_comp))
        np.testing.assert_allclose(map_h2_has.parameters.matrix.get(sem_net_autodiff),
                           map_h2_has_comp.get_mod_matrix(sem_net_comp))
        np.testing.assert_allclose(map_h2_can.parameters.matrix.get(sem_net_autodiff),
                           map_h2_can_comp.get_mod_matrix(sem_net_comp))


    @pytest.fixture
    def x_or_network(self):
        # SET UP MECHANISMS
        input_layer = TransferMechanism(name='xor_in',
                                       default_variable=np.zeros(2))
        hidden_layer = TransferMechanism(name='xor_hid',
                                        default_variable=np.zeros(10),
                                        function=Logistic())
        output_layer = TransferMechanism(name='xor_out',
                                        default_variable=np.zeros(1),
                                        function=Logistic())
        input_to_hidden_wts = MappingProjection(name='hid_map',
                                                # matrix=np.random.rand(2,10),
                                                matrix=np.full((2,10), 0.1),
                                                sender=input_layer,
                                                receiver=hidden_layer)
        hidden_to_output_wts = MappingProjection(name='out_map',
                                                 # matrix=np.random.rand(10,1),
                                                 matrix=np.full((10,1), 0.1),
                                                 sender=hidden_layer,
                                                 receiver=output_layer)
        xor = AutodiffComposition()
        xor.add_node(input_layer)
        xor.add_node(hidden_layer)
        xor.add_node(output_layer)
        xor.add_projection(sender=input_layer, projection=input_to_hidden_wts, receiver=hidden_layer)
        xor.add_projection(sender=hidden_layer, projection=hidden_to_output_wts, receiver=output_layer)
        inputs = np.array([[0, 0],[0, 1],[1, 0],[1, 1]])
        targets = np.array([[0],[1],[1],[0]])

        return xor, input_layer, hidden_layer, output_layer, inputs, targets

    @pytest.mark.parametrize('input_type', ['dict','func', 'gen', 'gen_func'], ids=['dict','func', 'gen', 'gen_func'])
    @pytest.mark.parametrize('exec_mode', [pnl.ExecutionMode.PyTorch,
                                           pnl.ExecutionMode.LLVMRun,
                                           pnl.ExecutionMode.Python
                                           ],
                             ids=['PyTorch','LLVM','Python'])
    def test_identicalness_of_input_types(self, x_or_network, input_type, exec_mode):

        comp, input_layer, hidden_layer, output_layer, stims, targets = x_or_network

        # inputs as dictionary
        if input_type == 'dict':
            inputs = {
                "inputs": {
                    input_layer: stims
                },
                "targets": {
                    output_layer: targets
                }
            }

        # inputs as function
        elif input_type == 'func':
            def get_inputs(idx):
                return {
                    "inputs": {
                        input_layer: stims[idx]
                    },
                    "targets": {
                        output_layer: targets[idx]
                    }
                }
            inputs = get_inputs

        elif input_type in {'gen', 'gen_func'}:
            def get_inputs_gen():
                yield {
                    "inputs": {
                        input_layer: stims
                    },
                    "targets": {
                        output_layer: targets
                    }
                }
            # inputs as generator
            if input_type == 'gen':
                g = get_inputs_gen()
                inputs = g
            # inputs as generator function
            else:
                inputs = get_inputs_gen

        else:
            assert False, f"Unrecognized input_type: {input_type}"

        # if exec_mode == pnl.ExecutionMode.LLVM or (exec_mode == pnl.ExecutionMode.PyTorch and input_type == 'func'):
        #     expected_results = [[0.634097]]
        # else:
        #     expected_results = [[0.636682]]

        if exec_mode == pnl.ExecutionMode.Python:
            expected_results = [[0.636682]]
        elif exec_mode == pnl.ExecutionMode.PyTorch and input_type == 'func':
            expected_results = [[0.63409708]]
        else:
            expected_results = [[0.634144]]
        results = comp.learn(inputs=inputs, execution_mode=exec_mode)
        np.testing.assert_allclose(results, expected_results, atol=1e-6)

@pytest.mark.pytorch
@pytest.mark.acmisc
@pytest.mark.composition
class TestMiscTrainingFunctionality:

    # test whether pytorch parameters are initialized to be identical to the Autodiff Composition's
    def test_weight_initialization(self):

        # create xor model mechanisms and projections
        xor_in = TransferMechanism(name='xor_in',
                                   default_variable=np.zeros(2))

        xor_hid = TransferMechanism(name='xor_hid',
                                    default_variable=np.zeros(10),
                                    function=Logistic())

        xor_out = TransferMechanism(name='xor_out',
                                    default_variable=np.zeros(1),
                                    function=Logistic())

        hid_map = MappingProjection(matrix=np.random.rand(2,10))
        out_map = MappingProjection(matrix=np.random.rand(10,1))

        # put the mechanisms and projections together in an autodiff composition (AC)
        xor = AutodiffComposition()

        xor.add_node(xor_in)
        xor.add_node(xor_hid)
        xor.add_node(xor_out)

        xor.add_projection(sender=xor_in, projection=hid_map, receiver=xor_hid)
        xor.add_projection(sender=xor_hid, projection=out_map, receiver=xor_out)

        # mini version of xor.execute just to build up pytorch representation
        xor._analyze_graph()
        xor._build_pytorch_representation(context=xor.default_execution_id)
        # check whether pytorch parameters are identical to projections
        np.testing.assert_allclose(hid_map.parameters.matrix.get(None),
                           xor.parameters.pytorch_representation.get(xor).params[0].detach().numpy())
        np.testing.assert_allclose(out_map.parameters.matrix.get(None),
                           xor.parameters.pytorch_representation.get(xor).params[1].detach().numpy())

    # test whether processing doesn't interfere with pytorch parameters after training
    def test_training_then_processing(self, autodiff_mode):
        xor_in = TransferMechanism(name='xor_in',
                                   default_variable=np.zeros(2))

        xor_hid = TransferMechanism(name='xor_hid',
                                    default_variable=np.zeros(10),
                                    function=Logistic())

        xor_out = TransferMechanism(name='xor_out',
                                    default_variable=np.zeros(1),
                                    function=Logistic())

        hid_map = MappingProjection()
        out_map = MappingProjection()

        xor = AutodiffComposition()

        xor.add_node(xor_in)
        xor.add_node(xor_hid)
        xor.add_node(xor_out)

        xor.add_projection(sender=xor_in, projection=hid_map, receiver=xor_hid)
        xor.add_projection(sender=xor_hid, projection=out_map, receiver=xor_out)

        xor_inputs = np.array(  # the inputs we will provide to the model
            [[0, 0],
             [0, 1],
             [1, 0],
             [1, 1]])

        xor_targets = np.array(  # the outputs we wish to see from the model
            [[0],
             [1],
             [1],
             [0]])

        # train model for a few epochs
        # results_before_proc = xor.run(inputs={xor_in:xor_inputs},
        #                               targets={xor_out:xor_targets},
        #                               epochs=10)
        results_before_proc = xor.learn(inputs={"inputs": {xor_in:xor_inputs},
                                                "targets": {xor_out:xor_targets},
                                                "epochs": 10},
                                        execution_mode=autodiff_mode)

        # get weight parameters from pytorch
        pt_weights_hid_bp = xor.parameters.pytorch_representation.get(xor).params[0].detach().numpy().copy()
        pt_weights_out_bp = xor.parameters.pytorch_representation.get(xor).params[1].detach().numpy().copy()

        #KAM temporarily removed -- will reimplement when pytorch weights can be used in pure PNL execution
        # do processing on a few inputs
        # results_proc = xor.run(inputs={xor_in:xor_inputs})
        # results_proc = xor.run(inputs={"inputs": {xor_in:xor_inputs}})
        #
        # # get weight parameters from pytorch
        # pt_weights_hid_ap = xor.parameters.pytorch_representation.get(xor).params[0].detach().numpy().copy()
        # pt_weights_out_ap = xor.parameters.pytorch_representation.get(xor).params[1].detach().numpy().copy()
        #
        # # check that weight parameters before and after processing are the same
        # np.testing.assert_allclose(pt_weights_hid_bp, pt_weights_hid_ap)
        # np.testing.assert_allclose(pt_weights_out_bp, pt_weights_out_ap)

    @pytest.mark.parametrize(
        'loss, expected', [(Loss.MSE, [[[0.99330509]], [[0.99933169]], [[0.99933169]], [[0.9998504]]]),
                           (Loss.L1, []),
                           (Loss.POISSON_NLL, []),
                           (Loss.CROSS_ENTROPY, [[[0.99330715]], [[0.99933202]], [[0.99933202]], [[0.99985049]]])]
    )
    def test_loss_specs(self, loss, expected, autodiff_mode):
        if autodiff_mode is not pnl.ExecutionMode.Python and loss in [Loss.POISSON_NLL, Loss.L1]:
            pytest.skip("Loss spec not yet implemented!")

        xor_in = TransferMechanism(name='xor_in',
                                   default_variable=np.zeros(2))

        xor_hid = TransferMechanism(name='xor_hid',
                                    default_variable=np.zeros(10),
                                    function=Logistic())

        xor_out = TransferMechanism(name='xor_out',
                                    default_variable=np.zeros(1),
                                    function=Logistic())

        hid_map = MappingProjection()
        out_map = MappingProjection()

        xor = AutodiffComposition(loss_spec=loss)

        xor.add_node(xor_in)
        xor.add_node(xor_hid)
        xor.add_node(xor_out)

        xor.add_projection(sender=xor_in, projection=hid_map, receiver=xor_hid)
        xor.add_projection(sender=xor_hid, projection=out_map, receiver=xor_out)

        xor_inputs = np.array([[0, 0], [0, 1], [1, 0], [1, 1]])

        xor_targets = np.array([[0], [1], [1], [0]])

        xor.learn(inputs = {"inputs": {xor_in:xor_inputs},
                            "targets": {xor_out:xor_targets},
                            "epochs": 10}, execution_mode=autodiff_mode)

        tol = {'atol': 2e-6, 'rtol': 2e-6} if autodiff_mode != pnl.ExecutionMode.Python and loss == Loss.CROSS_ENTROPY else {}
        np.testing.assert_allclose(xor.learning_results, expected, **tol)

    def test_pytorch_loss_spec(self, autodiff_mode):

        if autodiff_mode is not pnl.ExecutionMode.Python:
            pytest.skip("Loss spec not yet implemented!")

        import torch
        ls = torch.nn.SoftMarginLoss(reduction='sum')

        xor_in = TransferMechanism(name='xor_in',
                                   default_variable=np.zeros(2))

        xor_hid = TransferMechanism(name='xor_hid',
                                    default_variable=np.zeros(10),
                                    function=Logistic())

        xor_out = TransferMechanism(name='xor_out',
                                    default_variable=np.zeros(1),
                                    function=Logistic())

        hid_map = MappingProjection()
        out_map = MappingProjection()

        xor = AutodiffComposition(loss_spec=ls)

        xor.add_node(xor_in)
        xor.add_node(xor_hid)
        xor.add_node(xor_out)

        xor.add_projection(sender=xor_in, projection=hid_map, receiver=xor_hid)
        xor.add_projection(sender=xor_hid, projection=out_map, receiver=xor_out)
        xor_inputs = np.array(  # the inputs we will provide to the model
            [[0, 0], [0, 1], [1, 0], [1, 1]])

        xor_targets = np.array(  # the outputs we wish to see from the model
            [[0], [1], [1], [0]])

        xor.learn(inputs={"inputs": {xor_in:xor_inputs},
                          "targets": {xor_out:xor_targets},
                          "epochs": 10}, execution_mode=autodiff_mode)
        xor.learn(inputs={"inputs": {xor_in: xor_inputs},
                          "targets": {xor_out: xor_targets},
                          "epochs": 10}, execution_mode=autodiff_mode)


    @pytest.mark.benchmark(group="Optimizer specs")
    @pytest.mark.parametrize(
        'learning_rate, weight_decay, optimizer_type, expected', [
            (10, 0, 'sgd', [[[0.9863038667851067]], [[0.9944287263151904]], [[0.9934801466163382]], [[0.9979153035411085]]]),
            (1.5, 1, 'sgd', [[[0.33226742]], [[0.4492334]], [[0.75459534]], [[0.44477028]]]),
            (1.5, 1, 'adam', [[[0.43109927]], [[0.33088828]], [[0.40094236]], [[0.57104689]]]),
        ]
    )
    def test_optimizer_specs(self, learning_rate, weight_decay, optimizer_type, expected, autodiff_mode, benchmark):
        xor_in = TransferMechanism(name='xor_in',
                                   default_variable=np.zeros(2))

        xor_hid = TransferMechanism(name='xor_hid',
                                    default_variable=np.zeros(10),
                                    function=Logistic())

        xor_out = TransferMechanism(name='xor_out',
                                    default_variable=np.zeros(1),
                                    function=Logistic())

        hid_map = MappingProjection()
        out_map = MappingProjection()

        xor = AutodiffComposition(learning_rate=learning_rate,
                                  optimizer_type=optimizer_type,
                                  weight_decay=weight_decay)

        xor.add_node(xor_in)
        xor.add_node(xor_hid)
        xor.add_node(xor_out)

        xor.add_projection(sender=xor_in, projection=hid_map, receiver=xor_hid)
        xor.add_projection(sender=xor_hid, projection=out_map, receiver=xor_out)

        # train model for a few epochs
        results = benchmark(_single_learn_results,
                            xor,
                            inputs={"inputs": {xor_in: [[0, 0], [0, 1], [1, 0], [1, 1]]},
                                    "targets": {xor_out: [[0], [1], [1], [0]]},
                                    "epochs": 10},
                            execution_mode=autodiff_mode)

        # fp32 results are different due to rounding
        if pytest.helpers.llvm_current_fp_precision() == 'fp32' and \
           autodiff_mode != pnl.ExecutionMode.PyTorch and \
           optimizer_type == 'sgd' and \
           learning_rate == 10:
            expected = [[[0.9918830394744873]], [[0.9982172846794128]], [[0.9978305697441101]], [[0.9994590878486633]]]
        # FIXME: LLVM version is broken with learning rate == 1.5
        if learning_rate != 1.5 or autodiff_mode == pnl.ExecutionMode.PyTorch:
            np.testing.assert_allclose(results, expected)


    # test whether pytorch parameters and projections are kept separate (at diff. places in memory)
    def test_params_stay_separate(self, autodiff_mode):
        if autodiff_mode is not pnl.ExecutionMode.Python:
            pytest.skip("Compiled weights are always copied back!")

        xor_in = TransferMechanism(name='xor_in',
                                   default_variable=np.zeros(2))

        xor_hid = TransferMechanism(name='xor_hid',
                                    default_variable=np.zeros(10),
                                    function=Logistic())

        xor_out = TransferMechanism(name='xor_out',
                                    default_variable=np.zeros(1),
                                    function=Logistic())

        hid_m = np.random.rand(2,10)
        out_m = np.random.rand(10,1)

        hid_map = MappingProjection(name='hid_map',
                                    matrix=hid_m.copy(),
                                    sender=xor_in,
                                    receiver=xor_hid)

        out_map = MappingProjection(name='out_map',
                                    matrix=out_m.copy(),
                                    sender=xor_hid,
                                    receiver=xor_out)

        xor = AutodiffComposition(learning_rate=10.0,
                                  optimizer_type="sgd")

        xor.add_node(xor_in)
        xor.add_node(xor_hid)
        xor.add_node(xor_out)

        xor.add_projection(sender=xor_in, projection=hid_map, receiver=xor_hid)
        xor.add_projection(sender=xor_hid, projection=out_map, receiver=xor_out)

        xor_inputs = np.array(  # the inputs we will provide to the model
            [[0, 0], [0, 1], [1, 0], [1, 1]])

        xor_targets = np.array(  # the outputs we wish to see from the model
            [[0], [1], [1], [0]])

        # train the model for a few epochs
        result = xor.learn(inputs={"inputs": {xor_in:xor_inputs},
                                   "targets": {xor_out:xor_targets},
                                   "epochs": 10}, execution_mode=autodiff_mode)

        # get weight parameters from pytorch
        pt_weights_hid = xor.parameters.pytorch_representation.get(xor).params[0].detach().numpy().copy()
        pt_weights_out = xor.parameters.pytorch_representation.get(xor).params[1].detach().numpy().copy()

        # assert that projections are still what they were initialized as
        np.testing.assert_allclose(hid_map.parameters.matrix.get(None), hid_m)
        np.testing.assert_allclose(out_map.parameters.matrix.get(None), out_m)

        # assert that projections didn't change during training with the pytorch
        # parameters (they should now be different)
        assert not np.allclose(pt_weights_hid, hid_map.parameters.matrix.get(None))
        assert not np.allclose(pt_weights_out, out_map.parameters.matrix.get(None))

<<<<<<< HEAD
=======
    # NOW PERMITTED:
    # def test_execution_mode_python_error(self):
    #     A = TransferMechanism(name="learning-process-mech-A")
    #     B = TransferMechanism(name="learning-process-mech-B")
    #     adc = AutodiffComposition(name='AUTODIFFCOMP')
    #     pway = adc.add_backpropagation_learning_pathway(pathway=[A,B])
    #     # Call learn with default_variable specified for target (for comparison with missing target)
    #     with pytest.raises(AutodiffCompositionError) as error:
    #         adc.learn(inputs={A: 1.0,
    #                           pway.target: 0.0},
    #                   execution_mode=pnl.ExecutionMode.Python,
    #                   num_trials=2)
    #     assert error.value.error_value == 'AUTODIFFCOMP is an AutodiffComposition so its learn() ' \
    #                                       'cannot be called with execution_mode = ExecutionMode.Python; ' \
    #                                       'use ExecutionMode.PyTorch or ExecutionMode.LLVMRun.'

>>>>>>> f596a85b
@pytest.mark.pytorch
@pytest.mark.actime
class TestTrainingTime:

    @pytest.mark.skip
    @pytest.mark.parametrize(
        'eps, opt', [
            (1, 'sgd'),
            (10, 'sgd'),
            (100, 'sgd')
        ]
    )
    def test_and_training_time(self, eps, opt,autodiff_mode):

        # SET UP MECHANISMS FOR COMPOSITION

        and_in = TransferMechanism(name='and_in',
                                   default_variable=np.zeros(2))

        and_out = TransferMechanism(name='and_out',
                                    default_variable=np.zeros(1),
                                    function=Logistic())

        # SET UP MECHANISMS FOR SYSTEM

        and_in_sys = TransferMechanism(name='and_in_sys',
                                       default_variable=np.zeros(2))

        and_out_sys = TransferMechanism(name='and_out_sys',
                                        default_variable=np.zeros(1),
                                        function=Logistic())

        # SET UP PROJECTIONS FOR COMPOSITION

        and_map = MappingProjection(name='and_map',
                                    matrix=np.random.rand(2, 1),
                                    sender=and_in,
                                    receiver=and_out)

        # SET UP PROJECTIONS FOR SYSTEM

        and_map_sys = MappingProjection(name='and_map_sys',
                                        matrix=and_map.matrix.base.copy(),
                                        sender=and_in_sys,
                                        receiver=and_out_sys)

        # SET UP COMPOSITION

        and_net = AutodiffComposition()

        and_net.add_node(and_in)
        and_net.add_node(and_out)

        and_net.add_projection(sender=and_in, projection=and_map, receiver=and_out)

        # SET UP INPUTS AND TARGETS

        and_inputs = np.zeros((4,2))
        and_inputs[0] = [0, 0]
        and_inputs[1] = [0, 1]
        and_inputs[2] = [1, 0]
        and_inputs[3] = [1, 1]

        and_targets = np.zeros((4,1))
        and_targets[0] = [0]
        and_targets[1] = [1]
        and_targets[2] = [1]
        and_targets[3] = [0]

        # TIME TRAINING FOR COMPOSITION

        start = timeit.default_timer()
        result = and_net.run(inputs={and_in:and_inputs},
                             targets={and_out:and_targets},
                             epochs=eps,
                             learning_rate=0.1,
                             controller=opt,
                             execution_mode=autodiff_mode)
        end = timeit.default_timer()
        comp_time = end - start

        msg = 'Training XOR model as AutodiffComposition for {0} epochs took {1} seconds'.format(eps, comp_time)
        print(msg)
        print("\n")
        logger.info(msg)

    @pytest.mark.skip
    @pytest.mark.parametrize(
        'eps, opt', [
            (1, 'sgd'),
            (10, 'sgd'),
            (100, 'sgd')
        ]
    )
    def test_xor_training_time(self, eps, opt, autodiff_mode):

        # SET UP MECHANISMS FOR COMPOSITION

        xor_in = TransferMechanism(name='xor_in',
                                   default_variable=np.zeros(2))

        xor_hid = TransferMechanism(name='xor_hid',
                                    default_variable=np.zeros(10),
                                    function=Logistic())

        xor_out = TransferMechanism(name='xor_out',
                                    default_variable=np.zeros(1),
                                    function=Logistic())

        # SET UP MECHANISMS FOR SYSTEM

        xor_in_sys = TransferMechanism(name='xor_in_sys',
                                       default_variable=np.zeros(2))

        xor_hid_sys = TransferMechanism(name='xor_hid_sys',
                                        default_variable=np.zeros(10),
                                        function=Logistic())

        xor_out_sys = TransferMechanism(name='xor_out_sys',
                                        default_variable=np.zeros(1),
                                        function=Logistic())

        # SET UP PROJECTIONS FOR COMPOSITION

        hid_map = MappingProjection(name='hid_map',
                                    matrix=np.random.rand(2,10),
                                    sender=xor_in,
                                    receiver=xor_hid)

        out_map = MappingProjection(name='out_map',
                                    matrix=np.random.rand(10,1),
                                    sender=xor_hid,
                                    receiver=xor_out)

        # SET UP PROJECTIONS FOR SYSTEM

        hid_map_sys = MappingProjection(name='hid_map_sys',
                                        matrix=hid_map.matrix.base.copy(),
                                        sender=xor_in_sys,
                                        receiver=xor_hid_sys)

        out_map_sys = MappingProjection(name='out_map_sys',
                                        matrix=out_map.matrix.base.copy(),
                                        sender=xor_hid_sys,
                                        receiver=xor_out_sys)

        # SET UP COMPOSITION

        xor = AutodiffComposition(execution_mode=autodiff_mode)

        xor.add_node(xor_in)
        xor.add_node(xor_hid)
        xor.add_node(xor_out)

        xor.add_projection(sender=xor_in, projection=hid_map, receiver=xor_hid)
        xor.add_projection(sender=xor_hid, projection=out_map, receiver=xor_out)

        # SET UP INPUTS AND TARGETS

        xor_inputs = np.array(  # the inputs we will provide to the model
            [[0, 0],
             [0, 1],
             [1, 0],
             [1, 1]])

        xor_targets = np.array(  # the outputs we wish to see from the model
            [[0],
             [1],
             [1],
             [0]])

        # TIME TRAINING FOR COMPOSITION

        start = timeit.default_timer()
        result = xor.run(inputs={xor_in:xor_inputs},
                         targets={xor_out:xor_targets},
                         epochs=eps,
                         learning_rate=0.1,
                         controller=opt,
                         execution_mode=autodiff_mode)
        end = timeit.default_timer()
        comp_time = end - start

        # SET UP SYSTEM

        # xor_process = Process(pathway=[xor_in_sys,
        #                                hid_map_sys,
        #                                xor_hid_sys,
        #                                out_map_sys,
        #                                xor_out_sys],
        #                       learning=pnl.LEARNING)

        xor_process = Composition(pathways=([xor_in_sys,
                                       hid_map_sys,
                                       xor_hid_sys,
                                       out_map_sys,
                                       xor_out_sys], BackPropagation))

        msg = 'Training XOR model as AutodiffComposition for {eps} epochs took {comp_time} seconds.'
        print(msg)
        print("\n")
        logger.info(msg)

    @pytest.mark.skip
    @pytest.mark.parametrize(
            'eps, opt', [
            (1, 'sgd'),
            (10, 'sgd'),
            (100, 'sgd')
        ]
    )
    def test_semantic_net_training_time(self, eps, opt):

        # SET UP MECHANISMS FOR COMPOSITION:

        nouns_in = TransferMechanism(name="nouns_input",
                                     default_variable=np.zeros(8))

        rels_in = TransferMechanism(name="rels_input",
                                    default_variable=np.zeros(3))

        h1 = TransferMechanism(name="hidden_nouns",
                               default_variable=np.zeros(8),
                               function=Logistic())

        h2 = TransferMechanism(name="hidden_mixed",
                               default_variable=np.zeros(15),
                               function=Logistic())

        out_sig_I = TransferMechanism(name="sig_outs_I",
                                      default_variable=np.zeros(8),
                                      function=Logistic())

        out_sig_is = TransferMechanism(name="sig_outs_is",
                                       default_variable=np.zeros(12),
                                       function=Logistic())

        out_sig_has = TransferMechanism(name="sig_outs_has",
                                        default_variable=np.zeros(9),
                                        function=Logistic())

        out_sig_can = TransferMechanism(name="sig_outs_can",
                                        default_variable=np.zeros(9),
                                        function=Logistic())

        # SET UP MECHANISMS FOR SYSTEM

        nouns_in_sys = TransferMechanism(name="nouns_input_sys",
                                         default_variable=np.zeros(8))

        rels_in_sys = TransferMechanism(name="rels_input_sys",
                                        default_variable=np.zeros(3))

        h1_sys = TransferMechanism(name="hidden_nouns_sys",
                                   default_variable=np.zeros(8),
                                   function=Logistic())

        h2_sys = TransferMechanism(name="hidden_mixed_sys",
                                   default_variable=np.zeros(15),
                                   function=Logistic())

        out_sig_I_sys = TransferMechanism(name="sig_outs_I_sys",
                                          default_variable=np.zeros(8),
                                          function=Logistic())

        out_sig_is_sys = TransferMechanism(name="sig_outs_is_sys",
                                           default_variable=np.zeros(12),
                                           function=Logistic())

        out_sig_has_sys = TransferMechanism(name="sig_outs_has_sys",
                                            default_variable=np.zeros(9),
                                            function=Logistic())

        out_sig_can_sys = TransferMechanism(name="sig_outs_can_sys",
                                            default_variable=np.zeros(9),
                                            function=Logistic())

        # SET UP PROJECTIONS FOR COMPOSITION

        map_nouns_h1 = MappingProjection(matrix=np.random.rand(8,8),
                                         name="map_nouns_h1",
                                         sender=nouns_in,
                                         receiver=h1)

        map_rels_h2 = MappingProjection(matrix=np.random.rand(3,15),
                                        name="map_rel_h2",
                                        sender=rels_in,
                                        receiver=h2)

        map_h1_h2 = MappingProjection(matrix=np.random.rand(8,15),
                                      name="map_h1_h2",
                                      sender=h1,
                                      receiver=h2)

        map_h2_I = MappingProjection(matrix=np.random.rand(15,8),
                                     name="map_h2_I",
                                     sender=h2,
                                     receiver=out_sig_I)

        map_h2_is = MappingProjection(matrix=np.random.rand(15,12),
                                      name="map_h2_is",
                                      sender=h2,
                                      receiver=out_sig_is)

        map_h2_has = MappingProjection(matrix=np.random.rand(15,9),
                                       name="map_h2_has",
                                       sender=h2,
                                       receiver=out_sig_has)

        map_h2_can = MappingProjection(matrix=np.random.rand(15,9),
                                       name="map_h2_can",
                                       sender=h2,
                                       receiver=out_sig_can)

        # SET UP PROJECTIONS FOR SYSTEM

        map_nouns_h1_sys = MappingProjection(matrix=map_nouns_h1.matrix.base.copy(),
                                             name="map_nouns_h1_sys",
                                             sender=nouns_in_sys,
                                             receiver=h1_sys)

        map_rels_h2_sys = MappingProjection(matrix=map_rels_h2.matrix.base.copy(),
                                        name="map_relh2_sys",
                                        sender=rels_in_sys,
                                        receiver=h2_sys)

        map_h1_h2_sys = MappingProjection(matrix=map_h1_h2.matrix.base.copy(),
                                          name="map_h1_h2_sys",
                                          sender=h1_sys,
                                          receiver=h2_sys)

        map_h2_I_sys = MappingProjection(matrix=map_h2_I.matrix.base.copy(),
                                         name="map_h2_I_sys",
                                         sender=h2_sys,
                                         receiver=out_sig_I_sys)

        map_h2_is_sys = MappingProjection(matrix=map_h2_is.matrix.base.copy(),
                                          name="map_h2_is_sys",
                                          sender=h2_sys,
                                          receiver=out_sig_is_sys)

        map_h2_has_sys = MappingProjection(matrix=map_h2_has.matrix.base.copy(),
                                           name="map_h2_has_sys",
                                           sender=h2_sys,
                                           receiver=out_sig_has_sys)

        map_h2_can_sys = MappingProjection(matrix=map_h2_can.matrix.base.copy(),
                                           name="map_h2_can_sys",
                                           sender=h2_sys,
                                           receiver=out_sig_can_sys)

        # COMPOSITION FOR SEMANTIC NET

        sem_net = AutodiffComposition()

        sem_net.add_node(nouns_in)
        sem_net.add_node(rels_in)
        sem_net.add_node(h1)
        sem_net.add_node(h2)
        sem_net.add_node(out_sig_I)
        sem_net.add_node(out_sig_is)
        sem_net.add_node(out_sig_has)
        sem_net.add_node(out_sig_can)

        sem_net.add_projection(sender=nouns_in, projection=map_nouns_h1, receiver=h1)
        sem_net.add_projection(sender=rels_in, projection=map_rels_h2, receiver=h2)
        sem_net.add_projection(sender=h1, projection=map_h1_h2, receiver=h2)
        sem_net.add_projection(sender=h2, projection=map_h2_I, receiver=out_sig_I)
        sem_net.add_projection(sender=h2, projection=map_h2_is, receiver=out_sig_is)
        sem_net.add_projection(sender=h2, projection=map_h2_has, receiver=out_sig_has)
        sem_net.add_projection(sender=h2, projection=map_h2_can, receiver=out_sig_can)

        # INPUTS & OUTPUTS FOR SEMANTIC NET:

        nouns = ['oak', 'pine', 'rose', 'daisy', 'canary', 'robin', 'salmon', 'sunfish']
        relations = ['is', 'has', 'can']
        is_list = ['living', 'living thing', 'plant', 'animal', 'tree', 'flower', 'bird', 'fish', 'big', 'green', 'red',
                   'yellow']
        has_list = ['roots', 'leaves', 'bark', 'branches', 'skin', 'feathers', 'wings', 'gills', 'scales']
        can_list = ['grow', 'move', 'swim', 'fly', 'breathe', 'breathe underwater', 'breathe air', 'walk', 'photosynthesize']

        nouns_input = np.identity(len(nouns))

        rels_input = np.identity(len(relations))

        truth_nouns = np.identity(len(nouns))

        truth_is = np.zeros((len(nouns), len(is_list)))

        truth_is[0, :] = [1, 1, 1, 0, 1, 0, 0, 0, 1, 0, 0, 0]
        truth_is[1, :] = [1, 1, 1, 0, 1, 0, 0, 0, 1, 0, 0, 0]
        truth_is[2, :] = [1, 1, 1, 0, 0, 1, 0, 0, 0, 0, 0, 0]
        truth_is[3, :] = [1, 1, 1, 0, 0, 1, 0, 0, 0, 0, 0, 0]
        truth_is[4, :] = [1, 1, 0, 1, 0, 0, 1, 0, 0, 0, 0, 1]
        truth_is[5, :] = [1, 1, 0, 1, 0, 0, 1, 0, 0, 0, 0, 1]
        truth_is[6, :] = [1, 1, 0, 1, 0, 0, 0, 1, 1, 0, 1, 0]
        truth_is[7, :] = [1, 1, 0, 1, 0, 0, 0, 1, 1, 0, 0, 0]

        truth_has = np.zeros((len(nouns), len(has_list)))

        truth_has[0, :] = [1, 1, 1, 1, 0, 0, 0, 0, 0]
        truth_has[1, :] = [1, 1, 1, 1, 0, 0, 0, 0, 0]
        truth_has[2, :] = [1, 1, 0, 0, 0, 0, 0, 0, 0]
        truth_has[3, :] = [1, 1, 0, 0, 0, 0, 0, 0, 0]
        truth_has[4, :] = [0, 0, 0, 0, 1, 1, 1, 0, 0]
        truth_has[5, :] = [0, 0, 0, 0, 1, 1, 1, 0, 0]
        truth_has[6, :] = [0, 0, 0, 0, 0, 0, 0, 1, 1]
        truth_has[7, :] = [0, 0, 0, 0, 0, 0, 0, 1, 1]

        truth_can = np.zeros((len(nouns), len(can_list)))

        truth_can[0, :] = [1, 0, 0, 0, 0, 0, 0, 0, 1]
        truth_can[1, :] = [1, 0, 0, 0, 0, 0, 0, 0, 1]
        truth_can[2, :] = [1, 0, 0, 0, 0, 0, 0, 0, 1]
        truth_can[3, :] = [1, 0, 0, 0, 0, 0, 0, 0, 1]
        truth_can[4, :] = [1, 1, 0, 1, 1, 0, 1, 1, 0]
        truth_can[5, :] = [1, 1, 0, 1, 1, 0, 1, 1, 0]
        truth_can[6, :] = [1, 1, 1, 0, 1, 1, 0, 0, 0]
        truth_can[7, :] = [1, 1, 1, 0, 1, 1, 0, 0, 0]

        # SETTING UP DICTIONARIES OF INPUTS/OUTPUTS FOR SEMANTIC NET

        inputs_dict = {}
        inputs_dict[nouns_in] = []
        inputs_dict[rels_in] = []

        targets_dict = {}
        targets_dict[out_sig_I] = []
        targets_dict[out_sig_is] = []
        targets_dict[out_sig_has] = []
        targets_dict[out_sig_can] = []

        for i in range(len(nouns)):
            for j in range(len(relations)):
                inputs_dict[nouns_in].append(nouns_input[i])
                inputs_dict[rels_in].append(rels_input[j])
                targets_dict[out_sig_I].append(truth_nouns[i])
                targets_dict[out_sig_is].append(truth_is[i])
                targets_dict[out_sig_has].append(truth_has[i])
                targets_dict[out_sig_can].append(truth_can[i])

        inputs_dict_sys = {}
        inputs_dict_sys[nouns_in_sys] = inputs_dict[nouns_in]
        inputs_dict_sys[rels_in_sys] = inputs_dict[rels_in]

        targets_dict_sys = {}
        targets_dict_sys[out_sig_I_sys] = targets_dict[out_sig_I]
        targets_dict_sys[out_sig_is_sys] = targets_dict[out_sig_is]
        targets_dict_sys[out_sig_has_sys] = targets_dict[out_sig_has]
        targets_dict_sys[out_sig_can_sys] = targets_dict[out_sig_can]

        # TIME TRAINING FOR COMPOSITION

        start = timeit.default_timer()
        result = sem_net.run(inputs=inputs_dict,
                             targets=targets_dict,
                             epochs=eps,
                             learning_rate=0.1,
                             controller=opt)
        end = timeit.default_timer()
        comp_time = end - start

        msg = 'Training Semantic net as AutodiffComposition for {0} epochs took {1} seconds'.format(eps, comp_time)
        print(msg)
        print("\n")
        logger.info(msg)


@pytest.mark.pytorch
def test_autodiff_saveload(tmp_path):
    def create_xor():
        # create xor model mechanisms and projections
        xor_in = TransferMechanism(name='xor_in',
                                   default_variable=np.zeros(2))

        xor_hid = TransferMechanism(name='xor_hid',
                                    default_variable=np.zeros(10),
                                    function=Logistic())

        xor_out = TransferMechanism(name='xor_out',
                                    default_variable=np.zeros(1),
                                    function=Logistic())

        hid_map = MappingProjection(matrix=np.random.rand(2,10), name='hid_map')
        out_map = MappingProjection(matrix=np.random.rand(10,1), name='out_map')

        # put the mechanisms and projections together in an autodiff composition (AC)
        xor = AutodiffComposition()

        xor.add_node(xor_in)
        xor.add_node(xor_hid)
        xor.add_node(xor_out)

        xor.add_projection(sender=xor_in, projection=hid_map, receiver=xor_hid)
        xor.add_projection(sender=xor_hid, projection=out_map, receiver=xor_out)
        return xor

    np.random.seed(0)
    xor1 = create_xor()
    xor1_outputs = xor1.run(inputs=[0,0])

    # save
    # path = xor1.save()
    path = xor1.save(os.path.join(tmp_path, 'xor_1.pnl'))

    # del xor1
    pnl.clear_registry()

    # load
    np.random.seed(1)
    xor2 = create_xor()
    xor2_outputs_pre = xor2.run(inputs=[0,0])
    # xor2.load(os.path.join(tmp_path, 'xor_1.pnl'))
    xor2.load(path)
    xor2_outputs_post = xor2.run(inputs=[0,0])


    # sanity check - make sure xor2 weights differ
    assert not np.allclose(xor2_outputs_pre, xor2_outputs_post, atol=1e-9)

    # make sure loaded model is identical, and used during run
    np.testing.assert_allclose(xor1_outputs, xor2_outputs_post, atol=1e-9)


@pytest.mark.pytorch
@pytest.mark.aclogging
class TestACLogging:
    def test_autodiff_logging(self):
        xor_in = TransferMechanism(name='xor_in',
                                   default_variable=np.zeros(2))

        xor_hid = TransferMechanism(name='xor_hid',
                                    default_variable=np.zeros(10),
                                    function=Logistic())

        xor_out = TransferMechanism(name='xor_out',
                                    default_variable=np.zeros(1),
                                    function=Logistic())

        hid_map = MappingProjection()
        out_map = MappingProjection()

        xor = AutodiffComposition()

        xor.add_node(xor_in)
        xor.add_node(xor_hid)
        xor.add_node(xor_out)

        xor.add_projection(sender=xor_in, projection=hid_map, receiver=xor_hid)
        xor.add_projection(sender=xor_hid, projection=out_map, receiver=xor_out)

        xor_in.set_log_conditions('value', pnl.LogCondition.TRIAL)
        xor_hid.set_log_conditions('value', pnl.LogCondition.TRIAL)
        xor_out.set_log_conditions('value', pnl.LogCondition.TRIAL)

        hid_map.set_log_conditions('matrix', pnl.LogCondition.TRIAL)
        out_map.set_log_conditions('matrix', pnl.LogCondition.TRIAL)

        xor_inputs = np.array(  # the inputs we will provide to the model
            [[0, 0],
             [0, 1],
             [1, 0],
             [1, 1]])

        xor_targets = np.array(  # the outputs we wish to see from the model
            [[0],
             [1],
             [1],
             [0]])

        # train model for a few epochs
        num_epochs = 10
        xor.learn(inputs={"inputs": {xor_in: xor_inputs},
                        "targets": {xor_out: xor_targets},
                        "epochs": num_epochs},
                  execution_mode=pnl.ExecutionMode.PyTorch)

        exec_id = xor.default_execution_id

        in_np_dict_vals = xor_in.log.nparray_dictionary()[exec_id]['value']
        in_np_vals = xor_in.log.nparray()[1][1][4][1:]

        hid_map_np_dict_mats = hid_map.log.nparray_dictionary()[exec_id]['matrix']
        hid_map_np_mats = np.array(hid_map.log.nparray()[1][1][5][1:])

        hid_np_dict_vals = xor_hid.log.nparray_dictionary()[exec_id]['value']

        out_map_np_dict_mats = out_map.log.nparray_dictionary()[exec_id]['matrix']
        out_map_np_mats = np.array(out_map.log.nparray()[1][1][5][1:])

        out_np_dict_vals = xor_out.log.nparray_dictionary()[exec_id]['value']

        expected_length = len(xor_inputs) * num_epochs

        np.testing.assert_equal(in_np_dict_vals[0:4], xor_inputs)
        np.testing.assert_equal(in_np_vals, in_np_dict_vals)
        assert in_np_dict_vals.shape == (expected_length, xor_in.size)

        assert hid_map_np_dict_mats.shape == (expected_length, xor_in.size, xor_hid.size)
        np.testing.assert_equal(hid_map_np_mats, hid_map_np_dict_mats)

        assert hid_np_dict_vals.shape == (expected_length, xor_hid.size)

        assert out_map_np_dict_mats.shape == (expected_length, xor_hid.size, xor_out.size)
        np.testing.assert_equal(out_map_np_mats, out_map_np_dict_mats)

        assert out_np_dict_vals.shape == (expected_length, xor_out.size)

        xor_out.log.print_entries()

    def test_autodiff_loss_tracking(self):
        xor_in = TransferMechanism(name='xor_in',
                                   default_variable=np.zeros(2))

        xor_hid = TransferMechanism(name='xor_hid',
                                    default_variable=np.zeros(10),
                                    function=Logistic())

        xor_out = TransferMechanism(name='xor_out',
                                    default_variable=np.zeros(1),
                                    function=Logistic())

        hid_map = MappingProjection()
        out_map = MappingProjection()

        xor = AutodiffComposition()

        xor.add_node(xor_in)
        xor.add_node(xor_hid)
        xor.add_node(xor_out)

        xor.add_projection(sender=xor_in, projection=hid_map, receiver=xor_hid)
        xor.add_projection(sender=xor_hid, projection=out_map, receiver=xor_out)

        xor_inputs = np.array(  # the inputs we will provide to the model
            [[0, 0],
             [0, 1],
             [1, 0],
             [1, 1]])

        xor_targets = np.array(  # the outputs we wish to see from the model
            [[0],
             [1],
             [1],
             [0]])

        # train model for a few epochs
        num_epochs = 100
        xor.learn(inputs={"inputs": {xor_in: xor_inputs},
                        "targets": {xor_out: xor_targets},
                        "epochs": num_epochs},
                  execution_mode=pnl.ExecutionMode.PyTorch)

        losses = xor.losses
        # Since the losses track average losses per weight update, and weights are updated every minibatch,
        # and minibatch_size is 1, then there should be num_epochs * num_minibatches = num_epochs * 4
        # total entries
        expected_loss_length = num_epochs * len(xor_inputs)
        assert len(losses) == expected_loss_length

        # test clearing ad losses
        xor.clear_losses(context=xor)
        assert len(xor.losses) == 0


@pytest.mark.pytorch
@pytest.mark.acnested
@pytest.mark.composition
class TestNested:

    @pytest.mark.parametrize(
        'num_epochs, learning_rate, patience, min_delta', [
            (400, 4, 10, .00001),
        ]
    )
    def test_xor_nested_train_then_no_train(self, num_epochs, learning_rate,
                                            patience, min_delta, autodiff_mode):
        # the inputs we will provide to the model
        xor_inputs = np.array([[0, 0], [0, 1], [1, 0], [1, 1]])

        # the outputs we wish to see from the model
        xor_targets = np.array([[0], [1], [1], [0]])

        # -----------------------------------------------------------------

        xor_in = pnl.TransferMechanism(name='xor_in',
                                       default_variable=np.zeros(2))

        xor_hid = pnl.TransferMechanism(name='xor_hid',
                                        default_variable=np.zeros(10),
                                        function=Logistic())

        xor_out = pnl.TransferMechanism(name='xor_out',
                                        default_variable=np.zeros(1),
                                        function=Logistic())

        hid_map = pnl.MappingProjection(name='input_to_hidden',
                                        matrix=np.random.randn(2, 10) * 0.1,
                                        sender=xor_in,
                                        receiver=xor_hid)

        out_map = pnl.MappingProjection(name='hidden_to_output',
                                        matrix=np.random.randn(10, 1) * 0.1,
                                        sender=xor_hid,
                                        receiver=xor_out)

        # -----------------------------------------------------------------

        xor_autodiff = AutodiffComposition(
            learning_rate=learning_rate,
        )

        xor_autodiff.add_node(xor_in)
        xor_autodiff.add_node(xor_hid)
        xor_autodiff.add_node(xor_out)

        xor_autodiff.add_projection(sender=xor_in, projection=hid_map, receiver=xor_hid)
        xor_autodiff.add_projection(sender=xor_hid, projection=out_map, receiver=xor_out)

        # -----------------------------------------------------------------

        no_training_input_dict = {xor_in: xor_inputs}
        input_dict = {'inputs': {xor_in: xor_inputs }, 'targets': {xor_out: xor_targets}, 'epochs': num_epochs}

        parentComposition = pnl.Composition()
        parentComposition.add_node(xor_autodiff)

        input = {xor_autodiff: input_dict}
        no_training_input = {xor_autodiff: no_training_input_dict}

        learning_context = Context()
        xor_autodiff.learn(inputs=input_dict, execution_mode=autodiff_mode, epochs=num_epochs, context=learning_context, patience=patience, min_delta=min_delta)
        result1 = np.array(xor_autodiff.learning_results).flatten()
        np.testing.assert_allclose(result1, np.array(xor_targets).flatten(), atol=0.1)
        result2 = parentComposition.run(inputs=no_training_input, execution_mode=autodiff_mode, context=learning_context)

        np.testing.assert_allclose(result2, [[0]], atol=0.1)

    @pytest.mark.parametrize(
        'num_epochs, learning_rate, patience, min_delta', [
            (400, 4, 10, .00001),
        ]
    )
    def test_xor_nested_no_train_then_train(self, num_epochs, learning_rate,
                                            patience, min_delta, autodiff_mode):
        if autodiff_mode is not pnl.ExecutionMode.Python:
            pytest.skip("")
        # the inputs we will provide to the model
        xor_inputs = np.array([[0, 0], [0, 1], [1, 0], [1, 1]])

        # the outputs we wish to see from the model
        xor_targets = np.array([[0], [1], [1], [0]])

        # -----------------------------------------------------------------

        xor_in = pnl.TransferMechanism(name='xor_in',
                                       default_variable=np.zeros(2))

        xor_hid = pnl.TransferMechanism(name='xor_hid',
                                        default_variable=np.zeros(10),
                                        function=Logistic())

        xor_out = pnl.TransferMechanism(name='xor_out',
                                        default_variable=np.zeros(1),
                                        function=Logistic())

        hid_map = pnl.MappingProjection(name='input_to_hidden',
                                        matrix=np.random.randn(2, 10) * 0.1,
                                        sender=xor_in,
                                        receiver=xor_hid)

        out_map = pnl.MappingProjection(name='hidden_to_output',
                                        matrix=np.random.randn(10, 1) * 0.1,
                                        sender=xor_hid,
                                        receiver=xor_out)

        # -----------------------------------------------------------------

        xor_autodiff = AutodiffComposition(
            learning_rate=learning_rate,
        )

        xor_autodiff.add_node(xor_in)
        xor_autodiff.add_node(xor_hid)
        xor_autodiff.add_node(xor_out)

        xor_autodiff.add_projection(sender=xor_in, projection=hid_map, receiver=xor_hid)
        xor_autodiff.add_projection(sender=xor_hid, projection=out_map, receiver=xor_out)

        # -----------------------------------------------------------------

        no_training_input_dict = {xor_in: xor_inputs}
        input_dict = {'inputs': {xor_in: xor_inputs}, 'targets': {xor_out: xor_targets}, 'epochs': num_epochs}

        parentComposition = pnl.Composition()
        parentComposition.add_node(xor_autodiff)
        input = {xor_autodiff: input_dict}
        no_training_input = {xor_autodiff: no_training_input_dict}
        learning_context = Context()
        result1 = xor_autodiff.run(inputs=input[xor_autodiff]['inputs'], execution_mode=autodiff_mode, context=learning_context)
        xor_autodiff.learn(inputs=input_dict, execution_mode=autodiff_mode, context=learning_context, patience=patience, min_delta=min_delta)
        result2 = parentComposition.run(inputs=no_training_input, execution_mode=autodiff_mode, context=learning_context)

        np.testing.assert_allclose(result2, [[0]], atol=0.1)

    # CW 12/21/18: Test is failing due to bugs, will fix later
    # @pytest.mark.parametrize(
    #     'num_epochs, learning_rate, patience, min_delta', [
    #         (2000, 4, 10, .00001),
    #     ]
    # )
    # def test_xor_nest_not_origin_after_train(self, num_epochs, learning_rate, patience, min_delta):
    #     xor_inputs = np.array(  # the inputs we will provide to the model
    #         [[0, 0],
    #          [0, 1],
    #          [1, 0],
    #          [1, 1]])
    #
    #     xor_targets = np.array(  # the outputs we wish to see from the model
    #         [[0],
    #          [1],
    #          [1],
    #          [0]])
    #
    #     # -----------------------------------------------------------------
    #
    #     xor_in = pnl.TransferMechanism(name='xor_in',
    #                                    default_variable=np.zeros(2))
    #
    #     xor_hid = pnl.TransferMechanism(name='xor_hid',
    #                                     default_variable=np.zeros(10),
    #                                     function=pnl.core.components.functions.transferfunctions.Logistic())
    #
    #     xor_out = pnl.TransferMechanism(name='xor_out',
    #                                     default_variable=np.zeros(1),
    #                                     function=pnl.core.components.functions.transferfunctions.Logistic())
    #
    #     hid_map = pnl.MappingProjection(name='input_to_hidden',
    #                                     matrix=np.random.randn(2, 10) * 0.1,
    #                                     sender=xor_in,
    #                                     receiver=xor_hid)
    #
    #     out_map = pnl.MappingProjection(name='hidden_to_output',
    #                                     matrix=np.random.randn(10, 1) * 0.1,
    #                                     sender=xor_hid,
    #                                     receiver=xor_out)
    #
    #     # -----------------------------------------------------------------
    #
    #     xor_autodiff = AutodiffComposition(
    #         patience=patience,
    #         min_delta=min_delta,
    #         learning_rate=learning_rate,
    #         randomize=False,
    #         learning_enabled=True
    #     )
    #
    #     xor_autodiff.add_node(xor_in)
    #     xor_autodiff.add_node(xor_hid)
    #     xor_autodiff.add_node(xor_out)
    #
    #     xor_autodiff.add_projection(sender=xor_in, projection=hid_map, receiver=xor_hid)
    #     xor_autodiff.add_projection(sender=xor_hid, projection=out_map, receiver=xor_out)
    #
    #     # -----------------------------------------------------------------
    #
    #     input_dict = {'inputs': {xor_in: xor_inputs}, 'targets': {xor_out: xor_targets}, 'epochs': num_epochs}
    #     xor_autodiff.run(inputs = input_dict)
    #     myTransfer = pnl.TransferMechanism(size = 2)
    #     myMappingProj = pnl.MappingProjection(sender = myTransfer, receiver = xor_autodiff)
    #
    #     no_training_input_dict = {xor_in: xor_inputs}
    #
    #     parentComposition = pnl.Composition()
    #     parentComposition.add_node(myTransfer)
    #     parentComposition.add_node(xor_autodiff)
    #     parentComposition.add_projection(myMappingProj, sender=myTransfer, receiver=xor_autodiff)
    #     xor_autodiff.learning_enabled = False
    #
    #     no_training_input = {myTransfer: no_training_input_dict}
    #
    #     result = parentComposition.run(inputs=no_training_input)
    #
    #     np.testing.assert_allclose(result, [[0]], atol=0.1)

    @pytest.mark.parametrize(
        'eps, opt', [
            (1, 'sgd'),
        ]
    )
    def test_semantic_net_nested(self, eps, opt, autodiff_mode):

        # SET UP MECHANISMS FOR SEMANTIC NET:

        nouns_in = TransferMechanism(name="nouns_input",
                                     default_variable=np.zeros(8))

        rels_in = TransferMechanism(name="rels_input",
                                    default_variable=np.zeros(3))

        h1 = TransferMechanism(name="hidden_nouns",
                               default_variable=np.zeros(8),
                               function=Logistic())

        h2 = TransferMechanism(name="hidden_mixed",
                               default_variable=np.zeros(15),
                               function=Logistic())

        out_sig_I = TransferMechanism(name="sig_outs_I",
                                      default_variable=np.zeros(8),
                                      function=Logistic())

        out_sig_is = TransferMechanism(name="sig_outs_is",
                                       default_variable=np.zeros(12),
                                       function=Logistic())

        out_sig_has = TransferMechanism(name="sig_outs_has",
                                        default_variable=np.zeros(9),
                                        function=Logistic())

        out_sig_can = TransferMechanism(name="sig_outs_can",
                                        default_variable=np.zeros(9),
                                        function=Logistic())

        # SET UP MECHANISMS FOR SYSTEM

        nouns_in_sys = TransferMechanism(name="nouns_input_sys",
                                         default_variable=np.zeros(8))

        rels_in_sys = TransferMechanism(name="rels_input_sys",
                                        default_variable=np.zeros(3))

        h1_sys = TransferMechanism(name="hidden_nouns_sys",
                                   default_variable=np.zeros(8),
                                   function=Logistic())

        h2_sys = TransferMechanism(name="hidden_mixed_sys",
                                   default_variable=np.zeros(15),
                                   function=Logistic())

        out_sig_I_sys = TransferMechanism(name="sig_outs_I_sys",
                                          default_variable=np.zeros(8),
                                          function=Logistic())

        out_sig_is_sys = TransferMechanism(name="sig_outs_is_sys",
                                           default_variable=np.zeros(12),
                                           function=Logistic())

        out_sig_has_sys = TransferMechanism(name="sig_outs_has_sys",
                                            default_variable=np.zeros(9),
                                            function=Logistic())

        out_sig_can_sys = TransferMechanism(name="sig_outs_can_sys",
                                            default_variable=np.zeros(9),
                                            function=Logistic())

        # SET UP PROJECTIONS FOR SEMANTIC NET

        map_nouns_h1 = MappingProjection(matrix=np.random.rand(8,8),
                                 name="map_nouns_h1",
                                 sender=nouns_in,
                                 receiver=h1)

        map_rels_h2 = MappingProjection(matrix=np.random.rand(3,15),
                                    name="map_relh2",
                                    sender=rels_in,
                                    receiver=h2)

        map_h1_h2 = MappingProjection(matrix=np.random.rand(8,15),
                                    name="map_h1_h2",
                                    sender=h1,
                                    receiver=h2)

        map_h2_I = MappingProjection(matrix=np.random.rand(15,8),
                                    name="map_h2_I",
                                    sender=h2,
                                    receiver=out_sig_I)

        map_h2_is = MappingProjection(matrix=np.random.rand(15,12),
                                    name="map_h2_is",
                                    sender=h2,
                                    receiver=out_sig_is)

        map_h2_has = MappingProjection(matrix=np.random.rand(15,9),
                                    name="map_h2_has",
                                    sender=h2,
                                    receiver=out_sig_has)

        map_h2_can = MappingProjection(matrix=np.random.rand(15,9),
                                    name="map_h2_can",
                                    sender=h2,
                                    receiver=out_sig_can)

        # SET UP PROJECTIONS FOR SYSTEM

        map_nouns_h1_sys = MappingProjection(matrix=map_nouns_h1.matrix.base.copy(),
                                             name="map_nouns_h1_sys",
                                             sender=nouns_in_sys,
                                             receiver=h1_sys)

        map_rels_h2_sys = MappingProjection(matrix=map_rels_h2.matrix.base.copy(),
                                        name="map_relh2_sys",
                                        sender=rels_in_sys,
                                        receiver=h2_sys)

        map_h1_h2_sys = MappingProjection(matrix=map_h1_h2.matrix.base.copy(),
                                          name="map_h1_h2_sys",
                                          sender=h1_sys,
                                          receiver=h2_sys)

        map_h2_I_sys = MappingProjection(matrix=map_h2_I.matrix.base.copy(),
                                         name="map_h2_I_sys",
                                         sender=h2_sys,
                                         receiver=out_sig_I_sys)

        map_h2_is_sys = MappingProjection(matrix=map_h2_is.matrix.base.copy(),
                                          name="map_h2_is_sys",
                                          sender=h2_sys,
                                          receiver=out_sig_is_sys)

        map_h2_has_sys = MappingProjection(matrix=map_h2_has.matrix.base.copy(),
                                           name="map_h2_has_sys",
                                           sender=h2_sys,
                                           receiver=out_sig_has_sys)

        map_h2_can_sys = MappingProjection(matrix=map_h2_can.matrix.base.copy(),
                                           name="map_h2_can_sys",
                                           sender=h2_sys,
                                           receiver=out_sig_can_sys)

        # SET UP COMPOSITION FOR SEMANTIC NET

        sem_net = AutodiffComposition(learning_rate=0.5,
                                      optimizer_type=opt)

        sem_net.add_node(nouns_in)
        sem_net.add_node(rels_in)
        sem_net.add_node(h1)
        sem_net.add_node(h2)
        sem_net.add_node(out_sig_I)
        sem_net.add_node(out_sig_is)
        sem_net.add_node(out_sig_has)
        sem_net.add_node(out_sig_can)

        sem_net.add_projection(sender=nouns_in, projection=map_nouns_h1, receiver=h1)
        sem_net.add_projection(sender=rels_in, projection=map_rels_h2, receiver=h2)
        sem_net.add_projection(sender=h1, projection=map_h1_h2, receiver=h2)
        sem_net.add_projection(sender=h2, projection=map_h2_I, receiver=out_sig_I)
        sem_net.add_projection(sender=h2, projection=map_h2_is, receiver=out_sig_is)
        sem_net.add_projection(sender=h2, projection=map_h2_has, receiver=out_sig_has)
        sem_net.add_projection(sender=h2, projection=map_h2_can, receiver=out_sig_can)

        # INPUTS & OUTPUTS FOR SEMANTIC NET:

        nouns = ['oak', 'pine', 'rose', 'daisy', 'canary', 'robin', 'salmon', 'sunfish']
        relations = ['is', 'has', 'can']
        is_list = ['living', 'living thing', 'plant', 'animal', 'tree', 'flower', 'bird', 'fish', 'big', 'green', 'red',
                   'yellow']
        has_list = ['roots', 'leaves', 'bark', 'branches', 'skin', 'feathers', 'wings', 'gills', 'scales']
        can_list = ['grow', 'move', 'swim', 'fly', 'breathe', 'breathe underwater', 'breathe air', 'walk', 'photosynthesize']

        nouns_input = np.identity(len(nouns))

        rels_input = np.identity(len(relations))

        truth_nouns = np.identity(len(nouns))

        truth_is = np.zeros((len(nouns), len(is_list)))

        truth_is[0, :] = [1, 1, 1, 0, 1, 0, 0, 0, 1, 0, 0, 0]
        truth_is[1, :] = [1, 1, 1, 0, 1, 0, 0, 0, 1, 0, 0, 0]
        truth_is[2, :] = [1, 1, 1, 0, 0, 1, 0, 0, 0, 0, 0, 0]
        truth_is[3, :] = [1, 1, 1, 0, 0, 1, 0, 0, 0, 0, 0, 0]
        truth_is[4, :] = [1, 1, 0, 1, 0, 0, 1, 0, 0, 0, 0, 1]
        truth_is[5, :] = [1, 1, 0, 1, 0, 0, 1, 0, 0, 0, 0, 1]
        truth_is[6, :] = [1, 1, 0, 1, 0, 0, 0, 1, 1, 0, 1, 0]
        truth_is[7, :] = [1, 1, 0, 1, 0, 0, 0, 1, 1, 0, 0, 0]

        truth_has = np.zeros((len(nouns), len(has_list)))

        truth_has[0, :] = [1, 1, 1, 1, 0, 0, 0, 0, 0]
        truth_has[1, :] = [1, 1, 1, 1, 0, 0, 0, 0, 0]
        truth_has[2, :] = [1, 1, 0, 0, 0, 0, 0, 0, 0]
        truth_has[3, :] = [1, 1, 0, 0, 0, 0, 0, 0, 0]
        truth_has[4, :] = [0, 0, 0, 0, 1, 1, 1, 0, 0]
        truth_has[5, :] = [0, 0, 0, 0, 1, 1, 1, 0, 0]
        truth_has[6, :] = [0, 0, 0, 0, 0, 0, 0, 1, 1]
        truth_has[7, :] = [0, 0, 0, 0, 0, 0, 0, 1, 1]

        truth_can = np.zeros((len(nouns), len(can_list)))

        truth_can[0, :] = [1, 0, 0, 0, 0, 0, 0, 0, 1]
        truth_can[1, :] = [1, 0, 0, 0, 0, 0, 0, 0, 1]
        truth_can[2, :] = [1, 0, 0, 0, 0, 0, 0, 0, 1]
        truth_can[3, :] = [1, 0, 0, 0, 0, 0, 0, 0, 1]
        truth_can[4, :] = [1, 1, 0, 1, 1, 0, 1, 1, 0]
        truth_can[5, :] = [1, 1, 0, 1, 1, 0, 1, 1, 0]
        truth_can[6, :] = [1, 1, 1, 0, 1, 1, 0, 0, 0]
        truth_can[7, :] = [1, 1, 1, 0, 1, 1, 0, 0, 0]

        # SETTING UP DICTIONARY OF INPUTS/OUTPUTS FOR SEMANTIC NET

        inputs_dict = {}
        inputs_dict[nouns_in] = []
        inputs_dict[rels_in] = []

        targets_dict = {}
        targets_dict[out_sig_I] = []
        targets_dict[out_sig_is] = []
        targets_dict[out_sig_has] = []
        targets_dict[out_sig_can] = []

        for i in range(len(nouns)):
            for j in range(len(relations)):
                inputs_dict[nouns_in].append(nouns_input[i])
                inputs_dict[rels_in].append(rels_input[j])
                targets_dict[out_sig_I].append(truth_nouns[i])
                targets_dict[out_sig_is].append(truth_is[i])
                targets_dict[out_sig_has].append(truth_has[i])
                targets_dict[out_sig_can].append(truth_can[i])

        # TRAIN COMPOSITION
        input_dict = {"inputs": inputs_dict,
                      "targets": targets_dict,
                      "epochs": eps}

        parentComposition = pnl.Composition()
        parentComposition.add_node(sem_net)

        input = {sem_net: input_dict}
        no_training_input = {sem_net: inputs_dict.copy()}

        sem_net.learn(inputs=input_dict, execution_mode=autodiff_mode)

        if autodiff_mode is not pnl.ExecutionMode.Python:
            #FIXME: Enable the rest of the test when recompilation is supported
            return

        parentComposition.run(inputs=no_training_input)


@pytest.mark.pytorch
class TestBatching:
    def test_call_before_minibatch(self):
        # SET UP MECHANISMS FOR COMPOSITION

        xor_in = TransferMechanism(name='xor_in',
                                   default_variable=np.zeros(2))

        xor_hid = TransferMechanism(name='xor_hid',
                                    default_variable=np.zeros(10),
                                    function=Logistic())

        xor_out = TransferMechanism(name='xor_out',
                                    default_variable=np.zeros(1),
                                    function=Logistic())

        # SET UP PROJECTIONS FOR COMPOSITION

        hid_map = MappingProjection(name='hid_map',
                                    matrix=np.random.rand(2, 10),
                                    sender=xor_in,
                                    receiver=xor_hid)

        out_map = MappingProjection(name='out_map',
                                    matrix=np.random.rand(10, 1),
                                    sender=xor_hid,
                                    receiver=xor_out)

        # SET UP COMPOSITION

        xor = AutodiffComposition(learning_rate=10)

        xor.add_node(xor_in)
        xor.add_node(xor_hid)
        xor.add_node(xor_out)

        xor.add_projection(sender=xor_in, projection=hid_map, receiver=xor_hid)
        xor.add_projection(sender=xor_hid, projection=out_map, receiver=xor_out)
        # SET UP INPUTS AND TARGETS

        xor_inputs_1 = np.array(  # the inputs we will provide to the model
            [[0, 0],
             [0, 1],
             [1, 0],
             [1, 1]])

        xor_targets_1 = np.array(  # the outputs we wish to see from the model
            [[0],
             [1],
             [1],
             [0]])

        # TRAIN COMPOSITION
        inputs_dict_1 = {"inputs": {xor_in: xor_inputs_1},
                         "targets": {xor_out: xor_targets_1},
                         "epochs": 1}

        a = [0]

        def cbm(a):
            a[0] += 1

        xor.learn(
            inputs=inputs_dict_1,
            call_before_minibatch=lambda: cbm(a)
        )

        assert a[0] == 4

    def test_call_after_minibatch(self):
        # SET UP MECHANISMS FOR COMPOSITION

        xor_in = TransferMechanism(name='xor_in',
                                   default_variable=np.zeros(2))

        xor_hid = TransferMechanism(name='xor_hid',
                                    default_variable=np.zeros(10),
                                    function=Logistic())

        xor_out = TransferMechanism(name='xor_out',
                                    default_variable=np.zeros(1),
                                    function=Logistic())

        # SET UP PROJECTIONS FOR COMPOSITION

        hid_map = MappingProjection(name='hid_map',
                                    matrix=np.random.rand(2, 10),
                                    sender=xor_in,
                                    receiver=xor_hid)

        out_map = MappingProjection(name='out_map',
                                    matrix=np.random.rand(10, 1),
                                    sender=xor_hid,
                                    receiver=xor_out)

        # SET UP COMPOSITION

        xor = AutodiffComposition(learning_rate=10)

        xor.add_node(xor_in)
        xor.add_node(xor_hid)
        xor.add_node(xor_out)

        xor.add_projection(sender=xor_in, projection=hid_map, receiver=xor_hid)
        xor.add_projection(sender=xor_hid, projection=out_map, receiver=xor_out)

        # SET UP INPUTS AND TARGETS

        xor_inputs_1 = np.array(  # the inputs we will provide to the model
            [[0, 0],
             [0, 1],
             [1, 0],
             [1, 1]])

        xor_targets_1 = np.array(  # the outputs we wish to see from the model
            [[0],
             [1],
             [1],
             [0]])

        # TRAIN COMPOSITION
        inputs_dict_1 = {"inputs": {xor_in: xor_inputs_1},
                         "targets": {xor_out: xor_targets_1},
                         "epochs": 1}

        a = [0]

        def cam(a):
            a[0] += 1

        xor.learn(
            inputs=inputs_dict_1,
            call_after_minibatch=lambda: cam(a)
        )

        assert a[0] == 4

    @pytest.mark.parametrize(
        'eps', (1, 5, 10, 100)
    )
    def test_batching_with_epochs_specified(self, eps):
        # SET UP MECHANISMS FOR COMPOSITION

        xor_in = TransferMechanism(name='xor_in',
                                   default_variable=np.zeros(2))

        xor_hid = TransferMechanism(name='xor_hid',
                                    default_variable=np.zeros(10),
                                    function=Logistic())

        xor_out = TransferMechanism(name='xor_out',
                                    default_variable=np.zeros(1),
                                    function=Logistic())

        # SET UP PROJECTIONS FOR COMPOSITION

        hid_map = MappingProjection(name='hid_map',
                                    matrix=np.random.rand(2, 10),
                                    sender=xor_in,
                                    receiver=xor_hid)

        out_map = MappingProjection(name='out_map',
                                    matrix=np.random.rand(10, 1),
                                    sender=xor_hid,
                                    receiver=xor_out)

        # SET UP COMPOSITION

        xor = AutodiffComposition(learning_rate=10,
                                  # optimizer_type=opt
                                  )

        xor.add_node(xor_in)
        xor.add_node(xor_hid)
        xor.add_node(xor_out)

        xor.add_projection(sender=xor_in, projection=hid_map, receiver=xor_hid)
        xor.add_projection(sender=xor_hid, projection=out_map, receiver=xor_out)
        # SET UP INPUTS AND TARGETS

        xor_inputs_1 = np.array(  # the inputs we will provide to the model
            [[0, 0],
             [0, 1],
             [1, 0],
             [1, 1]])

        xor_targets_1 = np.array(  # the outputs we wish to see from the model
            [[0],
             [1],
             [1],
             [0]])

        c1 = Context(execution_id='context1')

        # TRAIN COMPOSITION
        inputs_dict_1 = {"inputs": {xor_in: xor_inputs_1},
                         "targets": {xor_out: xor_targets_1},
                         "epochs": eps}

        xor.learn(
            inputs=inputs_dict_1,
            context=c1,
            minibatch_size=2
        )

        c2 = Context(execution_id='context2')

        xor_inputs_2 = np.array(  # the inputs we will provide to the model
            [[0, 0],
             [0, 1]])

        xor_targets_2 = np.array(  # the outputs we wish to see from the model
            [[0],
             [1]])

        inputs_dict_2 = {"inputs": {xor_in: xor_inputs_2},
                         "targets": {xor_out: xor_targets_2},
                         "epochs": 1}

        xor_inputs_3 = np.array(
            [[1, 0],
             [1, 1]]
        )

        xor_targets_3 = np.array(
            [[1],
             [0]]
        )

        inputs_dict_3 = {"inputs": {xor_in: xor_inputs_3},
                         "targets": {xor_out: xor_targets_3},
                         "epochs": 1}
        for _ in range(eps):
            xor.learn(
                inputs=inputs_dict_2,
                context=c2,
                minibatch_size=TRAINING_SET
            )
            xor.learn(
                inputs=inputs_dict_3,
                context=c2,
                minibatch_size=TRAINING_SET
            )

        c1_results = xor.parameters.results._get(c1)
        c2_results = xor.parameters.results._get(c2)

        np.testing.assert_allclose(c1_results[0][:2], c2_results[0][:2])
        np.testing.assert_allclose(c1_results[0][2:], c2_results[0][2:])

    def test_cross_entropy_loss(self):
        import torch

        m1 = pnl.TransferMechanism()
        p = pnl.MappingProjection()
        m2 = pnl.TransferMechanism()
        adc = pnl.AutodiffComposition(loss_spec=Loss.CROSS_ENTROPY)

        adc.add_linear_processing_pathway([m1, p, m2])
        adc._build_pytorch_representation()

        # The following is based on earlier version of PyTorch that only allows
        # class (index) based target specification (rather than one-hot) for cross-entropy loss:
        # classes = torch.Tensor([2, 1])
        # target = torch.Tensor([1])
        # # Equation for loss taken from https://pytorch.org/docs/stable/nn.html#torch.nn.CrossEntropyLoss
        # assert np.allclose(adc.loss(classes, target).detach().numpy(), -1 + np.log(np.exp(2) + np.exp(1)))
        # assert np.allclose(adc.loss(output, target).detach().numpy(), -1 + np.log(np.exp(2) + np.exp(1)))

        # Current implementation uses one-hot target specification:
        output = [2,1]
        target = [0,1]

        o = np.array(output)
        t = np.array(target)
        sm = pnl.SoftMax()
        logit = pnl.Logistic()

        # Compute cross-entropy loss as documented for `PyTorchCrossEntropyLoss using target class probabilies vector
        # (see https://pytorch.org/docs/stable/generated/torch.nn.CrossEntropyLoss.html);
        # avoids "inf" value for entries = 0 in target vector
        ce_numpy = -np.sum(np.log( np.exp(o) / np.sum(np.exp(o))) * t)

        # Compute cross-entropy loss using standard mathematical formulation
        #  which can return an "inf" value for entries = 0 in target vector
        ce_pnl = np.sum(pnl.LinearCombination(operation=pnl.CROSS_ENTROPY)([sm(logit(o)),t]))

        output = torch.Tensor(output)
        target = torch.Tensor(target)
        ce_torch = adc.loss(output, target).detach().numpy()

        np.testing.assert_allclose(ce_numpy, ce_torch)<|MERGE_RESOLUTION|>--- conflicted
+++ resolved
@@ -1631,25 +1631,6 @@
         assert not np.allclose(pt_weights_hid, hid_map.parameters.matrix.get(None))
         assert not np.allclose(pt_weights_out, out_map.parameters.matrix.get(None))
 
-<<<<<<< HEAD
-=======
-    # NOW PERMITTED:
-    # def test_execution_mode_python_error(self):
-    #     A = TransferMechanism(name="learning-process-mech-A")
-    #     B = TransferMechanism(name="learning-process-mech-B")
-    #     adc = AutodiffComposition(name='AUTODIFFCOMP')
-    #     pway = adc.add_backpropagation_learning_pathway(pathway=[A,B])
-    #     # Call learn with default_variable specified for target (for comparison with missing target)
-    #     with pytest.raises(AutodiffCompositionError) as error:
-    #         adc.learn(inputs={A: 1.0,
-    #                           pway.target: 0.0},
-    #                   execution_mode=pnl.ExecutionMode.Python,
-    #                   num_trials=2)
-    #     assert error.value.error_value == 'AUTODIFFCOMP is an AutodiffComposition so its learn() ' \
-    #                                       'cannot be called with execution_mode = ExecutionMode.Python; ' \
-    #                                       'use ExecutionMode.PyTorch or ExecutionMode.LLVMRun.'
-
->>>>>>> f596a85b
 @pytest.mark.pytorch
 @pytest.mark.actime
 class TestTrainingTime:
