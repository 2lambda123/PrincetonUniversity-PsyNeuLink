import logging
import timeit as timeit
import os
import numpy as np

import pytest

import psyneulink as pnl

from psyneulink.core.components.functions.nonstateful.transferfunctions import Logistic
from psyneulink.core.components.functions.nonstateful.learningfunctions import BackPropagation
from psyneulink.core.compositions.composition import Composition
from psyneulink.core.globals import Context
from psyneulink.core.globals.keywords import TRAINING_SET, Loss
from psyneulink.core.components.mechanisms.processing.transfermechanism import TransferMechanism
from psyneulink.core.components.projections.pathway.mappingprojection import MappingProjection
from psyneulink.library.compositions.autodiffcomposition import AutodiffComposition, AutodiffCompositionError
from psyneulink.core.compositions.report import ReportOutput

logger = logging.getLogger(__name__)


# All tests are set to run. If you need to skip certain tests,
# see http://doc.pytest.org/en/latest/skipping.html

# Unit tests for functions of AutodiffComposition class that are new (not in Composition)
# or override functions in Composition

def _single_learn_results(composition, *args, **kwargs):
    composition.learn(*args, **kwargs)
    return composition.learning_results


@pytest.mark.pytorch
@pytest.mark.acconstructor
class TestACConstructor:

    def test_no_args(self):
        comp = AutodiffComposition()
        assert isinstance(comp, AutodiffComposition)

    def test_two_calls_no_args(self):
        comp = AutodiffComposition()
        comp_2 = AutodiffComposition()
        assert isinstance(comp, AutodiffComposition)
        assert isinstance(comp_2, AutodiffComposition)

    # KAM removed this pytest 10/30 after removing target_CIM
    # def test_target_CIM(self):
    #     comp = AutodiffComposition()
    #     assert isinstance(comp.target_CIM, CompositionInterfaceMechanism)
    #     assert comp.target_CIM.composition == comp
    #     assert comp.target_CIM_ports == {}

    def test_pytorch_representation(self):
        comp = AutodiffComposition()
        assert comp.pytorch_representation is None

    def test_report_prefs(self):
        comp = AutodiffComposition()
        assert comp.input_CIM.reportOutputPref == ReportOutput.OFF
        assert comp.output_CIM.reportOutputPref == ReportOutput.OFF
        # assert comp.target_CIM.reportOutputPref == False

    # FIXME: This test for patience doesn't actually test for correctness
    # def test_patience(self):
        # comp = AutodiffComposition()
        # assert comp.patience == 10


@pytest.mark.pytorch
@pytest.mark.composition
def test_autodiff_forward(autodiff_mode):
    # create xor model mechanisms and projections
    xor_in = TransferMechanism(name='xor_in',
                               default_variable=np.zeros(2))

    xor_hid = TransferMechanism(name='xor_hid',
                                default_variable=np.zeros(10),
                                function=Logistic())

    xor_out = TransferMechanism(name='xor_out',
                                default_variable=np.zeros(1),
                                function=Logistic())

    hid_map = MappingProjection(matrix=np.random.rand(2,10))
    out_map = MappingProjection(matrix=np.random.rand(10,1))

    # put the mechanisms and projections together in an autodiff composition (AC)
    xor = AutodiffComposition()

    xor.add_node(xor_in)
    xor.add_node(xor_hid)
    xor.add_node(xor_out)

    xor.add_projection(sender=xor_in, projection=hid_map, receiver=xor_hid)
    xor.add_projection(sender=xor_hid, projection=out_map, receiver=xor_out)

    outputs = xor.run(inputs=[0,0], execution_mode=autodiff_mode)
    np.testing.assert_allclose(outputs, [[0.9479085241082691]])


@pytest.mark.pytorch
@pytest.mark.accorrectness
@pytest.mark.composition
class TestTrainingCorrectness:

    # test whether xor model created as autodiff composition learns properly
    @pytest.mark.benchmark(group="XOR")
    @pytest.mark.parametrize(
        'eps, calls, opt, expected', [
            (100, 'single', 'adam', [[[0.09823965]], [[0.81092879]], [[0.78179557]], [[0.25593583]]]),
            (50, 'multiple', 'adam', [[[0.31200036]], [[0.59406178]], [[0.60417587]], [[0.52347365]]]),
        ]
    )
    def test_xor_training_correctness(self, eps, calls, opt, autodiff_mode, benchmark, expected):
        xor_in = TransferMechanism(name='xor_in',
                                   default_variable=np.zeros(2))

        xor_hid = TransferMechanism(name='xor_hid',
                                    default_variable=np.zeros(10),
                                    function=Logistic())

        xor_out = TransferMechanism(name='xor_out',
                                    default_variable=np.zeros(1),
                                    function=Logistic())

        hid_map = MappingProjection(matrix=np.random.rand(2, 10))
        out_map = MappingProjection(matrix=np.random.rand(10, 1))

        xor = AutodiffComposition(optimizer_type=opt, learning_rate=0.1)

        xor.add_node(xor_in)
        xor.add_node(xor_hid)
        xor.add_node(xor_out)

        xor.add_projection(sender=xor_in, projection=hid_map, receiver=xor_hid)
        xor.add_projection(sender=xor_hid, projection=out_map, receiver=xor_out)

        input_dict = {"inputs": {xor_in: np.array([[0, 0], [0, 1], [1, 0], [1, 1]])},
                      "targets": {xor_out: np.array([[0], [1], [1], [0]])}}

        if calls == 'single':
            input_dict["epochs"] = eps
            results = benchmark(_single_learn_results, xor, inputs=input_dict, execution_mode=autodiff_mode)
        else:
            input_dict["epochs"] = 1
            for i in range(eps - 1):
                xor.learn(inputs=input_dict, execution_mode=autodiff_mode)
            results = benchmark(_single_learn_results, xor, inputs=input_dict, execution_mode=autodiff_mode)

        if pytest.helpers.llvm_current_fp_precision() == 'fp32' and autodiff_mode != pnl.ExecutionMode.PyTorch:
            accuracy_args = {"atol": 1e-8, "rtol": 1e-6}
        else:
            accuracy_args = {}

        np.testing.assert_allclose(results, expected, **accuracy_args)


    # tests whether semantic network created as autodiff composition learns properly
    @pytest.mark.benchmark(group="Semantic net")
    @pytest.mark.parametrize(
        'eps, opt', [
            (50, 'adam'),
        ]
    )
    def test_semantic_net_training_correctness(self, eps, opt, autodiff_mode, benchmark):

        # MECHANISMS FOR SEMANTIC NET:

        nouns_in = TransferMechanism(name="nouns_input",
                                     default_variable=np.zeros(8))

        rels_in = TransferMechanism(name="rels_input",
                                    default_variable=np.zeros(3))

        h1 = TransferMechanism(name="hidden_nouns",
                               default_variable=np.zeros(8),
                               function=Logistic())

        h2 = TransferMechanism(name="hidden_mixed",
                               default_variable=np.zeros(15),
                               function=Logistic())

        out_sig_I = TransferMechanism(name="sig_outs_I",
                                      default_variable=np.zeros(8),
                                      function=Logistic())

        out_sig_is = TransferMechanism(name="sig_outs_is",
                                       default_variable=np.zeros(12),
                                       function=Logistic())

        out_sig_has = TransferMechanism(name="sig_outs_has",
                                        default_variable=np.zeros(9),
                                        function=Logistic())

        out_sig_can = TransferMechanism(name="sig_outs_can",
                                        default_variable=np.zeros(9),
                                        function=Logistic())

        # SET UP PROJECTIONS FOR SEMANTIC NET

        map_nouns_h1 = MappingProjection(matrix=np.random.rand(8,8),
                                         name="map_nouns_h1",
                                         sender=nouns_in,
                                         receiver=h1)

        map_rels_h2 = MappingProjection(matrix=np.random.rand(3,15),
                                        name="map_relh2",
                                        sender=rels_in,
                                        receiver=h2)

        map_h1_h2 = MappingProjection(matrix=np.random.rand(8,15),
                                      name="map_h1_h2",
                                      sender=h1,
                                      receiver=h2)

        map_h2_I = MappingProjection(matrix=np.random.rand(15,8),
                                     name="map_h2_I",
                                    sender=h2,
                                    receiver=out_sig_I)

        map_h2_is = MappingProjection(matrix=np.random.rand(15,12),
                                      name="map_h2_is",
                                      sender=h2,
                                      receiver=out_sig_is)

        map_h2_has = MappingProjection(matrix=np.random.rand(15,9),
                                       name="map_h2_has",
                                       sender=h2,
                                       receiver=out_sig_has)

        map_h2_can = MappingProjection(matrix=np.random.rand(15,9),
                                       name="map_h2_can",
                                       sender=h2,
                                       receiver=out_sig_can)

        # COMPOSITION FOR SEMANTIC NET
        sem_net = AutodiffComposition(optimizer_type=opt, learning_rate=.001)

        sem_net.add_node(nouns_in)
        sem_net.add_node(rels_in)
        sem_net.add_node(h1)
        sem_net.add_node(h2)
        sem_net.add_node(out_sig_I)
        sem_net.add_node(out_sig_is)
        sem_net.add_node(out_sig_has)
        sem_net.add_node(out_sig_can)

        sem_net.add_projection(sender=nouns_in, projection=map_nouns_h1, receiver=h1)
        sem_net.add_projection(sender=rels_in, projection=map_rels_h2, receiver=h2)
        sem_net.add_projection(sender=h1, projection=map_h1_h2, receiver=h2)
        sem_net.add_projection(sender=h2, projection=map_h2_I, receiver=out_sig_I)
        sem_net.add_projection(sender=h2, projection=map_h2_is, receiver=out_sig_is)
        sem_net.add_projection(sender=h2, projection=map_h2_has, receiver=out_sig_has)
        sem_net.add_projection(sender=h2, projection=map_h2_can, receiver=out_sig_can)

        # INPUTS & OUTPUTS FOR SEMANTIC NET:

        nouns = ['oak', 'pine', 'rose', 'daisy', 'canary', 'robin', 'salmon', 'sunfish']
        relations = ['is', 'has', 'can']
        is_list = ['living', 'living thing', 'plant', 'animal', 'tree', 'flower', 'bird', 'fish', 'big', 'green', 'red',
                   'yellow']
        has_list = ['roots', 'leaves', 'bark', 'branches', 'skin', 'feathers', 'wings', 'gills', 'scales']
        can_list = ['grow', 'move', 'swim', 'fly', 'breathe', 'breathe underwater', 'breathe air', 'walk', 'photosynthesize']

        nouns_input = np.identity(len(nouns))

        rels_input = np.identity(len(relations))

        truth_nouns = np.identity(len(nouns))

        truth_is = np.zeros((len(nouns), len(is_list)))

        truth_is[0, :] = [1, 1, 1, 0, 1, 0, 0, 0, 1, 1, 0, 0]
        truth_is[1, :] = [1, 1, 1, 0, 1, 0, 0, 0, 1, 1, 0, 0]
        truth_is[2, :] = [1, 1, 1, 0, 0, 1, 0, 0, 0, 0, 1, 0]
        truth_is[3, :] = [1, 1, 1, 0, 0, 1, 0, 0, 0, 0, 0, 1]
        truth_is[4, :] = [1, 1, 0, 1, 0, 0, 1, 0, 0, 0, 0, 1]
        truth_is[5, :] = [1, 1, 0, 1, 0, 0, 1, 0, 0, 0, 1, 0]
        truth_is[6, :] = [1, 1, 0, 1, 0, 0, 0, 1, 1, 0, 1, 0]
        truth_is[7, :] = [1, 1, 0, 1, 0, 0, 0, 1, 1, 0, 0, 0]

        truth_has = np.zeros((len(nouns), len(has_list)))

        truth_has[0, :] = [1, 1, 1, 1, 0, 0, 0, 0, 0]
        truth_has[1, :] = [1, 1, 1, 1, 0, 0, 0, 0, 0]
        truth_has[2, :] = [1, 1, 0, 0, 0, 0, 0, 0, 0]
        truth_has[3, :] = [1, 1, 0, 0, 0, 0, 0, 0, 0]
        truth_has[4, :] = [0, 0, 0, 0, 1, 1, 1, 0, 0]
        truth_has[5, :] = [0, 0, 0, 0, 1, 1, 1, 0, 0]
        truth_has[6, :] = [0, 0, 0, 0, 0, 0, 0, 1, 1]
        truth_has[7, :] = [0, 0, 0, 0, 0, 0, 0, 1, 1]

        truth_can = np.zeros((len(nouns), len(can_list)))

        truth_can[0, :] = [1, 0, 0, 0, 0, 0, 0, 0, 1]
        truth_can[1, :] = [1, 0, 0, 0, 0, 0, 0, 0, 1]
        truth_can[2, :] = [1, 0, 0, 0, 0, 0, 0, 0, 1]
        truth_can[3, :] = [1, 0, 0, 0, 0, 0, 0, 0, 1]
        truth_can[4, :] = [1, 1, 0, 1, 1, 0, 1, 1, 0]
        truth_can[5, :] = [1, 1, 0, 1, 1, 0, 1, 1, 0]
        truth_can[6, :] = [1, 1, 1, 0, 1, 1, 0, 0, 0]
        truth_can[7, :] = [1, 1, 1, 0, 1, 1, 0, 0, 0]

        # SETTING UP DICTIONARY OF INPUTS/OUTPUTS FOR SEMANTIC NET

        inputs_dict = {}
        inputs_dict[nouns_in] = []
        inputs_dict[rels_in] = []

        targets_dict = {}
        targets_dict[out_sig_I] = []
        targets_dict[out_sig_is] = []
        targets_dict[out_sig_has] = []
        targets_dict[out_sig_can] = []

        for i in range(len(nouns)):
            for j in range(len(relations)):
                inputs_dict[nouns_in].append(nouns_input[i])
                inputs_dict[rels_in].append(rels_input[j])
                targets_dict[out_sig_I].append(truth_nouns[i])
                targets_dict[out_sig_is].append(truth_is[i])
                targets_dict[out_sig_has].append(truth_has[i])
                targets_dict[out_sig_can].append(truth_can[i])

        # TRAIN THE MODEL
        results = benchmark(_single_learn_results,
                            sem_net,
                            inputs={'inputs': inputs_dict,
                                    'targets': targets_dict,
                                    'epochs': eps},
                            execution_mode=autodiff_mode)

        # CHECK CORRECTNESS
        expected = [[[0.13455769, 0.12924714, 0.13288172, 0.1404659 , 0.14305814,
                    0.14801862, 0.13968417, 0.14191982], [0.99991336, 0.99989676, 0.50621126, 0.52845353, 0.25829169,
                    0.26210662, 0.24857125, 0.25041139, 0.4960792 , 0.25689092,
                    0.36730921, 0.24619036], [0.5026992 , 0.51272669, 0.24175637, 0.25034784, 0.2406316 ,
                    0.23613707, 0.25192136, 0.25169522, 0.25615122], [0.99931055, 0.50694136, 0.23105683, 0.24641822, 0.49398116,
                    0.25462159, 0.24433084, 0.24267716, 0.52209116]], [[0.13434049, 0.14280817, 0.13996269, 0.15002735, 0.12975428,
                    0.13143489, 0.14087601, 0.1384075 ], [0.99988782, 0.99987699, 0.50700037, 0.48324852, 0.23605196,
                    0.24623233, 0.25029056, 0.23937042, 0.51119504, 0.2428462 ,
                    0.38335829, 0.24875281], [0.51938115, 0.48541386, 0.25513764, 0.26880953, 0.27165005,
                    0.2768918 , 0.25270764, 0.25394743, 0.2453564 ], [0.99932127, 0.48854068, 0.25824899, 0.24792285, 0.52373987,
                    0.23226666, 0.26078735, 0.25531502, 0.48945013]], [[0.14603474, 0.13076473, 0.14285659, 0.14135699, 0.13505543,
                    0.13515591, 0.14114513, 0.13170369], [0.99990678, 0.99989262, 0.48366278, 0.49653231, 0.24862611,
                    0.23489764, 0.25762623, 0.2557183 , 0.48931577, 0.24042071,
                    0.38135237, 0.2559529 ], [0.48125071, 0.49795935, 0.25190272, 0.23454573, 0.24576829,
                    0.24084843, 0.23960781, 0.24709719, 0.24797553], [0.99927591, 0.50571286, 0.25989537, 0.25337519, 0.49977912,
                    0.2629161 , 0.24592842, 0.25430635, 0.48884817]], [[0.13471359, 0.12938359, 0.12833093, 0.13589542, 0.14362713,
                    0.15158585, 0.14307399, 0.14359844], [0.99991663, 0.99990086, 0.50239329, 0.5363237 , 0.26273315,
                    0.26079003, 0.24686505, 0.2514966 , 0.50092905, 0.26094556,
                    0.36939329, 0.24278735], [0.50633107, 0.51005404, 0.24486936, 0.25305515, 0.2371648 ,
                    0.23443371, 0.24958497, 0.25592672, 0.26077736], [0.99930883, 0.51096502, 0.2273585 , 0.24095976, 0.49420255,
                    0.2541994 , 0.24348927, 0.23870194, 0.52777643]], [[0.13437031, 0.14294567, 0.13462913, 0.14499767, 0.13014469,
                    0.1347783 , 0.14426174, 0.14003815], [0.99989275, 0.99988313, 0.50533481, 0.49070575, 0.24083416,
                    0.24419528, 0.24850006, 0.2388715 , 0.51590916, 0.2477704 ,
                    0.38492997, 0.24480191], [0.52312591, 0.48400766, 0.25827697, 0.27239575, 0.26774108,
                    0.27407821, 0.24982668, 0.25714894, 0.24895088], [0.9993246 , 0.49095133, 0.25329179, 0.2414722 , 0.52311016,
                    0.23199452, 0.25880536, 0.25034698, 0.49623819]], [[0.14624279, 0.13155149, 0.13771617, 0.13640541, 0.1355243 ,
                    0.13836647, 0.14442104, 0.13306906], [0.9999103 , 0.99989714, 0.48256079, 0.50278716, 0.25496791,
                    0.23361944, 0.25567964, 0.25577915, 0.49540433, 0.24632798,
                    0.38186044, 0.25220444], [0.48732786, 0.49713526, 0.25686322, 0.23903771, 0.24179882,
                    0.238869  , 0.2368224 , 0.25066201, 0.25139028], [0.9992754 , 0.50799072, 0.25448626, 0.24711122, 0.49775634,
                    0.26134282, 0.24471328, 0.24960873, 0.49669515]], [[0.13743409, 0.12655781, 0.13687131, 0.14444673, 0.14586922,
                    0.14982043, 0.14115407, 0.14425256], [0.999905  , 0.99988946, 0.5111958 , 0.52953632, 0.25829416,
                    0.25816645, 0.24772719, 0.2493831 , 0.49172307, 0.25647241,
                    0.36490702, 0.24579828], [0.49409604, 0.51876333, 0.2438246 , 0.25106641, 0.24575334,
                    0.23758284, 0.25036778, 0.24501611, 0.26348273], [0.99927212, 0.49900832, 0.23785606, 0.24568878, 0.49229404,
                    0.25799455, 0.2380617 , 0.24483316, 0.51242196]], [[0.13690143, 0.14031709, 0.14406563, 0.15349375, 0.13257716,
                    0.13310877, 0.14252974, 0.14056437], [0.99987794, 0.99986931, 0.5140066 , 0.48347409, 0.23776129,
                    0.24271912, 0.2491253 , 0.23773346, 0.50725307, 0.24412832,
                    0.37955962, 0.24840394], [0.5134345 , 0.49359454, 0.25820627, 0.27104423, 0.27620957,
                    0.27795555, 0.25014143, 0.24655665, 0.25137209], [0.99928701, 0.47923949, 0.26354622, 0.24637029, 0.51954436,
                    0.23441734, 0.25357643, 0.25643598, 0.48217473]], [[0.14885265, 0.12888511, 0.14747413, 0.14492694, 0.13757074,
                    0.13653999, 0.14230078, 0.1333605 ], [0.99989882, 0.99988608, 0.49175208, 0.49464422, 0.25033443,
                    0.2315963 , 0.25565926, 0.25286519, 0.48521686, 0.24180012,
                    0.37838253, 0.25482498], [0.47632935, 0.50754291, 0.25540722, 0.23699234, 0.24989352,
                    0.24130117, 0.236814  , 0.23865942, 0.25337658], [0.99924137, 0.49439904, 0.26500386, 0.25133608, 0.49471845,
                    0.26444086, 0.23836089, 0.2550785 , 0.48265071]], [[0.13796428, 0.13122133, 0.13665485, 0.14238789, 0.14646363,
                    0.14953325, 0.14001922, 0.14631467], [0.99990658, 0.99988831, 0.51044886, 0.52877409, 0.26162535,
                    0.26113322, 0.24464028, 0.25460667, 0.50142119, 0.26075076,
                    0.36249296, 0.2469639 ], [0.49888045, 0.520344  , 0.24213434, 0.25386651, 0.23856703,
                    0.23283943, 0.25382764, 0.25348876, 0.25930602], [0.9992759 , 0.50552098, 0.23581279, 0.25056642, 0.49046455,
                    0.26042018, 0.24011749, 0.24306269, 0.52240185]], [[0.13750907, 0.14541291, 0.1443253 , 0.15189612, 0.13295338,
                    0.13279175, 0.14102944, 0.14247126], [0.99987945, 0.99986745, 0.51385772, 0.48177978, 0.23992435,
                    0.24651741, 0.24564878, 0.2423684 , 0.51605876, 0.24748102,
                    0.37804356, 0.24958671], [0.51825942, 0.49563748, 0.25600593, 0.27323944, 0.26870607,
                    0.27273737, 0.25405544, 0.25468467, 0.24732677], [0.99928937, 0.4851184 , 0.26178837, 0.25136875, 0.51760249,
                    0.23648163, 0.25573403, 0.25496827, 0.49227648]], [[0.14930882, 0.13316748, 0.14767505, 0.14350067, 0.13804021,
                    0.13603459, 0.14084128, 0.13513649], [0.99990066, 0.99988511, 0.49193637, 0.49266043, 0.25237073,
                    0.23599757, 0.25202475, 0.25740929, 0.49266556, 0.24476454,
                    0.37618961, 0.25697362], [0.48210255, 0.51007883, 0.25286726, 0.2385758 , 0.24213314,
                    0.23616873, 0.23972905, 0.24636349, 0.24902741], [0.99924664, 0.4998954 , 0.2624679 , 0.25622887, 0.49190217,
                    0.26610712, 0.24000543, 0.25322914, 0.49359824]], [[0.13981779, 0.13517728, 0.13714904, 0.14312451, 0.14264037,
                    0.1471793 , 0.13872158, 0.14604209], [0.99990026, 0.99988117, 0.50978024, 0.51828715, 0.26366737,
                    0.26281186, 0.24835743, 0.25797436, 0.50770859, 0.26547003,
                    0.36335027, 0.24615446], [0.50366793, 0.51568697, 0.2470342 , 0.2533224 , 0.23632146,
                    0.23162517, 0.25117307, 0.25934756, 0.256024  ], [0.99924436, 0.50891146, 0.23908499, 0.24926875, 0.48979495,
                    0.26367751, 0.24330774, 0.24296292, 0.523776  ]], [[0.13961147, 0.14975401, 0.14472653, 0.15355384, 0.12925548,
                    0.13046081, 0.13938395, 0.14208934], [0.99987039, 0.99985783, 0.51256916, 0.47090975, 0.24108525,
                    0.24849742, 0.24950535, 0.24553023, 0.522052  , 0.25148739,
                    0.37924791, 0.24931395], [0.52265254, 0.49040645, 0.26115407, 0.27231193, 0.26698365,
                    0.27201252, 0.252447  , 0.26033848, 0.24417141], [0.99925421, 0.48866289, 0.26591473, 0.25072477, 0.51818878,
                    0.23925897, 0.26008435, 0.25565447, 0.49313837]], [[0.15131984, 0.13702244, 0.14796541, 0.14499107, 0.13516231,
                    0.13379344, 0.13967548, 0.13504357], [0.99989266, 0.99987644, 0.49069576, 0.48284025, 0.25373136,
                    0.23780959, 0.25705167, 0.26031535, 0.49734223, 0.24868116,
                    0.37609291, 0.25826094], [0.48615805, 0.50439585, 0.25764469, 0.23792093, 0.24102865,
                    0.23622676, 0.23835519, 0.25200694, 0.24543424], [0.99920779, 0.50378559, 0.265772  , 0.25635798, 0.49252096,
                    0.26892098, 0.24458074, 0.25443214, 0.494262  ]], [[0.13850469, 0.13222947, 0.13670674, 0.14224276, 0.14481382,
                    0.14983366, 0.14173916, 0.14323358], [0.99990126, 0.99988249, 0.51196132, 0.52177217, 0.2678038 ,
                    0.26687693, 0.24660127, 0.25415374, 0.50244534, 0.26499807,
                    0.36556967, 0.24445311], [0.51065084, 0.52060372, 0.25297718, 0.25785385, 0.24041214,
                    0.23595817, 0.24912937, 0.25285752, 0.26092579], [0.9992282 , 0.49866166, 0.23316642, 0.2414636 , 0.48397547,
                    0.25549083, 0.24296723, 0.24121413, 0.52743639]], [[0.13795671, 0.14608656, 0.14389815, 0.15250863, 0.13137121,
                    0.13292996, 0.14235728, 0.13916877], [0.99987232, 0.99986024, 0.514095  , 0.47542769, 0.24452563,
                    0.25126078, 0.248764  , 0.241217  , 0.51579474, 0.25047855,
                    0.38175049, 0.24768651], [0.52795513, 0.49433932, 0.26639626, 0.2765692 , 0.27249335,
                    0.27735353, 0.25105699, 0.25316897, 0.24833112], [0.99924257, 0.47881092, 0.25918246, 0.24338929, 0.51375801,
                    0.23187301, 0.26019419, 0.25420934, 0.49555353]], [[0.14984495, 0.13387861, 0.14722304, 0.14355772, 0.13724767,
                    0.13665399, 0.14239016, 0.1320989 ], [0.99989382, 0.9998781 , 0.49129168, 0.48786117, 0.25736056,
                    0.24076914, 0.2571532 , 0.25661644, 0.49134559, 0.24762313,
                    0.37894905, 0.25678541], [0.49115594, 0.50720606, 0.26343239, 0.24118617, 0.24666918,
                    0.24228136, 0.23828715, 0.24556003, 0.24986447], [0.9991909 , 0.49609669, 0.25952719, 0.2503092 , 0.48831756,
                    0.26050785, 0.24624062, 0.25460693, 0.49571571]], [[0.13798156, 0.13536763, 0.13556549, 0.14026479, 0.14613495,
                    0.1517147 , 0.14150378, 0.14582109], [0.99990224, 0.99988499, 0.51321887, 0.5234933 , 0.26596025,
                    0.26627399, 0.24845062, 0.25224455, 0.50060705, 0.26840742,
                    0.36382243, 0.24724158], [0.50857345, 0.52097167, 0.24807872, 0.25421915, 0.23896201,
                    0.23521938, 0.25167447, 0.25399296, 0.25680194], [0.99924088, 0.50538628, 0.23168769, 0.24466784, 0.48374493,
                    0.25836643, 0.24395082, 0.24271583, 0.52908765]], [[0.13738911, 0.14964169, 0.14240066, 0.14996998, 0.13258046,
                    0.13529629, 0.14257416, 0.14196438], [0.99987348, 0.99986355, 0.51547364, 0.47846669, 0.24280831,
                    0.25045232, 0.25106236, 0.23941227, 0.51388317, 0.25405565,
                    0.38069812, 0.25010755], [0.52466269, 0.49422476, 0.26072088, 0.27243928, 0.27097311,
                    0.27644019, 0.25390417, 0.25487688, 0.24468432], [0.99925402, 0.48653142, 0.25783738, 0.24674309, 0.51370588,
                    0.23544836, 0.26119428, 0.25606803, 0.49686813]], [[0.14925705, 0.13686349, 0.14561612, 0.14139895, 0.13823102,
                    0.13876809, 0.14286744, 0.13452957], [0.99989461, 0.99988054, 0.49152081, 0.49115061, 0.25525704,
                    0.23961845, 0.25940244, 0.25531285, 0.48988801, 0.25049358,
                    0.37898184, 0.25880442], [0.48716519, 0.50598831, 0.25786953, 0.23748522, 0.24522105,
                    0.24133955, 0.24092032, 0.247859  , 0.24660646], [0.99920254, 0.50397091, 0.25882576, 0.25383231, 0.48962604,
                    0.26477928, 0.24738806, 0.25637011, 0.49634854]], [[0.13466774, 0.13597299, 0.13044001, 0.13621353, 0.14063205,
                    0.14927389, 0.13741799, 0.14182897], [0.99991209, 0.99989375, 0.50664715, 0.52647149, 0.26631381,
                    0.26772046, 0.25065527, 0.25828284, 0.51113304, 0.26876027,
                    0.36519173, 0.24445213], [0.50981376, 0.51216926, 0.24469315, 0.25069097, 0.23575157,
                    0.23351051, 0.25738456, 0.26157098, 0.25154516], [0.9992887 , 0.51923276, 0.2286251 , 0.24647828, 0.48904116,
                    0.25948029, 0.25191475, 0.24172423, 0.53116312]], [[0.13456692, 0.15039528, 0.13737152, 0.14609287, 0.12736956,
                    0.13283867, 0.13853673, 0.13816526], [0.99988542, 0.99987272, 0.50746352, 0.48137383, 0.24278802,
                    0.25182679, 0.25260023, 0.24645783, 0.52561721, 0.25394353,
                    0.38280036, 0.24682469], [0.52522447, 0.48470641, 0.25775314, 0.26859876, 0.26712899,
                    0.27417417, 0.25948482, 0.26348026, 0.24082551], [0.9992959 , 0.5009347 , 0.25614941, 0.24856744, 0.51984942,
                    0.23715273, 0.2693644 , 0.2551465 , 0.49819368]], [[0.14562679, 0.13745423, 0.13996431, 0.13722137, 0.13278566,
                    0.13632886, 0.13899164, 0.1314741 ], [0.99990502, 0.99988943, 0.48410876, 0.49522954, 0.2553264 ,
                    0.24084323, 0.26058312, 0.26304712, 0.50254737, 0.2507632 ,
                    0.3802493 , 0.25486957], [0.48768232, 0.49615974, 0.25448472, 0.23400199, 0.24116754,
                    0.23886036, 0.24575353, 0.25715595, 0.24334699], [0.99925183, 0.51889063, 0.25712839, 0.25460613, 0.49597306,
                    0.26739429, 0.25464059, 0.25453138, 0.49761396]]]


        if pytest.helpers.llvm_current_fp_precision() == 'fp32' and autodiff_mode != pnl.ExecutionMode.Python:
            accuracy_args = {"atol": 1e-8, "rtol": 1e-6}
        else:
            accuracy_args = {}

        # The results are in a ragged array, we need to check components explictly
        for res, exp in zip(results, expected):
            for r, e in zip(res, exp):
                np.testing.assert_allclose(r, e, **accuracy_args)


    def test_pytorch_equivalence_with_autodiff_composition(self, autodiff_mode):
        iSs = np.array(
            [np.array([0.47360805, 0.8009108, 0.5204775, 0.53737324, 0.7586156,
                    0.1059076, 0.9025985, 0.44994998, 0.61306345, 0.75068617,
                    0.60783064, 0.32504722, 0.58185035, 0.4143686, 0.4746975]),
             np.array([0.33739617, 0.6481719, 0.36824155, 0.53737324, 0.7586156,
                    0.1059076, 0.21655035, 0.13521817, 0.324141, 0.65314,
                    0.17090958, 0.35815218, 0.03842543, 0.63427407, 0.95894927]),
             np.array([0.33739617, 0.6481719, 0.36824155, 0.53737324, 0.7586156,
                    0.1059076, 0.9025985, 0.44994998, 0.61306345, 0.65314,
                    0.17090958, 0.35815218, 0.58185035, 0.4143686, 0.4746975]),
             np.array([0.95715517, 0.14035077, 0.87008727, 0.47360042, 0.18633235,
                    0.73691815, 0.14967486, 0.22232139, 0.38648897, 0.75068617,
                    0.60783064, 0.32504722, 0.6527903, 0.6350589, 0.9952996]),
             np.array([0.47360805, 0.8009108, 0.5204775, 0.47360042, 0.18633235,
                    0.73691815, 0.9025985, 0.44994998, 0.61306345, 0.9023486,
                    0.09928035, 0.96980906, 0.03842543, 0.63427407, 0.95894927]),
             np.array([0.33739617, 0.6481719, 0.36824155, 0.53737324, 0.7586156,
                    0.1059076, 0.9025985, 0.44994998, 0.61306345, 0.9023486,
                    0.09928035, 0.96980906, 0.03842543, 0.63427407, 0.95894927]),
             np.array([0.47360805, 0.8009108, 0.5204775, 0.47360042, 0.18633235,
                    0.73691815, 0.14967486, 0.22232139, 0.38648897, 0.65314,
                    0.17090958, 0.35815218, 0.58185035, 0.4143686, 0.4746975]),
             np.array([0.95715517, 0.14035077, 0.87008727, 0.47360042, 0.18633235,
                    0.73691815, 0.9025985, 0.44994998, 0.61306345, 0.75068617,
                    0.60783064, 0.32504722, 0.6527903, 0.6350589, 0.9952996]),
             np.array([0.47360805, 0.8009108, 0.5204775, 0.53737324, 0.7586156,
                    0.1059076, 0.21655035, 0.13521817, 0.324141, 0.75068617,
                    0.60783064, 0.32504722, 0.6527903, 0.6350589, 0.9952996]),
             np.array([0.33739617, 0.6481719, 0.36824155, 0.53737324, 0.7586156,
                    0.1059076, 0.14967486, 0.22232139, 0.38648897, 0.9023486,
                    0.09928035, 0.96980906, 0.03842543, 0.63427407, 0.95894927]),
             np.array([0.95715517, 0.14035077, 0.87008727, 0.47360042, 0.18633235,
                    0.73691815, 0.9025985, 0.44994998, 0.61306345, 0.9023486,
                    0.09928035, 0.96980906, 0.6527903, 0.6350589, 0.9952996]),
             np.array([0.33739617, 0.6481719, 0.36824155, 0.47360042, 0.18633235,
                    0.73691815, 0.14967486, 0.22232139, 0.38648897, 0.75068617,
                    0.60783064, 0.32504722, 0.03842543, 0.63427407, 0.95894927]),
             np.array([0.33739617, 0.6481719, 0.36824155, 0.53737324, 0.7586156,
                    0.1059076, 0.14967486, 0.22232139, 0.38648897, 0.65314,
                    0.17090958, 0.35815218, 0.03842543, 0.63427407, 0.95894927]),
             np.array([0.95715517, 0.14035077, 0.87008727, 0.47360042, 0.18633235,
                    0.73691815, 0.21655035, 0.13521817, 0.324141, 0.75068617,
                    0.60783064, 0.32504722, 0.6527903, 0.6350589, 0.9952996]),
             np.array([0.33739617, 0.6481719, 0.36824155, 0.47360042, 0.18633235,
                    0.73691815, 0.9025985, 0.44994998, 0.61306345, 0.9023486,
                    0.09928035, 0.96980906, 0.6527903, 0.6350589, 0.9952996])]
        )

        cSs = np.array(
            [np.array([0., 0., 0., 0., 0., 1., 0., 0., 0., 0., 0., 0., 0., 0., 0., 0., 0.,
                    0., 0., 0., 0., 0., 0., 0., 0.]),
             np.array([0., 0., 0., 0., 0., 0., 0., 0., 0., 0., 1., 0., 0., 0., 0., 0., 0.,
                    0., 0., 0., 0., 0., 0., 0., 0.]),
             np.array([0., 0., 0., 0., 0., 0., 0., 0., 0., 0., 0., 0., 0., 0., 0., 0., 0.,
                    0., 0., 0., 0., 0., 1., 0., 0.]),
             np.array([0., 1., 0., 0., 0., 0., 0., 0., 0., 0., 0., 0., 0., 0., 0., 0., 0.,
                    0., 0., 0., 0., 0., 0., 0., 0.]),
             np.array([0., 0., 0., 0., 0., 0., 0., 0., 1., 0., 0., 0., 0., 0., 0., 0., 0.,
                    0., 0., 0., 0., 0., 0., 0., 0.]),
             np.array([0., 0., 0., 0., 0., 0., 0., 0., 0., 0., 0., 0., 0., 0., 0., 0., 0.,
                    0., 0., 0., 0., 0., 0., 0., 1.]),
             np.array([0., 0., 0., 0., 0., 0., 0., 0., 0., 0., 0., 0., 0., 0., 0., 0., 1.,
                    0., 0., 0., 0., 0., 0., 0., 0.]),
             np.array([0., 0., 0., 0., 0., 0., 0., 0., 0., 0., 0., 0., 0., 0., 0., 0., 1.,
                    0., 0., 0., 0., 0., 0., 0., 0.]),
             np.array([0., 0., 0., 0., 0., 0., 0., 0., 0., 0., 0., 0., 0., 1., 0., 0., 0.,
                    0., 0., 0., 0., 0., 0., 0., 0.]),
             np.array([0., 0., 0., 0., 1., 0., 0., 0., 0., 0., 0., 0., 0., 0., 0., 0., 0.,
                    0., 0., 0., 0., 0., 0., 0., 0.]),
             np.array([0., 0., 0., 0., 0., 0., 0., 0., 0., 0., 0., 0., 0., 0., 0., 0., 0.,
                    0., 0., 0., 0., 0., 1., 0., 0.]),
             np.array([0., 0., 0., 0., 0., 0., 0., 0., 0., 0., 0., 0., 0., 0., 0., 0., 0.,
                    0., 0., 0., 0., 0., 1., 0., 0.]),
             np.array([0., 0., 0., 0., 0., 0., 0., 0., 0., 0., 0., 0., 0., 0., 0., 0., 0.,
                    0., 0., 0., 0., 0., 0., 0., 1.]),
             np.array([0., 0., 0., 1., 0., 0., 0., 0., 0., 0., 0., 0., 0., 0., 0., 0., 0.,
                    0., 0., 0., 0., 0., 0., 0., 0.]),
             np.array([0., 0., 0., 0., 0., 0., 0., 0., 0., 0., 0., 0., 0., 0., 0., 0., 0.,
                    0., 0., 0., 0., 0., 0., 0., 1.])]
        )

        oSs = np.array(
            [np.array([0., 1., -0., 0., 0., 0., 0., 0., 0., 0., 0., 0., 0., 0., 0.]),
             np.array([1., 0., -0., 0., 0., 0., 0., 0., 0., 0., 0., 0., 0., 0., 0.]),
             np.array([0., 0., 0., 0., 0., 0., 0., 0., 1., 0., 0., 0., 0., 0., 0.]),
             np.array([0., 0., 0., 0., 1., 0., 0., 0., 0., 0., 0., 0., 0., 0., 0.]),
             np.array([0., 0., 0., 0., 0., 0., 0., 0., 0., -0., 0., 1., 0., 0., 0.]),
             np.array([0., 0., 0., 0., 0., 0., 0., 0., 0., 0., 0., 0., 1., -0., 0.]),
             np.array([0., 0., 0., 0., 1., -0., 0., 0., 0., 0., 0., 0., 0., 0., 0.]),
             np.array([0., 0., 0., 0., -0., 1., 0., 0., 0., 0., 0., 0., 0., 0., 0.]),
             np.array([0., 0., 0., 0., 0., 0., 0., 0., 0., 1., 0., -0., 0., 0., 0.]),
             np.array([0., 0., 0., 0., 0., 0., 0., 0., 0., 0., 0., 0., 1., -0., 0.]),
             np.array([0., 0., 0., 0., 0., 0., 0., 1., 0., 0., 0., 0., 0., 0., 0.]),
             np.array([0., 0., 0., 0., 0., 0., 1., -0., 0., 0., 0., 0., 0., 0., 0.]),
             np.array([0., 0., 0., 0., 0., 0., 0., 0., 0., 0., 0., 0., 1., -0., 0.]),
             np.array([0., 0., 0., 0., 0., 0., 0., 0., 0., 0., 1., 0., 0., 0., 0.]),
             np.array([0., 0., 0., 0., 0., 0., 0., 0., 0., 0., 0., 0., 0., 1., 0.])]
        )

        nf = 3
        nd = 5
        nh = 200

        D_i = nf * nd
        D_c = nd ** 2
        D_h = nh
        D_o = nf * nd

        wih = np.random.rand(D_i, D_h) * 0.02 - 0.01
        wch = np.random.rand(D_c, D_h) * 0.02 - 0.01
        wco = np.random.rand(D_c, D_o) * 0.02 - 0.01
        who = np.random.rand(D_h, D_o) * 0.02 - 0.01

        patience = 10
        min_delt = 0.00001
        learning_rate = 100

        il = TransferMechanism(size=D_i, name='input')
        cl = TransferMechanism(size=D_c, name='control')
        hl = TransferMechanism(size=D_h, name='hidden',
                               function=Logistic(bias=-2))
        ol = TransferMechanism(size=D_o, name='output',
                               function=Logistic(bias=-2))

        input_set = {
            'inputs': {
                il: iSs,
                cl: cSs
            },
            'targets': {
                ol: oSs
            }
        }

        pih = MappingProjection(matrix=wih)
        pch = MappingProjection(matrix=wch)
        pco = MappingProjection(matrix=wco)
        pho = MappingProjection(matrix=who)

        mnet = AutodiffComposition(learning_rate=learning_rate)

        mnet.add_node(il)
        mnet.add_node(cl)
        mnet.add_node(hl)
        mnet.add_node(ol)
        mnet.add_projection(projection=pih, sender=il, receiver=hl)
        mnet.add_projection(projection=pch, sender=cl, receiver=hl)
        mnet.add_projection(projection=pco, sender=cl, receiver=ol)
        mnet.add_projection(projection=pho, sender=hl, receiver=ol)

        mnet.learn(
            inputs=input_set,
            minibatch_size=1,
            patience=patience,
            min_delta=min_delt,
            execution_mode=autodiff_mode
        )
        mnet.run(
            inputs=input_set['inputs'],
            execution_mode=autodiff_mode
        )
        output = np.array(mnet.parameters.results.get(mnet)[-15:]).reshape(225)

        comparator = np.array([0.02288846, 0.11646781, 0.03473711, 0.0348004, 0.01679579,
                             0.04851733, 0.05857743, 0.04819957, 0.03004438, 0.05113508,
                             0.06849843, 0.0442623, 0.00967315, 0.06998125, 0.03482444,
                             0.05856816, 0.00724313, 0.03676571, 0.03668758, 0.01761947,
                             0.0516829, 0.06260267, 0.05160782, 0.03140498, 0.05462971,
                             0.07360401, 0.04687923, 0.00993319, 0.07662302, 0.03687142,
                             0.0056837, 0.03411045, 0.03615285, 0.03606166, 0.01774354,
                             0.04700402, 0.09696857, 0.06843472, 0.06108671, 0.0485631,
                             0.07194324, 0.04485926, 0.00526768, 0.07442083, 0.0364541,
                             0.02819926, 0.03804169, 0.04091214, 0.04091113, 0.04246229,
                             0.05583883, 0.06643675, 0.05630667, 0.01540373, 0.05948422,
                             0.07721549, 0.05081813, 0.01205326, 0.07998289, 0.04084186,
                             0.02859247, 0.03794089, 0.04111452, 0.04139213, 0.01222424,
                             0.05677404, 0.06736114, 0.05614553, 0.03573626, 0.05983103,
                             0.07867571, 0.09971621, 0.01203033, 0.08107789, 0.04110497,
                             0.02694072, 0.03592752, 0.03878366, 0.03895513, 0.01852774,
                             0.05097689, 0.05753834, 0.05090328, 0.03405996, 0.05293719,
                             0.07037981, 0.03474316, 0.02861534, 0.12504038, 0.0387827,
                             0.02467716, 0.03373265, 0.03676382, 0.03677551, 0.00758558,
                             0.089832, 0.06330426, 0.0514472, 0.03120581, 0.05535174,
                             0.07494839, 0.04169744, 0.00698747, 0.0771042, 0.03659954,
                             0.03008443, 0.0393799, 0.0423592, 0.04237004, 0.00965198,
                             0.09863199, 0.06813933, 0.05675321, 0.03668943, 0.0606036,
                             0.07898065, 0.04662618, 0.00954765, 0.08093391, 0.04218842,
                             0.02701085, 0.03660227, 0.04058368, 0.04012464, 0.02030738,
                             0.047633, 0.06693405, 0.055821, 0.03456592, 0.10166267,
                             0.07870758, 0.04935871, 0.01065449, 0.08012213, 0.04036544,
                             0.02576563, 0.03553382, 0.03920509, 0.03914452, 0.01907667,
                             0.05106766, 0.06555857, 0.05434728, 0.03335726, 0.05074808,
                             0.07715102, 0.04839309, 0.02494798, 0.08001304, 0.03921895,
                             0.00686952, 0.03941704, 0.04128484, 0.04117602, 0.02217508,
                             0.05152296, 0.10361618, 0.07488737, 0.0707186, 0.05289282,
                             0.07557573, 0.04978292, 0.00705783, 0.07787788, 0.04164007,
                             0.00574239, 0.03437231, 0.03641445, 0.03631848, 0.01795791,
                             0.04723996, 0.09732232, 0.06876138, 0.06156679, 0.04878423,
                             0.07214104, 0.04511085, 0.00535038, 0.07459818, 0.0367153,
                             0.02415251, 0.03298647, 0.03586635, 0.0360273, 0.01624523,
                             0.04829838, 0.05523439, 0.04821285, 0.03115052, 0.05034625,
                             0.06836408, 0.03264844, 0.0241706, 0.12190507, 0.03585727,
                             0.02897192, 0.03925683, 0.04250414, 0.04253885, 0.02175426,
                             0.05683923, 0.06547528, 0.05705267, 0.03742978, 0.05951711,
                             0.12675475, 0.05216411, 0.00181494, 0.08218002, 0.04234364,
                             0.02789848, 0.036924, 0.03976586, 0.03993866, 0.01932489,
                             0.05186586, 0.05829845, 0.05179337, 0.03504668, 0.05379566,
                             0.07103772, 0.03544133, 0.03019486, 0.12605846, 0.03976812])

        np.testing.assert_allclose(output,comparator, atol=1e-6)

    def test_pytorch_equivalence_with_autodiff_training_disabled_on_proj(self):
        iSs = np.array(
                [np.array([0.47360805, 0.8009108, 0.5204775, 0.53737324, 0.7586156,
                           0.1059076, 0.9025985, 0.44994998, 0.61306345, 0.75068617,
                           0.60783064, 0.32504722, 0.58185035, 0.4143686, 0.4746975]),
                 np.array([0.33739617, 0.6481719, 0.36824155, 0.53737324, 0.7586156,
                           0.1059076, 0.21655035, 0.13521817, 0.324141, 0.65314,
                           0.17090958, 0.35815218, 0.03842543, 0.63427407, 0.95894927]),
                 np.array([0.33739617, 0.6481719, 0.36824155, 0.53737324, 0.7586156,
                           0.1059076, 0.9025985, 0.44994998, 0.61306345, 0.65314,
                           0.17090958, 0.35815218, 0.58185035, 0.4143686, 0.4746975]),
                 np.array([0.95715517, 0.14035077, 0.87008727, 0.47360042, 0.18633235,
                           0.73691815, 0.14967486, 0.22232139, 0.38648897, 0.75068617,
                           0.60783064, 0.32504722, 0.6527903, 0.6350589, 0.9952996]),
                 np.array([0.47360805, 0.8009108, 0.5204775, 0.47360042, 0.18633235,
                           0.73691815, 0.9025985, 0.44994998, 0.61306345, 0.9023486,
                           0.09928035, 0.96980906, 0.03842543, 0.63427407, 0.95894927]),
                 np.array([0.33739617, 0.6481719, 0.36824155, 0.53737324, 0.7586156,
                           0.1059076, 0.9025985, 0.44994998, 0.61306345, 0.9023486,
                           0.09928035, 0.96980906, 0.03842543, 0.63427407, 0.95894927]),
                 np.array([0.47360805, 0.8009108, 0.5204775, 0.47360042, 0.18633235,
                           0.73691815, 0.14967486, 0.22232139, 0.38648897, 0.65314,
                           0.17090958, 0.35815218, 0.58185035, 0.4143686, 0.4746975]),
                 np.array([0.95715517, 0.14035077, 0.87008727, 0.47360042, 0.18633235,
                           0.73691815, 0.9025985, 0.44994998, 0.61306345, 0.75068617,
                           0.60783064, 0.32504722, 0.6527903, 0.6350589, 0.9952996]),
                 np.array([0.47360805, 0.8009108, 0.5204775, 0.53737324, 0.7586156,
                           0.1059076, 0.21655035, 0.13521817, 0.324141, 0.75068617,
                           0.60783064, 0.32504722, 0.6527903, 0.6350589, 0.9952996]),
                 np.array([0.33739617, 0.6481719, 0.36824155, 0.53737324, 0.7586156,
                           0.1059076, 0.14967486, 0.22232139, 0.38648897, 0.9023486,
                           0.09928035, 0.96980906, 0.03842543, 0.63427407, 0.95894927]),
                 np.array([0.95715517, 0.14035077, 0.87008727, 0.47360042, 0.18633235,
                           0.73691815, 0.9025985, 0.44994998, 0.61306345, 0.9023486,
                           0.09928035, 0.96980906, 0.6527903, 0.6350589, 0.9952996]),
                 np.array([0.33739617, 0.6481719, 0.36824155, 0.47360042, 0.18633235,
                           0.73691815, 0.14967486, 0.22232139, 0.38648897, 0.75068617,
                           0.60783064, 0.32504722, 0.03842543, 0.63427407, 0.95894927]),
                 np.array([0.33739617, 0.6481719, 0.36824155, 0.53737324, 0.7586156,
                           0.1059076, 0.14967486, 0.22232139, 0.38648897, 0.65314,
                           0.17090958, 0.35815218, 0.03842543, 0.63427407, 0.95894927]),
                 np.array([0.95715517, 0.14035077, 0.87008727, 0.47360042, 0.18633235,
                           0.73691815, 0.21655035, 0.13521817, 0.324141, 0.75068617,
                           0.60783064, 0.32504722, 0.6527903, 0.6350589, 0.9952996]),
                 np.array([0.33739617, 0.6481719, 0.36824155, 0.47360042, 0.18633235,
                           0.73691815, 0.9025985, 0.44994998, 0.61306345, 0.9023486,
                           0.09928035, 0.96980906, 0.6527903, 0.6350589, 0.9952996])]
        )

        cSs = np.array(
                [np.array([0., 0., 0., 0., 0., 1., 0., 0., 0., 0., 0., 0., 0., 0., 0., 0., 0.,
                           0., 0., 0., 0., 0., 0., 0., 0.]),
                 np.array([0., 0., 0., 0., 0., 0., 0., 0., 0., 0., 1., 0., 0., 0., 0., 0., 0.,
                           0., 0., 0., 0., 0., 0., 0., 0.]),
                 np.array([0., 0., 0., 0., 0., 0., 0., 0., 0., 0., 0., 0., 0., 0., 0., 0., 0.,
                           0., 0., 0., 0., 0., 1., 0., 0.]),
                 np.array([0., 1., 0., 0., 0., 0., 0., 0., 0., 0., 0., 0., 0., 0., 0., 0., 0.,
                           0., 0., 0., 0., 0., 0., 0., 0.]),
                 np.array([0., 0., 0., 0., 0., 0., 0., 0., 1., 0., 0., 0., 0., 0., 0., 0., 0.,
                           0., 0., 0., 0., 0., 0., 0., 0.]),
                 np.array([0., 0., 0., 0., 0., 0., 0., 0., 0., 0., 0., 0., 0., 0., 0., 0., 0.,
                           0., 0., 0., 0., 0., 0., 0., 1.]),
                 np.array([0., 0., 0., 0., 0., 0., 0., 0., 0., 0., 0., 0., 0., 0., 0., 0., 1.,
                           0., 0., 0., 0., 0., 0., 0., 0.]),
                 np.array([0., 0., 0., 0., 0., 0., 0., 0., 0., 0., 0., 0., 0., 0., 0., 0., 1.,
                           0., 0., 0., 0., 0., 0., 0., 0.]),
                 np.array([0., 0., 0., 0., 0., 0., 0., 0., 0., 0., 0., 0., 0., 1., 0., 0., 0.,
                           0., 0., 0., 0., 0., 0., 0., 0.]),
                 np.array([0., 0., 0., 0., 1., 0., 0., 0., 0., 0., 0., 0., 0., 0., 0., 0., 0.,
                           0., 0., 0., 0., 0., 0., 0., 0.]),
                 np.array([0., 0., 0., 0., 0., 0., 0., 0., 0., 0., 0., 0., 0., 0., 0., 0., 0.,
                           0., 0., 0., 0., 0., 1., 0., 0.]),
                 np.array([0., 0., 0., 0., 0., 0., 0., 0., 0., 0., 0., 0., 0., 0., 0., 0., 0.,
                           0., 0., 0., 0., 0., 1., 0., 0.]),
                 np.array([0., 0., 0., 0., 0., 0., 0., 0., 0., 0., 0., 0., 0., 0., 0., 0., 0.,
                           0., 0., 0., 0., 0., 0., 0., 1.]),
                 np.array([0., 0., 0., 1., 0., 0., 0., 0., 0., 0., 0., 0., 0., 0., 0., 0., 0.,
                           0., 0., 0., 0., 0., 0., 0., 0.]),
                 np.array([0., 0., 0., 0., 0., 0., 0., 0., 0., 0., 0., 0., 0., 0., 0., 0., 0.,
                           0., 0., 0., 0., 0., 0., 0., 1.])]
        )

        oSs = np.array(
                [np.array([0., 1., -0., 0., 0., 0., 0., 0., 0., 0., 0., 0., 0., 0., 0.]),
                 np.array([1., 0., -0., 0., 0., 0., 0., 0., 0., 0., 0., 0., 0., 0., 0.]),
                 np.array([0., 0., 0., 0., 0., 0., 0., 0., 1., 0., 0., 0., 0., 0., 0.]),
                 np.array([0., 0., 0., 0., 1., 0., 0., 0., 0., 0., 0., 0., 0., 0., 0.]),
                 np.array([0., 0., 0., 0., 0., 0., 0., 0., 0., -0., 0., 1., 0., 0., 0.]),
                 np.array([0., 0., 0., 0., 0., 0., 0., 0., 0., 0., 0., 0., 1., -0., 0.]),
                 np.array([0., 0., 0., 0., 1., -0., 0., 0., 0., 0., 0., 0., 0., 0., 0.]),
                 np.array([0., 0., 0., 0., -0., 1., 0., 0., 0., 0., 0., 0., 0., 0., 0.]),
                 np.array([0., 0., 0., 0., 0., 0., 0., 0., 0., 1., 0., -0., 0., 0., 0.]),
                 np.array([0., 0., 0., 0., 0., 0., 0., 0., 0., 0., 0., 0., 1., -0., 0.]),
                 np.array([0., 0., 0., 0., 0., 0., 0., 1., 0., 0., 0., 0., 0., 0., 0.]),
                 np.array([0., 0., 0., 0., 0., 0., 1., -0., 0., 0., 0., 0., 0., 0., 0.]),
                 np.array([0., 0., 0., 0., 0., 0., 0., 0., 0., 0., 0., 0., 1., -0., 0.]),
                 np.array([0., 0., 0., 0., 0., 0., 0., 0., 0., 0., 1., 0., 0., 0., 0.]),
                 np.array([0., 0., 0., 0., 0., 0., 0., 0., 0., 0., 0., 0., 0., 1., 0.])]
        )

        nf = 3
        nd = 5
        nh = 200

        D_i = nf * nd
        D_c = nd ** 2
        D_h = nh
        D_o = nf * nd

        np.random.seed(0)

        wih = np.random.rand(D_i, D_h) * 0.02 - 0.01
        wch = np.random.rand(D_c, D_h) * 0.02 - 0.01
        wco = np.random.rand(D_c, D_o) * 0.02 - 0.01
        who = np.random.rand(D_h, D_o) * 0.02 - 0.01

        patience = 10
        min_delt = 0.00001
        learning_rate = 100

        il = TransferMechanism(size=D_i, name='input')
        cl = TransferMechanism(size=D_c, name='control')
        hl = TransferMechanism(size=D_h, name='hidden',
                               function=Logistic(bias=-2))
        ol = TransferMechanism(size=D_o, name='output',
                               function=Logistic(bias=-2))

        input_set = {
            'inputs': {
                il: iSs,
                cl: cSs
            },
            'targets': {
                ol: oSs
            }
        }

        pih = MappingProjection(matrix=wih)
        pch = MappingProjection(matrix=wch)
        pco = MappingProjection(matrix=wco)
        pho = MappingProjection(matrix=who, learnable=False)

        mnet = AutodiffComposition(learning_rate=learning_rate)

        mnet.add_node(il)
        mnet.add_node(cl)
        mnet.add_node(hl)
        mnet.add_node(ol)
        mnet.add_projection(projection=pih, sender=il, receiver=hl)
        mnet.add_projection(projection=pch, sender=cl, receiver=hl)
        mnet.add_projection(projection=pco, sender=cl, receiver=ol)
        mnet.add_projection(projection=pho, sender=hl, receiver=ol)


        mnet.learn(
            inputs=input_set,
            minibatch_size=1,
            patience=patience,
            min_delta=min_delt,
            execution_mode=pnl.ExecutionMode.PyTorch,
        )

        print(mnet.parameters.results.get(mnet))
        mnet.run(
                inputs=input_set['inputs'],
        )

        output = np.array(mnet.parameters.results.get(mnet)[-15:]).reshape(225)

        comparator = np.array([0.10284232, 0.31514028, 0.10299414, 0.10164745, 0.10363132,
                               0.10164711, 0.10305342, 0.10162935, 0.10363974, 0.10175142,
                               0.10256631, 0.10194203, 0.10386363, 0.10445295, 0.10228054,
                               0.31140432, 0.10257346, 0.10279541, 0.1015088, 0.10408029,
                               0.10167408, 0.10260046, 0.10208146, 0.10258093, 0.10188455,
                               0.10239721, 0.10162553, 0.10376681, 0.10523887, 0.10231788,
                               0.08327345, 0.08337342, 0.0835557, 0.0828431, 0.08364569,
                               0.08285296, 0.21721269, 0.15223454, 0.12355195, 0.08328209,
                               0.08321026, 0.08318614, 0.08401372, 0.08443127, 0.08355132,
                               0.10225081, 0.10250866, 0.1032809, 0.10216374, 0.3212671,
                               0.10171002, 0.10223842, 0.10279202, 0.10348979, 0.102771,
                               0.10200755, 0.10137874, 0.10408875, 0.10449553, 0.10241774,
                               0.10293344, 0.10201894, 0.10300561, 0.10239243, 0.10291971,
                               0.10242151, 0.10280451, 0.10199619, 0.10344362, 0.10265052,
                               0.1030072, 0.31077573, 0.10299222, 0.10510338, 0.10226066,
                               0.08338644, 0.08334018, 0.08376527, 0.08334996, 0.08397464,
                               0.08293792, 0.08313457, 0.08310839, 0.08409815, 0.08289795,
                               0.08348748, 0.08323742, 0.35242194, 0.22024544, 0.08337309,
                               0.09164643, 0.09135997, 0.09195332, 0.09117354, 0.15678808,
                               0.25366357, 0.09192788, 0.09090009, 0.09173747, 0.09161069,
                               0.09198699, 0.09058125, 0.09191367, 0.09321109, 0.09121469,
                               0.09163069, 0.09134816, 0.09194396, 0.09114014, 0.15678652,
                               0.2536617, 0.09192093, 0.09089337, 0.09171399, 0.09160125,
                               0.09198645, 0.09058312, 0.09191372, 0.09321296, 0.09118975,
                               0.10222919, 0.1017347, 0.10354281, 0.10158797, 0.1038858,
                               0.10181702, 0.10269418, 0.10235615, 0.10275149, 0.31305784,
                               0.1030191, 0.10225646, 0.10283817, 0.10411466, 0.10244074,
                               0.10203665, 0.10201294, 0.10314981, 0.10192659, 0.10328009,
                               0.10265024, 0.1021864, 0.10181551, 0.1026119, 0.10268809,
                               0.10219657, 0.10172481, 0.32032955, 0.104648, 0.10248389,
                               0.08325538, 0.08334755, 0.08355319, 0.08281158, 0.08365688,
                               0.08285309, 0.21719442, 0.15221967, 0.12351983, 0.08326486,
                               0.08321615, 0.08318119, 0.08400558, 0.0844217, 0.08352901,
                               0.08326998, 0.08336743, 0.08356269, 0.08283862, 0.08365061,
                               0.08286179, 0.21723635, 0.15221801, 0.12355236, 0.08327687,
                               0.08322325, 0.08318282, 0.08401041, 0.08442231, 0.0835505,
                               0.0833958, 0.08335006, 0.08376891, 0.08336972, 0.08397432,
                               0.08294199, 0.08314709, 0.08311359, 0.0841146, 0.08291036,
                               0.08349533, 0.08323479, 0.35241473, 0.22023965, 0.08338647,
                               0.10243648, 0.10270733, 0.10287204, 0.10181676, 0.10309494,
                               0.10208003, 0.10258352, 0.10279328, 0.10355093, 0.10241994,
                               0.31674582, 0.10140157, 0.10286999, 0.10426361, 0.1018871,
                               0.08337424, 0.08333415, 0.08376191, 0.08333433, 0.08398008,
                               0.08293781, 0.08313539, 0.08310112, 0.08409653, 0.08289441,
                               0.08348761, 0.08323367, 0.35237628, 0.22024095, 0.08336799])

        np.testing.assert_allclose(output, comparator, rtol=1e-5, atol=1e-8)


@pytest.mark.pytorch
@pytest.mark.acidenticalness
class TestTrainingIdenticalness():

    @pytest.mark.parametrize(
        'eps, opt', [
            # (1, 'sgd'),
            (10, 'sgd'),
            # (40, 'sgd')
        ]
    )
    def test_semantic_net_training_identicalness(self, eps, opt):
        # SET UP MECHANISMS FOR SEMANTIC NET:

        nouns_in = TransferMechanism(name="nouns_input",
                                     default_variable=np.zeros(8))

        rels_in = TransferMechanism(name="rels_input",
                                    default_variable=np.zeros(3))

        h1 = TransferMechanism(name="hidden_nouns",
                               default_variable=np.zeros(8),
                               function=Logistic())

        h2 = TransferMechanism(name="hidden_mixed",
                               default_variable=np.zeros(15),
                               function=Logistic())

        out_sig_I = TransferMechanism(name="sig_outs_I",
                                      default_variable=np.zeros(8),
                                      function=Logistic())

        out_sig_is = TransferMechanism(name="sig_outs_is",
                                       default_variable=np.zeros(12),
                                       function=Logistic())

        out_sig_has = TransferMechanism(name="sig_outs_has",
                                        default_variable=np.zeros(9),
                                        function=Logistic())

        out_sig_can = TransferMechanism(name="sig_outs_can",
                                        default_variable=np.zeros(9),
                                        function=Logistic())

        # SET UP MECHANISMS FOR Composition

        nouns_in_comp = TransferMechanism(name="nouns_input_comp",
                                         default_variable=np.zeros(8))

        rels_in_comp = TransferMechanism(name="rels_input_comp",
                                        default_variable=np.zeros(3))

        h1_comp = TransferMechanism(name="hidden_nouns_comp",
                                   default_variable=np.zeros(8),
                                   function=Logistic())

        h2_comp = TransferMechanism(name="hidden_mixed_comp",
                                   default_variable=np.zeros(15),
                                   function=Logistic())

        out_sig_I_comp = TransferMechanism(name="sig_outs_I_comp",
                                          default_variable=np.zeros(8),
                                          function=Logistic())

        out_sig_is_comp = TransferMechanism(name="sig_outs_is_comp",
                                           default_variable=np.zeros(12),
                                           function=Logistic())

        out_sig_has_comp = TransferMechanism(name="sig_outs_has_comp",
                                            default_variable=np.zeros(9),
                                            function=Logistic())

        out_sig_can_comp = TransferMechanism(name="sig_outs_can_comp",
                                            default_variable=np.zeros(9),
                                            function=Logistic())

        # SET UP PROJECTIONS FOR SEMANTIC NET

        map_nouns_h1 = MappingProjection(matrix=np.random.rand(8,8),
                                 name="map_nouns_h1",
                                 sender=nouns_in,
                                 receiver=h1)

        map_rels_h2 = MappingProjection(matrix=np.random.rand(3,15),
                                    name="map_relh2",
                                    sender=rels_in,
                                    receiver=h2)

        map_h1_h2 = MappingProjection(matrix=np.random.rand(8,15),
                                    name="map_h1_h2",
                                    sender=h1,
                                    receiver=h2)

        map_h2_I = MappingProjection(matrix=np.random.rand(15,8),
                                    name="map_h2_I",
                                    sender=h2,
                                    receiver=out_sig_I)

        map_h2_is = MappingProjection(matrix=np.random.rand(15,12),
                                    name="map_h2_is",
                                    sender=h2,
                                    receiver=out_sig_is)

        map_h2_has = MappingProjection(matrix=np.random.rand(15,9),
                                    name="map_h2_has",
                                    sender=h2,
                                    receiver=out_sig_has)

        map_h2_can = MappingProjection(matrix=np.random.rand(15,9),
                                    name="map_h2_can",
                                    sender=h2,
                                    receiver=out_sig_can)

        # SET UP PROJECTIONS FOR COMPOSITION

        map_nouns_h1_comp = MappingProjection(matrix=map_nouns_h1.matrix.base.copy(),
                                             name="map_nouns_h1_comp",
                                             sender=nouns_in_comp,
                                             receiver=h1_comp)

        map_rels_h2_comp = MappingProjection(matrix=map_rels_h2.matrix.base.copy(),
                                        name="map_relh2_comp",
                                        sender=rels_in_comp,
                                        receiver=h2_comp)

        map_h1_h2_comp = MappingProjection(matrix=map_h1_h2.matrix.base.copy(),
                                          name="map_h1_h2_comp",
                                          sender=h1_comp,
                                          receiver=h2_comp)

        map_h2_I_comp = MappingProjection(matrix=map_h2_I.matrix.base.copy(),
                                         name="map_h2_I_comp",
                                         sender=h2_comp,
                                         receiver=out_sig_I_comp)

        map_h2_is_comp = MappingProjection(matrix=map_h2_is.matrix.base.copy(),
                                          name="map_h2_is_comp",
                                          sender=h2_comp,
                                          receiver=out_sig_is_comp)

        map_h2_has_comp = MappingProjection(matrix=map_h2_has.matrix.base.copy(),
                                           name="map_h2_has_comp",
                                           sender=h2_comp,
                                           receiver=out_sig_has_comp)

        map_h2_can_comp = MappingProjection(matrix=map_h2_can.matrix.base.copy(),
                                           name="map_h2_can_comp",
                                           sender=h2_comp,
                                           receiver=out_sig_can_comp)

        # SET UP AUTODIFFCOMPOSITION FOR SEMANTIC NET
        sem_net_autodiff = AutodiffComposition(learning_rate=0.5,
                                      optimizer_type=opt,
                                      )

        sem_net_autodiff.add_node(nouns_in)
        sem_net_autodiff.add_node(rels_in)
        sem_net_autodiff.add_node(h1)
        sem_net_autodiff.add_node(h2)
        sem_net_autodiff.add_node(out_sig_I)
        sem_net_autodiff.add_node(out_sig_is)
        sem_net_autodiff.add_node(out_sig_has)
        sem_net_autodiff.add_node(out_sig_can)

        sem_net_autodiff.add_projection(sender=nouns_in, projection=map_nouns_h1, receiver=h1)
        sem_net_autodiff.add_projection(sender=rels_in, projection=map_rels_h2, receiver=h2)
        sem_net_autodiff.add_projection(sender=h1, projection=map_h1_h2, receiver=h2)
        sem_net_autodiff.add_projection(sender=h2, projection=map_h2_I, receiver=out_sig_I)
        sem_net_autodiff.add_projection(sender=h2, projection=map_h2_is, receiver=out_sig_is)
        sem_net_autodiff.add_projection(sender=h2, projection=map_h2_has, receiver=out_sig_has)
        sem_net_autodiff.add_projection(sender=h2, projection=map_h2_can, receiver=out_sig_can)
        # INPUTS & OUTPUTS FOR SEMANTIC NET:

        nouns = ['oak', 'pine', 'rose', 'daisy', 'canary', 'robin', 'salmon', 'sunfish']
        relations = ['is', 'has', 'can']
        is_list = ['living', 'living thing', 'plant', 'animal', 'tree', 'flower', 'bird', 'fish', 'big', 'green', 'red',
                   'yellow']
        has_list = ['roots', 'leaves', 'bark', 'branches', 'skin', 'feathers', 'wings', 'gills', 'scales']
        can_list = ['grow', 'move', 'swim', 'fly', 'breathe', 'breathe underwater', 'breathe air', 'walk', 'photosynthesize']

        nouns_input = np.identity(len(nouns))

        rels_input = np.identity(len(relations))

        truth_nouns = np.identity(len(nouns))

        truth_is = np.zeros((len(nouns), len(is_list)))

        truth_is[0, :] = [1, 1, 1, 0, 1, 0, 0, 0, 1, 0, 0, 0]
        truth_is[1, :] = [1, 1, 1, 0, 1, 0, 0, 0, 1, 0, 0, 0]
        truth_is[2, :] = [1, 1, 1, 0, 0, 1, 0, 0, 0, 0, 0, 0]
        truth_is[3, :] = [1, 1, 1, 0, 0, 1, 0, 0, 0, 0, 0, 0]
        truth_is[4, :] = [1, 1, 0, 1, 0, 0, 1, 0, 0, 0, 0, 1]
        truth_is[5, :] = [1, 1, 0, 1, 0, 0, 1, 0, 0, 0, 0, 1]
        truth_is[6, :] = [1, 1, 0, 1, 0, 0, 0, 1, 1, 0, 1, 0]
        truth_is[7, :] = [1, 1, 0, 1, 0, 0, 0, 1, 1, 0, 0, 0]

        truth_has = np.zeros((len(nouns), len(has_list)))

        truth_has[0, :] = [1, 1, 1, 1, 0, 0, 0, 0, 0]
        truth_has[1, :] = [1, 1, 1, 1, 0, 0, 0, 0, 0]
        truth_has[2, :] = [1, 1, 0, 0, 0, 0, 0, 0, 0]
        truth_has[3, :] = [1, 1, 0, 0, 0, 0, 0, 0, 0]
        truth_has[4, :] = [0, 0, 0, 0, 1, 1, 1, 0, 0]
        truth_has[5, :] = [0, 0, 0, 0, 1, 1, 1, 0, 0]
        truth_has[6, :] = [0, 0, 0, 0, 0, 0, 0, 1, 1]
        truth_has[7, :] = [0, 0, 0, 0, 0, 0, 0, 1, 1]

        truth_can = np.zeros((len(nouns), len(can_list)))

        truth_can[0, :] = [1, 0, 0, 0, 0, 0, 0, 0, 1]
        truth_can[1, :] = [1, 0, 0, 0, 0, 0, 0, 0, 1]
        truth_can[2, :] = [1, 0, 0, 0, 0, 0, 0, 0, 1]
        truth_can[3, :] = [1, 0, 0, 0, 0, 0, 0, 0, 1]
        truth_can[4, :] = [1, 1, 0, 1, 1, 0, 1, 1, 0]
        truth_can[5, :] = [1, 1, 0, 1, 1, 0, 1, 1, 0]
        truth_can[6, :] = [1, 1, 1, 0, 1, 1, 0, 0, 0]
        truth_can[7, :] = [1, 1, 1, 0, 1, 1, 0, 0, 0]

        # SETTING UP DICTIONARY OF INPUTS/OUTPUTS FOR SEMANTIC NET

        inputs_dict = {}
        inputs_dict[nouns_in] = []
        inputs_dict[rels_in] = []

        targets_dict = {}
        targets_dict[out_sig_I] = []
        targets_dict[out_sig_is] = []
        targets_dict[out_sig_has] = []
        targets_dict[out_sig_can] = []

        for i in range(len(nouns)):
            for j in range(len(relations)):
                inputs_dict[nouns_in].append(nouns_input[i])
                inputs_dict[rels_in].append(rels_input[j])
                targets_dict[out_sig_I].append(truth_nouns[i])
                targets_dict[out_sig_is].append(truth_is[i])
                targets_dict[out_sig_has].append(truth_has[i])
                targets_dict[out_sig_can].append(truth_can[i])

        inputs_dict_comp = {}
        inputs_dict_comp[nouns_in_comp] = inputs_dict[nouns_in]
        inputs_dict_comp[rels_in_comp] = inputs_dict[rels_in]

        sem_net_autodiff.run(inputs=inputs_dict)

        # TRAIN AUTODIFFCOMPOSITION
        def g_f():
            yield {"inputs": inputs_dict,
                   "targets": targets_dict,
                   "epochs": eps}
        g = g_f()
        sem_net_autodiff.learn(inputs=g_f, execution_mode=pnl.ExecutionMode.PyTorch)

        # SET UP COMPOSITION
        sem_net_comp = Composition()

        backprop_pathway = sem_net_comp.add_backpropagation_learning_pathway(
            pathway=[
                nouns_in_comp,
                map_nouns_h1_comp,
                h1_comp,
                map_h1_h2_comp,
                h2_comp,
                map_h2_I_comp,
                out_sig_I_comp
            ],
            learning_rate=0.5
        )
        inputs_dict_comp[backprop_pathway.target] = targets_dict[out_sig_I]

        backprop_pathway = sem_net_comp.add_backpropagation_learning_pathway(
            pathway=[
                rels_in_comp,
                map_rels_h2_comp,
                h2_comp,
                map_h2_is_comp,
                out_sig_is_comp
            ],
            learning_rate=0.5
        )
        inputs_dict_comp[backprop_pathway.target] = targets_dict[out_sig_is]

        backprop_pathway = sem_net_comp.add_backpropagation_learning_pathway(
            pathway=[
                h2_comp,
                map_h2_has_comp,
                out_sig_has_comp
            ],
            learning_rate=0.5
        )
        inputs_dict_comp[backprop_pathway.target] = targets_dict[out_sig_has]

        backprop_pathway = sem_net_comp.add_backpropagation_learning_pathway(
            pathway=[
                h2_comp,
                map_h2_can_comp,
                out_sig_can_comp
            ],
            learning_rate=0.5
        )
        inputs_dict_comp[backprop_pathway.target] = targets_dict[out_sig_can]

        # TRAIN COMPOSITION
        sem_net_comp.learn(inputs=inputs_dict_comp,
                           num_trials=(len(inputs_dict_comp[nouns_in_comp]) * eps))

        # CHECK THAT PARAMETERS FOR AUTODIFFCOMPOSITION, COMPOSITION ARE SAME

        np.testing.assert_allclose(map_nouns_h1.parameters.matrix.get(sem_net_autodiff),
                           map_nouns_h1_comp.get_mod_matrix(sem_net_comp))
        np.testing.assert_allclose(map_rels_h2.parameters.matrix.get(sem_net_autodiff),
                           map_rels_h2_comp.get_mod_matrix(sem_net_comp))
        np.testing.assert_allclose(map_h1_h2.parameters.matrix.get(sem_net_autodiff),
                           map_h1_h2_comp.get_mod_matrix(sem_net_comp))
        np.testing.assert_allclose(map_h2_I.parameters.matrix.get(sem_net_autodiff),
                           map_h2_I_comp.get_mod_matrix(sem_net_comp))
        np.testing.assert_allclose(map_h2_is.parameters.matrix.get(sem_net_autodiff),
                           map_h2_is_comp.get_mod_matrix(sem_net_comp))
        np.testing.assert_allclose(map_h2_has.parameters.matrix.get(sem_net_autodiff),
                           map_h2_has_comp.get_mod_matrix(sem_net_comp))
        np.testing.assert_allclose(map_h2_can.parameters.matrix.get(sem_net_autodiff),
                           map_h2_can_comp.get_mod_matrix(sem_net_comp))


@pytest.mark.pytorch
@pytest.mark.acnested
@pytest.mark.composition
class TestNestedNoLearning:

    @pytest.mark.parametrize(
        'num_epochs, learning_rate, patience, min_delta', [
            (400, 4, 10, .00001),
        ]
    )
    def test_xor_nested_train_then_no_train(self, num_epochs, learning_rate,
                                            patience, min_delta, autodiff_mode):
        # the inputs we will provide to the model
        xor_inputs = np.array([[0, 0], [0, 1], [1, 0], [1, 1]])

        # the outputs we wish to see from the model
        xor_targets = np.array([[0], [1], [1], [0]])

        # -----------------------------------------------------------------

        xor_in = pnl.TransferMechanism(name='xor_in',
                                       default_variable=np.zeros(2))

        xor_hid = pnl.TransferMechanism(name='xor_hid',
                                        default_variable=np.zeros(10),
                                        function=Logistic())

        xor_out = pnl.TransferMechanism(name='xor_out',
                                        default_variable=np.zeros(1),
                                        function=Logistic())

        hid_map = pnl.MappingProjection(name='input_to_hidden',
                                        matrix=np.random.randn(2, 10) * 0.1,
                                        sender=xor_in,
                                        receiver=xor_hid)

        out_map = pnl.MappingProjection(name='hidden_to_output',
                                        matrix=np.random.randn(10, 1) * 0.1,
                                        sender=xor_hid,
                                        receiver=xor_out)

        # -----------------------------------------------------------------

        xor_autodiff = AutodiffComposition(
            learning_rate=learning_rate,
        )

        xor_autodiff.add_node(xor_in)
        xor_autodiff.add_node(xor_hid)
        xor_autodiff.add_node(xor_out)

        xor_autodiff.add_projection(sender=xor_in, projection=hid_map, receiver=xor_hid)
        xor_autodiff.add_projection(sender=xor_hid, projection=out_map, receiver=xor_out)

        # -----------------------------------------------------------------

        no_training_input_dict = {xor_in: xor_inputs}
        input_dict = {'inputs': {xor_in: xor_inputs }, 'targets': {xor_out: xor_targets}, 'epochs': num_epochs}

        parentComposition = pnl.Composition()
        parentComposition.add_node(xor_autodiff)

        input = {xor_autodiff: input_dict}
        no_training_input = {xor_autodiff: no_training_input_dict}

        learning_context = Context()
        xor_autodiff.learn(inputs=input_dict, execution_mode=autodiff_mode, epochs=num_epochs, context=learning_context, patience=patience, min_delta=min_delta)
        result1 = np.array(xor_autodiff.learning_results).flatten()
        np.testing.assert_allclose(result1, np.array(xor_targets).flatten(), atol=0.1)
        result2 = parentComposition.run(inputs=no_training_input, execution_mode=autodiff_mode, context=learning_context)

        np.testing.assert_allclose(result2, [[0]], atol=0.1)

    @pytest.mark.parametrize(
        'num_epochs, learning_rate, patience, min_delta', [
            (400, 4, 10, .00001),
        ]
    )
    def test_xor_nested_no_train_then_train(self, num_epochs, learning_rate,
                                            patience, min_delta, autodiff_mode):
        if autodiff_mode is not pnl.ExecutionMode.Python:
            pytest.skip("")
        # the inputs we will provide to the model
        xor_inputs = np.array([[0, 0], [0, 1], [1, 0], [1, 1]])

        # the outputs we wish to see from the model
        xor_targets = np.array([[0], [1], [1], [0]])

        # -----------------------------------------------------------------

        xor_in = pnl.TransferMechanism(name='xor_in',
                                       default_variable=np.zeros(2))

        xor_hid = pnl.TransferMechanism(name='xor_hid',
                                        default_variable=np.zeros(10),
                                        function=Logistic())

        xor_out = pnl.TransferMechanism(name='xor_out',
                                        default_variable=np.zeros(1),
                                        function=Logistic())

        hid_map = pnl.MappingProjection(name='input_to_hidden',
                                        matrix=np.random.randn(2, 10) * 0.1,
                                        sender=xor_in,
                                        receiver=xor_hid)

        out_map = pnl.MappingProjection(name='hidden_to_output',
                                        matrix=np.random.randn(10, 1) * 0.1,
                                        sender=xor_hid,
                                        receiver=xor_out)

        # -----------------------------------------------------------------

        xor_autodiff = AutodiffComposition(
            learning_rate=learning_rate,
        )

        xor_autodiff.add_node(xor_in)
        xor_autodiff.add_node(xor_hid)
        xor_autodiff.add_node(xor_out)

        xor_autodiff.add_projection(sender=xor_in, projection=hid_map, receiver=xor_hid)
        xor_autodiff.add_projection(sender=xor_hid, projection=out_map, receiver=xor_out)

        # -----------------------------------------------------------------

        no_training_input_dict = {xor_in: xor_inputs}
        input_dict = {'inputs': {xor_in: xor_inputs}, 'targets': {xor_out: xor_targets}, 'epochs': num_epochs}

        parentComposition = pnl.Composition()
        parentComposition.add_node(xor_autodiff)
        input = {xor_autodiff: input_dict}
        no_training_input = {xor_autodiff: no_training_input_dict}
        learning_context = Context()
        result1 = xor_autodiff.run(inputs=input[xor_autodiff]['inputs'], execution_mode=autodiff_mode, context=learning_context)
        xor_autodiff.learn(inputs=input_dict, execution_mode=autodiff_mode, context=learning_context, patience=patience, min_delta=min_delta)
        result2 = parentComposition.run(inputs=no_training_input, execution_mode=autodiff_mode, context=learning_context)

        np.testing.assert_allclose(result2, [[0]], atol=0.1)

    # CW 12/21/18: Test is failing due to bugs, will fix later
    # @pytest.mark.parametrize(
    #     'num_epochs, learning_rate, patience, min_delta', [
    #         (2000, 4, 10, .00001),
    #     ]
    # )
    # def test_xor_nest_not_origin_after_train(self, num_epochs, learning_rate, patience, min_delta):
    #     xor_inputs = np.array(  # the inputs we will provide to the model
    #         [[0, 0],
    #          [0, 1],
    #          [1, 0],
    #          [1, 1]])
    #
    #     xor_targets = np.array(  # the outputs we wish to see from the model
    #         [[0],
    #          [1],
    #          [1],
    #          [0]])
    #
    #     # -----------------------------------------------------------------
    #
    #     xor_in = pnl.TransferMechanism(name='xor_in',
    #                                    default_variable=np.zeros(2))
    #
    #     xor_hid = pnl.TransferMechanism(name='xor_hid',
    #                                     default_variable=np.zeros(10),
    #                                     function=pnl.core.components.functions.transferfunctions.Logistic())
    #
    #     xor_out = pnl.TransferMechanism(name='xor_out',
    #                                     default_variable=np.zeros(1),
    #                                     function=pnl.core.components.functions.transferfunctions.Logistic())
    #
    #     hid_map = pnl.MappingProjection(name='input_to_hidden',
    #                                     matrix=np.random.randn(2, 10) * 0.1,
    #                                     sender=xor_in,
    #                                     receiver=xor_hid)
    #
    #     out_map = pnl.MappingProjection(name='hidden_to_output',
    #                                     matrix=np.random.randn(10, 1) * 0.1,
    #                                     sender=xor_hid,
    #                                     receiver=xor_out)
    #
    #     # -----------------------------------------------------------------
    #
    #     xor_autodiff = AutodiffComposition(
    #         patience=patience,
    #         min_delta=min_delta,
    #         learning_rate=learning_rate,
    #         randomize=False,
    #         learning_enabled=True
    #     )
    #
    #     xor_autodiff.add_node(xor_in)
    #     xor_autodiff.add_node(xor_hid)
    #     xor_autodiff.add_node(xor_out)
    #
    #     xor_autodiff.add_projection(sender=xor_in, projection=hid_map, receiver=xor_hid)
    #     xor_autodiff.add_projection(sender=xor_hid, projection=out_map, receiver=xor_out)
    #
    #     # -----------------------------------------------------------------
    #
    #     input_dict = {'inputs': {xor_in: xor_inputs}, 'targets': {xor_out: xor_targets}, 'epochs': num_epochs}
    #     xor_autodiff.run(inputs = input_dict)
    #     myTransfer = pnl.TransferMechanism(size = 2)
    #     myMappingProj = pnl.MappingProjection(sender = myTransfer, receiver = xor_autodiff)
    #
    #     no_training_input_dict = {xor_in: xor_inputs}
    #
    #     parentComposition = pnl.Composition()
    #     parentComposition.add_node(myTransfer)
    #     parentComposition.add_node(xor_autodiff)
    #     parentComposition.add_projection(myMappingProj, sender=myTransfer, receiver=xor_autodiff)
    #     xor_autodiff.learning_enabled = False
    #
    #     no_training_input = {myTransfer: no_training_input_dict}
    #
    #     result = parentComposition.run(inputs=no_training_input)
    #
    #     np.testing.assert_allclose(result, [[0]], atol=0.1)

    @pytest.mark.parametrize(
        'eps, opt', [
            (1, 'sgd'),
        ]
    )
    def test_semantic_net_nested(self, eps, opt, autodiff_mode):

        # SET UP MECHANISMS FOR SEMANTIC NET:

        nouns_in = TransferMechanism(name="nouns_input",
                                     default_variable=np.zeros(8))

        rels_in = TransferMechanism(name="rels_input",
                                    default_variable=np.zeros(3))

        h1 = TransferMechanism(name="hidden_nouns",
                               default_variable=np.zeros(8),
                               function=Logistic())

        h2 = TransferMechanism(name="hidden_mixed",
                               default_variable=np.zeros(15),
                               function=Logistic())

        out_sig_I = TransferMechanism(name="sig_outs_I",
                                      default_variable=np.zeros(8),
                                      function=Logistic())

        out_sig_is = TransferMechanism(name="sig_outs_is",
                                       default_variable=np.zeros(12),
                                       function=Logistic())

        out_sig_has = TransferMechanism(name="sig_outs_has",
                                        default_variable=np.zeros(9),
                                        function=Logistic())

        out_sig_can = TransferMechanism(name="sig_outs_can",
                                        default_variable=np.zeros(9),
                                        function=Logistic())

        # SET UP MECHANISMS FOR SYSTEM

        nouns_in_sys = TransferMechanism(name="nouns_input_sys",
                                         default_variable=np.zeros(8))

        rels_in_sys = TransferMechanism(name="rels_input_sys",
                                        default_variable=np.zeros(3))

        h1_sys = TransferMechanism(name="hidden_nouns_sys",
                                   default_variable=np.zeros(8),
                                   function=Logistic())

        h2_sys = TransferMechanism(name="hidden_mixed_sys",
                                   default_variable=np.zeros(15),
                                   function=Logistic())

        out_sig_I_sys = TransferMechanism(name="sig_outs_I_sys",
                                          default_variable=np.zeros(8),
                                          function=Logistic())

        out_sig_is_sys = TransferMechanism(name="sig_outs_is_sys",
                                           default_variable=np.zeros(12),
                                           function=Logistic())

        out_sig_has_sys = TransferMechanism(name="sig_outs_has_sys",
                                            default_variable=np.zeros(9),
                                            function=Logistic())

        out_sig_can_sys = TransferMechanism(name="sig_outs_can_sys",
                                            default_variable=np.zeros(9),
                                            function=Logistic())

        # SET UP PROJECTIONS FOR SEMANTIC NET

        map_nouns_h1 = MappingProjection(matrix=np.random.rand(8,8),
                                 name="map_nouns_h1",
                                 sender=nouns_in,
                                 receiver=h1)

        map_rels_h2 = MappingProjection(matrix=np.random.rand(3,15),
                                    name="map_relh2",
                                    sender=rels_in,
                                    receiver=h2)

        map_h1_h2 = MappingProjection(matrix=np.random.rand(8,15),
                                    name="map_h1_h2",
                                    sender=h1,
                                    receiver=h2)

        map_h2_I = MappingProjection(matrix=np.random.rand(15,8),
                                    name="map_h2_I",
                                    sender=h2,
                                    receiver=out_sig_I)

        map_h2_is = MappingProjection(matrix=np.random.rand(15,12),
                                    name="map_h2_is",
                                    sender=h2,
                                    receiver=out_sig_is)

        map_h2_has = MappingProjection(matrix=np.random.rand(15,9),
                                    name="map_h2_has",
                                    sender=h2,
                                    receiver=out_sig_has)

        map_h2_can = MappingProjection(matrix=np.random.rand(15,9),
                                    name="map_h2_can",
                                    sender=h2,
                                    receiver=out_sig_can)

        # SET UP PROJECTIONS FOR SYSTEM

        map_nouns_h1_sys = MappingProjection(matrix=map_nouns_h1.matrix.base.copy(),
                                             name="map_nouns_h1_sys",
                                             sender=nouns_in_sys,
                                             receiver=h1_sys)

        map_rels_h2_sys = MappingProjection(matrix=map_rels_h2.matrix.base.copy(),
                                        name="map_relh2_sys",
                                        sender=rels_in_sys,
                                        receiver=h2_sys)

        map_h1_h2_sys = MappingProjection(matrix=map_h1_h2.matrix.base.copy(),
                                          name="map_h1_h2_sys",
                                          sender=h1_sys,
                                          receiver=h2_sys)

        map_h2_I_sys = MappingProjection(matrix=map_h2_I.matrix.base.copy(),
                                         name="map_h2_I_sys",
                                         sender=h2_sys,
                                         receiver=out_sig_I_sys)

        map_h2_is_sys = MappingProjection(matrix=map_h2_is.matrix.base.copy(),
                                          name="map_h2_is_sys",
                                          sender=h2_sys,
                                          receiver=out_sig_is_sys)

        map_h2_has_sys = MappingProjection(matrix=map_h2_has.matrix.base.copy(),
                                           name="map_h2_has_sys",
                                           sender=h2_sys,
                                           receiver=out_sig_has_sys)

        map_h2_can_sys = MappingProjection(matrix=map_h2_can.matrix.base.copy(),
                                           name="map_h2_can_sys",
                                           sender=h2_sys,
                                           receiver=out_sig_can_sys)

        # SET UP COMPOSITION FOR SEMANTIC NET

        sem_net = AutodiffComposition(learning_rate=0.5,
                                      optimizer_type=opt)

        sem_net.add_node(nouns_in)
        sem_net.add_node(rels_in)
        sem_net.add_node(h1)
        sem_net.add_node(h2)
        sem_net.add_node(out_sig_I)
        sem_net.add_node(out_sig_is)
        sem_net.add_node(out_sig_has)
        sem_net.add_node(out_sig_can)

        sem_net.add_projection(sender=nouns_in, projection=map_nouns_h1, receiver=h1)
        sem_net.add_projection(sender=rels_in, projection=map_rels_h2, receiver=h2)
        sem_net.add_projection(sender=h1, projection=map_h1_h2, receiver=h2)
        sem_net.add_projection(sender=h2, projection=map_h2_I, receiver=out_sig_I)
        sem_net.add_projection(sender=h2, projection=map_h2_is, receiver=out_sig_is)
        sem_net.add_projection(sender=h2, projection=map_h2_has, receiver=out_sig_has)
        sem_net.add_projection(sender=h2, projection=map_h2_can, receiver=out_sig_can)

        # INPUTS & OUTPUTS FOR SEMANTIC NET:

        nouns = ['oak', 'pine', 'rose', 'daisy', 'canary', 'robin', 'salmon', 'sunfish']
        relations = ['is', 'has', 'can']
        is_list = ['living', 'living thing', 'plant', 'animal', 'tree', 'flower', 'bird', 'fish', 'big', 'green', 'red',
                   'yellow']
        has_list = ['roots', 'leaves', 'bark', 'branches', 'skin', 'feathers', 'wings', 'gills', 'scales']
        can_list = ['grow', 'move', 'swim', 'fly', 'breathe', 'breathe underwater', 'breathe air', 'walk', 'photosynthesize']

        nouns_input = np.identity(len(nouns))

        rels_input = np.identity(len(relations))

        truth_nouns = np.identity(len(nouns))

        truth_is = np.zeros((len(nouns), len(is_list)))

        truth_is[0, :] = [1, 1, 1, 0, 1, 0, 0, 0, 1, 0, 0, 0]
        truth_is[1, :] = [1, 1, 1, 0, 1, 0, 0, 0, 1, 0, 0, 0]
        truth_is[2, :] = [1, 1, 1, 0, 0, 1, 0, 0, 0, 0, 0, 0]
        truth_is[3, :] = [1, 1, 1, 0, 0, 1, 0, 0, 0, 0, 0, 0]
        truth_is[4, :] = [1, 1, 0, 1, 0, 0, 1, 0, 0, 0, 0, 1]
        truth_is[5, :] = [1, 1, 0, 1, 0, 0, 1, 0, 0, 0, 0, 1]
        truth_is[6, :] = [1, 1, 0, 1, 0, 0, 0, 1, 1, 0, 1, 0]
        truth_is[7, :] = [1, 1, 0, 1, 0, 0, 0, 1, 1, 0, 0, 0]

        truth_has = np.zeros((len(nouns), len(has_list)))

        truth_has[0, :] = [1, 1, 1, 1, 0, 0, 0, 0, 0]
        truth_has[1, :] = [1, 1, 1, 1, 0, 0, 0, 0, 0]
        truth_has[2, :] = [1, 1, 0, 0, 0, 0, 0, 0, 0]
        truth_has[3, :] = [1, 1, 0, 0, 0, 0, 0, 0, 0]
        truth_has[4, :] = [0, 0, 0, 0, 1, 1, 1, 0, 0]
        truth_has[5, :] = [0, 0, 0, 0, 1, 1, 1, 0, 0]
        truth_has[6, :] = [0, 0, 0, 0, 0, 0, 0, 1, 1]
        truth_has[7, :] = [0, 0, 0, 0, 0, 0, 0, 1, 1]

        truth_can = np.zeros((len(nouns), len(can_list)))

        truth_can[0, :] = [1, 0, 0, 0, 0, 0, 0, 0, 1]
        truth_can[1, :] = [1, 0, 0, 0, 0, 0, 0, 0, 1]
        truth_can[2, :] = [1, 0, 0, 0, 0, 0, 0, 0, 1]
        truth_can[3, :] = [1, 0, 0, 0, 0, 0, 0, 0, 1]
        truth_can[4, :] = [1, 1, 0, 1, 1, 0, 1, 1, 0]
        truth_can[5, :] = [1, 1, 0, 1, 1, 0, 1, 1, 0]
        truth_can[6, :] = [1, 1, 1, 0, 1, 1, 0, 0, 0]
        truth_can[7, :] = [1, 1, 1, 0, 1, 1, 0, 0, 0]

        # SETTING UP DICTIONARY OF INPUTS/OUTPUTS FOR SEMANTIC NET

        inputs_dict = {}
        inputs_dict[nouns_in] = []
        inputs_dict[rels_in] = []

        targets_dict = {}
        targets_dict[out_sig_I] = []
        targets_dict[out_sig_is] = []
        targets_dict[out_sig_has] = []
        targets_dict[out_sig_can] = []

        for i in range(len(nouns)):
            for j in range(len(relations)):
                inputs_dict[nouns_in].append(nouns_input[i])
                inputs_dict[rels_in].append(rels_input[j])
                targets_dict[out_sig_I].append(truth_nouns[i])
                targets_dict[out_sig_is].append(truth_is[i])
                targets_dict[out_sig_has].append(truth_has[i])
                targets_dict[out_sig_can].append(truth_can[i])

        # TRAIN COMPOSITION
        input_dict = {"inputs": inputs_dict,
                      "targets": targets_dict,
                      "epochs": eps}

        parentComposition = pnl.Composition()
        parentComposition.add_node(sem_net)

        input = {sem_net: input_dict}
        no_training_input = {sem_net: inputs_dict.copy()}

        sem_net.learn(inputs=input_dict, execution_mode=autodiff_mode)

        if autodiff_mode is not pnl.ExecutionMode.Python:
            #FIXME: Enable the rest of the test when recompilation is supported
            return

        parentComposition.run(inputs=no_training_input)


@pytest.mark.pytorch
@pytest.mark.acnested
@pytest.mark.acidenticalness
@pytest.mark.composition
class TestNestedLearning:
    """Test learning with nested AutodiffCompositions benchmarked against unnested versions using Composition"""

    @pytest.fixture
    def nodes_for_testing_nested_comps(self):
        input_nodes = [pnl.ProcessingMechanism(name='input_1', size=2),
                       pnl.ProcessingMechanism(name='input_2', size=3),
                       pnl.ProcessingMechanism(name='input_3', size=3)]
        hidden_nodes = [pnl.ProcessingMechanism(name='hidden_1', size=3),
                        pnl.ProcessingMechanism(name='hidden_2', size=4),
                        pnl.ProcessingMechanism(name='hidden_3', size=5),
                        pnl.ProcessingMechanism(name='hidden_4', size=6)]
        output_nodes = [pnl.ProcessingMechanism(name='output_1', size=3),
                        pnl.ProcessingMechanism(name='output_2', size=5)]
        def _get_nodes(num_input_nodes, num_hidden_nodes, num_output_nodes):
            return (input_nodes[0:num_input_nodes],
                    hidden_nodes[0:num_hidden_nodes],
                    output_nodes[0:num_output_nodes])
        return _get_nodes

    @pytest.fixture
    def execute_learning(self):
        def _execute_learning(comp_type, execution_mode, pathways, inputs, learning_rate=.01, num_trials=5):

            if comp_type == 'composition':
                comp = Composition(name='comp')
                for p in pathways:
                    comp.add_backpropagation_learning_pathway(p)

            elif comp_type == 'autodiff':
                comp = AutodiffComposition(pathways, name='autodiff_comp')

            else:
                assert False, f'Invalid comp_type: {comp_type}'

            comp.learn(inputs=inputs,
                       learning_rate = learning_rate,
                       num_trials=num_trials,
                       execution_mode=execution_mode)
            return comp.results
        return _execute_learning

    def test_1_nested_hidden(self, nodes_for_testing_nested_comps, execute_learning):
        nodes = nodes_for_testing_nested_comps(1, 1, 1)
        input_nodes, hidden_nodes, output_nodes = nodes
        inputs = {input_nodes[0]:np.array([[0, 0], [0, 1], [1, 0], [1, 1]])}

        nested_hidden_1 = AutodiffComposition(name='nested', nodes=[hidden_nodes[0]])
        autodiff_results = execute_learning(comp_type='autodiff',
                                            execution_mode=pnl.ExecutionMode.PyTorch,
                                            pathways=[input_nodes[0], nested_hidden_1, output_nodes[0]],
                                            inputs=inputs)

        comp_results = execute_learning(comp_type='composition',
                                        execution_mode=pnl.ExecutionMode.Python,
                                        pathways=[[input_nodes[0],hidden_nodes[0], output_nodes[0]]],
                                        inputs=inputs)

        np.testing.assert_allclose(comp_results, autodiff_results)

    def test_2_sequential_nested_hidden(self, nodes_for_testing_nested_comps, execute_learning):
        nodes = nodes_for_testing_nested_comps(1, 2, 1)
        input_nodes, hidden_nodes, output_nodes = nodes
        inputs = {input_nodes[0]:np.array([[0, 0], [0, 1], [1, 0], [1, 1]])}

        nested_hiddens = AutodiffComposition(name='nested', pathways=[hidden_nodes[0],
                                                                      hidden_nodes[1]])
        autodiff_results = execute_learning(comp_type='autodiff',
                                            execution_mode=pnl.ExecutionMode.PyTorch,
                                            pathways=[input_nodes[0], nested_hiddens, output_nodes[0]],
                                            inputs=inputs)

        comp_results = execute_learning(comp_type='composition',
                                        execution_mode=pnl.ExecutionMode.Python,
                                        pathways=[[input_nodes[0],
                                                   hidden_nodes[0],
                                                   hidden_nodes[1],
                                                   output_nodes[0]]],
                                        inputs=inputs)

        np.testing.assert_allclose(comp_results, autodiff_results)

    def test_2_level_nested(self, nodes_for_testing_nested_comps, execute_learning):

        nodes = nodes_for_testing_nested_comps(1, 4, 1)
        input_nodes, hidden_nodes, output_nodes = nodes
        inputs = {input_nodes[0]:np.array([[0, 0], [0, 1], [1, 0], [1, 1]])}

        nested_b = AutodiffComposition(name='nested_b', pathways=[hidden_nodes[1],
                                                                  hidden_nodes[2]])
        nested_a = AutodiffComposition(name='nested_a', pathways=[hidden_nodes[0],
                                                                  nested_b,
                                                                  hidden_nodes[3]])
        autodiff_results = execute_learning(comp_type='autodiff',
                                            execution_mode=pnl.ExecutionMode.PyTorch,
                                            pathways=[input_nodes[0], nested_a, output_nodes[0]],
                                            inputs=inputs)

        comp_results = execute_learning(comp_type='composition',
                                        execution_mode=pnl.ExecutionMode.Python,
                                        pathways=[[input_nodes[0],
                                                   hidden_nodes[0],
                                                   hidden_nodes[1],
                                                   hidden_nodes[2],
                                                   hidden_nodes[3],
                                                   output_nodes[0]]],
                                        inputs=inputs)

        np.testing.assert_allclose(comp_results, autodiff_results)

    def test_1_input_to_1_nested_hidden_with_2_output_ports(self, nodes_for_testing_nested_comps, execute_learning):
        # Note: inputs provided for only one of the INPUT Nodes; other uses default inputs

        nodes = nodes_for_testing_nested_comps(1, 1, 2)
        input_nodes, hidden_nodes, output_nodes = nodes
        inputs = {input_nodes[0]:np.array([[0, 0], [0, 1], [1, 0], [1, 1]])}
        hidden_with_two_output_ports = pnl.ProcessingMechanism(size=3, output_ports=['FIRST','SECOND'])

        nested = AutodiffComposition([hidden_nodes[0], hidden_with_two_output_ports], name='nested')
        pathway_a = [input_nodes[0],
                     nested,
                     MappingProjection(hidden_with_two_output_ports.output_ports[0], output_nodes[0]),
                     output_nodes[0]]
        pathway_b = [input_nodes[0],
                     nested,
                     MappingProjection(hidden_with_two_output_ports.output_ports[1], output_nodes[1]),
                     output_nodes[1]]
        autodiff_results = execute_learning(comp_type='autodiff',
                                            execution_mode=pnl.ExecutionMode.PyTorch,
                                            pathways=[pathway_a, pathway_b],
                                            inputs=inputs)

        # Note:
        #  the MappingProjections are not needed, as they were actualy implemented in the autodiff version
        #  in infer_backpropagation_learning_pathways() (when flattening the nessted Composition)
        pathway_a = [input_nodes[0], hidden_nodes[0], hidden_with_two_output_ports, output_nodes[0]]
        pathway_b = [input_nodes[0], hidden_nodes[0], hidden_with_two_output_ports, output_nodes[1]]

        comp_results = execute_learning(comp_type='composition',
                                        execution_mode=pnl.ExecutionMode.Python,
                                        pathways=[pathway_a, pathway_b],
                                        inputs=inputs)

        for i in range(len(autodiff_results)):
            for j in range(len(autodiff_results[i])):
                np.testing.assert_allclose(comp_results[i][j], autodiff_results[i][j])

    def test_1_input_to_1_nested_hidden_one_to_many_2_outputs(self, nodes_for_testing_nested_comps, execute_learning):
        # Note: inputs provided for only one of the INPUT Nodes; other uses default inputs

        nodes = nodes_for_testing_nested_comps(1, 1, 2)
        input_nodes, hidden_nodes, output_nodes = nodes
        inputs = {input_nodes[0]:np.array([[0, 0], [0, 1], [1, 0], [1, 1]])}

        nested = AutodiffComposition([hidden_nodes[0]],name='nested')
        pathway_a = [input_nodes[0], nested, output_nodes[0]]
        pathway_b = [input_nodes[0], nested, output_nodes[1]]
        autodiff_results = execute_learning(comp_type='autodiff',
                                            execution_mode=pnl.ExecutionMode.PyTorch,
                                            pathways=[pathway_a, pathway_b],
                                            inputs=inputs)

        # Note:
        #  the MappingProjections are not needed, as they were actualy implemented in the autodiff version
        #  in infer_backpropagation_learning_pathways() (when flattening the nessted Composition)
        pathway_a = [input_nodes[0], hidden_nodes[0], output_nodes[0]]
        pathway_b = [input_nodes[0], hidden_nodes[0], output_nodes[1]]

        comp_results = execute_learning(comp_type='composition',
                                        execution_mode=pnl.ExecutionMode.Python,
                                        pathways=[pathway_a, pathway_b],
                                        inputs=inputs)

        for i in range(len(autodiff_results)):
            for j in range(len(autodiff_results[i])):
                np.testing.assert_allclose(comp_results[i][j], autodiff_results[i][j])

    def test_1_input_to_2_nested_hidden_to_2_outputs(self, nodes_for_testing_nested_comps, execute_learning):
        # Note: inputs provided for only one of the INPUT Nodes; other uses default inputs

        nodes = nodes_for_testing_nested_comps(1, 2, 2)
        input_nodes, hidden_nodes, output_nodes = nodes
        inputs = {input_nodes[0]:np.array([[0, 0], [0, 1], [1, 0], [1, 1]])}

        nested = AutodiffComposition(nodes=[hidden_nodes[0], hidden_nodes[1]], name='nested')
        pathway_a = [input_nodes[0],
                     MappingProjection(input_nodes[0],hidden_nodes[0]),
                     nested,
                     MappingProjection(hidden_nodes[0],output_nodes[0]),
                     output_nodes[0]]
        pathway_b = [input_nodes[0],
                     MappingProjection(input_nodes[0], hidden_nodes[1]),
                     nested,
                     MappingProjection(hidden_nodes[1],output_nodes[1]),
                     output_nodes[1]]
        autodiff_results = execute_learning(comp_type='autodiff',
                                            execution_mode=pnl.ExecutionMode.PyTorch,
                                            pathways=[pathway_a, pathway_b],
                                            inputs=inputs)

        # Note:
        #  the MappingProjections are not needed, as they were actualy implemented in the autodiff version
        #  in infer_backpropagation_learning_pathways() (when flattening the nessted Composition)
        pathway_a = [input_nodes[0], hidden_nodes[0], output_nodes[0]]
        pathway_b = [input_nodes[0], hidden_nodes[1], output_nodes[1]]

        comp_results = execute_learning(comp_type='composition',
                                        execution_mode=pnl.ExecutionMode.Python,
                                        pathways=[pathway_a, pathway_b],
                                        inputs=inputs)

        for i in range(len(autodiff_results)):
            for j in range(len(autodiff_results[i])):
                np.testing.assert_allclose(comp_results[i][j], autodiff_results[i][j])

    def test_2_inputs_to_2_input_ports_of_single_nested_hidden(self, nodes_for_testing_nested_comps, execute_learning):
        # Note: inputs provided for only one of the INPUT Nodes; other uses default inputs

        nodes = nodes_for_testing_nested_comps(2, 0, 1)
        input_nodes, hidden_nodes, output_nodes = nodes
        hidden_with_2_inputs = pnl.ProcessingMechanism(name='hidden_x', size=(3,3), function=pnl.LinearCombination)

        inputs = {input_nodes[0]:np.array([[0, 0], [0, 1], [1, 0], [1, 1]])}

        nested = AutodiffComposition([hidden_with_2_inputs],name='nested')
        pathway_a = [input_nodes[0],
                     MappingProjection(input_nodes[0], hidden_with_2_inputs.input_ports[0]),
                     nested,
                     output_nodes[0]]
        pathway_b = [input_nodes[1],
                     MappingProjection(input_nodes[1], hidden_with_2_inputs.input_ports[1]),
                     nested,
                     output_nodes[0]]
        autodiff_results = execute_learning(comp_type='autodiff',
                                            execution_mode=pnl.ExecutionMode.PyTorch,
                                            pathways=[pathway_a, pathway_b],
                                            inputs=inputs)

        # Note:
        #  the MappingProjections are not needed, as they were actualy implemented in the autodiff version
        #  in infer_backpropagation_learning_pathways() (when flattening the nessted Composition)
        pathway_a = [input_nodes[0],
                     # MappingProjection(input_nodes[0], hidden_with_2_inputs.input_ports[0]),
                     hidden_with_2_inputs,
                     output_nodes[0]]
        pathway_b = [input_nodes[1],
                     # MappingProjection(input_nodes[1], hidden_with_2_inputs.input_ports[1]),
                     hidden_with_2_inputs,
                     output_nodes[0]]

        comp_results = execute_learning(comp_type='composition',
                                        execution_mode=pnl.ExecutionMode.Python,
                                        pathways=[pathway_a, pathway_b],
                                        inputs=inputs)

        np.testing.assert_allclose(comp_results, autodiff_results)

    def test_2_inputs_one_to_one_to_2_nested_hidden_to_1_hidden(self, nodes_for_testing_nested_comps,execute_learning):
        # Note: inputs provided for only one of the INPUT Nodes; other uses default inputs

        nodes = nodes_for_testing_nested_comps(2, 3, 1)
        input_nodes, hidden_nodes, output_nodes = nodes
        inputs = {input_nodes[0]:np.array([[0, 0], [0, 1], [1, 0], [1, 1]])}

        nested = AutodiffComposition([[hidden_nodes[0], hidden_nodes[2]],
                                      [hidden_nodes[1], hidden_nodes[2]]],
                                     name='nested')
        pathway_a = [input_nodes[0], MappingProjection(input_nodes[0], hidden_nodes[0]), nested, output_nodes[0]]
        pathway_b = [input_nodes[1], MappingProjection(input_nodes[1], hidden_nodes[1]), nested, output_nodes[0]]
        autodiff_results = execute_learning(comp_type='autodiff',
                                            execution_mode=pnl.ExecutionMode.PyTorch,
                                            pathways=[pathway_a, pathway_b],
                                            inputs=inputs)

        # Note:
        #  the MappingProjections are not needed, as they were actualy implemented in the autodiff version
        #  in infer_backpropagation_learning_pathways() (when flattening the nessted Composition)
        pathway_a = [input_nodes[0], hidden_nodes[0], hidden_nodes[2], output_nodes[0]]
        pathway_b = [input_nodes[1], hidden_nodes[1], hidden_nodes[2], output_nodes[0]]
        comp_results = execute_learning(comp_type='composition',
                                        execution_mode=pnl.ExecutionMode.Python,
                                        pathways=[pathway_a, pathway_b],
                                        inputs=inputs)

        np.testing.assert_allclose(comp_results, autodiff_results)

    def test_2_inputs_all_to_all_to_2_nested_hidden_to_1_hidden(self, nodes_for_testing_nested_comps, execute_learning):
        # Note: inputs provided for only one of the INPUT Nodes; other uses default inputs

        nodes = nodes_for_testing_nested_comps(2, 3, 1)
        input_nodes, hidden_nodes, output_nodes = nodes
        inputs = {input_nodes[0]:np.array([[0, 0], [0, 1], [1, 0], [1, 1]])}

        nested = AutodiffComposition([[hidden_nodes[0], hidden_nodes[2]],
                                      [hidden_nodes[1], hidden_nodes[2]]],
                                      name='nested')
        pathway_a = [input_nodes[0], nested, output_nodes[0]]
        pathway_b = [input_nodes[1], nested, output_nodes[0]]
        autodiff_results = execute_learning(comp_type='autodiff',
                                            execution_mode=pnl.ExecutionMode.PyTorch,
                                            pathways=[pathway_a, pathway_b],
                                            inputs=inputs)

        # Note:
        #  the MappingProjections are not needed, as they were actualy implemented in the autodiff version
        #  in infer_backpropagation_learning_pathways() (when flattening the nessted Composition)
        pathway_a = [input_nodes[0], hidden_nodes[0], hidden_nodes[2], output_nodes[0]]
        pathway_b = [input_nodes[0], hidden_nodes[1], hidden_nodes[2], output_nodes[0]]
        pathway_c = [input_nodes[1], hidden_nodes[0], hidden_nodes[2], output_nodes[0]]
        pathway_d = [input_nodes[1], hidden_nodes[1], hidden_nodes[2], output_nodes[0]]
        comp_results = execute_learning(comp_type='composition',
                                        execution_mode=pnl.ExecutionMode.Python,
                                        pathways=[pathway_a, pathway_b, pathway_c, pathway_d],
                                        inputs=inputs)

        np.testing.assert_allclose(comp_results, autodiff_results)

    def test_2_inputs_to_2_parallel_nested_and_output_pathways(self, nodes_for_testing_nested_comps, execute_learning):
        # Note: inputs provided for only one of the INPUT Nodes; other uses default inputs

        nodes = nodes_for_testing_nested_comps(2, 2, 2)
        input_nodes, hidden_nodes, output_nodes = nodes
        inputs = {input_nodes[0]:np.array([[0, 0], [0, 1], [1, 0], [1, 1]])}

        nested = AutodiffComposition(nodes=[hidden_nodes[0], hidden_nodes[1]], name='nested')
        pathway_a = [input_nodes[0],
                     MappingProjection(input_nodes[0], hidden_nodes[0]),
                     nested,
                     MappingProjection(hidden_nodes[0], output_nodes[0]),
                     output_nodes[0]]
        pathway_b = [input_nodes[1],
                     MappingProjection(input_nodes[1], hidden_nodes[1]),
                     nested,
                     MappingProjection(hidden_nodes[1], output_nodes[1]),
                     output_nodes[1]]
        autodiff_results = execute_learning(comp_type='autodiff',
                                            execution_mode=pnl.ExecutionMode.PyTorch,
                                            pathways=[pathway_a, pathway_b],
                                            inputs=inputs)

        # Note:
        #  the MappingProjections are not needed, as they were actualy implemented in the autodiff version
        #  in infer_backpropagation_learning_pathways() (when flattening the nessted Composition)
        pathway_a = [input_nodes[0], hidden_nodes[0], output_nodes[0]]
        pathway_b = [input_nodes[1], hidden_nodes[1], output_nodes[1]]
        comp_results = execute_learning(comp_type='composition',
                                        execution_mode=pnl.ExecutionMode.Python,
                                        pathways=[pathway_a, pathway_b],
                                        inputs=inputs)

        for i in range(len(autodiff_results)):
            for j in range(len(autodiff_results[i])):
                np.testing.assert_allclose(comp_results[i][j], autodiff_results[i][j])

    def test_direct_input_to_nested(self, nodes_for_testing_nested_comps, execute_learning):
        nodes = nodes_for_testing_nested_comps(1, 1, 1)
        input_nodes, hidden_nodes, output_nodes = nodes

        nested = AutodiffComposition([input_nodes[0], hidden_nodes[0]],name='nested')
        auto_diff_inputs = {nested:np.array([[0, 0], [0, 1], [1, 0], [1, 1]])}
        autodiff_results = execute_learning(comp_type='autodiff',
                                            execution_mode=pnl.ExecutionMode.PyTorch,
                                            pathways=[nested, output_nodes[0]],
                                            inputs=auto_diff_inputs)

        comp_inputs = {input_nodes[0]:np.array([[0, 0], [0, 1], [1, 0], [1, 1]])}
<<<<<<< HEAD
        comp_results = execute_learning(comp_type='composition',
                                        execution_mode=pnl.ExecutionMode.Python,
                                        pathways=[[input_nodes[0],hidden_nodes[0], output_nodes[0]]],
                                        inputs=comp_inputs)

        np.testing.assert_allclose(comp_results, autodiff_results)


    def test_asymmetric_inputs_to_nested_one_direct_one_via_node_in_outer_comp(self,
                                                                               nodes_for_testing_nested_comps,
                                                                               execute_learning):
        nodes = nodes_for_testing_nested_comps(1, 2, 2)
        input_nodes, hidden_nodes, output_nodes = nodes
        inputs = {input_nodes[0]:np.array([[0, 0], [0, 1], [1, 0], [1, 1]])}

        nested = AutodiffComposition(nodes=[hidden_nodes[0],hidden_nodes[1]],name='nested')
        indirect = [input_nodes[0],
                  MappingProjection(input_nodes[0], hidden_nodes[0]),
                  nested,
                  MappingProjection(hidden_nodes[0], output_nodes[0]),
                  output_nodes[0]]
        direct = [(nested, pnl.NodeRole.INPUT),
                  MappingProjection(hidden_nodes[1], output_nodes[1]),
                  output_nodes[1]]

        # a = AutodiffComposition([direct, indirect], name='autodiff_comp')
        # a.show_graph(show_cim=True, show_node_structure=True)
        # assert True

        autodiff_results = execute_learning(comp_type='autodiff',
                                            execution_mode=pnl.ExecutionMode.PyTorch,
                                            pathways=[indirect, direct],
                                            inputs=inputs)

        comp_results = execute_learning(comp_type='composition',
                                        execution_mode=pnl.ExecutionMode.Python,
                                        pathways=[[input_nodes[0],hidden_nodes[0], output_nodes[0]],
                                                  [hidden_nodes[1], output_nodes[1]]],
                                        inputs=inputs)

        np.testing.assert_allclose(comp_results, autodiff_results)

=======
        comp_results = execute_learning(comp_type='composition',
                                        execution_mode=pnl.ExecutionMode.Python,
                                        pathways=[[input_nodes[0],hidden_nodes[0], output_nodes[0]]],
                                        inputs=comp_inputs)

        np.testing.assert_allclose(comp_results, autodiff_results)
>>>>>>> d7780457

    def test_2_direct_outputs_from_nested(self, nodes_for_testing_nested_comps, execute_learning):
        nodes = nodes_for_testing_nested_comps(1, 2, 0)
        input_nodes, hidden_nodes, output_nodes = nodes
        inputs = {input_nodes[0]:np.array([[0, 0], [0, 1], [1, 0], [1, 1]])}

        nested = AutodiffComposition(nodes = [hidden_nodes[0], hidden_nodes[1]], name='nested')
        pathway_a = [input_nodes[0], MappingProjection(input_nodes[0], hidden_nodes[0]), nested]
        pathway_b = [input_nodes[0], MappingProjection(input_nodes[0], hidden_nodes[1]), nested]

        error_msg = ("The output for 'hidden_1' Node of nested Composition 'nested' must project "
                     "to a node in the outer composition ('autodiff_comp') to be learnable.")

        with pytest.raises(AutodiffCompositionError) as error_text:
            autodiff_results = execute_learning(comp_type='autodiff',
                                                execution_mode=pnl.ExecutionMode.PyTorch,
                                                pathways=[pathway_a, pathway_b],
                                                inputs=inputs)
        assert error_msg in str(error_text.value)
        # autodiff_results = execute_learning(comp_type='autodiff',
        #                                     execution_mode=pnl.ExecutionMode.PyTorch,
        #                                     pathways=[pathway_a, pathway_b],
        #                                     inputs=inputs)
        #

        pathway_a = [input_nodes[0], hidden_nodes[0]]
        pathway_b = [input_nodes[0], hidden_nodes[1]]
        comp_results = execute_learning(comp_type='composition',
                                        execution_mode=pnl.ExecutionMode.Python,
                                        pathways=[pathway_a, pathway_b],
                                        inputs=inputs)

        # np.testing.assert_allclose(comp_results, autodiff_results)

    def test_1_direct_and_1_ordinary_output_from_nested(self, nodes_for_testing_nested_comps, execute_learning):
        nodes = nodes_for_testing_nested_comps(1, 2, 1)
        input_nodes, hidden_nodes, output_nodes = nodes
        inputs = {input_nodes[0]:np.array([[0, 0], [0, 1], [1, 0], [1, 1]])}

        nested = AutodiffComposition(nodes = [hidden_nodes[0], hidden_nodes[1]], name='nested')
        pathway_a = [input_nodes[0], MappingProjection(input_nodes[0], hidden_nodes[0]), nested]
        pathway_b = [input_nodes[0],
                     MappingProjection(input_nodes[0], hidden_nodes[1]),
                     nested,
                     MappingProjection(hidden_nodes[1]),
                     output_nodes[0]]

        error_msg = ("The output for 'hidden_2' Node of nested Composition 'nested' must project "
                     "to a node in the outer composition ('autodiff_comp') to be learnable.")

        with pytest.raises(AutodiffCompositionError) as error_text:
            autodiff_results = execute_learning(comp_type='autodiff',
                                                execution_mode=pnl.ExecutionMode.PyTorch,
                                                pathways=[pathway_a, pathway_b],
                                                inputs=inputs)
        assert error_msg in str(error_text.value)
        # autodiff_results = execute_learning(comp_type='autodiff',
        #                                     execution_mode=pnl.ExecutionMode.PyTorch,
        #                                     pathways=[pathway_a, pathway_b],
        #                                     inputs=inputs)

        pathway_a = [input_nodes[0], hidden_nodes[0]]
        pathway_b = [input_nodes[0], hidden_nodes[1], output_nodes[0]]
        comp_results = execute_learning(comp_type='composition',
                                        execution_mode=pnl.ExecutionMode.Python,
                                        pathways=[pathway_a, pathway_b],
                                        inputs=inputs)

        # np.testing.assert_allclose(comp_results, autodiff_results)


@pytest.mark.pytorch
@pytest.mark.acmisc
@pytest.mark.composition
class TestMiscTrainingFunctionality:

    # test whether pytorch parameters are initialized to be identical to the Autodiff Composition's
    def test_weight_initialization(self):

        # create xor model mechanisms and projections
        xor_in = TransferMechanism(name='xor_in',
                                   default_variable=np.zeros(2))

        xor_hid = TransferMechanism(name='xor_hid',
                                    default_variable=np.zeros(10),
                                    function=Logistic())

        xor_out = TransferMechanism(name='xor_out',
                                    default_variable=np.zeros(1),
                                    function=Logistic())

        hid_map = MappingProjection(matrix=np.random.rand(2,10))
        out_map = MappingProjection(matrix=np.random.rand(10,1))

        # put the mechanisms and projections together in an autodiff composition (AC)
        xor = AutodiffComposition()

        xor.add_node(xor_in)
        xor.add_node(xor_hid)
        xor.add_node(xor_out)

        xor.add_projection(sender=xor_in, projection=hid_map, receiver=xor_hid)
        xor.add_projection(sender=xor_hid, projection=out_map, receiver=xor_out)

        # mini version of xor.execute just to build up pytorch representation
        xor._analyze_graph()
        xor._build_pytorch_representation(context=xor.default_execution_id)
        # check whether pytorch parameters are identical to projections
        np.testing.assert_allclose(hid_map.parameters.matrix.get(None),
                           xor.parameters.pytorch_representation.get(xor).params[0].detach().numpy())
        np.testing.assert_allclose(out_map.parameters.matrix.get(None),
                           xor.parameters.pytorch_representation.get(xor).params[1].detach().numpy())

    # test whether processing doesn't interfere with pytorch parameters after training
    def test_training_then_processing(self, autodiff_mode):
        xor_in = TransferMechanism(name='xor_in',
                                   default_variable=np.zeros(2))

        xor_hid = TransferMechanism(name='xor_hid',
                                    default_variable=np.zeros(10),
                                    function=Logistic())

        xor_out = TransferMechanism(name='xor_out',
                                    default_variable=np.zeros(1),
                                    function=Logistic())

        hid_map = MappingProjection()
        out_map = MappingProjection()

        xor = AutodiffComposition()

        xor.add_node(xor_in)
        xor.add_node(xor_hid)
        xor.add_node(xor_out)

        xor.add_projection(sender=xor_in, projection=hid_map, receiver=xor_hid)
        xor.add_projection(sender=xor_hid, projection=out_map, receiver=xor_out)

        xor_inputs = np.array(  # the inputs we will provide to the model
            [[0, 0],
             [0, 1],
             [1, 0],
             [1, 1]])

        xor_targets = np.array(  # the outputs we wish to see from the model
            [[0],
             [1],
             [1],
             [0]])

        # train model for a few epochs
        # results_before_proc = xor.run(inputs={xor_in:xor_inputs},
        #                               targets={xor_out:xor_targets},
        #                               epochs=10)
        results_before_proc = xor.learn(inputs={"inputs": {xor_in:xor_inputs},
                                                "targets": {xor_out:xor_targets},
                                                "epochs": 10},
                                        execution_mode=autodiff_mode)

        # get weight parameters from pytorch
        pt_weights_hid_bp = xor.parameters.pytorch_representation.get(xor).params[0].detach().numpy().copy()
        pt_weights_out_bp = xor.parameters.pytorch_representation.get(xor).params[1].detach().numpy().copy()

        #KAM temporarily removed -- will reimplement when pytorch weights can be used in pure PNL execution
        # do processing on a few inputs
        # results_proc = xor.run(inputs={xor_in:xor_inputs})
        # results_proc = xor.run(inputs={"inputs": {xor_in:xor_inputs}})
        #
        # # get weight parameters from pytorch
        # pt_weights_hid_ap = xor.parameters.pytorch_representation.get(xor).params[0].detach().numpy().copy()
        # pt_weights_out_ap = xor.parameters.pytorch_representation.get(xor).params[1].detach().numpy().copy()
        #
        # # check that weight parameters before and after processing are the same
        # np.testing.assert_allclose(pt_weights_hid_bp, pt_weights_hid_ap)
        # np.testing.assert_allclose(pt_weights_out_bp, pt_weights_out_ap)

    @pytest.mark.parametrize(
        'loss, expected', [(Loss.MSE, [[[0.99330509]], [[0.99933169]], [[0.99933169]], [[0.9998504]]]),
                           (Loss.L1, []),
                           (Loss.POISSON_NLL, []),
                           (Loss.CROSS_ENTROPY, [[[0.99330715]], [[0.99933202]], [[0.99933202]], [[0.99985049]]])]
    )
    def test_loss_specs(self, loss, expected, autodiff_mode):
        if autodiff_mode is not pnl.ExecutionMode.Python and loss in [Loss.POISSON_NLL, Loss.L1]:
            pytest.skip("Loss spec not yet implemented!")

        xor_in = TransferMechanism(name='xor_in',
                                   default_variable=np.zeros(2))

        xor_hid = TransferMechanism(name='xor_hid',
                                    default_variable=np.zeros(10),
                                    function=Logistic())

        xor_out = TransferMechanism(name='xor_out',
                                    default_variable=np.zeros(1),
                                    function=Logistic())

        hid_map = MappingProjection()
        out_map = MappingProjection()

        xor = AutodiffComposition(loss_spec=loss)

        xor.add_node(xor_in)
        xor.add_node(xor_hid)
        xor.add_node(xor_out)

        xor.add_projection(sender=xor_in, projection=hid_map, receiver=xor_hid)
        xor.add_projection(sender=xor_hid, projection=out_map, receiver=xor_out)

        xor_inputs = np.array([[0, 0], [0, 1], [1, 0], [1, 1]])

        xor_targets = np.array([[0], [1], [1], [0]])

        xor.learn(inputs = {"inputs": {xor_in:xor_inputs},
                            "targets": {xor_out:xor_targets},
                            "epochs": 10}, execution_mode=autodiff_mode)

        tol = {'atol': 2e-6, 'rtol': 2e-6} if autodiff_mode != pnl.ExecutionMode.Python and loss == Loss.CROSS_ENTROPY else {}
        np.testing.assert_allclose(xor.learning_results, expected, **tol)

    def test_pytorch_loss_spec(self, autodiff_mode):

        if autodiff_mode is not pnl.ExecutionMode.Python:
            pytest.skip("Loss spec not yet implemented!")

        import torch
        ls = torch.nn.SoftMarginLoss(reduction='sum')

        xor_in = TransferMechanism(name='xor_in',
                                   default_variable=np.zeros(2))

        xor_hid = TransferMechanism(name='xor_hid',
                                    default_variable=np.zeros(10),
                                    function=Logistic())

        xor_out = TransferMechanism(name='xor_out',
                                    default_variable=np.zeros(1),
                                    function=Logistic())

        hid_map = MappingProjection()
        out_map = MappingProjection()

        xor = AutodiffComposition(loss_spec=ls)

        xor.add_node(xor_in)
        xor.add_node(xor_hid)
        xor.add_node(xor_out)

        xor.add_projection(sender=xor_in, projection=hid_map, receiver=xor_hid)
        xor.add_projection(sender=xor_hid, projection=out_map, receiver=xor_out)
        xor_inputs = np.array(  # the inputs we will provide to the model
            [[0, 0], [0, 1], [1, 0], [1, 1]])

        xor_targets = np.array(  # the outputs we wish to see from the model
            [[0], [1], [1], [0]])

        xor.learn(inputs={"inputs": {xor_in:xor_inputs},
                          "targets": {xor_out:xor_targets},
                          "epochs": 10}, execution_mode=autodiff_mode)
        xor.learn(inputs={"inputs": {xor_in: xor_inputs},
                          "targets": {xor_out: xor_targets},
                          "epochs": 10}, execution_mode=autodiff_mode)


    @pytest.mark.benchmark(group="Optimizer specs")
    @pytest.mark.parametrize(
        'learning_rate, weight_decay, optimizer_type, expected', [
            (10, 0, 'sgd', [[[0.9863038667851067]], [[0.9944287263151904]], [[0.9934801466163382]], [[0.9979153035411085]]]),
            (1.5, 1, 'sgd', [[[0.33226742]], [[0.4492334]], [[0.75459534]], [[0.44477028]]]),
            (1.5, 1, 'adam', [[[0.43109927]], [[0.33088828]], [[0.40094236]], [[0.57104689]]]),
        ]
    )
    def test_optimizer_specs(self, learning_rate, weight_decay, optimizer_type, expected, autodiff_mode, benchmark):
        xor_in = TransferMechanism(name='xor_in',
                                   default_variable=np.zeros(2))

        xor_hid = TransferMechanism(name='xor_hid',
                                    default_variable=np.zeros(10),
                                    function=Logistic())

        xor_out = TransferMechanism(name='xor_out',
                                    default_variable=np.zeros(1),
                                    function=Logistic())

        hid_map = MappingProjection()
        out_map = MappingProjection()

        xor = AutodiffComposition(learning_rate=learning_rate,
                                  optimizer_type=optimizer_type,
                                  weight_decay=weight_decay)

        xor.add_node(xor_in)
        xor.add_node(xor_hid)
        xor.add_node(xor_out)

        xor.add_projection(sender=xor_in, projection=hid_map, receiver=xor_hid)
        xor.add_projection(sender=xor_hid, projection=out_map, receiver=xor_out)

        # train model for a few epochs
        results = benchmark(_single_learn_results,
                            xor,
                            inputs={"inputs": {xor_in: [[0, 0], [0, 1], [1, 0], [1, 1]]},
                                    "targets": {xor_out: [[0], [1], [1], [0]]},
                                    "epochs": 10},
                            execution_mode=autodiff_mode)

        # fp32 results are different due to rounding
        if pytest.helpers.llvm_current_fp_precision() == 'fp32' and \
           autodiff_mode != pnl.ExecutionMode.PyTorch and \
           optimizer_type == 'sgd' and \
           learning_rate == 10:
            expected = [[[0.9918830394744873]], [[0.9982172846794128]], [[0.9978305697441101]], [[0.9994590878486633]]]
        # FIXME: LLVM version is broken with learning rate == 1.5
        if learning_rate != 1.5 or autodiff_mode == pnl.ExecutionMode.PyTorch:
            np.testing.assert_allclose(results, expected)


    # test whether pytorch parameters and projections are kept separate (at diff. places in memory)
    def test_params_stay_separate(self, autodiff_mode):
        if autodiff_mode is not pnl.ExecutionMode.Python:
            pytest.skip("Compiled weights are always copied back!")

        xor_in = TransferMechanism(name='xor_in',
                                   default_variable=np.zeros(2))

        xor_hid = TransferMechanism(name='xor_hid',
                                    default_variable=np.zeros(10),
                                    function=Logistic())

        xor_out = TransferMechanism(name='xor_out',
                                    default_variable=np.zeros(1),
                                    function=Logistic())

        hid_m = np.random.rand(2,10)
        out_m = np.random.rand(10,1)

        hid_map = MappingProjection(name='hid_map',
                                    matrix=hid_m.copy(),
                                    sender=xor_in,
                                    receiver=xor_hid)

        out_map = MappingProjection(name='out_map',
                                    matrix=out_m.copy(),
                                    sender=xor_hid,
                                    receiver=xor_out)

        xor = AutodiffComposition(learning_rate=10.0,
                                  optimizer_type="sgd")

        xor.add_node(xor_in)
        xor.add_node(xor_hid)
        xor.add_node(xor_out)

        xor.add_projection(sender=xor_in, projection=hid_map, receiver=xor_hid)
        xor.add_projection(sender=xor_hid, projection=out_map, receiver=xor_out)

        xor_inputs = np.array(  # the inputs we will provide to the model
            [[0, 0], [0, 1], [1, 0], [1, 1]])

        xor_targets = np.array(  # the outputs we wish to see from the model
            [[0], [1], [1], [0]])

        # train the model for a few epochs
        result = xor.learn(inputs={"inputs": {xor_in:xor_inputs},
                                   "targets": {xor_out:xor_targets},
                                   "epochs": 10}, execution_mode=autodiff_mode)

        # get weight parameters from pytorch
        pt_weights_hid = xor.parameters.pytorch_representation.get(xor).params[0].detach().numpy().copy()
        pt_weights_out = xor.parameters.pytorch_representation.get(xor).params[1].detach().numpy().copy()

        # assert that projections are still what they were initialized as
        np.testing.assert_allclose(hid_map.parameters.matrix.get(None), hid_m)
        np.testing.assert_allclose(out_map.parameters.matrix.get(None), out_m)

        # assert that projections didn't change during training with the pytorch
        # parameters (they should now be different)
        assert not np.allclose(pt_weights_hid, hid_map.parameters.matrix.get(None))
        assert not np.allclose(pt_weights_out, out_map.parameters.matrix.get(None))


@pytest.mark.pytorch
@pytest.mark.actime
class TestTrainingTime:

    @pytest.mark.skip
    @pytest.mark.parametrize(
        'eps, opt', [
            (1, 'sgd'),
            (10, 'sgd'),
            (100, 'sgd')
        ]
    )
    def test_and_training_time(self, eps, opt,autodiff_mode):

        # SET UP MECHANISMS FOR COMPOSITION

        and_in = TransferMechanism(name='and_in',
                                   default_variable=np.zeros(2))

        and_out = TransferMechanism(name='and_out',
                                    default_variable=np.zeros(1),
                                    function=Logistic())

        # SET UP MECHANISMS FOR SYSTEM

        and_in_sys = TransferMechanism(name='and_in_sys',
                                       default_variable=np.zeros(2))

        and_out_sys = TransferMechanism(name='and_out_sys',
                                        default_variable=np.zeros(1),
                                        function=Logistic())

        # SET UP PROJECTIONS FOR COMPOSITION

        and_map = MappingProjection(name='and_map',
                                    matrix=np.random.rand(2, 1),
                                    sender=and_in,
                                    receiver=and_out)

        # SET UP PROJECTIONS FOR SYSTEM

        and_map_sys = MappingProjection(name='and_map_sys',
                                        matrix=and_map.matrix.base.copy(),
                                        sender=and_in_sys,
                                        receiver=and_out_sys)

        # SET UP COMPOSITION

        and_net = AutodiffComposition()

        and_net.add_node(and_in)
        and_net.add_node(and_out)

        and_net.add_projection(sender=and_in, projection=and_map, receiver=and_out)

        # SET UP INPUTS AND TARGETS

        and_inputs = np.zeros((4,2))
        and_inputs[0] = [0, 0]
        and_inputs[1] = [0, 1]
        and_inputs[2] = [1, 0]
        and_inputs[3] = [1, 1]

        and_targets = np.zeros((4,1))
        and_targets[0] = [0]
        and_targets[1] = [1]
        and_targets[2] = [1]
        and_targets[3] = [0]

        # TIME TRAINING FOR COMPOSITION

        start = timeit.default_timer()
        result = and_net.run(inputs={and_in:and_inputs},
                             targets={and_out:and_targets},
                             epochs=eps,
                             learning_rate=0.1,
                             controller=opt,
                             execution_mode=autodiff_mode)
        end = timeit.default_timer()
        comp_time = end - start

        msg = 'Training XOR model as AutodiffComposition for {0} epochs took {1} seconds'.format(eps, comp_time)
        print(msg)
        print("\n")
        logger.info(msg)

    @pytest.mark.skip
    @pytest.mark.parametrize(
        'eps, opt', [
            (1, 'sgd'),
            (10, 'sgd'),
            (100, 'sgd')
        ]
    )
    def test_xor_training_time(self, eps, opt, autodiff_mode):

        # SET UP MECHANISMS FOR COMPOSITION

        xor_in = TransferMechanism(name='xor_in',
                                   default_variable=np.zeros(2))

        xor_hid = TransferMechanism(name='xor_hid',
                                    default_variable=np.zeros(10),
                                    function=Logistic())

        xor_out = TransferMechanism(name='xor_out',
                                    default_variable=np.zeros(1),
                                    function=Logistic())

        # SET UP MECHANISMS FOR SYSTEM

        xor_in_sys = TransferMechanism(name='xor_in_sys',
                                       default_variable=np.zeros(2))

        xor_hid_sys = TransferMechanism(name='xor_hid_sys',
                                        default_variable=np.zeros(10),
                                        function=Logistic())

        xor_out_sys = TransferMechanism(name='xor_out_sys',
                                        default_variable=np.zeros(1),
                                        function=Logistic())

        # SET UP PROJECTIONS FOR COMPOSITION

        hid_map = MappingProjection(name='hid_map',
                                    matrix=np.random.rand(2,10),
                                    sender=xor_in,
                                    receiver=xor_hid)

        out_map = MappingProjection(name='out_map',
                                    matrix=np.random.rand(10,1),
                                    sender=xor_hid,
                                    receiver=xor_out)

        # SET UP PROJECTIONS FOR SYSTEM

        hid_map_sys = MappingProjection(name='hid_map_sys',
                                        matrix=hid_map.matrix.base.copy(),
                                        sender=xor_in_sys,
                                        receiver=xor_hid_sys)

        out_map_sys = MappingProjection(name='out_map_sys',
                                        matrix=out_map.matrix.base.copy(),
                                        sender=xor_hid_sys,
                                        receiver=xor_out_sys)

        # SET UP COMPOSITION

        xor = AutodiffComposition(execution_mode=autodiff_mode)

        xor.add_node(xor_in)
        xor.add_node(xor_hid)
        xor.add_node(xor_out)

        xor.add_projection(sender=xor_in, projection=hid_map, receiver=xor_hid)
        xor.add_projection(sender=xor_hid, projection=out_map, receiver=xor_out)

        # SET UP INPUTS AND TARGETS

        xor_inputs = np.array(  # the inputs we will provide to the model
            [[0, 0],
             [0, 1],
             [1, 0],
             [1, 1]])

        xor_targets = np.array(  # the outputs we wish to see from the model
            [[0],
             [1],
             [1],
             [0]])

        # TIME TRAINING FOR COMPOSITION

        start = timeit.default_timer()
        result = xor.run(inputs={xor_in:xor_inputs},
                         targets={xor_out:xor_targets},
                         epochs=eps,
                         learning_rate=0.1,
                         controller=opt,
                         execution_mode=autodiff_mode)
        end = timeit.default_timer()
        comp_time = end - start

        # SET UP SYSTEM

        # xor_process = Process(pathway=[xor_in_sys,
        #                                hid_map_sys,
        #                                xor_hid_sys,
        #                                out_map_sys,
        #                                xor_out_sys],
        #                       learning=pnl.LEARNING)

        xor_process = Composition(pathways=([xor_in_sys,
                                       hid_map_sys,
                                       xor_hid_sys,
                                       out_map_sys,
                                       xor_out_sys], BackPropagation))

        msg = 'Training XOR model as AutodiffComposition for {eps} epochs took {comp_time} seconds.'
        print(msg)
        print("\n")
        logger.info(msg)

    @pytest.mark.skip
    @pytest.mark.parametrize(
            'eps, opt', [
            (1, 'sgd'),
            (10, 'sgd'),
            (100, 'sgd')
        ]
    )
    def test_semantic_net_training_time(self, eps, opt):

        # SET UP MECHANISMS FOR COMPOSITION:

        nouns_in = TransferMechanism(name="nouns_input",
                                     default_variable=np.zeros(8))

        rels_in = TransferMechanism(name="rels_input",
                                    default_variable=np.zeros(3))

        h1 = TransferMechanism(name="hidden_nouns",
                               default_variable=np.zeros(8),
                               function=Logistic())

        h2 = TransferMechanism(name="hidden_mixed",
                               default_variable=np.zeros(15),
                               function=Logistic())

        out_sig_I = TransferMechanism(name="sig_outs_I",
                                      default_variable=np.zeros(8),
                                      function=Logistic())

        out_sig_is = TransferMechanism(name="sig_outs_is",
                                       default_variable=np.zeros(12),
                                       function=Logistic())

        out_sig_has = TransferMechanism(name="sig_outs_has",
                                        default_variable=np.zeros(9),
                                        function=Logistic())

        out_sig_can = TransferMechanism(name="sig_outs_can",
                                        default_variable=np.zeros(9),
                                        function=Logistic())

        # SET UP MECHANISMS FOR SYSTEM

        nouns_in_sys = TransferMechanism(name="nouns_input_sys",
                                         default_variable=np.zeros(8))

        rels_in_sys = TransferMechanism(name="rels_input_sys",
                                        default_variable=np.zeros(3))

        h1_sys = TransferMechanism(name="hidden_nouns_sys",
                                   default_variable=np.zeros(8),
                                   function=Logistic())

        h2_sys = TransferMechanism(name="hidden_mixed_sys",
                                   default_variable=np.zeros(15),
                                   function=Logistic())

        out_sig_I_sys = TransferMechanism(name="sig_outs_I_sys",
                                          default_variable=np.zeros(8),
                                          function=Logistic())

        out_sig_is_sys = TransferMechanism(name="sig_outs_is_sys",
                                           default_variable=np.zeros(12),
                                           function=Logistic())

        out_sig_has_sys = TransferMechanism(name="sig_outs_has_sys",
                                            default_variable=np.zeros(9),
                                            function=Logistic())

        out_sig_can_sys = TransferMechanism(name="sig_outs_can_sys",
                                            default_variable=np.zeros(9),
                                            function=Logistic())

        # SET UP PROJECTIONS FOR COMPOSITION

        map_nouns_h1 = MappingProjection(matrix=np.random.rand(8,8),
                                         name="map_nouns_h1",
                                         sender=nouns_in,
                                         receiver=h1)

        map_rels_h2 = MappingProjection(matrix=np.random.rand(3,15),
                                        name="map_rel_h2",
                                        sender=rels_in,
                                        receiver=h2)

        map_h1_h2 = MappingProjection(matrix=np.random.rand(8,15),
                                      name="map_h1_h2",
                                      sender=h1,
                                      receiver=h2)

        map_h2_I = MappingProjection(matrix=np.random.rand(15,8),
                                     name="map_h2_I",
                                     sender=h2,
                                     receiver=out_sig_I)

        map_h2_is = MappingProjection(matrix=np.random.rand(15,12),
                                      name="map_h2_is",
                                      sender=h2,
                                      receiver=out_sig_is)

        map_h2_has = MappingProjection(matrix=np.random.rand(15,9),
                                       name="map_h2_has",
                                       sender=h2,
                                       receiver=out_sig_has)

        map_h2_can = MappingProjection(matrix=np.random.rand(15,9),
                                       name="map_h2_can",
                                       sender=h2,
                                       receiver=out_sig_can)

        # SET UP PROJECTIONS FOR SYSTEM

        map_nouns_h1_sys = MappingProjection(matrix=map_nouns_h1.matrix.base.copy(),
                                             name="map_nouns_h1_sys",
                                             sender=nouns_in_sys,
                                             receiver=h1_sys)

        map_rels_h2_sys = MappingProjection(matrix=map_rels_h2.matrix.base.copy(),
                                        name="map_relh2_sys",
                                        sender=rels_in_sys,
                                        receiver=h2_sys)

        map_h1_h2_sys = MappingProjection(matrix=map_h1_h2.matrix.base.copy(),
                                          name="map_h1_h2_sys",
                                          sender=h1_sys,
                                          receiver=h2_sys)

        map_h2_I_sys = MappingProjection(matrix=map_h2_I.matrix.base.copy(),
                                         name="map_h2_I_sys",
                                         sender=h2_sys,
                                         receiver=out_sig_I_sys)

        map_h2_is_sys = MappingProjection(matrix=map_h2_is.matrix.base.copy(),
                                          name="map_h2_is_sys",
                                          sender=h2_sys,
                                          receiver=out_sig_is_sys)

        map_h2_has_sys = MappingProjection(matrix=map_h2_has.matrix.base.copy(),
                                           name="map_h2_has_sys",
                                           sender=h2_sys,
                                           receiver=out_sig_has_sys)

        map_h2_can_sys = MappingProjection(matrix=map_h2_can.matrix.base.copy(),
                                           name="map_h2_can_sys",
                                           sender=h2_sys,
                                           receiver=out_sig_can_sys)

        # COMPOSITION FOR SEMANTIC NET

        sem_net = AutodiffComposition()

        sem_net.add_node(nouns_in)
        sem_net.add_node(rels_in)
        sem_net.add_node(h1)
        sem_net.add_node(h2)
        sem_net.add_node(out_sig_I)
        sem_net.add_node(out_sig_is)
        sem_net.add_node(out_sig_has)
        sem_net.add_node(out_sig_can)

        sem_net.add_projection(sender=nouns_in, projection=map_nouns_h1, receiver=h1)
        sem_net.add_projection(sender=rels_in, projection=map_rels_h2, receiver=h2)
        sem_net.add_projection(sender=h1, projection=map_h1_h2, receiver=h2)
        sem_net.add_projection(sender=h2, projection=map_h2_I, receiver=out_sig_I)
        sem_net.add_projection(sender=h2, projection=map_h2_is, receiver=out_sig_is)
        sem_net.add_projection(sender=h2, projection=map_h2_has, receiver=out_sig_has)
        sem_net.add_projection(sender=h2, projection=map_h2_can, receiver=out_sig_can)

        # INPUTS & OUTPUTS FOR SEMANTIC NET:

        nouns = ['oak', 'pine', 'rose', 'daisy', 'canary', 'robin', 'salmon', 'sunfish']
        relations = ['is', 'has', 'can']
        is_list = ['living', 'living thing', 'plant', 'animal', 'tree', 'flower', 'bird', 'fish', 'big', 'green', 'red',
                   'yellow']
        has_list = ['roots', 'leaves', 'bark', 'branches', 'skin', 'feathers', 'wings', 'gills', 'scales']
        can_list = ['grow', 'move', 'swim', 'fly', 'breathe', 'breathe underwater', 'breathe air', 'walk', 'photosynthesize']

        nouns_input = np.identity(len(nouns))

        rels_input = np.identity(len(relations))

        truth_nouns = np.identity(len(nouns))

        truth_is = np.zeros((len(nouns), len(is_list)))

        truth_is[0, :] = [1, 1, 1, 0, 1, 0, 0, 0, 1, 0, 0, 0]
        truth_is[1, :] = [1, 1, 1, 0, 1, 0, 0, 0, 1, 0, 0, 0]
        truth_is[2, :] = [1, 1, 1, 0, 0, 1, 0, 0, 0, 0, 0, 0]
        truth_is[3, :] = [1, 1, 1, 0, 0, 1, 0, 0, 0, 0, 0, 0]
        truth_is[4, :] = [1, 1, 0, 1, 0, 0, 1, 0, 0, 0, 0, 1]
        truth_is[5, :] = [1, 1, 0, 1, 0, 0, 1, 0, 0, 0, 0, 1]
        truth_is[6, :] = [1, 1, 0, 1, 0, 0, 0, 1, 1, 0, 1, 0]
        truth_is[7, :] = [1, 1, 0, 1, 0, 0, 0, 1, 1, 0, 0, 0]

        truth_has = np.zeros((len(nouns), len(has_list)))

        truth_has[0, :] = [1, 1, 1, 1, 0, 0, 0, 0, 0]
        truth_has[1, :] = [1, 1, 1, 1, 0, 0, 0, 0, 0]
        truth_has[2, :] = [1, 1, 0, 0, 0, 0, 0, 0, 0]
        truth_has[3, :] = [1, 1, 0, 0, 0, 0, 0, 0, 0]
        truth_has[4, :] = [0, 0, 0, 0, 1, 1, 1, 0, 0]
        truth_has[5, :] = [0, 0, 0, 0, 1, 1, 1, 0, 0]
        truth_has[6, :] = [0, 0, 0, 0, 0, 0, 0, 1, 1]
        truth_has[7, :] = [0, 0, 0, 0, 0, 0, 0, 1, 1]

        truth_can = np.zeros((len(nouns), len(can_list)))

        truth_can[0, :] = [1, 0, 0, 0, 0, 0, 0, 0, 1]
        truth_can[1, :] = [1, 0, 0, 0, 0, 0, 0, 0, 1]
        truth_can[2, :] = [1, 0, 0, 0, 0, 0, 0, 0, 1]
        truth_can[3, :] = [1, 0, 0, 0, 0, 0, 0, 0, 1]
        truth_can[4, :] = [1, 1, 0, 1, 1, 0, 1, 1, 0]
        truth_can[5, :] = [1, 1, 0, 1, 1, 0, 1, 1, 0]
        truth_can[6, :] = [1, 1, 1, 0, 1, 1, 0, 0, 0]
        truth_can[7, :] = [1, 1, 1, 0, 1, 1, 0, 0, 0]

        # SETTING UP DICTIONARIES OF INPUTS/OUTPUTS FOR SEMANTIC NET

        inputs_dict = {}
        inputs_dict[nouns_in] = []
        inputs_dict[rels_in] = []

        targets_dict = {}
        targets_dict[out_sig_I] = []
        targets_dict[out_sig_is] = []
        targets_dict[out_sig_has] = []
        targets_dict[out_sig_can] = []

        for i in range(len(nouns)):
            for j in range(len(relations)):
                inputs_dict[nouns_in].append(nouns_input[i])
                inputs_dict[rels_in].append(rels_input[j])
                targets_dict[out_sig_I].append(truth_nouns[i])
                targets_dict[out_sig_is].append(truth_is[i])
                targets_dict[out_sig_has].append(truth_has[i])
                targets_dict[out_sig_can].append(truth_can[i])

        inputs_dict_sys = {}
        inputs_dict_sys[nouns_in_sys] = inputs_dict[nouns_in]
        inputs_dict_sys[rels_in_sys] = inputs_dict[rels_in]

        targets_dict_sys = {}
        targets_dict_sys[out_sig_I_sys] = targets_dict[out_sig_I]
        targets_dict_sys[out_sig_is_sys] = targets_dict[out_sig_is]
        targets_dict_sys[out_sig_has_sys] = targets_dict[out_sig_has]
        targets_dict_sys[out_sig_can_sys] = targets_dict[out_sig_can]

        # TIME TRAINING FOR COMPOSITION

        start = timeit.default_timer()
        result = sem_net.run(inputs=inputs_dict,
                             targets=targets_dict,
                             epochs=eps,
                             learning_rate=0.1,
                             controller=opt)
        end = timeit.default_timer()
        comp_time = end - start

        msg = 'Training Semantic net as AutodiffComposition for {0} epochs took {1} seconds'.format(eps, comp_time)
        print(msg)
        print("\n")
        logger.info(msg)


@pytest.mark.pytorch
def test_autodiff_saveload(tmp_path):
    def create_xor():
        # create xor model mechanisms and projections
        xor_in = TransferMechanism(name='xor_in',
                                   default_variable=np.zeros(2))

        xor_hid = TransferMechanism(name='xor_hid',
                                    default_variable=np.zeros(10),
                                    function=Logistic())

        xor_out = TransferMechanism(name='xor_out',
                                    default_variable=np.zeros(1),
                                    function=Logistic())

        hid_map = MappingProjection(matrix=np.random.rand(2,10), name='hid_map')
        out_map = MappingProjection(matrix=np.random.rand(10,1), name='out_map')

        # put the mechanisms and projections together in an autodiff composition (AC)
        xor = AutodiffComposition()

        xor.add_node(xor_in)
        xor.add_node(xor_hid)
        xor.add_node(xor_out)

        xor.add_projection(sender=xor_in, projection=hid_map, receiver=xor_hid)
        xor.add_projection(sender=xor_hid, projection=out_map, receiver=xor_out)
        return xor

    np.random.seed(0)
    xor1 = create_xor()
    xor1_outputs = xor1.run(inputs=[0,0])

    # save
    # path = xor1.save()
    path = xor1.save(os.path.join(tmp_path, 'xor_1.pnl'))

    # del xor1
    pnl.clear_registry()

    # load
    np.random.seed(1)
    xor2 = create_xor()
    xor2_outputs_pre = xor2.run(inputs=[0,0])
    # xor2.load(os.path.join(tmp_path, 'xor_1.pnl'))
    xor2.load(path)
    xor2_outputs_post = xor2.run(inputs=[0,0])


    # sanity check - make sure xor2 weights differ
    assert not np.allclose(xor2_outputs_pre, xor2_outputs_post, atol=1e-9)

    # make sure loaded model is identical, and used during run
    np.testing.assert_allclose(xor1_outputs, xor2_outputs_post, atol=1e-9)


@pytest.mark.pytorch
@pytest.mark.aclogging
class TestACLogging:
    def test_autodiff_logging(self):
        xor_in = TransferMechanism(name='xor_in',
                                   default_variable=np.zeros(2))

        xor_hid = TransferMechanism(name='xor_hid',
                                    default_variable=np.zeros(10),
                                    function=Logistic())

        xor_out = TransferMechanism(name='xor_out',
                                    default_variable=np.zeros(1),
                                    function=Logistic())

        hid_map = MappingProjection()
        out_map = MappingProjection()

        xor = AutodiffComposition()

        xor.add_node(xor_in)
        xor.add_node(xor_hid)
        xor.add_node(xor_out)

        xor.add_projection(sender=xor_in, projection=hid_map, receiver=xor_hid)
        xor.add_projection(sender=xor_hid, projection=out_map, receiver=xor_out)

        xor_in.set_log_conditions('value', pnl.LogCondition.TRIAL)
        xor_hid.set_log_conditions('value', pnl.LogCondition.TRIAL)
        xor_out.set_log_conditions('value', pnl.LogCondition.TRIAL)

        hid_map.set_log_conditions('matrix', pnl.LogCondition.TRIAL)
        out_map.set_log_conditions('matrix', pnl.LogCondition.TRIAL)

        xor_inputs = np.array(  # the inputs we will provide to the model
            [[0, 0],
             [0, 1],
             [1, 0],
             [1, 1]])

        xor_targets = np.array(  # the outputs we wish to see from the model
            [[0],
             [1],
             [1],
             [0]])

        # train model for a few epochs
        num_epochs = 10
        xor.learn(inputs={"inputs": {xor_in: xor_inputs},
                          "targets": {xor_out: xor_targets},
                          "epochs": num_epochs},
                  execution_mode=pnl.ExecutionMode.PyTorch)

        exec_id = xor.default_execution_id

        in_np_dict_vals = xor_in.log.nparray_dictionary()[exec_id]['value']
        in_np_vals = xor_in.log.nparray()[1][1][4][1:]

        hid_map_np_dict_mats = hid_map.log.nparray_dictionary()[exec_id]['matrix']
        hid_map_np_mats = np.array(hid_map.log.nparray()[1][1][5][1:])

        hid_np_dict_vals = xor_hid.log.nparray_dictionary()[exec_id]['value']

        out_map_np_dict_mats = out_map.log.nparray_dictionary()[exec_id]['matrix']
        out_map_np_mats = np.array(out_map.log.nparray()[1][1][5][1:])

        out_np_dict_vals = xor_out.log.nparray_dictionary()[exec_id]['value']

        expected_length = len(xor_inputs) * num_epochs

        np.testing.assert_equal(in_np_dict_vals[0:4], xor_inputs)
        np.testing.assert_equal(in_np_vals, in_np_dict_vals)
        assert in_np_dict_vals.shape == (expected_length, xor_in.size)

        assert hid_map_np_dict_mats.shape == (expected_length, xor_in.size, xor_hid.size)
        np.testing.assert_equal(hid_map_np_mats, hid_map_np_dict_mats)

        assert hid_np_dict_vals.shape == (expected_length, xor_hid.size)

        assert out_map_np_dict_mats.shape == (expected_length, xor_hid.size, xor_out.size)
        np.testing.assert_equal(out_map_np_mats, out_map_np_dict_mats)

        assert out_np_dict_vals.shape == (expected_length, xor_out.size)

        xor_out.log.print_entries()

    def test_autodiff_loss_tracking(self):
        xor_in = TransferMechanism(name='xor_in',
                                   default_variable=np.zeros(2))

        xor_hid = TransferMechanism(name='xor_hid',
                                    default_variable=np.zeros(10),
                                    function=Logistic())

        xor_out = TransferMechanism(name='xor_out',
                                    default_variable=np.zeros(1),
                                    function=Logistic())

        hid_map = MappingProjection()
        out_map = MappingProjection()

        xor = AutodiffComposition()

        xor.add_node(xor_in)
        xor.add_node(xor_hid)
        xor.add_node(xor_out)

        xor.add_projection(sender=xor_in, projection=hid_map, receiver=xor_hid)
        xor.add_projection(sender=xor_hid, projection=out_map, receiver=xor_out)

        xor_inputs = np.array(  # the inputs we will provide to the model
            [[0, 0],
             [0, 1],
             [1, 0],
             [1, 1]])

        xor_targets = np.array(  # the outputs we wish to see from the model
            [[0],
             [1],
             [1],
             [0]])

        # train model for a few epochs
        num_epochs = 100
        xor.learn(inputs={"inputs": {xor_in: xor_inputs},
                        "targets": {xor_out: xor_targets},
                        "epochs": num_epochs},
                  execution_mode=pnl.ExecutionMode.PyTorch)

        losses = xor.losses
        # Since the losses track average losses per weight update, and weights are updated every minibatch,
        # and minibatch_size is 1, then there should be num_epochs * num_minibatches = num_epochs * 4
        # total entries
        expected_loss_length = num_epochs * len(xor_inputs)
        assert len(losses) == expected_loss_length

        # test clearing ad losses
        xor.clear_losses(context=xor)
        assert len(xor.losses) == 0


@pytest.mark.pytorch
class TestBatching:
    def test_call_before_minibatch(self):
        # SET UP MECHANISMS FOR COMPOSITION

        xor_in = TransferMechanism(name='xor_in',
                                   default_variable=np.zeros(2))

        xor_hid = TransferMechanism(name='xor_hid',
                                    default_variable=np.zeros(10),
                                    function=Logistic())

        xor_out = TransferMechanism(name='xor_out',
                                    default_variable=np.zeros(1),
                                    function=Logistic())

        # SET UP PROJECTIONS FOR COMPOSITION

        hid_map = MappingProjection(name='hid_map',
                                    matrix=np.random.rand(2, 10),
                                    sender=xor_in,
                                    receiver=xor_hid)

        out_map = MappingProjection(name='out_map',
                                    matrix=np.random.rand(10, 1),
                                    sender=xor_hid,
                                    receiver=xor_out)

        # SET UP COMPOSITION

        xor = AutodiffComposition(learning_rate=10)

        xor.add_node(xor_in)
        xor.add_node(xor_hid)
        xor.add_node(xor_out)

        xor.add_projection(sender=xor_in, projection=hid_map, receiver=xor_hid)
        xor.add_projection(sender=xor_hid, projection=out_map, receiver=xor_out)
        # SET UP INPUTS AND TARGETS

        xor_inputs_1 = np.array(  # the inputs we will provide to the model
            [[0, 0],
             [0, 1],
             [1, 0],
             [1, 1]])

        xor_targets_1 = np.array(  # the outputs we wish to see from the model
            [[0],
             [1],
             [1],
             [0]])

        # TRAIN COMPOSITION
        inputs_dict_1 = {"inputs": {xor_in: xor_inputs_1},
                         "targets": {xor_out: xor_targets_1},
                         "epochs": 1}

        a = [0]

        def cbm(a):
            a[0] += 1

        xor.learn(
            inputs=inputs_dict_1,
            call_before_minibatch=lambda: cbm(a)
        )

        assert a[0] == 4

    def test_call_after_minibatch(self):
        # SET UP MECHANISMS FOR COMPOSITION

        xor_in = TransferMechanism(name='xor_in',
                                   default_variable=np.zeros(2))

        xor_hid = TransferMechanism(name='xor_hid',
                                    default_variable=np.zeros(10),
                                    function=Logistic())

        xor_out = TransferMechanism(name='xor_out',
                                    default_variable=np.zeros(1),
                                    function=Logistic())

        # SET UP PROJECTIONS FOR COMPOSITION

        hid_map = MappingProjection(name='hid_map',
                                    matrix=np.random.rand(2, 10),
                                    sender=xor_in,
                                    receiver=xor_hid)

        out_map = MappingProjection(name='out_map',
                                    matrix=np.random.rand(10, 1),
                                    sender=xor_hid,
                                    receiver=xor_out)

        # SET UP COMPOSITION

        xor = AutodiffComposition(learning_rate=10)

        xor.add_node(xor_in)
        xor.add_node(xor_hid)
        xor.add_node(xor_out)

        xor.add_projection(sender=xor_in, projection=hid_map, receiver=xor_hid)
        xor.add_projection(sender=xor_hid, projection=out_map, receiver=xor_out)

        # SET UP INPUTS AND TARGETS

        xor_inputs_1 = np.array(  # the inputs we will provide to the model
            [[0, 0],
             [0, 1],
             [1, 0],
             [1, 1]])

        xor_targets_1 = np.array(  # the outputs we wish to see from the model
            [[0],
             [1],
             [1],
             [0]])

        # TRAIN COMPOSITION
        inputs_dict_1 = {"inputs": {xor_in: xor_inputs_1},
                         "targets": {xor_out: xor_targets_1},
                         "epochs": 1}

        a = [0]

        def cam(a):
            a[0] += 1

        xor.learn(
            inputs=inputs_dict_1,
            call_after_minibatch=lambda: cam(a)
        )

        assert a[0] == 4

    @pytest.mark.parametrize(
        'eps', (1, 5, 10, 100)
    )
    def test_batching_with_epochs_specified(self, eps):
        # SET UP MECHANISMS FOR COMPOSITION

        xor_in = TransferMechanism(name='xor_in',
                                   default_variable=np.zeros(2))

        xor_hid = TransferMechanism(name='xor_hid',
                                    default_variable=np.zeros(10),
                                    function=Logistic())

        xor_out = TransferMechanism(name='xor_out',
                                    default_variable=np.zeros(1),
                                    function=Logistic())

        # SET UP PROJECTIONS FOR COMPOSITION

        hid_map = MappingProjection(name='hid_map',
                                    matrix=np.random.rand(2, 10),
                                    sender=xor_in,
                                    receiver=xor_hid)

        out_map = MappingProjection(name='out_map',
                                    matrix=np.random.rand(10, 1),
                                    sender=xor_hid,
                                    receiver=xor_out)

        # SET UP COMPOSITION

        xor = AutodiffComposition(learning_rate=10,
                                  # optimizer_type=opt
                                  )

        xor.add_node(xor_in)
        xor.add_node(xor_hid)
        xor.add_node(xor_out)

        xor.add_projection(sender=xor_in, projection=hid_map, receiver=xor_hid)
        xor.add_projection(sender=xor_hid, projection=out_map, receiver=xor_out)
        # SET UP INPUTS AND TARGETS

        xor_inputs_1 = np.array(  # the inputs we will provide to the model
            [[0, 0],
             [0, 1],
             [1, 0],
             [1, 1]])

        xor_targets_1 = np.array(  # the outputs we wish to see from the model
            [[0],
             [1],
             [1],
             [0]])

        c1 = Context(execution_id='context1')

        # TRAIN COMPOSITION
        inputs_dict_1 = {"inputs": {xor_in: xor_inputs_1},
                         "targets": {xor_out: xor_targets_1},
                         "epochs": eps}

        xor.learn(
            inputs=inputs_dict_1,
            context=c1,
            minibatch_size=2
        )

        c2 = Context(execution_id='context2')

        xor_inputs_2 = np.array(  # the inputs we will provide to the model
            [[0, 0],
             [0, 1]])

        xor_targets_2 = np.array(  # the outputs we wish to see from the model
            [[0],
             [1]])

        inputs_dict_2 = {"inputs": {xor_in: xor_inputs_2},
                         "targets": {xor_out: xor_targets_2},
                         "epochs": 1}

        xor_inputs_3 = np.array(
            [[1, 0],
             [1, 1]]
        )

        xor_targets_3 = np.array(
            [[1],
             [0]]
        )

        inputs_dict_3 = {"inputs": {xor_in: xor_inputs_3},
                         "targets": {xor_out: xor_targets_3},
                         "epochs": 1}
        for _ in range(eps):
            xor.learn(
                inputs=inputs_dict_2,
                context=c2,
                minibatch_size=TRAINING_SET
            )
            xor.learn(
                inputs=inputs_dict_3,
                context=c2,
                minibatch_size=TRAINING_SET
            )

        c1_results = xor.parameters.results._get(c1)
        c2_results = xor.parameters.results._get(c2)

        np.testing.assert_allclose(c1_results[0][:2], c2_results[0][:2])
        np.testing.assert_allclose(c1_results[0][2:], c2_results[0][2:])

    def test_cross_entropy_loss(self):
        import torch

        m1 = pnl.TransferMechanism()
        p = pnl.MappingProjection()
        m2 = pnl.TransferMechanism()
        adc = pnl.AutodiffComposition(loss_spec=Loss.CROSS_ENTROPY)

        adc.add_linear_processing_pathway([m1, p, m2])
        adc._build_pytorch_representation()

        # The following is based on earlier version of PyTorch that only allows
        # class (index) based target specification (rather than one-hot) for cross-entropy loss:
        # classes = torch.Tensor([2, 1])
        # target = torch.Tensor([1])
        # # Equation for loss taken from https://pytorch.org/docs/stable/nn.html#torch.nn.CrossEntropyLoss
        # assert np.allclose(adc.loss(classes, target).detach().numpy(), -1 + np.log(np.exp(2) + np.exp(1)))
        # assert np.allclose(adc.loss(output, target).detach().numpy(), -1 + np.log(np.exp(2) + np.exp(1)))

        # Current implementation uses one-hot target specification:
        output = [2,1]
        target = [0,1]

        o = np.array(output)
        t = np.array(target)
        sm = pnl.SoftMax()
        logit = pnl.Logistic()

        # Compute cross-entropy loss as documented for `PyTorchCrossEntropyLoss using target class probabilies vector
        # (see https://pytorch.org/docs/stable/generated/torch.nn.CrossEntropyLoss.html);
        # avoids "inf" value for entries = 0 in target vector
        ce_numpy = -np.sum(np.log( np.exp(o) / np.sum(np.exp(o))) * t)

        # Compute cross-entropy loss using standard mathematical formulation
        #  which can return an "inf" value for entries = 0 in target vector
        ce_pnl = np.sum(pnl.LinearCombination(operation=pnl.CROSS_ENTROPY)([sm(logit(o)),t]))

        output = torch.Tensor(output)
        target = torch.Tensor(target)
        ce_torch = adc.loss(output, target).detach().numpy()

        np.testing.assert_allclose(ce_numpy, ce_torch)<|MERGE_RESOLUTION|>--- conflicted
+++ resolved
@@ -2068,7 +2068,6 @@
                                             inputs=auto_diff_inputs)
 
         comp_inputs = {input_nodes[0]:np.array([[0, 0], [0, 1], [1, 0], [1, 1]])}
-<<<<<<< HEAD
         comp_results = execute_learning(comp_type='composition',
                                         execution_mode=pnl.ExecutionMode.Python,
                                         pathways=[[input_nodes[0],hidden_nodes[0], output_nodes[0]]],
@@ -2107,18 +2106,9 @@
                                         execution_mode=pnl.ExecutionMode.Python,
                                         pathways=[[input_nodes[0],hidden_nodes[0], output_nodes[0]],
                                                   [hidden_nodes[1], output_nodes[1]]],
-                                        inputs=inputs)
+                                        inputs=comp_inputs)
 
         np.testing.assert_allclose(comp_results, autodiff_results)
-
-=======
-        comp_results = execute_learning(comp_type='composition',
-                                        execution_mode=pnl.ExecutionMode.Python,
-                                        pathways=[[input_nodes[0],hidden_nodes[0], output_nodes[0]]],
-                                        inputs=comp_inputs)
-
-        np.testing.assert_allclose(comp_results, autodiff_results)
->>>>>>> d7780457
 
     def test_2_direct_outputs_from_nested(self, nodes_for_testing_nested_comps, execute_learning):
         nodes = nodes_for_testing_nested_comps(1, 2, 0)
