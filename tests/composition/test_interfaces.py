--- conflicted
+++ resolved
@@ -29,36 +29,36 @@
         assert output == 2.0
 
         output = I.execute([1.0, 2.0,3.0])
-        np.testing.assert_allclose([1.0, 2.0,3.0], output)
+        assert np.allclose([1.0, 2.0,3.0], output)
 
         output = I.execute([[1.0, 2.0], [3.0]])
 
-        np.testing.assert_allclose([1.0, 2.0], output[0])
-        np.testing.assert_allclose([3.0], output[1])
+        assert np.allclose([1.0, 2.0], output[0])
+        assert np.allclose([3.0], output[1])
 
     def test_standalone_CIM(self):
 
         cim = CompositionInterfaceMechanism()
         cim.execute(2.0)
-        np.testing.assert_allclose(cim.value, [2.0])
+        assert np.allclose(cim.value, [2.0])
 
     def test_assign_value(self):
         cim = CompositionInterfaceMechanism()
         cim.defaults.variable = [2.0]
         cim.execute()
-        np.testing.assert_allclose(cim.value, [2.0])
+        assert np.allclose(cim.value, [2.0])
 
     def test_standalone_CIM_multiple_input_ports(self):
 
         cim = CompositionInterfaceMechanism(default_variable=[[0.0], [0.0], [0.0]])
         cim.execute([[1.0], [2.0], [3.0]])
-        np.testing.assert_allclose(cim.value, [[1.0], [2.0], [3.0]])
+        assert np.allclose(cim.value, [[1.0], [2.0], [3.0]])
 
     def test_standalone_processing_multiple_input_ports(self):
 
         processing_mech = ProcessingMechanism(default_variable=[[0.0], [0.0], [0.0]])
         processing_mech.execute([[1.0], [2.0], [3.0]])
-        np.testing.assert_allclose(processing_mech.value, [[1.0], [2.0], [3.0]])
+        assert np.allclose(processing_mech.value, [[1.0], [2.0], [3.0]])
 
 
     def test_one_input_port_one_output_port(self):
@@ -85,7 +85,7 @@
             scheduler=sched
         )
 
-        np.testing.assert_allclose([30], output)
+        assert np.allclose([30], output)
 
     def test_two_input_ports_two_output_ports(self):
 
@@ -114,11 +114,11 @@
             scheduler=sched
         )
 
-        np.testing.assert_allclose([[30.], [36.]], output)
-
-
-        # np.testing.assert_allclose([30.], comp.output_CIM.output_ports[1].value)
-        # np.testing.assert_allclose([36.], comp.output_CIM.output_ports[2].value)
+        assert np.allclose([[30.], [36.]], output)
+
+
+        # assert np.allclose([30.], comp.output_CIM.output_ports[1].value)
+        # assert np.allclose([36.], comp.output_CIM.output_ports[2].value)
 
 class TestConnectCompositionsViaCIMS:
 
@@ -178,11 +178,11 @@
         # input = 5.0
         # output = 180.0
         res = comp3.run(inputs={comp1: [[5.]]}, execution_mode=comp_mode)
-        np.testing.assert_allclose(res, [[[180.0]]])
+        assert np.allclose(res, [[[180.0]]])
         if comp_mode is pnlvm.ExecutionMode.Python:
-            np.testing.assert_allclose(comp1.output_port.parameters.value.get(comp3), [30.0])
-            np.testing.assert_allclose(comp2.output_port.parameters.value.get(comp3), [180.0])
-            np.testing.assert_allclose(comp3.output_port.parameters.value.get(comp3), [180.0])
+            assert np.allclose(comp1.output_port.parameters.value.get(comp3), [30.0])
+            assert np.allclose(comp2.output_port.parameters.value.get(comp3), [180.0])
+            assert np.allclose(comp3.output_port.parameters.value.get(comp3), [180.0])
 
     @pytest.mark.nested
     @pytest.mark.composition
@@ -241,11 +241,11 @@
             execution_mode=comp_mode
         )
 
-        np.testing.assert_allclose(output, [[[180.], [1800.]]])
+        assert np.allclose(output, [[[180.], [1800.]]])
         if comp_mode is pnlvm.ExecutionMode.Python:
-            np.testing.assert_allclose(inner_composition_1.get_output_values(outer_composition), [[30.], [300.]])
-            np.testing.assert_allclose(inner_composition_2.get_output_values(outer_composition), [[180.], [1800.]])
-            np.testing.assert_allclose(outer_composition.get_output_values(outer_composition), [[180.], [1800.]])
+            assert np.allclose(inner_composition_1.get_output_values(outer_composition), [[30.], [300.]])
+            assert np.allclose(inner_composition_2.get_output_values(outer_composition), [[180.], [1800.]])
+            assert np.allclose(outer_composition.get_output_values(outer_composition), [[180.], [1800.]])
 
     @pytest.mark.nested
     @pytest.mark.composition
@@ -310,18 +310,18 @@
             scheduler=sched,
             execution_mode=comp_mode
         )
-        np.testing.assert_allclose(output, [[36.]])
+        assert np.allclose(output, [[[36.]]])
 
         if comp_mode is pnlvm.ExecutionMode.Python:
-            np.testing.assert_allclose(A.get_output_values(outer_composition), [[1.0]])
-            np.testing.assert_allclose(B.get_output_values(outer_composition), [[2.0]])
-            np.testing.assert_allclose(C.get_output_values(outer_composition), [[9.0]])
-            np.testing.assert_allclose(A2.get_output_values(outer_composition), [[3.0]])
-            np.testing.assert_allclose(B2.get_output_values(outer_composition), [[3.0]])
-            np.testing.assert_allclose(inner_composition_1.get_output_values(outer_composition), [[9.0]])
-            np.testing.assert_allclose(inner_composition_2.get_output_values(outer_composition), [[3.0]])
-            np.testing.assert_allclose(mechanism_d.get_output_values(outer_composition), [[36.0]])
-            np.testing.assert_allclose(outer_composition.get_output_values(outer_composition), [[36.0]])
+            assert np.allclose(A.get_output_values(outer_composition), [[1.0]])
+            assert np.allclose(B.get_output_values(outer_composition), [[2.0]])
+            assert np.allclose(C.get_output_values(outer_composition), [[9.0]])
+            assert np.allclose(A2.get_output_values(outer_composition), [[3.0]])
+            assert np.allclose(B2.get_output_values(outer_composition), [[3.0]])
+            assert np.allclose(inner_composition_1.get_output_values(outer_composition), [[9.0]])
+            assert np.allclose(inner_composition_2.get_output_values(outer_composition), [[3.0]])
+            assert np.allclose(mechanism_d.get_output_values(outer_composition), [[36.0]])
+            assert np.allclose(outer_composition.get_output_values(outer_composition), [[36.0]])
 
     @pytest.mark.nested
     @pytest.mark.composition
@@ -410,7 +410,7 @@
         # inner composition 2 = 0.25*12.5 = 3.125
         # outer composition = (3.125 + 12.75) * 3.0 = 47.625
 
-        np.testing.assert_allclose(output, np.array([47.625]))
+        assert np.allclose(output, np.array([47.625]))
 
     def test_input_specification_multiple_nested_compositions(self):
 
@@ -466,11 +466,11 @@
                     scheduler=sched)
 
         # level_0 output = 2.0 * (1.0 + 2.0) = 6.0
-        np.testing.assert_allclose(level_0.get_output_values(level_2), [6.0])
+        assert np.allclose(level_0.get_output_values(level_2), [6.0])
         # level_1 output = 2.0 * (1.0 + 6.0) = 14.0
-        np.testing.assert_allclose(level_1.get_output_values(level_2), [14.0])
+        assert np.allclose(level_1.get_output_values(level_2), [14.0])
         # level_2 output = 2.0 * (1.0 + 2.0 + 14.0) = 34.0
-        np.testing.assert_allclose(level_2.get_output_values(level_2), [34.0])
+        assert np.allclose(level_2.get_output_values(level_2), [34.0])
 
     def test_warning_on_custom_cim_ports(self):
 
@@ -556,10 +556,6 @@
     ):
         ia, ib, cm, icomp, ocomp = parameter_CIM_routing_composition
         ocomp.add_linear_processing_pathway([cm, icomp])
-<<<<<<< HEAD
-        res = ocomp.run([[2], [2], [2]])
-        np.testing.assert_allclose(res, [[4], [4], [4]])
-=======
 
         ocomp._analyze_graph()
         input_nodes = ocomp.get_nodes_by_role(NodeRole.INPUT)
@@ -603,7 +599,6 @@
         # simultaneously, so the value of cm control signals is still
         # cm's default (1) and not its input (2)
         np.testing.assert_allclose(ocomp.results, [[[2]], [[4]], [[4]]])
->>>>>>> 88e33cc2
         assert len(ib.mod_afferents) == 1
         assert ib.mod_afferents[0].sender == icomp.parameter_CIM.output_port
         assert icomp.parameter_CIM_ports[ib.parameter_ports['slope']][0].path_afferents[0].sender == cm.output_port
@@ -667,9 +662,9 @@
 
         comp.run(inputs={A: [[1.23]]})
 
-        np.testing.assert_allclose(A.parameters.value.get(comp), [[1.23]])
-        np.testing.assert_allclose(B.parameters.value.get(comp), [[1.23]])
-        np.testing.assert_allclose(C.parameters.value.get(comp), [[1.23]])
+        assert np.allclose(A.parameters.value.get(comp), [[1.23]])
+        assert np.allclose(B.parameters.value.get(comp), [[1.23]])
+        assert np.allclose(C.parameters.value.get(comp), [[1.23]])
 
     def test_origin_input_source_true_no_input(self):
         A = ProcessingMechanism(name='A')
@@ -684,9 +679,9 @@
 
         comp.run(inputs={A: [[1.23]]})
 
-        np.testing.assert_allclose(A.parameters.value.get(comp), [[1.23]])
-        np.testing.assert_allclose(B.parameters.value.get(comp), [[1.23]])
-        np.testing.assert_allclose(C.parameters.value.get(comp), [[4.56]])
+        assert np.allclose(A.parameters.value.get(comp), [[1.23]])
+        assert np.allclose(B.parameters.value.get(comp), [[1.23]])
+        assert np.allclose(C.parameters.value.get(comp), [[4.56]])
 
     def test_mix_and_match_input_sources(self):
         A = ProcessingMechanism(name='A')
@@ -706,9 +701,9 @@
 
         comp.run(inputs=input_dict)
 
-        np.testing.assert_allclose(A.parameters.value.get(comp), [[2.]])
-        np.testing.assert_allclose(B.parameters.value.get(comp), [[3.], [1.]])
-        np.testing.assert_allclose(C.parameters.value.get(comp), [[1.], [2.], [3.]])
+        assert np.allclose(A.parameters.value.get(comp), [[2.]])
+        assert np.allclose(B.parameters.value.get(comp), [[3.], [1.]])
+        assert np.allclose(C.parameters.value.get(comp), [[1.], [2.], [3.]])
 
     def test_non_origin_partial_input_spec(self):
         A = ProcessingMechanism(name='A',
@@ -721,7 +716,7 @@
         comp.add_linear_processing_pathway([A, B])
 
         comp.run(inputs={A: [[1.23]]})
-        np.testing.assert_allclose(B.get_input_values(comp), [[2.46], [1.23]])
+        assert np.allclose(B.get_input_values(comp), [[2.46], [1.23]])
 
 class TestInputSpec:
 
@@ -751,9 +746,9 @@
                          B: inputs_to_B},
                  call_after_trial=call_after_trial)
 
-        np.testing.assert_allclose(results_A, [[[1.0]], [[1.0]], [[1.0]], [[1.0]]])
-        np.testing.assert_allclose(results_B, [[[1.0]], [[2.0]], [[3.0]], [[4.0]]])
-        np.testing.assert_allclose(results_C, [[[2.0]], [[3.0]], [[4.0]], [[5.0]]])
+        assert np.allclose(results_A, [[[1.0]], [[1.0]], [[1.0]], [[1.0]]])
+        assert np.allclose(results_B, [[[1.0]], [[2.0]], [[3.0]], [[4.0]]])
+        assert np.allclose(results_C, [[[2.0]], [[3.0]], [[4.0]], [[5.0]]])
 
     def test_valid_only_one_node_provides_input_spec(self):
         A = ProcessingMechanism(name="A",
@@ -780,9 +775,9 @@
         comp.run(inputs={B: inputs_to_B},
                  call_after_trial=call_after_trial)
 
-        np.testing.assert_allclose(results_A, [[[1.5]], [[1.5]], [[1.5]], [[1.5]]])
-        np.testing.assert_allclose(results_B, [[[1.0]], [[2.0]], [[3.0]], [[4.0]]])
-        np.testing.assert_allclose(results_C, [[[2.5]], [[3.5]], [[4.5]], [[5.5]]])
+        assert np.allclose(results_A, [[[1.5]], [[1.5]], [[1.5]], [[1.5]]])
+        assert np.allclose(results_B, [[[1.0]], [[2.0]], [[3.0]], [[4.0]]])
+        assert np.allclose(results_C, [[[2.5]], [[3.5]], [[4.5]], [[5.5]]])
 
     def test_invalid_mismatched_input_lens(self):
         A = ProcessingMechanism(name="A")
@@ -808,10 +803,10 @@
         comp.add_node(A)
 
         comp.run(inputs={A: 5.0})
-        np.testing.assert_allclose(comp.results, [[5.0]])
+        assert np.allclose(comp.results, [[5.0]])
 
         comp.run(inputs={A: [5.0, 10.0, 15.0]})
-        np.testing.assert_allclose(comp.results, [[[5.0]], [[5.0]], [[10.0]], [[15.0]]])
+        assert np.allclose(comp.results, [[[5.0]], [[5.0]], [[10.0]], [[15.0]]])
 
 
 class TestSimplifedNestedCompositionSyntax:
@@ -846,11 +841,11 @@
         # comp3:  input = 5.0   |  output = 180.0
 
         res = outer.run(inputs={inner1: [[5.]]})
-        np.testing.assert_allclose(res, [[[180.0]]])
-
-        np.testing.assert_allclose(inner1.output_port.parameters.value.get(outer), [30.0])
-        np.testing.assert_allclose(inner2.output_port.parameters.value.get(outer), [180.0])
-        np.testing.assert_allclose(outer.output_port.parameters.value.get(outer), [180.0])
+        assert np.allclose(res, [[[180.0]]])
+
+        assert np.allclose(inner1.output_port.parameters.value.get(outer), [30.0])
+        assert np.allclose(inner2.output_port.parameters.value.get(outer), [180.0])
+        assert np.allclose(outer.output_port.parameters.value.get(outer), [180.0])
 
     def test_connect_outer_composition_to_only_input_node_in_inner_comp_option2(self):
         inner1 = Composition(name="inner")
@@ -887,11 +882,11 @@
         # comp3:  input = 5.0   |  output = 180.0
 
         res = outer.run(inputs={inner1: [[5.]]})
-        np.testing.assert_allclose(res, [[[180.0]]])
-
-        np.testing.assert_allclose(inner1.output_port.parameters.value.get(outer), [30.0])
-        np.testing.assert_allclose(inner2.output_port.parameters.value.get(outer), [180.0])
-        np.testing.assert_allclose(outer.output_port.parameters.value.get(outer), [180.0])
+        assert np.allclose(res, [[[180.0]]])
+
+        assert np.allclose(inner1.output_port.parameters.value.get(outer), [30.0])
+        assert np.allclose(inner2.output_port.parameters.value.get(outer), [180.0])
+        assert np.allclose(outer.output_port.parameters.value.get(outer), [180.0])
 
     def test_connect_outer_composition_to_only_input_node_in_inner_comp_option3(self):
 
@@ -924,11 +919,11 @@
         # comp3:  input = 5.0   |  output = 180.0
 
         res = outer.run(inputs={inner1: [[5.]]})
-        np.testing.assert_allclose(res, [[[180.0]]])
-
-        np.testing.assert_allclose(inner1.output_port.parameters.value.get(outer), [30.0])
-        np.testing.assert_allclose(inner2.output_port.parameters.value.get(outer), [180.0])
-        np.testing.assert_allclose(outer.output_port.parameters.value.get(outer), [180.0])
+        assert np.allclose(res, [[[180.0]]])
+
+        assert np.allclose(inner1.output_port.parameters.value.get(outer), [30.0])
+        assert np.allclose(inner2.output_port.parameters.value.get(outer), [180.0])
+        assert np.allclose(outer.output_port.parameters.value.get(outer), [180.0])
 
     def test_connect_outer_composition_to_all_input_nodes_in_inner_comp(self):
 
@@ -960,11 +955,11 @@
         outer1.run(inputs={inner1: [[1.]]},
                    context=eid)
 
-        np.testing.assert_allclose(A1.parameters.value.get(eid), [[2.0]])
-        np.testing.assert_allclose(B1.parameters.value.get(eid), [[6.0]])
+        assert np.allclose(A1.parameters.value.get(eid), [[2.0]])
+        assert np.allclose(B1.parameters.value.get(eid), [[6.0]])
 
         for node in [A2, B2, C2]:
-            np.testing.assert_allclose(node.parameters.value.get(eid), [[6.0]])
+            assert np.allclose(node.parameters.value.get(eid), [[6.0]])
 
 @pytest.mark.parametrize(
     # expected_input_shape: one input per source input_port
