import pytest
import psyneulink.core.llvm as pnlvm

import numpy as np
import psyneulink.core.components.functions.function as Function
import psyneulink.core.components.functions.nonstateful.objectivefunctions as Functions
from psyneulink.core.components.functions.stateful.integratorfunctions import AdaptiveIntegrator
from psyneulink.core.components.functions.nonstateful.transferfunctions import Logistic
from psyneulink.core.components.mechanisms.processing.processingmechanism import ProcessingMechanism
from psyneulink.core.components.mechanisms.processing.transfermechanism import TransferMechanism
from psyneulink.core.compositions.composition import Composition
import psyneulink.core.globals.keywords as kw

SIZE=10
# Some metrics (CROSS_ENTROPY) don't like 0s
test_var = [np.random.rand(SIZE) + Function.EPSILON, np.random.rand(SIZE) + Function.EPSILON]
v1 = test_var[0]
v2 = test_var[1]
expected = np.linalg.norm(v1 - v2)

@pytest.mark.multirun
@pytest.mark.function
@pytest.mark.distance_function
@pytest.mark.benchmark
@pytest.mark.parametrize("executions", [1, 10, 100])
def test_function(benchmark, executions, func_mode):
    f = Functions.Distance(default_variable=test_var, metric=kw.EUCLIDEAN)
    benchmark.group = "DistanceFunction multirun {}".format(executions)
    var = [test_var for _ in range(executions)] if executions > 1 else test_var
    if func_mode == 'Python':
        e = f.function if executions == 1 else lambda x: [f.function(xi) for xi in x]
    elif func_mode == 'LLVM':
        e = pnlvm.execution.FuncExecution(f, [None for _ in range(executions)]).execute
    elif func_mode == 'PTX':
        e = pnlvm.execution.FuncExecution(f, [None for _ in range(executions)]).cuda_execute

    res = benchmark(e, var)
    np.testing.assert_allclose(res, [expected for _ in range(executions)])
<<<<<<< HEAD
    assert executions == 1 or len(res) == executions
=======
>>>>>>> e96bbc84

@pytest.mark.multirun
@pytest.mark.mechanism
@pytest.mark.transfer_mechanism
@pytest.mark.benchmark
@pytest.mark.parametrize("executions", [1, 10, 100])
def test_mechanism(benchmark, executions, mech_mode):
    benchmark.group = "TransferMechanism multirun {}".format(executions)
    variable = [0 for _ in range(SIZE)]
    T = TransferMechanism(
        name='T',
        default_variable=variable,
        integration_rate=1.0,
        noise=-2.0,
        integrator_mode=True
    )
    var = [[10.0 for _ in range(SIZE)] for _ in range(executions)]
    expected = [[8.0 for i in range(SIZE)]]
    if mech_mode == 'Python':
        e = T.execute if executions == 1 else lambda x : [T.execute(xi) for xi in x]
    elif mech_mode == 'LLVM':
        e = pnlvm.execution.MechExecution(T, [None for _ in range(executions)]).execute
    elif mech_mode == 'PTX':
        e = pnlvm.execution.MechExecution(T, [None for _ in range(executions)]).cuda_execute

    if executions > 1:
        expected = [expected for _ in range(executions)]

    res = benchmark(e, var)
    np.testing.assert_allclose(res, expected)
<<<<<<< HEAD
    assert len(res) == executions
=======
>>>>>>> e96bbc84


@pytest.mark.multirun
@pytest.mark.nested
@pytest.mark.composition
@pytest.mark.benchmark
@pytest.mark.parametrize("executions", [1, 10, 100])
@pytest.mark.parametrize("mode", ['Python',
                                  pytest.param('LLVM', marks=pytest.mark.llvm),
                                  pytest.param('PTX', marks=[pytest.mark.llvm, pytest.mark.cuda])])
def test_nested_composition_execution(benchmark, executions, mode):
    benchmark.group = "Nested Composition execution multirun {}".format(executions)

    # mechanisms
    A = ProcessingMechanism(name="A",
                            function=AdaptiveIntegrator(rate=0.1))
    B = ProcessingMechanism(name="B",
                            function=Logistic)

    inner_comp = Composition(name="inner_comp")
    inner_comp.add_linear_processing_pathway([A, B])
    inner_comp._analyze_graph()

    outer_comp = Composition(name="outer_comp")
    outer_comp.add_node(inner_comp)

    outer_comp._analyze_graph()

    # The input dict should assign inputs origin nodes (inner_comp in this case)
    var = {inner_comp: [[1.0]]}
    expected = [[0.52497918747894]]
    if executions > 1:
        var = [var for _ in range(executions)]

    if mode == 'Python':
        e = outer_comp.execute if executions == 1 else lambda x : [outer_comp.execute(x[i], context=i) for i in range(executions)]
        res = e(var)
        benchmark(e, var)
    elif mode == 'LLVM':
        e = pnlvm.execution.CompExecution(outer_comp, [None for _ in range(executions)])
        e.execute(var)
        res = e.extract_node_output(outer_comp.output_CIM)
        benchmark(e.execute, var)
    elif mode == 'PTX':
        e = pnlvm.execution.CompExecution(outer_comp, [None for _ in range(executions)])
        e.cuda_execute(var)
        res = e.extract_node_output(outer_comp.output_CIM)
        benchmark(e.cuda_execute, var)
    else:
        assert False, "Unknown mode: {}".format(mode)

<<<<<<< HEAD
    # If we are doing multiple executions, the expected value should be repeated in a list.
    if executions > 1:
        expected = [expected for _ in range(executions)]

    np.testing.assert_allclose(res, expected)

    assert len(res) == executions
=======
    expected = [expected for _ in range(executions)] if executions > 1 else expected
    np.testing.assert_allclose(res, expected)
>>>>>>> e96bbc84


@pytest.mark.multirun
@pytest.mark.nested
@pytest.mark.composition
@pytest.mark.benchmark
@pytest.mark.parametrize("executions", [1, 10, 100])
@pytest.mark.parametrize("mode", ['Python',
                                  pytest.param('LLVM', marks=pytest.mark.llvm),
                                  pytest.param('PTX', marks=[pytest.mark.llvm, pytest.mark.cuda])])
def test_nested_composition_run(benchmark, executions, mode):
    benchmark.group = "Nested Composition multirun {}".format(executions)

    # mechanisms
    A = ProcessingMechanism(name="A",
                            function=AdaptiveIntegrator(rate=0.1))
    B = ProcessingMechanism(name="B",
                            function=Logistic)

    inner_comp = Composition(name="inner_comp")
    inner_comp.add_linear_processing_pathway([A, B])
    inner_comp._analyze_graph()

    outer_comp = Composition(name="outer_comp")
    outer_comp.add_node(inner_comp)

    outer_comp._analyze_graph()

    # The input dict should assign inputs origin nodes (inner_comp in this case)
    var = {inner_comp: [[[2.0]]]}
    expected = [[[0.549833997312478]]]
    if executions > 1:
        var = [var for _ in range(executions)]
    if mode == 'Python':
<<<<<<< HEAD
        def e(x):
            if executions == 1:
                outer_comp.run(x)
                return [outer_comp.results.copy()]
            else:
                results = []
                for i in range(executions):
                    outer_comp.run(x[i], context=i)
                    results.append(outer_comp.results.copy())
                return results

=======
        e = outer_comp.run if executions == 1 else lambda x: [outer_comp.run(x[i], context=i) for i in range(executions)]
>>>>>>> e96bbc84
        res = e(var)

        # Composition.run returns only the result of the last trail,
        # unlike results for all trials reported by CompExecution.run below
        expected = expected[0]

        benchmark(e, var)
    elif mode == 'LLVM':
        e = pnlvm.execution.CompExecution(outer_comp, [None for _ in range(executions)])
        res = e.run(var, 1, 1)
        if executions == 1:
            res = [res]
        benchmark(e.run, var, 1, 1)
    elif mode == 'PTX':
        e = pnlvm.execution.CompExecution(outer_comp, [None for _ in range(executions)])
        res = e.cuda_run(var, 1, 1)
        benchmark(e.cuda_run, var, 1, 1)
    else:
        assert False, "Unknown mode: {}".format(mode)

    expected = [expected for _ in range(executions)] if executions > 1 else expected
    np.testing.assert_allclose(res, expected)

<<<<<<< HEAD
    np.testing.assert_allclose(res, [expected for _ in range(executions)])
    assert len(res) == executions or executions == 1
=======
>>>>>>> e96bbc84

@pytest.mark.multirun
@pytest.mark.nested
@pytest.mark.composition
@pytest.mark.benchmark
@pytest.mark.parametrize("executions", [1, 10, 100])
@pytest.mark.parametrize("mode", [
    'Python',
    pytest.param('LLVM', marks=pytest.mark.llvm),
    pytest.param('PTX', marks=[pytest.mark.llvm, pytest.mark.cuda])
])
def test_nested_composition_run_trials_inputs(benchmark, executions, mode):
    benchmark.group = "Nested Composition mutliple trials/inputs multirun {}".format(executions)

    # mechanisms
    A = ProcessingMechanism(name="A",
                            function=AdaptiveIntegrator(rate=0.1))
    B = ProcessingMechanism(name="B",
                            function=Logistic)

    inner_comp = Composition(name="inner_comp")
    inner_comp.add_linear_processing_pathway([A, B])
    inner_comp._analyze_graph()

    outer_comp = Composition(name="outer_comp")
    outer_comp.add_node(inner_comp)

    outer_comp._analyze_graph()

    # The input dict should assign inputs origin nodes (inner_comp in this case)
    var = {inner_comp: [[[2.0]], [[3.0]]]}
    expected = [[[0.549833997312478]], [[0.617747874769249]], [[0.6529428177055896]], [[0.7044959416252289]]]
    if executions > 1:
        var = [var for _ in range(executions)]
    if mode == 'Python':
        def f(v, num_trials, copy_results=False):
            results = []
            for i in range(executions):
                outer_comp.run(v[i], context=i, num_trials=num_trials)
                if copy_results: # copy the results immediately, otherwise it's empty
                    results.append(outer_comp.results.copy())
            return results[0] if len(results) == 1 else results

        res = f(var, 4, True) if executions > 1 else f([var], 4, True)
        benchmark(f if executions > 1 else outer_comp.run, var, num_trials=4)
    elif mode == 'LLVM':
        e = pnlvm.execution.CompExecution(outer_comp, [None for _ in range(executions)])
        res = e.run(var, 4, 2)
        # FIX: NEED TO FORCE EXTRA DIMENSION FOR RESULT IF ONLY ON EXECUTION
        if executions == 1:
            res = [res]
        benchmark(e.run, var, 4, 2)
    elif mode == 'PTX':
        e = pnlvm.execution.CompExecution(outer_comp, [None for _ in range(executions)])
        res = e.cuda_run(var, 4, 2)
        benchmark(e.cuda_run, var, 4, 2)
    else:
        assert False, "Unknown mode: {}".format(mode)

<<<<<<< HEAD
    np.testing.assert_allclose(res, [expected for _ in range(executions)])
    assert len(res) == executions or executions == 1
=======
    expected = [expected for _ in range(executions)] if executions > 1 else expected
    np.testing.assert_allclose(res, expected)
>>>>>>> e96bbc84
<|MERGE_RESOLUTION|>--- conflicted
+++ resolved
@@ -36,10 +36,6 @@
 
     res = benchmark(e, var)
     np.testing.assert_allclose(res, [expected for _ in range(executions)])
-<<<<<<< HEAD
-    assert executions == 1 or len(res) == executions
-=======
->>>>>>> e96bbc84
 
 @pytest.mark.multirun
 @pytest.mark.mechanism
@@ -70,10 +66,6 @@
 
     res = benchmark(e, var)
     np.testing.assert_allclose(res, expected)
-<<<<<<< HEAD
-    assert len(res) == executions
-=======
->>>>>>> e96bbc84
 
 
 @pytest.mark.multirun
@@ -125,18 +117,8 @@
     else:
         assert False, "Unknown mode: {}".format(mode)
 
-<<<<<<< HEAD
-    # If we are doing multiple executions, the expected value should be repeated in a list.
-    if executions > 1:
-        expected = [expected for _ in range(executions)]
-
-    np.testing.assert_allclose(res, expected)
-
-    assert len(res) == executions
-=======
     expected = [expected for _ in range(executions)] if executions > 1 else expected
     np.testing.assert_allclose(res, expected)
->>>>>>> e96bbc84
 
 
 @pytest.mark.multirun
@@ -171,21 +153,7 @@
     if executions > 1:
         var = [var for _ in range(executions)]
     if mode == 'Python':
-<<<<<<< HEAD
-        def e(x):
-            if executions == 1:
-                outer_comp.run(x)
-                return [outer_comp.results.copy()]
-            else:
-                results = []
-                for i in range(executions):
-                    outer_comp.run(x[i], context=i)
-                    results.append(outer_comp.results.copy())
-                return results
-
-=======
         e = outer_comp.run if executions == 1 else lambda x: [outer_comp.run(x[i], context=i) for i in range(executions)]
->>>>>>> e96bbc84
         res = e(var)
 
         # Composition.run returns only the result of the last trail,
@@ -209,11 +177,6 @@
     expected = [expected for _ in range(executions)] if executions > 1 else expected
     np.testing.assert_allclose(res, expected)
 
-<<<<<<< HEAD
-    np.testing.assert_allclose(res, [expected for _ in range(executions)])
-    assert len(res) == executions or executions == 1
-=======
->>>>>>> e96bbc84
 
 @pytest.mark.multirun
 @pytest.mark.nested
@@ -273,10 +236,5 @@
     else:
         assert False, "Unknown mode: {}".format(mode)
 
-<<<<<<< HEAD
-    np.testing.assert_allclose(res, [expected for _ in range(executions)])
-    assert len(res) == executions or executions == 1
-=======
     expected = [expected for _ in range(executions)] if executions > 1 else expected
-    np.testing.assert_allclose(res, expected)
->>>>>>> e96bbc84
+    np.testing.assert_allclose(res, expected)