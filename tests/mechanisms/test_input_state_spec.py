import numpy as np
import pytest

from psyneulink.components.mechanisms.mechanism import MechanismError
from psyneulink.components.mechanisms.processing.transfermechanism import TransferMechanism
from psyneulink.components.mechanisms.adaptive.gating.gatingmechanism import GatingMechanism
from psyneulink.components.projections.projection import ProjectionError
from psyneulink.components.projections.pathway.mappingprojection import MappingProjection
from psyneulink.components.states.state import StateError
from psyneulink.components.states.inputstate import InputState
<<<<<<< HEAD
from psyneulink.globals.keywords import INPUT_STATES, MECHANISM, NAME, OUTPUT_STATES, PROJECTIONS, VARIABLE, RESULT
=======
from psyneulink.globals.keywords import INPUT_STATES, MECHANISM, NAME, OUTPUT_STATES, PROJECTIONS, VARIABLE, RESULTS
>>>>>>> 1537fa81

mismatches_default_variable_error_text = 'not compatible with the specified default variable'
mismatches_size_error_text = 'not compatible with the default variable determined from size parameter'
belongs_to_another_mechanism_error_text = 'that belongs to another Mechanism'


class TestInputStateSpec:
    # ------------------------------------------------------------------------------------------------

    # InputState SPECIFICATIONS

    # ------------------------------------------------------------------------------------------------
    # TEST 1
    # Match of default_variable and specification of multiple InputStates by value and string

    def test_match_with_default_variable(self):

        T = TransferMechanism(
            default_variable=[[0, 0], [0]],
            input_states=[[32, 24], 'HELLO']
        )
        assert T.instance_defaults.variable.shape == np.array([[0, 0], [0]]).shape
        assert len(T.input_states) == 2
        assert T.input_states[1].name == 'HELLO'
        # # PROBLEM WITH input FOR RUN:
        # my_mech_2.execute()

    # ------------------------------------------------------------------------------------------------
    # TEST 2
    # Mismatch between InputState variable specification and corresponding item of owner Mechanism's variable

    def test_mismatch_with_default_variable_error(self):

        with pytest.raises(MechanismError) as error_text:
            TransferMechanism(
                default_variable=[[0], [0]],
                input_states=[[32, 24], 'HELLO']
            )
        assert mismatches_default_variable_error_text in str(error_text.value)

    # ------------------------------------------------------------------------------------------------
    # TEST 3
    # Override of input_states (mis)specification by INPUT_STATES entry in params specification dict

    def test_override_by_dict_spec(self):

        T = TransferMechanism(
            default_variable=[[0, 0], [0]],
            input_states=[[32], 'HELLO'],
            params={INPUT_STATES: [[32, 24], 'HELLO']}
        )
        assert T.instance_defaults.variable.shape == np.array([[0, 0], [0]]).shape
        assert len(T.input_states) == 2
        assert T.input_states[1].name == 'HELLO'
        # # PROBLEM WITH input FOR RUN:
        # my_mech_2.execute()

    # ------------------------------------------------------------------------------------------------
    # TEST 4
    # Specification using input_states without default_variable

    def test_transfer_mech_input_states_no_default_variable(self):

        # PROBLEM: SHOULD GENERATE TWO INPUT_STATES (
        #                ONE WITH [[32],[24]] AND OTHER WITH [[0]] AS VARIABLE INSTANCE DEFAULT
        #                INSTEAD, SEEM TO IGNORE InputState SPECIFICATIONS AND JUST USE DEFAULT_VARIABLE
        #                NOTE:  WORKS FOR ObjectiveMechanism, BUT NOT TransferMechanism
        T = TransferMechanism(input_states=[[32, 24], 'HELLO'])
        assert T.instance_defaults.variable.shape == np.array([[0, 0], [0]]).shape
        assert len(T.input_states) == 2
        assert T.input_states[1].name == 'HELLO'

    # ------------------------------------------------------------------------------------------------
    # TEST 5
    # Specification using INPUT_STATES entry in params specification dict without default_variable

    def test_transfer_mech_input_states_specification_dict_no_default_variable(self):

        # PROBLEM: SHOULD GENERATE TWO INPUT_STATES (
        #                ONE WITH [[32],[24]] AND OTHER WITH [[0]] AS VARIABLE INSTANCE DEFAULT
        #                INSTEAD, SEEM TO IGNORE InputState SPECIFICATIONS AND JUST USE DEFAULT_VARIABLE
        #                NOTE:  WORKS FOR ObjectiveMechanism, BUT NOT TransferMechanism
        T = TransferMechanism(params={INPUT_STATES: [[32, 24], 'HELLO']})
        assert T.instance_defaults.variable.shape == np.array([[0, 0], [0]]).shape
        assert len(T.input_states) == 2
        assert T.input_states[1].name == 'HELLO'

    # ------------------------------------------------------------------------------------------------
    # TEST 6
    # Mechanism specification

    def test_mech_spec_list(self):
        R1 = TransferMechanism(output_states=['FIRST', 'SECOND'])
        T = TransferMechanism(
            default_variable=[[0]],
            input_states=[R1]
        )
        np.testing.assert_array_equal(T.instance_defaults.variable, np.array([[0]]))
        assert len(T.input_states) == 1
        assert T.input_state.path_afferents[0].sender == R1.output_state
        T.execute()

    # ------------------------------------------------------------------------------------------------
    # TEST 7
    # Mechanism specification outside of a list

    def test_mech_spec_standalone(self):
        R1 = TransferMechanism(output_states=['FIRST', 'SECOND'])
        # Mechanism outside of list specification
        T = TransferMechanism(
            default_variable=[[0]],
            input_states=R1
        )
        np.testing.assert_array_equal(T.instance_defaults.variable, np.array([[0]]))
        assert len(T.input_states) == 1
        assert T.input_state.path_afferents[0].sender == R1.output_state
        T.execute()

    # ------------------------------------------------------------------------------------------------
    # TEST 8
    # OutputState specification

    def test_output_state_spec_list_two_items(self):
        R1 = TransferMechanism(output_states=['FIRST', 'SECOND'])
        T = TransferMechanism(
            default_variable=[[0], [0]],
            input_states=[
                R1.output_states['FIRST'],
                R1.output_states['SECOND']
            ]
        )
        np.testing.assert_array_equal(T.instance_defaults.variable, np.array([[0], [0]]))
        assert len(T.input_states) == 2
        assert T.input_states.names[0] == 'InputState-0'
        assert T.input_states.names[1] == 'InputState-1'
        for input_state in T.input_states:
            for projection in input_state.path_afferents:
                assert projection.sender.owner is R1
        T.execute()

    # ------------------------------------------------------------------------------------------------
    # TEST 9
    # OutputState specification outside of a list

    def test_output_state_spec_standalone(self):
        R1 = TransferMechanism(output_states=['FIRST', 'SECOND'])
        T = TransferMechanism(
            default_variable=[0],
            input_states=R1.output_states['FIRST']
        )
        np.testing.assert_array_equal(T.instance_defaults.variable, np.array([[0]]))
        assert len(T.input_states) == 1
        assert T.input_states.names[0] == 'InputState-0'
        T.input_state.path_afferents[0].sender == R1.output_state
        T.execute()

    # ------------------------------------------------------------------------------------------------
    # TEST 10
    # OutputStates in PROJECTIONS entries of a specification dictiontary, using with names (and one outside of a list)

    def test_specification_dict(self):
        R1 = TransferMechanism(output_states=['FIRST', 'SECOND'])
        T = TransferMechanism(
            default_variable=[[0], [0]],
            input_states=[
                {
                    NAME: 'FROM DECISION',
                    PROJECTIONS: [R1.output_states['FIRST']]
                },
                {
                    NAME: 'FROM RESPONSE_TIME',
                    PROJECTIONS: R1.output_states['SECOND']
                }
            ])
        np.testing.assert_array_equal(T.instance_defaults.variable, np.array([[0], [0]]))
        assert len(T.input_states) == 2
        assert T.input_states.names[0] == 'FROM DECISION'
        assert T.input_states.names[1] == 'FROM RESPONSE_TIME'
        for input_state in T.input_states:
            for projection in input_state.path_afferents:
                assert projection.sender.owner is R1
        T.execute()

    # ------------------------------------------------------------------------------------------------
    # TEST 11
    # default_variable override of value of OutputState specification

    def test_default_variable_override_mech_list(self):

        R2 = TransferMechanism(size=3)

        # default_variable override of OutputState.value
        T = TransferMechanism(
            default_variable=[[0, 0]],
            input_states=[R2]
        )
        np.testing.assert_array_equal(T.instance_defaults.variable, np.array([[0, 0]]))
        assert len(T.input_states) == 1
        assert len(T.input_state.path_afferents[0].sender.instance_defaults.variable) == 3
        assert len(T.input_state.instance_defaults.variable) == 2
        T.execute()

    # ------------------------------------------------------------------------------------------------
    # TEST 12
    # 2-item tuple specification with default_variable override of OutputState.value

    def test_2_item_tuple_spec(self):
        R2 = TransferMechanism(size=3)
        T = TransferMechanism(size=2, input_states=[(R2, np.zeros((3, 2)))])
        np.testing.assert_array_equal(T.instance_defaults.variable, np.array([[0, 0]]))
        assert len(T.input_states) == 1
        assert len(T.input_state.path_afferents[0].sender.instance_defaults.variable) == 3
        assert len(T.input_state.instance_defaults.variable) == 2
        T.execute()

    # ------------------------------------------------------------------------------------------------
    # TEST 12.1
    # 2-item tuple specification with value as first item (and no size specification for T)

    def test_2_item_tuple_value_for_first_item(self):
        R2 = TransferMechanism(size=3)
        T = TransferMechanism(input_states=[([0,0], R2)])
        np.testing.assert_array_equal(T.instance_defaults.variable, np.array([[0, 0]]))
        assert len(T.input_states) == 1
        assert len(T.input_state.path_afferents[0].sender.instance_defaults.variable) == 3
        assert len(T.input_state.instance_defaults.variable) == 2
        T.execute()

    # ------------------------------------------------------------------------------------------------
    # TEST 13
<<<<<<< HEAD
    # ProjectionTuple Specification

    def test_projection_tuple_spec(self):
=======
    # 4-item tuple Specification

    def test_projection_tuple_with_matrix_spec(self):
>>>>>>> 1537fa81
        R2 = TransferMechanism(size=3)
        T = TransferMechanism(size=2, input_states=[(R2, None, None, np.zeros((3, 2)))])
        np.testing.assert_array_equal(T.instance_defaults.variable, np.array([[0, 0]]))
        assert len(T.input_states) == 1
        assert len(T.input_state.path_afferents[0].sender.instance_defaults.variable) == 3
        assert len(T.input_state.instance_defaults.variable) == 2
        T.execute()

    # ------------------------------------------------------------------------------------------------
    # TEST 14
    # Standalone Projection specification

    def test_projection_list(self):
        R2 = TransferMechanism(size=3)
        P = MappingProjection(sender=R2)
        T = TransferMechanism(
            size=2,
            input_states=[P]
        )
        np.testing.assert_array_equal(T.instance_defaults.variable, np.array([[0, 0]]))
        assert len(T.input_states) == 1
        assert len(T.input_state.path_afferents[0].sender.instance_defaults.variable) == 3
        assert len(T.input_state.instance_defaults.variable) == 2
        T.execute()

    # ------------------------------------------------------------------------------------------------
    # TEST 15
    # Projection specification in Tuple

    def test_projection_in_tuple(self):
        R2 = TransferMechanism(size=3)
        P = MappingProjection(sender=R2)
        T = TransferMechanism(
            size=2,
            input_states=[(R2, None, None, P)]
        )
        np.testing.assert_array_equal(T.instance_defaults.variable, np.array([[0, 0]]))
        assert len(T.input_states) == 1
        assert len(T.input_state.path_afferents[0].sender.instance_defaults.variable) == 3
        assert len(T.input_state.instance_defaults.variable) == 2
        T.execute()

    # ------------------------------------------------------------------------------------------------
    # TEST 16
    # PROJECTIONS specification in InputState specification dictionary

    def test_projection_in_specification_dict(self):
        R1 = TransferMechanism(output_states=['FIRST', 'SECOND'])
        T = TransferMechanism(
            input_states=[{
                NAME: 'My InputState with Two Projections',
                PROJECTIONS: [
                    R1.output_states['FIRST'],
                    R1.output_states['SECOND']
                ]
            }]
        )
        np.testing.assert_array_equal(T.instance_defaults.variable, np.array([[0]]))
        assert len(T.input_states) == 1
        assert T.input_state.name == 'My InputState with Two Projections'
        for input_state in T.input_states:
            for projection in input_state.path_afferents:
                assert projection.sender.owner is R1
        T.execute()

    # ------------------------------------------------------------------------------------------------
    # TEST 17
    # MECHANISMS/OUTPUT_STATES entries in params specification dict

    def test_output_state_in_specification_dict(self):
        R1 = TransferMechanism(output_states=['FIRST', 'SECOND'])
        T = TransferMechanism(
            input_states=[{
                MECHANISM: R1,
                OUTPUT_STATES: ['FIRST', 'SECOND']
            }]
        )
        np.testing.assert_array_equal(T.instance_defaults.variable, np.array([[0]]))
        assert len(T.input_states) == 1
        for input_state in T.input_states:
            for projection in input_state.path_afferents:
                assert projection.sender.owner is R1

    # ------------------------------------------------------------------------------------------------
    # TEST 18
    # String specification with variable specification

    def test_dict_with_variable(self):
        T = TransferMechanism(input_states=[{NAME: 'FIRST', VARIABLE: [0, 0]}])
        np.testing.assert_array_equal(T.instance_defaults.variable, np.array([[0, 0]]))
        assert len(T.input_states) == 1

    # ------------------------------------------------------------------------------------------------
    # TEST 19
    # String specification with variable specification conflicts with default_variable

    def test_dict_with_variable_matches_default(self):
        T = TransferMechanism(
            default_variable=[0, 0],
            input_states=[{NAME: 'FIRST', VARIABLE: [0, 0]}]
        )
        np.testing.assert_array_equal(T.instance_defaults.variable, np.array([[0, 0]]))
        assert len(T.input_states) == 1

    # ------------------------------------------------------------------------------------------------
    # TEST 20

    def test_dict_with_variable_matches_default_2(self):
        T = TransferMechanism(
            default_variable=[[0, 0]],
            input_states=[{NAME: 'FIRST', VARIABLE: [0, 0]}]
        )
        np.testing.assert_array_equal(T.instance_defaults.variable, np.array([[0, 0]]))
        assert len(T.input_states) == 1

    # ------------------------------------------------------------------------------------------------
    # TEST 21

    def test_dict_with_variable_matches_default_multiple_input_states(self):
        T = TransferMechanism(
            default_variable=[[0, 0], [0]],
            input_states=[
                {NAME: 'FIRST', VARIABLE: [0, 0]},
                {NAME: 'SECOND', VARIABLE: [0]}
            ]
        )
        assert T.instance_defaults.variable.shape == np.array([[0, 0], [0]]).shape
        assert len(T.input_states) == 2

    # ------------------------------------------------------------------------------------------------
    # TEST 22

    def test_dict_with_variable_mismatches_default(self):
        with pytest.raises(MechanismError) as error_text:
            TransferMechanism(
                default_variable=[0],
                input_states=[{NAME: 'FIRST', VARIABLE: [0, 0]}]
            )
        assert mismatches_default_variable_error_text in str(error_text.value)

    # ------------------------------------------------------------------------------------------------
    # TEST 23

    def test_dict_with_variable_mismatches_default_multiple_input_states(self):
        with pytest.raises(MechanismError) as error_text:
            TransferMechanism(
                default_variable=[[0], [0]],
                input_states=[
                    {NAME: 'FIRST', VARIABLE: [0, 0]},
                    {NAME: 'SECOND', VARIABLE: [0]}
                ]
            )
        assert mismatches_default_variable_error_text in str(error_text.value)

    # ------------------------------------------------------------------------------------------------
    # TEST 24

    def test_dict_with_variable_matches_size(self):
        T = TransferMechanism(
            size=2,
            input_states=[{NAME: 'FIRST', VARIABLE: [0, 0]}]
        )
        np.testing.assert_array_equal(T.instance_defaults.variable, np.array([[0, 0]]))
        assert len(T.input_states) == 1

    # ------------------------------------------------------------------------------------------------
    # TEST 25

    def test_dict_with_variable_mismatches_size(self):
        with pytest.raises(MechanismError) as error_text:
            TransferMechanism(
                size=1,
                input_states=[{NAME: 'FIRST', VARIABLE: [0, 0]}]
            )
        assert mismatches_size_error_text in str(error_text.value)

    # ------------------------------------------------------------------------------------------------
    # TEST 26

    def test_params_override(self):
        T = TransferMechanism(
            input_states=[[0], [0]],
            params={INPUT_STATES: [[0, 0], [0]]}
        )
        assert T.instance_defaults.variable.shape == np.array([[0, 0], [0]]).shape
        assert len(T.input_states) == 2

    # ------------------------------------------------------------------------------------------------
    # TEST 27

    def test_add_input_state_belonging_to_another_mech_error(self):
        with pytest.raises(StateError) as error_text:
            m = TransferMechanism(default_variable=[0, 0, 0])
            i = InputState(owner=m, variable=[0, 0, 0])
            TransferMechanism(input_states=[i])
        assert belongs_to_another_mechanism_error_text in str(error_text.value)

    # ------------------------------------------------------------------------------------------------
    # TEST 39

    def test_name_assigned_before_error(self):
        name = 'target'
        with pytest.raises(StateError) as error_text:
            m = TransferMechanism(default_variable=[0, 0, 0])
            i = InputState(owner=m, name=name, variable=[0, 0, 0])
            TransferMechanism(input_states=[i])
        assert (
            belongs_to_another_mechanism_error_text in str(error_text.value)
            and 'Attempt to assign a State ({})'.format(name) in str(error_text.value)
        )

    # ------------------------------------------------------------------------------------------------
    # TEST 28

    def test_inputstate_class(self):
        T = TransferMechanism(input_states=[InputState])

        np.testing.assert_array_equal(T.instance_defaults.variable, [InputState.ClassDefaults.variable])
        assert len(T.input_states) == 1

    # ------------------------------------------------------------------------------------------------
    # TEST 29

    def test_inputstate_class_with_variable(self):
        T = TransferMechanism(default_variable=[0, 0], input_states=[InputState])

        np.testing.assert_array_equal(T.instance_defaults.variable, np.array([[0, 0]]))
        assert len(T.input_states) == 1

    # ------------------------------------------------------------------------------------------------
    # TEST 30

    def test_InputState_mismatches_default(self):
        with pytest.raises(MechanismError) as error_text:
            i = InputState(reference_value=[0, 0, 0])
            TransferMechanism(default_variable=[0, 0], input_states=[i])
        assert mismatches_default_variable_error_text in str(error_text.value)

    # ------------------------------------------------------------------------------------------------
    # TEST 31

    def test_projection_with_matrix_and_sender(self):
        m = TransferMechanism(size=2)
        p = MappingProjection(sender=m, matrix=[[0, 0, 0], [0, 0, 0]])
        T = TransferMechanism(input_states=[p])

        np.testing.assert_array_equal(T.instance_defaults.variable, np.array([[0, 0, 0]]))
        assert len(T.input_states) == 1

    # ------------------------------------------------------------------------------------------------
    # TEST 32

    def test_projection_with_matrix_and_sender_mismatches_default(self):
        with pytest.raises(MechanismError) as error_text:
            m = TransferMechanism(size=2)
            p = MappingProjection(sender=m, matrix=[[0, 0, 0], [0, 0, 0]])
            TransferMechanism(default_variable=[0, 0], input_states=[p])
        assert mismatches_default_variable_error_text in str(error_text.value)

    # ------------------------------------------------------------------------------------------------
    # TEST 33

    def test_projection_with_sender_and_default(self):
        t = TransferMechanism(size=3)
        p = MappingProjection(sender=t)
        T = TransferMechanism(default_variable=[0, 0], input_states=[p])

        np.testing.assert_array_equal(T.instance_defaults.variable, np.array([[0, 0]]))
        assert len(T.input_states) == 1

    # ------------------------------------------------------------------------------------------------
    # TEST 34

    def test_projection_no_args_projection_spec(self):
        p = MappingProjection()
        T = TransferMechanism(input_states=[p])

        np.testing.assert_array_equal(T.instance_defaults.variable, np.array([[0]]))
        assert len(T.input_states) == 1

    # ------------------------------------------------------------------------------------------------
    # TEST 35

    def test_projection_no_args_projection_spec_with_default(self):
        p = MappingProjection()
        T = TransferMechanism(default_variable=[0, 0], input_states=[p])

        np.testing.assert_array_equal(T.instance_defaults.variable, np.array([[0, 0]]))
        assert len(T.input_states) == 1

    # ------------------------------------------------------------------------------------------------
    # TEST 36

    def test_projection_no_args_dict_spec(self):
        p = MappingProjection()
        T = TransferMechanism(input_states=[{VARIABLE: [0, 0, 0], PROJECTIONS:[p]}])

        np.testing.assert_array_equal(T.instance_defaults.variable, np.array([[0, 0, 0]]))
        assert len(T.input_states) == 1

    # ------------------------------------------------------------------------------------------------
    # TEST 37

    def test_projection_no_args_dict_spec_mismatch_with_default(self):
        with pytest.raises(MechanismError) as error_text:
            p = MappingProjection()
            TransferMechanism(default_variable=[0, 0], input_states=[{VARIABLE: [0, 0, 0], PROJECTIONS: [p]}])
        assert mismatches_default_variable_error_text in str(error_text.value)

    # ------------------------------------------------------------------------------------------------
    # TEST 38

    def test_outputstate_(self):
        with pytest.raises(MechanismError) as error_text:
            p = MappingProjection()
            TransferMechanism(default_variable=[0, 0], input_states=[{VARIABLE: [0, 0, 0], PROJECTIONS: [p]}])
        assert mismatches_default_variable_error_text in str(error_text.value)

    # ------------------------------------------------------------------------------------------------
    # TEST 26

    def test_add_input_state_with_projection_in_mech_constructor(self):
        T1 = TransferMechanism()
        I = InputState(projections=[T1])
        T2 = TransferMechanism(input_states=[I])
        assert T2.input_states[0].path_afferents[0].sender.owner is T1

    # ------------------------------------------------------------------------------------------------
    # TEST 27

    def test_add_input_state_with_projection_using_add_states(self):
        T1 = TransferMechanism()
        I = InputState(projections=[T1])
        T2 = TransferMechanism()
        T2.add_states([I])
        assert T2.input_states[1].path_afferents[0].sender.owner is T1

    # ------------------------------------------------------------------------------------------------
    # TEST 28

    def test_add_input_state_with_projection_by_assigning_owner(self):
        T1 = TransferMechanism()
        T2 = TransferMechanism()
        InputState(owner=T2, projections=[T1])
        assert T2.input_states[1].path_afferents[0].sender.owner is T1

    # ------------------------------------------------------------------------------------------------
    # TEST 29

    def test_add_input_state_with_projection_by_assigning_owner_error(self):
        with pytest.raises(StateError) as error_text:
            S1 = TransferMechanism()
            S2 = TransferMechanism()
            TransferMechanism(name='T',
                              input_states=[{'MY INPUT 1':[S1],
                                             'MY INPUT 2':[S2]}])

    # ------------------------------------------------------------------------------------------------
    # TEST 30

    def test_use_set_to_specify_projections_for_input_state_error(self):
        with pytest.raises(ProjectionError) as error_text:
            T1 = TransferMechanism()
            T2 = TransferMechanism()
            TransferMechanism(input_states=[{'MY STATE':{T1, T2}}])
        assert ('Connection specification for InputState of' in str(error_text.value)
                and 'is a set' in str(error_text.value)
                and 'it should be a list' in str(error_text.value))

    # ------------------------------------------------------------------------------------------------
    # TEST 31

    def test_multiple_states_specified_using_state_name_format_error(self):
        with pytest.raises(StateError) as error_text:
            # Don't bother to specify anything as the value for each entry in the dict, since doesn't get there
            TransferMechanism(input_states=[{'MY STATE A':{},
                                             'MY STATE B':{}}])
        assert ('There is more than one entry of the InputState specification dictionary' in str(error_text.value)
                and'that is not a keyword; there should be only one (used to name the State, with a list of '
                   'Projection specifications' in str(error_text.value))

    # ------------------------------------------------------------------------------------------------
    # TEST 32

    def test_default_name_and_projections_listing_for_input_state_in_constructor(self):
        T1 = TransferMechanism()
        my_input_state = InputState(projections=[T1])
        T2 = TransferMechanism(input_states=[my_input_state])
        assert T2.input_states[0].name == 'InputState-0'
        assert T2.input_states[0].projections[0].sender.name == 'RESULTS'


    # ------------------------------------------------------------------------------------------------
    # TEST 33

    def test_2_item_tuple_with_state_name_list_and_mechanism(self):

        # T1 has OutputStates of with same lengths,
        #    so T2 should use that length for its InputState (since it is not otherwise specified
        T1 = TransferMechanism(input_states=[[0,0],[0,0]])
        T2 = TransferMechanism(input_states=[(['RESULT', 'RESULT-1'], T1)])
        assert len(T2.input_states[0].value) == 2
        assert T2.input_states[0].path_afferents[0].sender.name == 'RESULT'
        assert T2.input_states[0].path_afferents[1].sender.name == 'RESULT-1'

        # T1 has OutputStates with different lengths,
        #    so T2 should use its variable default to as format for its InputStates (since it is not otherwise specified
        T1 = TransferMechanism(input_states=[[0,0],[0,0,0]])
        T2 = TransferMechanism(input_states=[(['RESULT', 'RESULT-1'], T1)])
        assert len(T2.input_states[0].value) == 1
        assert T2.input_states[0].path_afferents[0].sender.name == 'RESULT'
        assert T2.input_states[0].path_afferents[1].sender.name == 'RESULT-1'

    # ------------------------------------------------------------------------------------------------
    # TEST 34

    def test_lists_of_mechanisms_and_output_states(self):

        # Test "bare" list of Mechanisms
        T0 = TransferMechanism(name='T0')
        T1 = TransferMechanism(name='T1', input_states=[[0,0],[0,0,0]])
        T2 = TransferMechanism(name='T2', input_states=[[T0, T1]])
        assert len(T2.input_states[0].path_afferents)==2
        assert T2.input_states[0].path_afferents[0].sender.owner.name=='T0'
        assert T2.input_states[0].path_afferents[1].sender.owner.name=='T1'
        assert T2.input_states[0].path_afferents[1].matrix.shape == (2,1)

<<<<<<< HEAD
        # Test list of Mechanisms in ProjectionTuple
=======
        # Test list of Mechanisms in 4-item tuple specification
>>>>>>> 1537fa81
        T3 = TransferMechanism(name='T3', input_states=[([T0, T1],None,None,InputState)])
        assert len(T3.input_states[0].path_afferents)==2
        assert T3.input_states[0].path_afferents[0].sender.owner.name=='T0'
        assert T3.input_states[0].path_afferents[1].sender.owner.name=='T1'
        assert T3.input_states[0].path_afferents[1].matrix.shape == (2,1)

        # Test "bare" list of OutputStates
        T4= TransferMechanism(name='T4', input_states=[[T0.output_states[0], T1.output_states[1]]])
        assert len(T4.input_states[0].path_afferents)==2
        assert T4.input_states[0].path_afferents[0].sender.owner.name=='T0'
        assert T4.input_states[0].path_afferents[1].sender.owner.name=='T1'
        assert T4.input_states[0].path_afferents[1].matrix.shape == (3,1)

<<<<<<< HEAD
        # Test list of OutputStates in ProjectionTuple
=======
        # Test list of OutputStates in 4-item tuple specification
>>>>>>> 1537fa81
        T5 = TransferMechanism(name='T5', input_states=[([T0.output_states[0], T1.output_states[1]],
                                                         None,None,
                                                         InputState)])
        assert len(T5.input_states[0].path_afferents)==2
        assert T5.input_states[0].path_afferents[0].sender.owner.name=='T0'
        assert T5.input_states[0].path_afferents[1].sender.owner.name=='T1'
        assert T5.input_states[0].path_afferents[1].matrix.shape == (3,1)

    # ------------------------------------------------------------------------------------------------
    # TEST 35

    def test_list_of_mechanisms_with_gating_mechanism(self):

        T1 = TransferMechanism(name='T6')
        G = GatingMechanism(gating_signals=['a','b'])
        T2 = TransferMechanism(input_states=[[T1, G]],
                               output_states=[G.gating_signals['b']])
        assert T2.input_states[0].path_afferents[0].sender.owner.name=='T6'
        assert T2.input_states[0].mod_afferents[0].sender.name=='a'
<<<<<<< HEAD
        assert T2.output_states[0].mod_afferents[0].sender.name=='b'
=======
        assert T2.output_states[0].mod_afferents[0].sender.name=='b'

    # ------------------------------------------------------------------------------------------------
    # THOROUGH TESTING OF mech, 2-item, 3-item and 4-item tuple specifications with and without default_variable/size
    # (some of these may be duplicative of tests above)
        
    def test_mech_and_tuple_specifications_with_and_without_default_variable_or_size(self):

        t = TransferMechanism(size=3)

        # ADD TESTING WITH THIS IN PLACE OF t:
        # p = MappingProjection(sender=t)


        # Specification of default_variable or size (constrain InputState variable)
        
        # default_variable, mech
        T = TransferMechanism(
                default_variable=[0, 0],
                input_states=[t])
        assert len(T.input_states[0].variable)==2
        
        # default_variable, 2-item tuple
        T = TransferMechanism(
                default_variable=[0, 0],
                input_states=[(t,None)])
        assert len(T.input_states[0].variable)==2
        
        # default_variable, 3-item tuple
        T = TransferMechanism(
                default_variable=[0, 0],
                input_states=[(t,1,1)])
        assert len(T.input_states[0].variable)==2

        # default_variable, 3-item tuple with embedded (State name, Mechanism) tuple
        T = TransferMechanism(
                default_variable=[0, 0],
                input_states=[((RESULTS, t),1,1)])
        assert len(T.input_states[0].variable)==2

        # default_variable, 4-item tuple
        T = TransferMechanism(
                default_variable=[0, 0],
                input_states=[(t,1,1,None)])
        assert len(T.input_states[0].variable)==2
        
        # size, mech
        T = TransferMechanism(
                size=2,
                input_states=[t])
        assert len(T.input_states[0].variable)==2
        
        # size, 2-item tuple
        T = TransferMechanism(
                size=2,
                input_states=[(t,None)])
        assert len(T.input_states[0].variable)==2
        
        # size, 3-item tuple
        T = TransferMechanism(
                size=2,
                input_states=[(t,1,1)])
        assert len(T.input_states[0].variable)==2
        
        # size, 4-item tuple
        T = TransferMechanism(
                size=2,
                input_states=[(t,1,1,None)])
        assert len(T.input_states[0].variable)==2
        
        # No specification of default_variable or size (use sender's value)
        
        # no variable spec, mech
        T = TransferMechanism(
                input_states=[t])
        assert len(T.input_states[0].variable)==3
        
        # no variable spec, 2-item tuple
        T = TransferMechanism(
                input_states=[(t,None)])
        assert len(T.input_states[0].variable)==3
        
        # no variable spec, 3-item tuple
        T = TransferMechanism(
                input_states=[(t,1,1)])
        assert len(T.input_states[0].variable)==3
        
        # no variable spec, 4-item tuple
        T = TransferMechanism(
                input_states=[(t,1,1,None)])
        assert len(T.input_states[0].variable)==3
>>>>>>> 1537fa81
<|MERGE_RESOLUTION|>--- conflicted
+++ resolved
@@ -8,11 +8,7 @@
 from psyneulink.components.projections.pathway.mappingprojection import MappingProjection
 from psyneulink.components.states.state import StateError
 from psyneulink.components.states.inputstate import InputState
-<<<<<<< HEAD
-from psyneulink.globals.keywords import INPUT_STATES, MECHANISM, NAME, OUTPUT_STATES, PROJECTIONS, VARIABLE, RESULT
-=======
 from psyneulink.globals.keywords import INPUT_STATES, MECHANISM, NAME, OUTPUT_STATES, PROJECTIONS, VARIABLE, RESULTS
->>>>>>> 1537fa81
 
 mismatches_default_variable_error_text = 'not compatible with the specified default variable'
 mismatches_size_error_text = 'not compatible with the default variable determined from size parameter'
@@ -243,15 +239,9 @@
 
     # ------------------------------------------------------------------------------------------------
     # TEST 13
-<<<<<<< HEAD
-    # ProjectionTuple Specification
-
-    def test_projection_tuple_spec(self):
-=======
     # 4-item tuple Specification
 
     def test_projection_tuple_with_matrix_spec(self):
->>>>>>> 1537fa81
         R2 = TransferMechanism(size=3)
         T = TransferMechanism(size=2, input_states=[(R2, None, None, np.zeros((3, 2)))])
         np.testing.assert_array_equal(T.instance_defaults.variable, np.array([[0, 0]]))
@@ -679,11 +669,7 @@
         assert T2.input_states[0].path_afferents[1].sender.owner.name=='T1'
         assert T2.input_states[0].path_afferents[1].matrix.shape == (2,1)
 
-<<<<<<< HEAD
-        # Test list of Mechanisms in ProjectionTuple
-=======
         # Test list of Mechanisms in 4-item tuple specification
->>>>>>> 1537fa81
         T3 = TransferMechanism(name='T3', input_states=[([T0, T1],None,None,InputState)])
         assert len(T3.input_states[0].path_afferents)==2
         assert T3.input_states[0].path_afferents[0].sender.owner.name=='T0'
@@ -697,11 +683,7 @@
         assert T4.input_states[0].path_afferents[1].sender.owner.name=='T1'
         assert T4.input_states[0].path_afferents[1].matrix.shape == (3,1)
 
-<<<<<<< HEAD
-        # Test list of OutputStates in ProjectionTuple
-=======
         # Test list of OutputStates in 4-item tuple specification
->>>>>>> 1537fa81
         T5 = TransferMechanism(name='T5', input_states=[([T0.output_states[0], T1.output_states[1]],
                                                          None,None,
                                                          InputState)])
@@ -721,9 +703,6 @@
                                output_states=[G.gating_signals['b']])
         assert T2.input_states[0].path_afferents[0].sender.owner.name=='T6'
         assert T2.input_states[0].mod_afferents[0].sender.name=='a'
-<<<<<<< HEAD
-        assert T2.output_states[0].mod_afferents[0].sender.name=='b'
-=======
         assert T2.output_states[0].mod_afferents[0].sender.name=='b'
 
     # ------------------------------------------------------------------------------------------------
@@ -814,5 +793,4 @@
         # no variable spec, 4-item tuple
         T = TransferMechanism(
                 input_states=[(t,1,1,None)])
-        assert len(T.input_states[0].variable)==3
->>>>>>> 1537fa81
+        assert len(T.input_states[0].variable)==3