import numpy as np
import pytest

import psyneulink as pnl
import psyneulink.core.llvm as pnlvm

from psyneulink.core.compositions.composition import Composition
from psyneulink.core.components.functions.function import FunctionError
from psyneulink.core.components.functions.nonstateful.distributionfunctions import NormalDist
from psyneulink.core.components.functions.stateful.integratorfunctions import \
    SimpleIntegrator, AdaptiveIntegrator, DriftDiffusionIntegrator, OrnsteinUhlenbeckIntegrator, \
    FitzHughNagumoIntegrator, AccumulatorIntegrator, LeakyCompetingIntegrator, DualAdaptiveIntegrator
from psyneulink.core.components.functions.nonstateful.transferfunctions import Linear
from psyneulink.core.components.mechanisms.mechanism import MechanismError
from psyneulink.core.components.mechanisms.processing.integratormechanism import \
    IntegratorMechanism, IntegratorMechanismError
from psyneulink.core.globals.context import Context
from psyneulink.core.scheduling.condition import AtTrial
from psyneulink.core.scheduling.condition import Never


class TestReset:
    def test_FitzHughNagumo_valid(self):
        I = IntegratorMechanism(name="I",
                                function=FitzHughNagumoIntegrator())
        I.reset_stateful_function_when = Never()
        I.execute(1.0)

        np.testing.assert_allclose([[0.05127053]], I.value[0], rtol=1e-5, atol=1e-8)
        np.testing.assert_allclose([[0.00279552]], I.value[1], rtol=1e-5, atol=1e-8)
        np.testing.assert_allclose([[0.05]], I.value[2], rtol=1e-5, atol=1e-8)

        I.function.reset(0.01, 0.02, 0.03)

        np.testing.assert_allclose(0.01, I.function.value[0], rtol=1e-5, atol=1e-8)
        np.testing.assert_allclose(0.02, I.function.value[1], rtol=1e-5, atol=1e-8)
        np.testing.assert_allclose(0.03, I.function.value[2], rtol=1e-5, atol=1e-8)

        np.testing.assert_allclose([[0.05127053]], I.value[0], rtol=1e-5, atol=1e-8)
        np.testing.assert_allclose([[0.00279552]], I.value[1], rtol=1e-5, atol=1e-8)
        np.testing.assert_allclose([[0.05]], I.value[2], rtol=1e-5, atol=1e-8)

        np.testing.assert_allclose([[0.05127053]], I.output_ports[0].value, rtol=1e-5, atol=1e-8)

        I.execute(1.0)

        np.testing.assert_allclose([[0.06075727]], I.value[0], rtol=1e-5, atol=1e-8)
        np.testing.assert_allclose([[0.02277156]], I.value[1], rtol=1e-5, atol=1e-8)
        np.testing.assert_allclose([[0.08]], I.value[2], rtol=1e-5, atol=1e-8)

        np.testing.assert_allclose([[0.06075727]], I.output_ports[0].value, rtol=1e-5, atol=1e-8)

        # I.reset(new_previous_v=0.01, new_previous_w=0.02, new_previous_time=0.03)
        I.reset(0.01, 0.02, 0.03)

        np.testing.assert_allclose(0.01, I.value[0], rtol=1e-5, atol=1e-8)
        np.testing.assert_allclose(0.02, I.value[1], rtol=1e-5, atol=1e-8)
        np.testing.assert_allclose(0.03, I.value[2], rtol=1e-5, atol=1e-8)

        np.testing.assert_allclose(0.01, I.output_ports[0].value, rtol=1e-5, atol=1e-8)
        # np.testing.assert_allclose(0.01, I.output_port.value[0], rtol=1e-5, atol=1e-8)
        # np.testing.assert_allclose(0.02, I.output_port.value[1], rtol=1e-5, atol=1e-8)
        # np.testing.assert_allclose(0.03, I.output_port.value[2], rtol=1e-5, atol=1e-8)

    def test_AGTUtility_valid(self):
        I = IntegratorMechanism(name="I",
                                function=DualAdaptiveIntegrator())
        I.reset_stateful_function_when = Never()
        np.testing.assert_allclose([0.0], I.function.previous_short_term_avg)
        np.testing.assert_allclose([0.0], I.function.previous_long_term_avg)

        I.function.reset(0.2, 0.8)

        np.testing.assert_allclose([0.2], I.function.previous_short_term_avg)
        np.testing.assert_allclose([0.8], I.function.previous_long_term_avg)

        I.function.reset()

        np.testing.assert_allclose([0.0], I.function.previous_short_term_avg)
        np.testing.assert_allclose([0.0], I.function.previous_long_term_avg)

        I.reset(0.3, 0.7)

        np.testing.assert_allclose([0.3], I.function.previous_short_term_avg)
        np.testing.assert_allclose([0.7], I.function.previous_long_term_avg)
        context = Context(execution_id=None)
        print(I.value)
        print(I.function._combine_terms(0.3, 0.7, context))
        np.testing.assert_allclose([I.function._combine_terms(0.3, 0.7, context)], I.value)

        I.reset()

        np.testing.assert_allclose([0.0], I.function.previous_short_term_avg)
        np.testing.assert_allclose([0.0], I.function.previous_long_term_avg)
        np.testing.assert_allclose([I.function._combine_terms(0.0, 0.0, context)], I.value)

    def test_Simple_valid(self):
        I = IntegratorMechanism(
            name='IntegratorMechanism',
            function=SimpleIntegrator(
            ),
        )
        I.reset_stateful_function_when = Never()

        #  returns previous_value + rate*variable + noise
        # so in this case, returns 10.0
        I.execute(10)
        np.testing.assert_allclose(I.value, 10.0)
        np.testing.assert_allclose(I.output_port.value, 10.0)

        # reset function
        I.function.reset(5.0)
        np.testing.assert_allclose(I.function.value, 5.0)
        np.testing.assert_allclose(I.value, 10.0)
        np.testing.assert_allclose(I.output_ports[0].value, 10.0)

        # reset function without value spec
        I.function.reset()
        np.testing.assert_allclose(I.function.value, 0.0)
        np.testing.assert_allclose(I.value, 10.0)
        np.testing.assert_allclose(I.output_ports[0].value, 10.0)

        # reset mechanism
        I.reset(4.0)
        np.testing.assert_allclose(I.function.value, 4.0)
        np.testing.assert_allclose(I.value, 4.0)
        np.testing.assert_allclose(I.output_ports[0].value, 4.0)

        I.execute(1)
        np.testing.assert_allclose(I.value, 5.0)
        np.testing.assert_allclose(I.output_ports[0].value, 5.0)

        # reset mechanism without value spec
        I.reset()
        np.testing.assert_allclose(I.function.value, 0.0)
        np.testing.assert_allclose(I.value, 0.0)
        np.testing.assert_allclose(I.output_ports[0].value, 0.0)

    def test_Adaptive_valid(self):
        I = IntegratorMechanism(
            name='IntegratorMechanism',
            function=AdaptiveIntegrator(
                rate=0.5
            ),
        )

        #  returns (1-rate)*previous_value + rate*variable + noise
        # so in this case, returns 0.5*0 + 0.5*10 + 0 = 5.0
        I.execute(10)
        np.testing.assert_allclose(I.value, 5.0)
        np.testing.assert_allclose(I.output_port.value, 5.0)

        # reset function
        I.function.reset(1.0)
        np.testing.assert_allclose(I.function.value, 1.0)
        np.testing.assert_allclose(I.value, 5.0)
        np.testing.assert_allclose(I.output_ports[0].value, 5.0)

        # reset function without value spec
        I.function.reset()
        np.testing.assert_allclose(I.function.value, 0.0)
        np.testing.assert_allclose(I.value, 5.0)
        np.testing.assert_allclose(I.output_ports[0].value, 5.0)

        # reset mechanism
        I.reset(2.0)
        np.testing.assert_allclose(I.function.value, 2.0)
        np.testing.assert_allclose(I.value, 2.0)
        np.testing.assert_allclose(I.output_ports[0].value, 2.0)

        I.execute(1.0)
        #  (1-0.5)*2.0 + 0.5*1.0 + 0 = 1.5
        np.testing.assert_allclose(I.value, 1.5)
        np.testing.assert_allclose(I.output_ports[0].value, 1.5)

        # reset mechanism without value spec
        I.reset()
        np.testing.assert_allclose(I.function.value, 0.0)
        np.testing.assert_allclose(I.value, 0.0)
        np.testing.assert_allclose(I.output_ports[0].value, 0.0)

    def test_Accumulator_warning(self):
        regexp = r"AccumulatorIntegrator does not use its variable;  value passed .* will be ignored"
        with pytest.warns(UserWarning, match=regexp):
            I = AccumulatorIntegrator()
            I(1000)

    def test_Accumulator_valid(self):
        I = IntegratorMechanism(
            name='IntegratorMechanism',
            function=AccumulatorIntegrator(increment=1.0),
        )

        #  returns previous_value + rate + noise
        # so in this case, returns 0.0 + 1.0
        I.execute(1000)
        np.testing.assert_allclose(I.value, 1.0)
        np.testing.assert_allclose(I.output_port.value, 1.0)

        # reset function
        I.function.reset(2.0)
        np.testing.assert_allclose(I.function.value, 2.0)
        np.testing.assert_allclose(I.value, 1.0)
        np.testing.assert_allclose(I.output_ports[0].value, 1.0)

        # reset function without value spec
        I.function.reset()
        np.testing.assert_allclose(I.function.value, 0.0)
        np.testing.assert_allclose(I.value, 1.0)
        np.testing.assert_allclose(I.output_ports[0].value, 1.0)

        # reset mechanism
        I.reset(2.0)
        np.testing.assert_allclose(I.function.value, 2.0)
        np.testing.assert_allclose(I.value, 2.0)
        np.testing.assert_allclose(I.output_ports[0].value, 2.0)

        I.execute(1000)
        #  2.0 + 1.0 = 3.0
        np.testing.assert_allclose(I.value, 3.0)
        np.testing.assert_allclose(I.output_ports[0].value, 3.0)

        # reset mechanism without value spec
        I.reset()
        np.testing.assert_allclose(I.function.value, 0.0)
        np.testing.assert_allclose(I.value, 0.0)
        np.testing.assert_allclose(I.output_ports[0].value, 0.0)

    def test_OU_valid(self):
        I = IntegratorMechanism(
            name='IntegratorMechanism',
            function=OrnsteinUhlenbeckIntegrator(),
        )

        # previous_value + (decay * previous_value - rate * variable) * time_step_size + noise
        # decay=1.0, initializer=0.0, rate=1.0, time_step_size=1.0, noise=0.0
        # returns 0.0 + (1.0*0.0 - 1.0*10.0*1.0) + 0.0 = -10.0
        I.execute(2.0)
        np.testing.assert_allclose(I.value[0], -2.0)
        np.testing.assert_allclose(I.output_port.value, -2.0)

        # reset function
        I.function.reset(5.0, 0.0)
        np.testing.assert_allclose(I.function.value[0], 5.0)
        np.testing.assert_allclose(I.value[0], -2.0)
        np.testing.assert_allclose(I.output_ports[0].value, -2.0)

        # reset function without value spec
        I.function.reset()
        np.testing.assert_allclose(I.function.value[0], 0.0)
        np.testing.assert_allclose(I.value[0], -2.0)
        np.testing.assert_allclose(I.output_ports[0].value, -2.0)

        # reset mechanism
        I.reset(4.0, 0.0)
        np.testing.assert_allclose(I.function.value[0], 4.0)
        np.testing.assert_allclose(I.value[0], 4.0)
        np.testing.assert_allclose(I.output_ports[0].value, 4.0)

        I.execute(1.0)
        # 4.0 + (1.0 * 4.0 - 1.0 * 1.0) * 1.0 = 4 + 3 = 7
        np.testing.assert_allclose(I.value[0], 7.0)
        np.testing.assert_allclose(I.output_ports[0].value, 7.0)

        # reset mechanism without value spec
        I.reset()
        np.testing.assert_allclose(I.function.value[0], 0.0)
        np.testing.assert_allclose(I.value[0][0], 0.0)
        np.testing.assert_allclose(I.output_ports[0].value[0], 0.0)

    def test_Accumulator_valid(self):
        I = IntegratorMechanism(
            name='IntegratorMechanism',
            function=AccumulatorIntegrator(increment=0.1),
        )

        #  returns previous_value * rate + noise + increment
        # initializer = 0.0, rate = 1.0, noise = 0.0, increment = 0.1
        # returns 0.0*1.0 + 0.0 + 0.1 = 0.1
        I.execute(10000)
        np.testing.assert_allclose(I.value, 0.1)
        np.testing.assert_allclose(I.output_port.value, 0.1)

        # reset function
        I.function.reset(2.0)
        np.testing.assert_allclose(I.function.value, 2.0)
        np.testing.assert_allclose(I.value, 0.1)
        np.testing.assert_allclose(I.output_ports[0].value, 0.1)

        # reset function without value spec
        I.function.reset()
        np.testing.assert_allclose(I.function.value, 0.0)
        np.testing.assert_allclose(I.value, 0.1)
        np.testing.assert_allclose(I.output_ports[0].value, 0.1)

        # reset mechanism
        I.reset(5.0)
        np.testing.assert_allclose(I.function.value, 5.0)
        np.testing.assert_allclose(I.value, 5.0)
        np.testing.assert_allclose(I.output_ports[0].value, 5.0)

        I.execute(10000)
        #  5.0 * 1.0 + 0.0 + 0.1
        np.testing.assert_allclose(I.value, 5.1)
        np.testing.assert_allclose(I.output_ports[0].value, 5.1)

        # reset mechanism without value spec
        I.reset()
        np.testing.assert_allclose(I.function.value, 0.0)
        np.testing.assert_allclose(I.value, 0.0)
        np.testing.assert_allclose(I.output_ports[0].value, 0.0)

    def test_LCIIntegrator_valid(self):
        I = IntegratorMechanism(
            name='IntegratorMechanism',
            function=LeakyCompetingIntegrator(leak=1),
        )

        # previous_value + (new_value - rate*previous_value)*time_step_size + noise
        # initializer=0.0, rate=1.0, time_step_size=0.1, noise=0.0
        # returns 0.0 + (1.0*0.0 + 2.0)*0.1 = 2.0
        I.execute(2.0)
        np.testing.assert_allclose(I.value, 0.2)
        np.testing.assert_allclose(I.output_port.value, 0.2)

        # reset function
        I.function.reset(5.0)
        np.testing.assert_allclose(I.function.value, 5.0)
        np.testing.assert_allclose(I.value, 0.2)
        np.testing.assert_allclose(I.output_ports[0].value, 0.2)

        # reset function without value spec
        I.function.reset()
        np.testing.assert_allclose(I.function.value, 0.0)
        np.testing.assert_allclose(I.value, 0.2)
        np.testing.assert_allclose(I.output_ports[0].value, 0.2)

        # reset mechanism
        I.reset(4.0)
        np.testing.assert_allclose(I.function.value, 4.0)
        np.testing.assert_allclose(I.value, 4.0)
        np.testing.assert_allclose(I.output_ports[0].value, 4.0)

        I.execute(1.0)
        # 4.0 + (1.0*4.0 + 1.0)*0.1 + 0.0
        np.testing.assert_allclose(I.value, 3.7)
        np.testing.assert_allclose(I.output_ports[0].value, 3.7)

        # reset mechanism without value spec
        I.reset()
        np.testing.assert_allclose(I.function.value, 0.0)
        np.testing.assert_allclose(I.value, 0.0)
        np.testing.assert_allclose(I.output_ports[0].value, 0.0)

    def test_reset_not_integrator(self):

        with pytest.raises(MechanismError) as err_txt:
            I_not_integrator = IntegratorMechanism(function=Linear)
            I_not_integrator.execute(1.0)
            I_not_integrator.reset(0.0)
        assert "not allowed because this Mechanism is not stateful;" in str(err_txt.value)
        assert "it does not have an accumulator to reset" in str(err_txt.value)


VECTOR_SIZE=4

class TestIntegratorFunctions:

    @pytest.mark.mechanism
    @pytest.mark.integrator_mechanism
    def test_simple_integrator(self):
        I = IntegratorMechanism(
            function=SimpleIntegrator(
                initializer=10.0,
                rate=5.0,
                offset=10,
            )
        )
        # P = Process(pathway=[I])
        val = I.execute(1)
        assert val == 25

    @pytest.mark.mimo
    @pytest.mark.mechanism
    @pytest.mark.integrator_mechanism
    @pytest.mark.benchmark(group="IntegratorMechanism")
    def test_integrator_multiple_input(self, benchmark, mech_mode):
        I = IntegratorMechanism(
            function=Linear(slope=2.0, intercept=1.0),
            default_variable=[[1], [2]],
            input_ports=['a', 'b'],
        )
        ex = pytest.helpers.get_mech_execution(I, mech_mode)

        val = benchmark(ex, [[1], [2]])
        np.testing.assert_allclose(val, [[3], [3]])  # output_port values
        np.testing.assert_allclose(I.value, [[3], [5]])

    @pytest.mark.mimo
    @pytest.mark.mechanism
    @pytest.mark.integrator_mechanism
    @pytest.mark.benchmark(group="IntegratorMechanism")
    def test_integrator_multiple_output(self, benchmark, mech_mode):
        I = IntegratorMechanism(
            default_variable=[5],
            output_ports=[{pnl.VARIABLE: (pnl.OWNER_VALUE, 0)}, 'c'],
        )
        ex = pytest.helpers.get_mech_execution(I, mech_mode)

        val = benchmark(ex, [5])
        np.testing.assert_allclose(val, [[2.5], [2.5]])

    @pytest.mark.mimo
    @pytest.mark.mechanism
    @pytest.mark.integrator_mechanism
    @pytest.mark.benchmark(group="IntegratorMechanism")
    def test_integrator_multiple_input_output(self, benchmark, mech_mode):
        I = IntegratorMechanism(
            function=Linear(slope=2.0, intercept=1.0),
            default_variable=[[1], [2]],
            input_ports=['a', 'b'],
            output_ports=[{pnl.VARIABLE: (pnl.OWNER_VALUE, 1)},
                          {pnl.VARIABLE: (pnl.OWNER_VALUE, 0)}],
        )
        ex = pytest.helpers.get_mech_execution(I, mech_mode)

        val = benchmark(ex, [[1], [2]])
        np.testing.assert_allclose(val, [[5], [3]])

    @pytest.mark.mechanism
    @pytest.mark.integrator_mechanism
    @pytest.mark.benchmark(group="IntegratorMechanism")
    def test_FitzHughNagumo_simple_scalar(self, benchmark, mech_mode):
        var = [1.0]
        I = IntegratorMechanism(name="I",
                                default_variable=[var],
                                function=FitzHughNagumoIntegrator())
        ex = pytest.helpers.get_mech_execution(I, mech_mode)

        ex(var)
        val = benchmark(ex, var)
<<<<<<< HEAD
        # FIX: FOR mech_mode==Python ELEMENTS OF val ARE 2D NOT 1D ARRAYS
        np.testing.assert_allclose(val, [[[0.10501801629915011]], [[0.10501801629915011]], [[0.10501801629915011]]])
=======

        expected = [[0.10501801629915011], [0.10501801629915011], [0.10501801629915011]]
        # The difference in results is caused by a shape mismatch;
        # default output port values are 1D, giving 2D results in compiled mode
        # in reality Python returns 2D value per output port for a 3D result
        if mech_mode == 'Python':
            expected = [[e] for e in expected]

        if mech_mode != 'python' and pytest.helpers.llvm_current_fp_precision() == 'fp32':
            tolerance = {'rtol': 1e-7, 'atol': 1e-8}
        else:
            tolerance = {}
        np.testing.assert_allclose(val, expected, **tolerance)
>>>>>>> ad869954

    @pytest.mark.mechanism
    @pytest.mark.integrator_mechanism
    @pytest.mark.benchmark(group="IntegratorMechanism")
    def test_FitzHughNagumo_simple_vector(self, benchmark, mech_mode):
        var = [1.0, 3.0]
        I = IntegratorMechanism(name="I",
                                default_variable=var,
                                function=FitzHughNagumoIntegrator)
        ex = pytest.helpers.get_mech_execution(I, mech_mode)

        ex(var)
        val = benchmark(ex, var)
<<<<<<< HEAD
        np.testing.assert_allclose(val, [[[0.10501801629915011, 0.3151109244983909]],
                                 [[0.10501801629915011, 0.3151109244983909]],
                                 [[0.10501801629915011, 0.3151109244983909]]])
=======

        if mech_mode != 'python' and pytest.helpers.llvm_current_fp_precision() == 'fp32':
            tolerance = {'rtol': 1e-7, 'atol': 1e-8}
        else:
            tolerance = {}
        np.testing.assert_allclose(val,
                                   [[[0.10501801629915011, 0.3151109244983909]],
                                    [[0.10501801629915011, 0.3151109244983909]],
                                    [[0.10501801629915011, 0.3151109244983909]]],
                                   **tolerance)
>>>>>>> ad869954

    @pytest.mark.mechanism
    @pytest.mark.integrator_mechanism
    @pytest.mark.benchmark(group="IntegratorMechanism")
    def test_transfer_integrator(self, benchmark, mech_mode):
        I = IntegratorMechanism(
            default_variable=[0 for i in range(VECTOR_SIZE)],
            function=Linear(slope=5.0))
        ex = pytest.helpers.get_mech_execution(I, mech_mode)

        val = benchmark(ex, [1.0 for i in range(VECTOR_SIZE)])
        np.testing.assert_allclose(val, [[5.0 for i in range(VECTOR_SIZE)]])

    @pytest.mark.mechanism
    @pytest.mark.integrator_mechanism
    def test_accumulator_integrator(self):
        I = IntegratorMechanism(
            function=AccumulatorIntegrator(
                initializer=10.0,
                increment=15.0,
            )
        )
        # P = Process(pathway=[I])
        # accumulator integrator does not use input value (variable)

        # step 1:
        val = I.execute(20000)
        # value = 10 + 5
        # adjusted_value = 15 + 10
        # previous_value = 25
        # RETURN 25

        # step 2:
        val2 = I.execute(70000)
        # value = 25 + 5
        # adjusted_value = 30 + 10
        # previous_value = 30
        # RETURN 40
        assert (val, val2) == (25, 40)

    @pytest.mark.mechanism
    @pytest.mark.integrator_mechanism
    def test_adaptive_integrator(self):
        I = IntegratorMechanism(
            function=AdaptiveIntegrator(
                initializer=10.0,
                rate=0.5,
                offset=10,
            )
        )
        # P = Process(pathway=[I])
        # 10*0.5 + 1*0.5 + 10
        val = I.execute(1)
        assert val == 15.5

    @pytest.mark.mechanism
    @pytest.mark.integrator_mechanism
    def test_drift_diffusion_integrator(self):
        I = IntegratorMechanism(
            function=DriftDiffusionIntegrator(
                initializer=10.0,
                rate=10,
                time_step_size=0.5,
                offset=10,
            )
        )
        # P = Process(pathway=[I])
        # 10 + 10*0.5 + 0 + 10 = 25
        val = I.execute(1)
        np.testing.assert_allclose([[25.], [0.5]], val)

    @pytest.mark.mechanism
    @pytest.mark.integrator_mechanism
    def test_ornstein_uhlenbeck_integrator(self):
        I = IntegratorMechanism(
            function=OrnsteinUhlenbeckIntegrator(
                decay=0.5,
                initializer=10.0,
                rate=0.25,
                time_step_size=0.5,
                noise = 0.0,
                offset= 1.0
            )
        )
        # P = Process(pathway=[I])
        # value = previous_value + decay * (previous_value -  rate * new_value) * time_step_size + np.sqrt(
        # time_step_size * noise) * np.random.normal()
        # step 1:

        val = I.execute(1)
        # value = 10 + 0.5 * ( 10.0 - 0.25*1.0) * 0.5 + sqrt(0.25*0)*random_sample
        #       = 10 + 0.5*9.75*0.5
        #       = 12.4375
        # adjusted_value = 12.4375 + 1.0
        # previous_value = 13.4375
        # RETURN 13.4375

        # step 2:
        val2 = I.execute(1)
        # value = 13.4375 + 0.5 * ( 13.4375 - 0.25*1.0) * 0.5
        #       = 13.4375 + 3.296875
        # adjusted_value = 16.734375 + 1.0
        # previous_value = 17.734375
        # RETURN 31

# COMMENTED OUT UNTIL OU INTEGRATOR IS VALIDATED
        # assert (val, val2) == (13.4375, 17.734375)

# COMMENTED OUT UNTIL OU INTEGRATOR IS VALIDATED
    @pytest.mark.mechanism
    @pytest.mark.integrator_mechanism
    def test_ornstein_uhlenbeck_integrator_time(self):
        OU = IntegratorMechanism(
            function=OrnsteinUhlenbeckIntegrator(
                initializer=10.0,
                rate=10,
                time_step_size=0.2,
                non_decision_time=0.5,
                decay=0.1,
                offset=10,
            )
        )
        time_0 = OU.function.previous_time  # t_0  = 0.5
        # np.testing.assert_allclose(time_0, [0.5], atol=1e-08)

        OU.execute(10)
        time_1 = OU.function.previous_time  # t_1  = 0.5 + 0.2 = 0.7
        # np.testing.assert_allclose(time_1, [0.7], atol=1e-08)

        for i in range(11):  # t_11 = 0.7 + 10*0.2 = 2.7
            OU.execute(10)
        time_12 = OU.function.previous_time # t_12 = 2.7 + 0.2 = 2.9
        # np.testing.assert_allclose(time_12, [2.9], atol=1e-08)

    @pytest.mark.mechanism
    @pytest.mark.integrator_mechanism
    @pytest.mark.benchmark(group="IntegratorMechanism")
    def test_integrator_no_function(self, benchmark, mech_mode):
        I = IntegratorMechanism()
        ex = pytest.helpers.get_mech_execution(I, mech_mode)

        ex([10])
        val = benchmark(ex, [10])
        np.testing.assert_allclose(val, [[7.5]])

class TestIntegratorInputs:
    # Part 1: VALID INPUT:

    # input = float

    @pytest.mark.mechanism
    @pytest.mark.integrator_mechanism
    def test_integrator_input_float(self):
        I = IntegratorMechanism(
            name='IntegratorMechanism',
            function=SimpleIntegrator(
            )
        )
        # P = Process(pathway=[I])
        val = float(I.execute(10.0))
        assert val == 10.0

    # input = list of length 1

    @pytest.mark.mechanism
    @pytest.mark.integrator_mechanism
    def test_integrator_input_list(self):
        I = IntegratorMechanism(
            name='IntegratorMechanism',
            function=SimpleIntegrator(
            )
        )
        # P = Process(pathway=[I])
        val = float(I.execute([10.0]))
        assert val == 10.0

    # input = list of length 5

    @pytest.mark.mechanism
    @pytest.mark.integrator_mechanism
    def test_integrator_input_list_len_5(self):

        I = IntegratorMechanism(
            name='IntegratorMechanism',
            default_variable=[0, 0, 0, 0, 0],
            function=SimpleIntegrator(
            )
        )
        # P = Process(pathway=[I])
        val = I.execute([10.0, 5.0, 2.0, 1.0, 0.0])[0]
        expected_output = [10.0, 5.0, 2.0, 1.0, 0.0]

        for i in range(len(expected_output)):
            v = val[i]
            e = expected_output[i]
            np.testing.assert_allclose(v, e, atol=1e-08, err_msg='Failed on expected_output[{0}]'.format(i))

    # input = numpy array of length 5

    @pytest.mark.mechanism
    @pytest.mark.integrator_mechanism
    def test_integrator_input_array_len_5(self):

        I = IntegratorMechanism(
            name='IntegratorMechanism',
            default_variable=[0, 0, 0, 0, 0],
            function=SimpleIntegrator(
            )
        )
        # P = Process(pathway=[I])
        input_array = np.array([10.0, 5.0, 2.0, 1.0, 0.0])
        val = I.execute(input_array)[0]
        expected_output = [10.0, 5.0, 2.0, 1.0, 0.0]

        for i in range(len(expected_output)):
            v = val[i]
            e = expected_output[i]
            np.testing.assert_allclose(v, e, atol=1e-08, err_msg='Failed on expected_output[{0}]'.format(i))

    # Part 2: INVALID INPUT

    # input = list of length > default length

    @pytest.mark.mechanism
    @pytest.mark.integrator_mechanism
    def test_integrator_input_array_greater_than_default(self):

        with pytest.raises(MechanismError) as error_text:
            I = IntegratorMechanism(
                name='IntegratorMechanism',
                default_variable=[0, 0, 0]
            )
            # P = Process(pathway=[I])
            I.execute([10.0, 5.0, 2.0, 1.0, 0.0])
        assert "does not match required length" in str(error_text.value)

    # input = list of length < default length

    @pytest.mark.mechanism
    @pytest.mark.integrator_mechanism
    def test_integrator_input_array_less_than_default(self):

        with pytest.raises(MechanismError) as error_text:
            I = IntegratorMechanism(
                name='IntegratorMechanism',
                default_variable=[0, 0, 0, 0, 0]
            )
            # P = Process(pathway=[I])
            I.execute([10.0, 5.0, 2.0])
        assert "does not match required length" in str(error_text.value)


# ======================================= RATE TESTS ============================================
class TestIntegratorRate:
    # VALID RATE:

    # rate = float, integration_type = simple

    @pytest.mark.mechanism
    @pytest.mark.integrator_mechanism
    def test_integrator_type_simple_rate_float(self):
        I = IntegratorMechanism(
            name='IntegratorMechanism',
            function=SimpleIntegrator(
                rate=5.0
            )
        )
        # P = Process(pathway=[I])
        val = float(I.execute(10.0))
        assert val == 50.0

    # rate = float, increment = float, integration_type = accumulator

    @pytest.mark.mechanism
    @pytest.mark.integrator_mechanism
    def test_integrator_type_accumulator_rate_and_increment_float(self):
        I = IntegratorMechanism(
            name='IntegratorMechanism',
            function=AccumulatorIntegrator(
                rate=2.0,
                increment=3.0
            )
        )
        # P = Process(pathway=[I])
        float(I.execute())
        val = float(I.execute())
        assert val == 9.0

    # rate = float, integration_type = diffusion

    @pytest.mark.mechanism
    @pytest.mark.integrator_mechanism
    def test_integrator_type_diffusion_rate_float(self):
        I = IntegratorMechanism(
            name='IntegratorMechanism',
            function=DriftDiffusionIntegrator(
                rate=5.0, time_step_size=1.0
            )
        )
        # P = Process(pathway=[I])
        val = I.execute(10.0)
        np.testing.assert_allclose([[50.0], [1.0]], val)

    # rate = list, integration_type = simple

    @pytest.mark.mechanism
    @pytest.mark.integrator_mechanism
    def test_integrator_type_simple_rate_list(self):
        I = IntegratorMechanism(
            name='IntegratorMechanism',
            default_variable=[0, 0, 0],
            function=SimpleIntegrator(
                rate=[5.0, 5.0, 5.0]
            )
        )
        # P = Process(pathway=[I])
        val = list(I.execute([10.0, 10.0, 10.0])[0])
        assert val == [50.0, 50.0, 50.0]

    # rate = float, increment = list, integration_type = accumulator

    @pytest.mark.mechanism
    @pytest.mark.integrator_mechanism
    def test_integrator_type_accumulator_rate_float_increment_list(self):
        I = IntegratorMechanism(
            default_variable=[0, 0, 0],
            name='IntegratorMechanism',
            function=AccumulatorIntegrator(
                rate = 2.0,
                increment=[4.0, 5.0, 6.0]
            )
        )
        # P = Process(pathway=[I])
        list(I.execute([10.0, 10.0, 10.0])[0])
        val = list(I.execute([10.0, 10.0, 10.0])[0])
        assert val == [12.0, 15.0, 18.0]

    # rate = float, increment = list, integration_type = accumulator

    @pytest.mark.mechanism
    @pytest.mark.integrator_mechanism
    def test_integrator_type_accumulator_rate_list_increment_float(self):
        I = IntegratorMechanism(
            default_variable=[0, 0, 0],
            name='IntegratorMechanism',
            function=AccumulatorIntegrator(
                rate = [2.0, 3.0, 4.0],
                increment=5.0
            )
        )
        # P = Process(pathway=[I])
        list(I.execute([10.0, 10.0, 10.0])[0])
        val = list(I.execute([10.0, 10.0, 10.0])[0])
        assert val == [15.0, 20.0, 25.0]

    # rate = list, increment = list, integration_type = accumulator

    @pytest.mark.mechanism
    @pytest.mark.integrator_mechanism
    def test_integrator_type_accumulator_rate_and_increment_list(self):
        I = IntegratorMechanism(
            default_variable=[0, 0, 0],
            name='IntegratorMechanism',
            function=AccumulatorIntegrator(
                rate = [1.0, 2.0, 3.0],
                increment=[4.0, 5.0, 6.0]
            )
        )
        # P = Process(pathway=[I])
        list(I.execute([10.0, 10.0, 10.0])[0])
        val = list(I.execute([10.0, 10.0, 10.0])[0])
        assert val == [8.0, 15.0, 24.0]


    # rate = list, integration_type = diffusion

    # def test_integrator_type_diffusion_rate_list(self):
    #     I = IntegratorMechanism(
    #         default_variable=[0, 0, 0],
    #         name='IntegratorMechanism',
    #         function=DriftDiffusionIntegrator(
    #             rate=[5.0, 5.0, 5.0],
    #             threshold=[100.0, 100.0, 100.0]
    #         )
    #     )
    #     # P = Process(pathway=[I])
    #     val = list(I.execute([10.0, 10.0, 10.0])[0])
    #     assert val == [50.0, 50.0, 50.0]

    # rate = list, integration_type = diffusion

    @pytest.mark.mechanism
    @pytest.mark.integrator_mechanism
    def test_integrator_type_adaptive_rate_list(self):
        I = IntegratorMechanism(
            default_variable=[0, 0, 0],
            name='IntegratorMechanism',
            function=AdaptiveIntegrator(
                rate=[0.5, 0.5, 0.5]
            )
        )
        # P = Process(pathway=[I])
        val = list(I.execute([10.0, 10.0, 10.0])[0])
        assert val == [5.0, 5.0, 5.0]

    # rate = float, integration_type = modulatory

    @pytest.mark.mechanism
    @pytest.mark.integrator_mechanism
    def test_integrator_type_adaptive_rate_float_input_list(self):
        I = IntegratorMechanism(
            default_variable=[0, 0, 0],
            name='IntegratorMechanism',
            function=AdaptiveIntegrator(
                rate=0.5
            )
        )
        # P = Process(pathway=[I])
        val = list(I.execute([10.0, 10.0, 10.0])[0])
        assert val == [5.0, 5.0, 5.0]

    # rate = float, integration_type = modulatory

    @pytest.mark.mechanism
    @pytest.mark.integrator_mechanism
    def test_integrator_type_adaptive_rate_float(self):
        I = IntegratorMechanism(
            name='IntegratorMechanism',
            function=AdaptiveIntegrator(
                rate=0.5
            )
        )
        # P = Process(pathway=[I])
        val = list(I.execute(10.0))
        assert val == [5.0]

    # INVALID RATE:

    # rate = list, execute float, integration_type = simple

    @pytest.mark.mechanism
    @pytest.mark.integrator_mechanism
    def test_integrator_type_adaptive_variable_and_rate_conflict(self):
        with pytest.raises(IntegratorMechanismError) as error_text:
            I = IntegratorMechanism(
                    name='IntegratorMechanism',
                    default_variable=[0],
                    function=AdaptiveIntegrator(rate=[0.5, 0.6])
            )
        error_msg_a = "Shape of 'variable' for function specified for IntegratorMechanism (AdaptiveIntegrator Function"
        error_msg_b = "(2,)) does not match the shape of the 'default_variable' specified for the 'Mechanism'."
        assert error_msg_a in str(error_text.value)
        assert error_msg_b in str(error_text.value)

    @pytest.mark.mechanism
    @pytest.mark.integrator_mechanism
    def test_integrator_type_simple_rate_list_input_float(self):
        with pytest.raises(MechanismError) as error_text:
            I = IntegratorMechanism(
                name='IntegratorMechanism',
                function=SimpleIntegrator(
                    rate=[5.0, 5.0, 5.0]
                )
            )
            result = I.execute(10.0)
            float(result)
        returned_error_msg = str(error_text.value)
        # Need to break up error message because length value returned ([10.0] vs. [ 10.0]) may differ by Python vers.
        error_msg_a1 = 'Length (1) of input'
        error_msg_a2 = 'does not match required length (3) for input to '
        error_msg_b = "InputPort 'InputPort-0' of IntegratorMechanism"
        assert [msg in returned_error_msg for msg in {error_msg_a1, error_msg_a2, '10'}]
        assert error_msg_b in str(error_text.value)

    # rate = list len 2, incrment = list len 3, integration_type = accumulator

    @pytest.mark.mechanism
    @pytest.mark.integrator_mechanism
    def test_integrator_type_accumulator_increment_list_input_float(self):
        with pytest.raises(FunctionError) as error_text:
            I = IntegratorMechanism(
                name='IntegratorMechanism',
                function=AccumulatorIntegrator(
                    rate=[1.0, 2.0],
                    increment=[3.0, 4.0, 5.0]
                ))

        error_msg_a = "The parameters with len>1 specified for AccumulatorIntegrator Function-0 "
        error_msg_b = "(['increment', 'rate']) don't all have the same length"
        assert error_msg_a in str(error_text.value)
        assert error_msg_b in str(error_text.value)


    # @pytest.mark.mechanism
    # @pytest.mark.integrator_mechanism
    # def test_integrator_type_diffusion_rate_list_input_float(self):
    #     with pytest.raises(FunctionError) as error_text:
    #         I = IntegratorMechanism(
    #             name='IntegratorMechanism',
    #             function=DriftDiffusionIntegrator(
    #                 rate=[5.0, 5.0, 5.0]
    #             )
    #         )
    #         # P = Process(pathway=[I])
    #         float(I.execute(10.0))
    #     assert "array specified for the rate parameter" in str(error_text.value)
    #     assert "must match the length" in str(error_text.value)
    #     assert "of the default input" in str(error_text.value)

    # @pytest.mark.mechanism
    # @pytest.mark.integrator_mechanism
    # def test_accumulator_integrator(self):
    #     I = IntegratorMechanism(
    #             function = AccumulatorIntegrator(
    #                 initializer = 10.0,
    #                 rate = 5.0,
    #                 increment= 1.0
    #             )
    #         )
    # #     P = Process(pathway=[I])

    #     # value = previous_value * rate + noise + increment
    #     # step 1:
    #     val = I.execute()
    #     # value = 10.0 * 5.0 + 0 + 1.0
    #     # RETURN 51

    #     # step 2:
    #     val2 = I.execute(2000)
    #     # value = 51*5 + 0 + 1.0
    #     # RETURN 256
    #     assert (val, val2) == (51, 256)


# ======================================= NOISE TESTS ============================================
class TestIntegratorNoise:

    @pytest.mark.mechanism
    @pytest.mark.integrator_mechanism
    def test_integrator_simple_noise_fn(self):
        I = IntegratorMechanism(
            name='IntegratorMechanism',
            function=SimpleIntegrator(
                noise=NormalDist()
            ),
        )

        val = float(I.execute(10))

        I.function.reset(5.0)

        val2 = float(I.execute(0))

        np.testing.assert_allclose(val, 11.00018002983055)
        np.testing.assert_allclose(val2, 7.549690404329112)

    @pytest.mark.mechanism
    @pytest.mark.integrator_mechanism
    def test_integrator_simple_noise_fn_noise_list(self):
        I = IntegratorMechanism(
            name='IntegratorMechanism',
            function=SimpleIntegrator(
                noise=[NormalDist()]
            ),
        )
        val = float(I.execute(10))

        np.testing.assert_allclose(val, 10.302846)

    @pytest.mark.mechanism
    @pytest.mark.integrator_mechanism
    def test_integrator_simple_noise_fn_noise_list_squeezed(self):
        I = IntegratorMechanism(
            name='IntegratorMechanism',
            function=SimpleIntegrator(
                default_variable=[[0, 0, 0]],
                noise=[NormalDist(seed=0), NormalDist(seed=0), NormalDist(seed=0)], # seed to check elementwise
            ),
        )
        val = I.execute([10, 10, 10])

        np.testing.assert_allclose(val, [[10.302846, 10.302846, 10.302846]])

    @pytest.mark.mechanism
    @pytest.mark.integrator_mechanism
    def test_integrator_simple_noise_fn_noise_shaped(self):
        I = IntegratorMechanism(
            variable=[[0], [0], [0]],
            name='IntegratorMechanism',
            function=SimpleIntegrator(
                default_variable=[[0], [0], [0]],
                noise=NormalDist([[0], [0], [0]]),
            ),
        )
        val = I.execute([[10], [10], [10]])

        np.testing.assert_allclose(val, [[10.660535], [11.108879], [ 9.084011]])

    @pytest.mark.mechanism
    @pytest.mark.integrator_mechanism
    def test_integrator_simple_noise_fn_var_list(self):
        I = IntegratorMechanism(
            name='IntegratorMechanism',
            default_variable=[0, 0, 0, 0],
            function=SimpleIntegrator(
                noise=NormalDist(),
            ),
        )

        val = I.execute([10, 10, 10, 10])[0]

        np.testing.assert_allclose(val, [11.10887925, 9.0840107, 10.30157835, 10.65375815])

    @pytest.mark.mechanism
    @pytest.mark.integrator_mechanism
    def test_integrator_accumulator_noise_fn(self):
        I = IntegratorMechanism(
            name='IntegratorMechanism',
            function=AccumulatorIntegrator(
                noise=NormalDist()
            ),
        )

        val = float(I.execute(10))

        np.testing.assert_allclose(val, 1.00018)

    @pytest.mark.mechanism
    @pytest.mark.integrator_mechanism
    def test_integrator_accumulator_noise_fn_var_list(self):
        I = IntegratorMechanism(
            name='IntegratorMechanism',
            default_variable=[0, 0, 0, 0],
            function=AccumulatorIntegrator(
                noise=NormalDist(),
            ),
        )

        val = I.execute([10, 10, 10, 10])[0]
        np.testing.assert_allclose(val, [1.10887925, -0.9159893, 0.30157835, 0.65375815])

    @pytest.mark.mechanism
    @pytest.mark.integrator_mechanism
    def test_integrator_adaptive_noise_fn(self):
        I = IntegratorMechanism(
            name='IntegratorMechanism',
            function=AdaptiveIntegrator(
                noise=NormalDist()
            ),
        )

        val = float(I.execute(10))

        np.testing.assert_allclose(val, 11.00018002983055)

    @pytest.mark.mechanism
    @pytest.mark.integrator_mechanism
    def test_integrator_adaptive_noise_fn_var_list(self):
        I = IntegratorMechanism(
            name='IntegratorMechanism',
            default_variable=[0, 0, 0, 0],
            function=AdaptiveIntegrator(
                noise=NormalDist(),
            ),
        )

        val = I.execute([10, 10, 10, 10])[0]

        np.testing.assert_allclose(val, [11.10887925, 9.0840107, 10.30157835, 10.65375815])

    @pytest.mark.mechanism
    @pytest.mark.integrator_mechanism
    def test_integrator_drift_diffusion_noise_val(self):
        I = IntegratorMechanism(
            name='IntegratorMechanism',
            function=DriftDiffusionIntegrator(
                noise=np.sqrt(5.0),
                time_step_size=1.0,
            ),
        )

        val = I.execute(10.0)
        np.testing.assert_allclose(val, [[4.29013944], [ 1.        ]])

# COMMENTED OUT UNTIL OU INTEGRATOR IS VALIDATED
    @pytest.mark.mechanism
    @pytest.mark.integrator_mechanism
    def test_integrator_ornstein_uhlenbeck_noise_val(self):
        I = IntegratorMechanism(
            name='IntegratorMechanism',
            function=OrnsteinUhlenbeckIntegrator(
                noise=2.0,
                decay=0.5,
                initializer=1.0,
                rate=0.25
            ),
        )

        # val = 1.0 + 0.5 * (1.0 - 0.25 * 2.5) * 1.0 + np.sqrt(1.0 * 2.0) * np.random.normal()


        val = I.execute(2.5)

        # np.testing.assert_allclose(val, 4.356601554140335)

class TestStatefulness:

    def test_has_initializers(self):
        I = IntegratorMechanism()
        assert I.has_initializers
        assert hasattr(I, "reset_stateful_function_when")

    @pytest.mark.composition
    @pytest.mark.integrator_mechanism
    @pytest.mark.parametrize('cond0, cond1, expected', [
        (pnl.Never(), pnl.AtTrial(2),
         [[np.array([0.5]), np.array([0.5])],
          [np.array([0.75]), np.array([0.75])],
          [np.array([0.875]), np.array([0.5])],   # I2 resets at Trial 2
          [np.array([0.9375]), np.array([0.75])],
          [np.array([0.96875]), np.array([0.875])],
          [np.array([0.984375]), np.array([0.9375])],
          [np.array([0.9921875]), np.array([0.96875])]]),
        (pnl.Never(), pnl.AtTrialStart(),
         [[np.array([0.5]), np.array([0.5])],
          [np.array([0.75]), np.array([0.5])],
          [np.array([0.875]), np.array([0.5])],
          [np.array([0.9375]), np.array([0.5])],
          [np.array([0.96875]), np.array([0.5])],
          [np.array([0.984375]), np.array([0.5])],
          [np.array([0.9921875]), np.array([0.5])]]),
        (pnl.AtPass(0), pnl.AtTrial(2),
         [[np.array([0.5]), np.array([0.5])],
          [np.array([0.5]), np.array([0.75])],
          [np.array([0.5]), np.array([0.5])],   # I2 resets at Trial 2
          [np.array([0.5]), np.array([0.75])],
          [np.array([0.5]), np.array([0.875])],
          [np.array([0.5]), np.array([0.9375])],
          [np.array([0.5]), np.array([0.96875])]]),
        ], ids=lambda x: str(x) if isinstance(x, pnl.Condition) else "")
    # 'LLVM' mode is not supported, because synchronization of compiler and
    # python values during execution is not implemented.
    @pytest.mark.usefixtures("comp_mode_no_llvm")
    def test_reset_stateful_function_when_composition(self, comp_mode, cond0, cond1, expected):
        I1 = pnl.IntegratorMechanism()
        I2 = pnl.IntegratorMechanism()
        I1.reset_stateful_function_when = cond0
        I2.reset_stateful_function_when = cond1
        C = pnl.Composition()
        C.add_node(I1)
        C.add_node(I2)

        C.run(inputs={I1: [[1.0]], I2: [[1.0]]}, num_trials=7, execution_mode=comp_mode)

        np.testing.assert_allclose(expected, C.results)

    @pytest.mark.composition
    def test_reset_stateful_function_when(self):
        I1 = IntegratorMechanism()
        I2 = IntegratorMechanism()
        I2.reset_stateful_function_when = AtTrial(2)
        C = Composition(pathways=[[I1], [I2]])

        C.run(inputs={I1: [[1.0]],
                      I2: [[1.0]]},
              num_trials=7,
              reset_stateful_functions_when=AtTrial(3))

        expected_results = [[np.array([0.5]), np.array([0.5])],
                            [np.array([0.75]), np.array([0.75])],
                            [np.array([0.875]), np.array([0.5])],   # I2 resets at Trial 2
                            [np.array([0.5]), np.array([0.75])],    # I1 resets at Trial 3
                            [np.array([0.75]), np.array([0.875])],
                            [np.array([0.875]), np.array([0.9375])],
                            [np.array([0.9375]), np.array([0.96875])]]

        np.testing.assert_allclose(expected_results, C.results)


class TestDualAdaptiveIntegrator:

    @pytest.mark.mechanism
    @pytest.mark.integrator_mechanism
    def test_utility_integrator_default(self):
        # default params:
        # initial_short_term_avg = 0.0
        # initial_long_term_avg = 0.0
        # short_term_rate = 1.0
        # long_term_rate = 1.0

        U = IntegratorMechanism(
            name = "DualAdaptiveIntegrator",
            function=DualAdaptiveIntegrator(
            )

        )

        engagement = []
        short_term_util = []
        long_term_util = []
        for i in range(50):
            engagement.append(U.execute([1])[0][0])
            short_term_util.append(U.function.short_term_logistic[0])
            long_term_util.append(U.function.long_term_logistic[0])
        print("engagement = ", engagement)
        print("short_term_util = ", short_term_util)
        print("long_term_util = ", long_term_util)

    @pytest.mark.mechanism
    @pytest.mark.integrator_mechanism
    def test_utility_integrator_short_minus_long(self):
        # default params:
        # initial_short_term_avg = 0.0
        # initial_long_term_avg = 0.0
        # short_term_rate = 1.0
        # long_term_rate = 1.0

        U = IntegratorMechanism(
            name = "DualAdaptiveIntegrator",
            function=DualAdaptiveIntegrator(
                operation=pnl.S_MINUS_L
            )

        )

        engagement = []
        short_term_util = []
        long_term_util = []
        for i in range(50):
            engagement.append(U.execute([1])[0][0])
            short_term_util.append(U.function.short_term_logistic[0])
            long_term_util.append(U.function.long_term_logistic[0])
        print("engagement = ", engagement)
        print("short_term_util = ", short_term_util)
        print("long_term_util = ", long_term_util)

    @pytest.mark.mechanism
    @pytest.mark.integrator_mechanism
    def test_utility_integrator_short_plus_long(self):
        # default params:
        # initial_short_term_avg = 0.0
        # initial_long_term_avg = 0.0
        # short_term_rate = 1.0
        # long_term_rate = 1.0

        U = IntegratorMechanism(
            name = "DualAdaptiveIntegrator",
            function=DualAdaptiveIntegrator(
                operation=pnl.SUM
            )

        )

        engagement = []
        short_term_util = []
        long_term_util = []
        for i in range(50):
            engagement.append(U.execute([1])[0][0])
            short_term_util.append(U.function.short_term_logistic[0])
            long_term_util.append(U.function.long_term_logistic[0])
        print("engagement = ", engagement)
        print("short_term_util = ", short_term_util)
        print("long_term_util = ", long_term_util)

    # @pytest.mark.mechanism
    # @pytest.mark.integrator_mechanism
    # def test_plot_utility_integrator(self):
        # from matplotlib import pyplot as plt
        # from mpl_toolkits.mplot3d import Axes3D
        # from matplotlib import cm
        # import numpy as np
        # fig = plt.figure()
        # ax = fig.gca(projection='3d')
        #
        # def logistic(variable):
        #
        #     try:
        #         return_val = 1 / (1 + np.exp(-variable))
        #     except (Warning):
        #         # handle RuntimeWarning: overflow in exp
        #         return_val = 0
        #
        #     return return_val
        #
        # short = np.linspace(0, 1, 20)
        # long = np.linspace(0, 1, 20)
        # short_grid, long_grid = np.meshgrid(short, long, sparse=True)
        #
        # short_logistic = logistic(short)
        # long_logistic = logistic(long)
        # short_grid_logistic, long_grid_logistic = np.meshgrid(short_grid, long_grid, sparse=True)
        #
        # z = (1-short_grid_logistic)*long_grid_logistic
        # surf = ax.plot_surface(short_grid_logistic, long_grid_logistic, z,
        #                        cmap=cm.gray,
        #                        linewidth=0,
        #                        # antialiased=False,
        #
        #                        )
        # # fig.colorbar(surf, shrink=0.5, aspect=5)
        # plt.show()

        # def logistic(x):
        #
        #     try:
        #         return_val = 1 / (1 + np.exp(-x))
        #     except (Warning):
        #         # handle RuntimeWarning: overflow in exp
        #         return_val = 0
        #
        #     return return_val
        #
        # def combine(s, l):
        #     return (1-s)*l
        #
        # import numpy as np
        # from mpl_toolkits.mplot3d import Axes3D
        # import matplotlib.pyplot as plt
        #
        #
        # fig = plt.figure()
        # ax = fig.add_subplot(111, projection='3d')
        # s = l = np.arange(0, 1.0, 0.05)
        # s = list(map(logistic, s))
        # l = list(map(logistic, l))
        # S, L = np.meshgrid(s, l)
        # zs = np.array([combine(s, l) for s, l in zip(np.ravel(S), np.ravel(L))])
        # Z = zs.reshape(S.shape)
        #
        # ax.plot_surface(S, L, Z)
        #
        # ax.set_xlabel('short term')
        # ax.set_ylabel('long term')
        # ax.set_zlabel('engagement')
        #
        # plt.show()


    # @pytest.mark.mechanism
    # @pytest.mark.integrator_mechanism
    # def test_FitzHughNagumo_gilzenrat(self):
    #
    #     F = IntegratorMechanism(
    #         name='IntegratorMech-FitzHughNagumoFunction',
    #         function=FitzHughNagumoIntegrator(
    #             time_step_size=0.1,
    #             initial_v=0.2,
    #             initial_w=0.0,
    #             t_0=0.0,
    #             time_accumulator_v=1.0,
    #             a_v=-1.0,
    #             b_v=1.5,
    #             c_v=-0.5,
    #             d_v=0.0,
    #             e_v=-1.0,
    #             f_v=0.0,
    #             time_accumulator_w=100.0,
    #             a_w=1.0,
    #             b_w=-0.5,
    #             c_w=0.0
    #         )
    #     )
    #     plot_v_list = []
    #     plot_w_list = []
    #
    #     expected_v_list = []
    #     expected_w_list = []
    #     stimulus = 0.0
    #     for i in range(10):
    #
    #         for j in range(50):
    #             new_v = F.execute(stimulus)[0][0]
    #             new_w = F.execute(stimulus)[1][0]
    #             # ** uncomment the lines below if you want to view the plot:
    #             plot_v_list.append(new_v)
    #             plot_w_list.append(new_w)
    #         expected_v_list.append(new_v)
    #         expected_w_list.append(new_w)
    #     # print(plot_v_list)
    #     # print(plot_w_list)
    #     # ** uncomment the lines below if you want to view the plot:
    #     import matplotlib.pyplot as plt
    #     plt.plot(plot_v_list)
    #     plt.plot(plot_w_list)
    #     plt.show()
    #
    #     # np.testing.assert_allclose(expected_v_list, [1.9861589924245777, 1.9184159304279109, 1.7920107368145777,
    #     #                                              1.6651158106802393, 1.5360917598075965, 1.4019128309448776,
    #     #                                              1.2568420252868404, 1.08773745582042, 0.8541804646541804,
    #     #                                              0.34785588139530099])
    #     # np.testing.assert_allclose(expected_w_list, [0.28713219302304327, 0.65355262255707869, 0.9581082373550347,
    #     #                                              1.2070585850028435, 1.4068978270680454, 1.5629844531368104,
    #     #                                              1.6793901854329185, 1.7583410650743645, 1.7981128658110572,
    #     #                                              1.7817328532815251])
    #     #
    #
    # def test_FitzHughNagumo_gilzenrat_low_electrotonic_coupling(self):
    #
    #     F = IntegratorMechanism(
    #         name='IntegratorMech-FitzHughNagumoFunction',
    #         function=FitzHughNagumoIntegrator(
    #             time_step_size=0.1,
    #             initial_v=0.2,
    #             initial_w=0.0,
    #             t_0=0.0,
    #             time_accumulator_v=1.0,
    #             a_v=-1.0,
    #             b_v=0.5,
    #             c_v=0.5,
    #             d_v=0.0,
    #             e_v=-1.0,
    #             f_v=0.0,
    #             electrotonic_coupling=0.55,
    #             time_accumulator_w=100.0,
    #             a_w=1.0,
    #             b_w=-0.5,
    #             c_w=0.0
    #         )
    #     )
    #     plot_v_list = []
    #     plot_w_list = []
    #
    #     expected_v_list = []
    #     expected_w_list = []
    #     stimulus = 0.0
    #     for i in range(10):
    #
    #         for j in range(600):
    #             new_v = F.execute(stimulus)[0][0]
    #             new_w = F.execute(stimulus)[1][0]
    #             # ** uncomment the lines below if you want to view the plot:
    #             plot_v_list.append(new_v)
    #             plot_w_list.append(new_w)
    #         expected_v_list.append(new_v)
    #         expected_w_list.append(new_w)
    #     # print(plot_v_list)
    #     # print(plot_w_list)
    #     # ** uncomment the lines below if you want to view the plot:
    #     import matplotlib.pyplot as plt
    #     plt.plot(plot_v_list)
    #     plt.plot(plot_w_list)
    #     plt.show()
    #
    #     # np.testing.assert_allclose(expected_v_list, [1.9861589924245777, 1.9184159304279109, 1.7920107368145777,
    #     #                                              1.6651158106802393, 1.5360917598075965, 1.4019128309448776,
    #     #                                              1.2568420252868404, 1.08773745582042, 0.8541804646541804,
    #     #                                              0.34785588139530099])
    #     # np.testing.assert_allclose(expected_w_list, [0.28713219302304327, 0.65355262255707869, 0.9581082373550347,
    #     #                                              1.2070585850028435, 1.4068978270680454, 1.5629844531368104,
    #     #                                              1.6793901854329185, 1.7583410650743645, 1.7981128658110572,
    #     #                                              1.7817328532815251])
    #     #<|MERGE_RESOLUTION|>--- conflicted
+++ resolved
@@ -439,10 +439,6 @@
 
         ex(var)
         val = benchmark(ex, var)
-<<<<<<< HEAD
-        # FIX: FOR mech_mode==Python ELEMENTS OF val ARE 2D NOT 1D ARRAYS
-        np.testing.assert_allclose(val, [[[0.10501801629915011]], [[0.10501801629915011]], [[0.10501801629915011]]])
-=======
 
         expected = [[0.10501801629915011], [0.10501801629915011], [0.10501801629915011]]
         # The difference in results is caused by a shape mismatch;
@@ -456,7 +452,6 @@
         else:
             tolerance = {}
         np.testing.assert_allclose(val, expected, **tolerance)
->>>>>>> ad869954
 
     @pytest.mark.mechanism
     @pytest.mark.integrator_mechanism
@@ -470,11 +465,6 @@
 
         ex(var)
         val = benchmark(ex, var)
-<<<<<<< HEAD
-        np.testing.assert_allclose(val, [[[0.10501801629915011, 0.3151109244983909]],
-                                 [[0.10501801629915011, 0.3151109244983909]],
-                                 [[0.10501801629915011, 0.3151109244983909]]])
-=======
 
         if mech_mode != 'python' and pytest.helpers.llvm_current_fp_precision() == 'fp32':
             tolerance = {'rtol': 1e-7, 'atol': 1e-8}
@@ -485,7 +475,6 @@
                                     [[0.10501801629915011, 0.3151109244983909]],
                                     [[0.10501801629915011, 0.3151109244983909]]],
                                    **tolerance)
->>>>>>> ad869954
 
     @pytest.mark.mechanism
     @pytest.mark.integrator_mechanism
