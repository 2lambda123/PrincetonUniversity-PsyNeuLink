--- conflicted
+++ resolved
@@ -192,12 +192,7 @@
 
         stim_list[Control_Mechanism]=[0.0]
         results = comp.learn(num_trials=1, inputs=stim_list)
-<<<<<<< HEAD
-        # FIX: ??WHY IS THE FOLLOWING 3D:
-        expected_results = [[[0.5, 0.5, 0.5]]]
-=======
         expected_results = [[0.5, 0.5, 0.5]]
->>>>>>> e96bbc84
         np.testing.assert_allclose(results, expected_results)
 
         stim_list[Control_Mechanism]=[2.0]
@@ -226,13 +221,8 @@
         comp.add_nodes([(mech, pnl.NodeRole.INPUT), (control_mech, pnl.NodeRole.INPUT)])
         results = comp.run(inputs={mech:[[2]], control_mech:[3]}, num_trials=2, execution_mode=comp_mode)
 
-<<<<<<< HEAD
-        np.testing.assert_allclose(control_mech.parameters.control_allocation.get(), [[1],[1],[1]])
-        np.testing.assert_allclose(results, [[6],[6],[6]])
-=======
         np.testing.assert_allclose(control_mech.parameters.control_allocation.get(), [[1]])
         np.allclose(results, [[6],[6],[6]])
->>>>>>> e96bbc84
 
     def test_control_signal_default_allocation_specification(self):
 
