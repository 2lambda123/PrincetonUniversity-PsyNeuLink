--- conflicted
+++ resolved
@@ -337,6 +337,8 @@
         )
         val = T.execute([1, 1, 1, 1]).tolist()
         assert val == [[0.8, 0.8, 0.8, 0.8]]
+        val = T.execute([1, 1, 1, 1]).tolist()
+        assert val == [[0.96, 0.96, 0.96, 0.96]]
 
     def test_transfer_mech_time_constant_1_0(self):
         T = TransferMechanism(
@@ -359,6 +361,22 @@
         )
         val = T.execute([1, 1, 1, 1]).tolist()
         assert val == [[0.0, 0.0, 0.0, 0.0]]
+
+    def test_transfer_mech_time_constant_0_8_initial_0_5(self):
+        T = TransferMechanism(
+            name='T',
+            default_variable=[0, 0, 0, 0],
+            function=Linear(),
+            time_constant=0.8,
+            initial_value=np.array([[.5, .5, .5, .5]]),
+            time_scale=TimeScale.TIME_STEP
+        )
+        val = T.execute([1, 1, 1, 1]).tolist()
+        assert val == [[0.9, 0.9, 0.9, 0.9]]
+        T.noise = 10
+        val = T.execute([1, 2, -3, 0]).tolist()
+        assert val == [[10.98, 11.78, 7.779999999999999, 10.18]]  # testing noise changes to an integrator
+
 
     def test_transfer_mech_time_constant_0_8_list(self):
         with pytest.raises(ComponentError) as error_text:
@@ -375,20 +393,6 @@
             and "must be compatible with float" in str(error_text.value)
         )
 
-<<<<<<< HEAD
-def test_transfer_mech_time_constant_0_8():
-    T = TransferMechanism(
-        name='T',
-        default_variable=[0, 0, 0, 0],
-        function=Linear(),
-        time_constant=0.8,
-        time_scale=TimeScale.TIME_STEP
-    )
-    val = T.execute([1, 1, 1, 1]).tolist()
-    assert val == [[0.8, 0.8, 0.8, 0.8]]
-    val = T.execute([1, 1, 1, 1]).tolist()
-    assert val == [[0.96, 0.96, 0.96, 0.96]]
-=======
     def test_transfer_mech_time_constant_2(self):
         with pytest.raises(TransferError) as error_text:
             T = TransferMechanism(
@@ -403,7 +407,6 @@
             "time_constant parameter" in str(error_text.value)
             and "must be a float between 0 and 1" in str(error_text.value)
         )
->>>>>>> 4381df84
 
     def test_transfer_mech_time_constant_1(self):
         with pytest.raises(TransferError) as error_text:
@@ -443,17 +446,7 @@
         )
         assert len(T.variable) == 1 and (T.variable[0] == [0., 0., 0., 0.]).all()
         assert len(T.size) == 1 and T.size[0] == 4 and type(T.size[0]) == np.int64
-
-<<<<<<< HEAD
-# ------------------------------------------------------------------------------------------------
-# TEST 3
-# time_constant = 0.0
-=======
-    # ------------------------------------------------------------------------------------------------
-    # TEST 2
-    # size = int, variable = list of ints
->>>>>>> 4381df84
-
+        assert len(T.size) == 1 and T.size[0] == 4 and type(T.size[0]) == np.int64
 
     def test_transfer_mech_size_int_inputs_ints(self):
         T = TransferMechanism(
@@ -463,34 +456,6 @@
         val = T.execute([10, 10, 10, 10]).tolist()
         assert val == [[10.0, 10.0, 10.0, 10.0]]
 
-<<<<<<< HEAD
-# ------------------------------------------------------------------------------------------------
-# TEST 2
-# time_constant = 0.8, initial_value=0.5
-
-def test_transfer_mech_time_constant_0_8_initial_0_5():
-    T = TransferMechanism(
-        name='T',
-        default_variable=[0, 0, 0, 0],
-        function=Linear(),
-        time_constant=0.8,
-        initial_value=np.array([[.5, .5, .5, .5]]),
-        time_scale=TimeScale.TIME_STEP
-    )
-    val = T.execute([1, 1, 1, 1]).tolist()
-    assert val == [[0.9, 0.9, 0.9, 0.9]]
-    T.noise = 10
-    val = T.execute([1, 2, -3, 0]).tolist()
-    assert val == [[10.98, 11.78, 7.779999999999999, 10.18]] # testing noise changes to an integrator
-
-# ------------------------------------------------------------------------------------------------
-=======
-    # ------------------------------------------------------------------------------------------------
-    # TEST 3
-    # size = int, variable = list of floats
->>>>>>> 4381df84
-
-
     def test_transfer_mech_size_int_inputs_floats(self):
         T = TransferMechanism(
             name='T',
@@ -498,11 +463,6 @@
         )
         val = T.execute([10.0, 10.0, 10.0, 10.0]).tolist()
         assert val == [[10.0, 10.0, 10.0, 10.0]]
-
-    # ------------------------------------------------------------------------------------------------
-    # TEST 4
-    # size = int, variable = list of functions
-
 
     def test_transfer_mech_size_int_inputs_fns(self):
         T = TransferMechanism(
@@ -513,11 +473,6 @@
         val = T.execute([Linear().execute(), NormalDist().execute(), Exponential().execute(), ExponentialDist().execute()]).tolist()
         assert val == [[np.array([0.]), 0.4001572083672233, np.array([1.]), 0.7872011523172707]]
 
-    # ------------------------------------------------------------------------------------------------
-    # TEST 5
-    # size = float, check if variable is an array of zeros
-
-
     def test_transfer_mech_size_float_inputs_check_var(self):
         T = TransferMechanism(
             name='T',
@@ -526,11 +481,6 @@
         assert len(T.variable) == 1 and (T.variable[0] == [0., 0., 0., 0.]).all()
         assert len(T.size == 1) and T.size[0] == 4.0 and type(T.size[0]) == np.int64
 
-    # ------------------------------------------------------------------------------------------------
-    # TEST 6
-    # size = float, variable = list of ints
-
-
     def test_transfer_mech_size_float_inputs_ints(self):
         T = TransferMechanism(
             name='T',
@@ -539,11 +489,6 @@
         val = T.execute([10, 10, 10, 10]).tolist()
         assert val == [[10.0, 10.0, 10.0, 10.0]]
 
-    # ------------------------------------------------------------------------------------------------
-    # TEST 7
-    # size = float, variable = list of floats
-
-
     def test_transfer_mech_size_float_inputs_floats(self):
         T = TransferMechanism(
             name='T',
@@ -551,11 +496,6 @@
         )
         val = T.execute([10.0, 10.0, 10.0, 10.0]).tolist()
         assert val == [[10.0, 10.0, 10.0, 10.0]]
-
-    # ------------------------------------------------------------------------------------------------
-    # TEST 8
-    # size = float, variable = list of functions
-
 
     def test_transfer_mech_size_float_inputs_fns(self):
         T = TransferMechanism(
@@ -566,11 +506,6 @@
         val = T.execute([Linear().execute(), NormalDist().execute(), Exponential().execute(), ExponentialDist().execute()]).tolist()
         assert val == [[np.array([0.]), 0.4001572083672233, np.array([1.]), 0.7872011523172707]]
 
-    # ------------------------------------------------------------------------------------------------
-    # TEST 9
-    # size = list of ints, check that variable is correct
-
-
     def test_transfer_mech_size_list_of_ints(self):
         T = TransferMechanism(
             name='T',
@@ -578,11 +513,6 @@
         )
         assert len(T.variable) == 3 and len(T.variable[0]) == 2 and len(T.variable[1]) == 3 and len(T.variable[2]) == 4
 
-    # ------------------------------------------------------------------------------------------------
-    # TEST 10
-    # size = list of floats, check that variable is correct
-
-
     def test_transfer_mech_size_list_of_floats(self):
         T = TransferMechanism(
             name='T',
@@ -590,13 +520,8 @@
         )
         assert len(T.variable) == 3 and len(T.variable[0]) == 2 and len(T.variable[1]) == 3 and len(T.variable[2]) == 4
 
-    # ------------------------------------------------------------------------------------------------
-    # TEST 11
-    # size = list of floats, variable = a compatible 2D array: check that variable is correct
     # note that this output under the Linear function is useless/odd, but the purpose of allowing this configuration
-    # is for possible user-defined functions.
-
-
+    # is for possible user-defined functions that do use unusual shapes.
     def test_transfer_mech_size_var_both_lists(self):
         T = TransferMechanism(
             name='T',
@@ -605,11 +530,6 @@
         )
         assert len(T.variable) == 2 and (T.variable[0] == [1, 2]).all() and (T.variable[1] == [3, 4, 5]).all()
 
-    # ------------------------------------------------------------------------------------------------
-    # TEST 12
-    # size = int, variable = a compatible 2D array: check that variable is correct
-
-
     def test_transfer_mech_size_scalar_var_2d(self):
         T = TransferMechanism(
             name='T',
@@ -619,22 +539,12 @@
         assert len(T.variable) == 2 and (T.variable[0] == [1, 2]).all() and (T.variable[1] == [3, 4]).all()
         assert len(T.size) == 2 and T.size[0] == 2 and T.size[1] == 2
 
-    # ------------------------------------------------------------------------------------------------
-    # TEST 13
-    # variable = a 2D array: check that variable is correct
-
-
     def test_transfer_mech_var_2d_array(self):
         T = TransferMechanism(
             name='T',
             default_variable=[[1, 2], [3, 4]]
         )
         assert len(T.variable) == 2 and (T.variable[0] == [1, 2]).all() and (T.variable[1] == [3, 4]).all()
-
-    # ------------------------------------------------------------------------------------------------
-    # TEST 14
-    # variable = a 1D array, size does not match: check that variable and output are correct
-
 
     def test_transfer_mech_var_1D_size_wrong(self):
         T = TransferMechanism(
@@ -646,14 +556,6 @@
         val = T.execute([10.0, 10.0, 10.0, 10.0]).tolist()
         assert val == [[10.0, 10.0, 10.0, 10.0]]
 
-    # ------------------------------------------------------------------------------------------------
-    # TEST 15
-    # variable = a 1D array, size does not match again: check that variable and output are correct
-
-
-<<<<<<< HEAD
-# INVALID SIZE INPUTS
-=======
     def test_transfer_mech_var_1D_size_wrong_2(self):
         T = TransferMechanism(
             name='T',
@@ -663,12 +565,6 @@
         assert len(T.variable) == 1 and (T.variable[0] == [1, 2, 3, 4]).all()
         val = T.execute([10.0, 10.0, 10.0, 10.0]).tolist()
         assert val == [[10.0, 10.0, 10.0, 10.0]]
->>>>>>> 4381df84
-
-    # ------------------------------------------------------------------------------------------------
-    # TEST 16
-    # size = int, variable = incompatible array, check variable
-
 
     def test_transfer_mech_size_var_incompatible1(self):
         T = TransferMechanism(
@@ -678,11 +574,6 @@
         )
         assert (T.variable[0] == [1, 2]).all() and (T.variable[1] == [3, 4, 5]).all() and len(T.variable) == 2
 
-    # ------------------------------------------------------------------------------------------------
-    # TEST 17
-    # size = array, variable = incompatible array, check variable
-
-
     def test_transfer_mech_size_var_incompatible1(self):
         T = TransferMechanism(
             name='T',
@@ -691,15 +582,6 @@
         )
         assert (T.variable[0] == [1, 2]).all() and (T.variable[1] == [3, 4, 5]).all() and len(T.variable) == 2
 
-    # ------------------------------------------------------------------------------------------------
-
-    # INVALID INPUTS
-
-    # ------------------------------------------------------------------------------------------------
-    # TEST 1
-    # size = 0, check less-than-one error
-
-
     def test_transfer_mech_size_zero(self):
         with pytest.raises(ComponentError) as error_text:
             T = TransferMechanism(
@@ -708,11 +590,6 @@
             )
         assert "is not a positive number" in str(error_text.value)
 
-    # ------------------------------------------------------------------------------------------------
-    # TEST 2
-    # size = -1.0, check less-than-one error
-
-
     def test_transfer_mech_size_negative_one(self):
         with pytest.raises(ComponentError) as error_text:
             T = TransferMechanism(
@@ -721,12 +598,8 @@
             )
         assert "is not a positive number" in str(error_text.value)
 
-    # ------------------------------------------------------------------------------------------------
-    # TEST 3
-    # size = non-integer float, check integer-cast value-change warning
-    # this test and the (currently commented) test immediately after it _may_ be deprecated if we ever fix
+    # this test below and the (currently commented) test immediately after it _may_ be deprecated if we ever fix
     # warnings to be no longer fatal. At the time of writing (6/30/17, CW), warnings are always fatal.
-
 
     # the test commented out here is similar to what we'd want if we got warnings to be non-fatal
     # and error_text was correctly representing the warning. For now, the warning is hidden under
@@ -739,11 +612,6 @@
     #         )
     #     assert "cast to integer, its value changed" in str(error_text.value)
 
-    # ------------------------------------------------------------------------------------------------
-    # TEST 4
-    # size = 2D array, check too-many-dimensions warning
-
-
     # def test_transfer_mech_size_2d(self):
     #     with pytest.raises(UserWarning) as error_text:
     #         T = TransferMechanism(
@@ -752,11 +620,6 @@
     #         )
     #     assert "had more than one dimension" in str(error_text.value)
 
-    # ------------------------------------------------------------------------------------------------
-    # TEST 5
-    # size = 2D array, check variable is correctly instantiated
-
-
     # for now, since the test above doesn't work, we use this test. 6/30/17 (CW)
     def test_transfer_mech_size_2d(self):
         T = TransferMechanism(
