import numpy as np

import psyneulink as pnl
import psyneulink.core.components.functions.nonstateful.transferfunctions
from psyneulink.core.components.functions.nonstateful.transferfunctions import Logistic
from psyneulink.core.components.functions.stateful.integratorfunctions import AccumulatorIntegrator
from psyneulink.core.components.mechanisms.modulatory.control.gating.gatingmechanism import GatingMechanism
from psyneulink.core.components.mechanisms.processing.transfermechanism import TransferMechanism
from psyneulink.core.components.projections.pathway.mappingprojection import MappingProjection
from psyneulink.core.compositions.composition import Composition
from psyneulink.core.globals.keywords import \
    DEFAULT_VARIABLE, FUNCTION, FUNCTION_PARAMS, INITIALIZER, RATE, VALUE


def test_gating_with_composition():
    """Tests same configuration as control of InputPort in tests/mechansims/test_identicalness_of_control_and_gating
    """
    Input_Layer = TransferMechanism(name='Input Layer', function=Logistic, size=2)
    Hidden_Layer_1 = TransferMechanism(name='Hidden Layer_1', function=Logistic, size=5)
    Hidden_Layer_2 = TransferMechanism(name='Hidden Layer_2', function=Logistic, size=4)
    Output_Layer = TransferMechanism(name='Output Layer', function=Logistic, size=3)

    Gating_Mechanism = GatingMechanism(size=[1], gate=[Hidden_Layer_1, Hidden_Layer_2, Output_Layer])

    Input_Weights_matrix = (np.arange(2 * 5).reshape((2, 5)) + 1) / (2 * 5)
    Middle_Weights_matrix = (np.arange(5 * 4).reshape((5, 4)) + 1) / (5 * 4)
    Output_Weights_matrix = (np.arange(4 * 3).reshape((4, 3)) + 1) / (4 * 3)
    # This projection is specified in add_backpropagation_learning_pathway method below
    Input_Weights = MappingProjection(name='Input Weights',matrix=Input_Weights_matrix)
    # This projection is "discovered" by add_backpropagation_learning_pathway method below
    Middle_Weights = MappingProjection(name='Middle Weights',sender=Hidden_Layer_1,receiver=Hidden_Layer_2,
        matrix={
            VALUE: Middle_Weights_matrix,
            FUNCTION: AccumulatorIntegrator,
            FUNCTION_PARAMS: {
                DEFAULT_VARIABLE: Middle_Weights_matrix,
                INITIALIZER: Middle_Weights_matrix,
                RATE: Middle_Weights_matrix
            },
        }
    )
    Output_Weights = MappingProjection(sender=Hidden_Layer_2, receiver=Output_Layer, matrix=Output_Weights_matrix)

    pathway = [Input_Layer, Input_Weights, Hidden_Layer_1, Hidden_Layer_2, Output_Layer]
    comp = Composition()
    backprop_pathway = comp.add_backpropagation_learning_pathway(pathway=pathway,
                                                                 loss_spec=None)
    # c.add_linear_processing_pathway(pathway=z)
    comp.add_node(Gating_Mechanism)

    stim_list = {
        Input_Layer: [[-1, 30]],
        Gating_Mechanism: [1.0],
        backprop_pathway.target: [[0, 0, 1]]}

    comp.learn(num_trials=3, inputs=stim_list)

    expected_results = [[[0.81493513, 0.85129046, 0.88154205]],
                        [[0.81331773, 0.85008207, 0.88157851]],
                        [[0.81168332, 0.84886047, 0.88161468]]]

    np.testing.assert_allclose(comp.results, expected_results)

    stim_list[Gating_Mechanism]=[0.0]
    results = comp.learn(num_trials=1, inputs=stim_list)
<<<<<<< HEAD
    expected_results = [[[0.5, 0.5, 0.5]]]
=======
    expected_results = [[0.5, 0.5, 0.5]]
>>>>>>> e96bbc84
    np.testing.assert_allclose(results, expected_results)

    stim_list[Gating_Mechanism]=[2.0]
    results = comp.learn(num_trials=1, inputs=stim_list)
<<<<<<< HEAD
    expected_results = [[[0.96941429, 0.9837254 , 0.99217549]]]
=======
    expected_results = [[0.96941429, 0.9837254 , 0.99217549]]
>>>>>>> e96bbc84
    np.testing.assert_allclose(results, expected_results)

def test_gating_with_UDF_with_composition():
    def my_linear_fct(
        x,
        m=2.0,
        b=0.0,
        params={
            pnl.ADDITIVE_PARAM: 'b',
            pnl.MULTIPLICATIVE_PARAM: 'm'
        }
    ):
        return m * x + b

    def my_simple_linear_fct(
        x,
        m=1.0,
        b=0.0
    ):
        return m * x + b

    def my_exp_fct(
        x,
        r=1.0,
        # b=pnl.CONTROL,
        b=0.0,
        params={
            pnl.ADDITIVE_PARAM: 'b',
            pnl.MULTIPLICATIVE_PARAM: 'r'
        }
    ):
        return x**r + b

    def my_sinusoidal_fct(
        input,
        phase=0,
        amplitude=1,
        params={
            pnl.ADDITIVE_PARAM: 'phase',
            pnl.MULTIPLICATIVE_PARAM: 'amplitude'
        }
    ):
        frequency = input[0]
        t = input[1]
        return amplitude * np.sin(2 * np.pi * frequency * t + phase)

    Input_Layer = pnl.TransferMechanism(
        name='Input_Layer',
        default_variable=np.zeros((2,)),
        function=psyneulink.core.components.functions.nonstateful.transferfunctions.Logistic
    )

    Output_Layer = pnl.TransferMechanism(
        name='Output_Layer',
        default_variable=[0, 0, 0],
        function=psyneulink.core.components.functions.nonstateful.transferfunctions.Linear,
        # function=pnl.Logistic,
        # output_ports={pnl.NAME: 'RESULTS USING UDF',
        #                pnl.VARIABLE: [(pnl.OWNER_VALUE,0), pnl.TIME_STEP],
        #                pnl.FUNCTION: my_sinusoidal_fct}
        output_ports={
            pnl.NAME: 'RESULTS USING UDF',
            # pnl.VARIABLE: (pnl.OWNER_VALUE, 0),
            pnl.FUNCTION: psyneulink.core.components.functions.nonstateful.transferfunctions.Linear(slope=pnl.GATE)
        }
    )

    Gating_Mechanism = pnl.GatingMechanism(
        size=[1],
        gating_signals=[
            # Output_Layer
            Output_Layer.output_port,
        ]
    )

    comp = Composition()
    comp.add_linear_processing_pathway(pathway=[Input_Layer, Output_Layer])
    comp.add_node(Gating_Mechanism)

    stim_list = {
        Input_Layer: [[-1, 30], [-1, 30], [-1, 30], [-1, 30]],
        Gating_Mechanism: [[0.0], [0.5], [1.0], [2.0]]
    }

    comp.run(num_trials=4, inputs=stim_list)

    expected_results = [
        [np.array([0., 0., 0.])],
        [np.array([0.63447071, 0.63447071, 0.63447071])],
        [np.array([1.26894142, 1.26894142, 1.26894142])],
        [np.array([2.53788284, 2.53788284, 2.53788284])]
    ]

    np.testing.assert_allclose(comp.results, expected_results)<|MERGE_RESOLUTION|>--- conflicted
+++ resolved
@@ -63,20 +63,12 @@
 
     stim_list[Gating_Mechanism]=[0.0]
     results = comp.learn(num_trials=1, inputs=stim_list)
-<<<<<<< HEAD
-    expected_results = [[[0.5, 0.5, 0.5]]]
-=======
     expected_results = [[0.5, 0.5, 0.5]]
->>>>>>> e96bbc84
     np.testing.assert_allclose(results, expected_results)
 
     stim_list[Gating_Mechanism]=[2.0]
     results = comp.learn(num_trials=1, inputs=stim_list)
-<<<<<<< HEAD
-    expected_results = [[[0.96941429, 0.9837254 , 0.99217549]]]
-=======
     expected_results = [[0.96941429, 0.9837254 , 0.99217549]]
->>>>>>> e96bbc84
     np.testing.assert_allclose(results, expected_results)
 
 def test_gating_with_UDF_with_composition():
