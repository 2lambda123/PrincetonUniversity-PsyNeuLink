from PsyNeuLink.scheduling.condition import first_n_calls, every_n_calls, terminal, num_time_steps, after_n_calls, if_finished
from PsyNeuLink.Components.Projections.MappingProjection import MappingProjection


class Constraint(object):
    ########
    # Helper class for scheduling
    # Contains an owner (the ScheduleVariable which owns this constraint), dependencies (list of all ScheduleVariables
    # the owner depends on with respect to *this* constraint), and the condition (of this constraint)
    # Contains a method 'is_satisfied' which checks dependencies against the condition and returns a boolean
    ########
    def __init__(self, owner, dependencies, condition, time_scales = None):
        self.owner = owner # ScheduleVariable that falls under this constraint
        if isinstance(dependencies, ScheduleVariable):
            self.dependencies = (dependencies,)
        else:
            self.dependencies = dependencies # Tuple of ScheduleVariables on which this constraint depends

        self.condition = condition # Condition to be evaluated

    def is_satisfied(self):
        return self.condition(self.dependencies) #Checks dependencies against condition; returns True if ALL satisfied

class ScheduleVariable(object):
    ########
    # Helper class for Scheduler
    # Creates a ScheduleVariable which contains a component (typically a mechanism) to be scheduled
    # Initialization ---
    # - self.own_constraint_sets, self.unfilled_constraint_sets, self.filled_constraint_sets, self.dependent_constraint_sets
    # are first initialized as empty lists, then immediately adjusted based on own_constraint_sets and dependent_constraints
    # - add_own_constraint_set appends contents of own_constraint_sets to self.own_constraint_sets and self.unfilled_constraint_sets
    # - add_dependent_constraint_set appends contents of dependent_constraints to self.dependent_constraints
    # Updates ---
    # - evaluate_constraint_set appends to filled_constraint_sets and removes from unfilled_constraint_sets if constraint is
    # satisfied. If component is terminal and constraint is satisfied, self.ran is set to True
    # - new_time_step resets unfilled_constraint_sets and filled_constraint_sets
    # - new_trial calls new_trial() method on component to reset mechanism for a new trial
    ########
    def __init__(self, component, own_constraint_sets = [], dependent_constraint_sets = [], priority = None):
        self.component = component
        # Possible simplification - set default own_constraint_sets = [] etc to avoid 'is not None' logic
        self.own_constraint_sets = []
        # self.unfilled_constraint_sets = []
        self.filled_constraint_sets = []
        # own_constraint_sets is a list of constraint sets, which are lists of constraint objects
        for con_set in own_constraint_sets:
            for con in con_set:
                self.add_own_constraint_set(con)
        self.dependent_constraint_sets = []
        for con_set in dependent_constraint_sets:
            for con in con_set:
                self.add_dependent_constraint_set(con)
        self.priority = priority

    def add_own_constraint_set(self, constraint):
        if constraint not in self.own_constraint_sets:
            self.own_constraint_sets.append(constraint)
        # self.unfilled_constraint_sets.append(constraint)

    def add_dependent_constraint_set(self, constraint):
        if constraint not in self.dependent_constraint_sets:
            self.dependent_constraint_sets.append(constraint)

    def evaluate_constraint_set(self, constraint_set):
        ######
        # Takes in a constraint set and checks whether it's been satisfied
        ######
        for constraint in constraint_set:
            result = constraint.is_satisfied()
            if result:
                self.filled_constraint_sets.append(constraint_set)
                # self.unfilled_constraint_sets.remove(constraint_set)
                return result
        return result

    def new_time_step(self):
        self.component.new_time_step()
        self.filled_constraint_sets = []
        # for con in self.filled_constraint_sets:
            # self.unfilled_constraint_sets.append(con)
            # self.filled_constraint_sets.remove(con)

    def new_trial(self):
        self.component.new_trial()

class Scheduler(object):
    ########
    # Constructor for Scheduler
    # Initializes empty dictionary & empty list for ScheduleVariables, empty list for constraints
    # then populates each with values passed into var_dict and constraints parameters
    # run_time_step and run_trial carries out scheduling logic by working through each ScheduleVariable,
    # its constraints, and its dependent mechanisms, beginning with the clock
    ########
    def __init__(self, var_dict = None, clock = None, constraints = None):
        self.var_dict = {}
        self.constraints = []
        self.var_list = []
        self.trial_terminated = False
        if var_dict is not None:
            self.add_vars(var_dict)
        if clock is not None:
            self.clock = self.set_clock(clock)
        else:
            self.clock = None
        if constraints is not None:
            self.add_constraints(constraints)
        self.current_step = 0
        self.feed_dicts = {}

    def add_vars(self, var_list):
        #######
        # Takes in var_list, list of tuples of the form (component, priority), where component=mechanism, priority=int
        # Passes each component to ScheduleVariable, which constructs a ScheduleVariable object
        # Assembles var_dict which contains components as keys and their ScheduleVariables as values
        #######
        for var in var_list:
            self.var_dict[var[0]] = ScheduleVariable(var[0])
            self.var_dict[var[0]].priority = var[1]
            self.var_list.append(self.var_dict[var[0]])

    def add_constraints(self, constraint_sets):
        #######
        # Takes in a list of lists of tuples of constraint parameters
        # Passes constraint parameters to Constraint to assemble Constraint objects
        # Adds sets of Constraint objects to their owner's and dependencies' ScheduleVariables
        #######
        for con_set in constraint_sets:

            # create an empty list for storing the constraint objects that make up each constraint set
            constraint_objects_in_set = []

            for con in con_set:

                # Turn con into a Constraint object
                # Get owner[0], dependencies[1] and condition[2] out of each con
                if isinstance(con[0], Scheduler):   # special case where the constraint is on the entire Scheduler
                    owner = con[0]
                else:
                    owner = self.var_dict[con[0]]   # typical case where the constraint is on a ScheduleVariable

                if con[1] in self.var_dict:
                    dependencies = (self.var_dict[con[1]],)
                else:
                    dependencies = tuple((self.var_dict[mech] for mech in con[1]))

                con = Constraint(owner, dependencies, condition = con[2])

                constraint_objects_in_set.append(con)

            for con in constraint_objects_in_set:
                # Add constraint as a dependent constraint on dependencies
                for var in con.dependencies:
                    var.add_dependent_constraint_set(constraint_objects_in_set)

                if isinstance(owner, ScheduleVariable):
                    con.owner.add_own_constraint_set(constraint_objects_in_set)

            # Add constraint to the owner's ScheduleVariable
            # if isinstance(owner, ScheduleVariable):
            #     owner.unfilled_constraint_sets.append(constraint_objects_in_set)
            # Add constraint to Scheduler and to list of constraints in this set
            self.constraints.append(constraint_objects_in_set)

    def set_clock(self, clock):
        #######
        # create a ScheduleVariable for clock and give it priority of zero
        #######
        self.clock = ScheduleVariable(clock)
        self.var_dict[clock] = self.clock
        self.var_dict[clock].priority = 0
        self.var_list.append(self.var_dict[clock])

    def run_time_step(self):
        #######
        # Resets all mechanisms in the Scheduler for this time_step
        # Initializes a firing queue, then continuously executes mechanisms and updates queue according to any
        # constraints that were satisfied by the previous execution
        #######
        def update_dependent_vars(variable):
            #######
            # Takes in the ScheduleVariable of the mechanism that *just* ran
            # Loops through all of the constraints that depend on this mechanism
            # Returns a list ('change_list') of all of the ScheduleVariables (mechanisms) that own a constraint which
            # was satisfied by this mechanism's run
            #######

            change_list = []

            for con_set in variable.dependent_constraint_sets:
                for con in con_set:
                    if isinstance(con.owner, Scheduler):        # special case where the constraint is on the Scheduler
                        if con.is_satisfied():                  # If the constraint is satisfied, end trial
                            self.trial_terminated = True

                    elif con_set not in con.owner.filled_constraint_sets: # typical case where the constraint is on a ScheduleVariable
                        if con.owner.evaluate_constraint_set(con_set) and con.owner not in change_list:  # If the constraint set is satisfied, pass owner to change list
                            change_list.append(con.owner)
                    change_list.sort(key=lambda x:x.priority)   # sort change list according to priority

            return change_list

        def update_firing_queue(firing_queue, change_list):
            ######
            # Takes in the current firing queue & list of schedule variables that own a recently satisfied constraint
            # Any ScheduleVariable with no remaining constraints is added to the firing queue
            ######

            for var in change_list:
                if len(var.filled_constraint_sets) == len(var.own_constraint_sets):
                    firing_queue.append(var)
            return firing_queue

        # reset all mechanisms for this time step
        for var in self.var_list:
            var.new_time_step()
        # initialize firing queue by adding clock
        firing_queue = [self.clock]
        for var in firing_queue:
<<<<<<< HEAD
            yield var
            # var.component.execute()
            print(var.component.name)
=======
            var.component.execute()

            if (var is not self.clock):
                print(var.component.name, end='')

>>>>>>> 84de56f4
            change_list = update_dependent_vars(var)
            firing_queue = update_firing_queue(firing_queue, change_list)
        print('', end=' ')


    def run_trial(self):
        ######
        # Resets all mechanisms, then calls self.run_time_step() until the terminal mechanism runs
        ######

        for var in self.var_list:
            var.new_trial()
        self.trial_terminated = False
<<<<<<< HEAD
        while (not self.trial_terminated):
            for var in self.run_time_step():
                yield var.component
            print("-------------")
=======
        while(not self.trial_terminated):
            self.run_time_step()
        print()
>>>>>>> 84de56f4


def main():
    from PsyNeuLink.Components.Mechanisms.ProcessingMechanisms.TransferMechanism import TransferMechanism
    from PsyNeuLink.Components.Functions.Function import Linear
    from PsyNeuLink.composition import Composition
    comp = Composition()
    A = TransferMechanism(function = Linear(slope=5.0, intercept = 2.0), name = 'A')
    B = TransferMechanism(function = Linear(intercept = 4.0), name = 'B')
    C = TransferMechanism(function = Linear(intercept = 1.5), name = 'C')
    Clock = TransferMechanism(function = Linear(), name = 'Clock')
    T = TransferMechanism(function = Linear(), name = 'Terminal')
<<<<<<< HEAD
    comp.add_mechanism(A)
    comp.add_mechanism(B)
    comp.add_mechanism(C)
    comp.add_mechanism(T)
    comp.add_projection(A, MappingProjection(), B)
    comp.add_projection(B, MappingProjection(), C)
    comp.add_projection(C, MappingProjection(), T)
    comp.analyze_graph()
=======

>>>>>>> 84de56f4
    sched = Scheduler()

    sched.set_clock(Clock)
    sched.add_vars([(A, 1), (B, 2), (C, 3), (T, 0)])

    test_constraints_dict = {
        # every_n
         "Test 1": [[(A, (Clock,), every_n_calls(1))],
           [(B, (A,), every_n_calls(2))],
           [(C, (B,), every_n_calls(3))],
           [(T, (C,), every_n_calls(4))],
           [(sched, (T,), terminal())]],

        # Test 1 Expected Output: A AB A AB A ABC A AB A AB A ABC A AB A AB A ABC A AB A AB A ABCT

        "Test 1b": [[(A, (Clock,), every_n_calls(1))],
                   [(B, (A,), every_n_calls(2)),(B, (Clock,), after_n_calls(2))],
                   [(C, (B,), every_n_calls(3))],
                   [(T, (C,), every_n_calls(4))],
                   [(sched, (T,), terminal())]],

        # Test 1b Expected Output: A AB AB ABC AB AB ABC AB AB ABC AB AB ABCT

        "Test 1c": [[(A, (Clock,), every_n_calls(1))],
                   [(B, (A,), every_n_calls(2)),(B, (Clock,), after_n_calls(5))],
                   [(C, (B,), every_n_calls(3))],
                   [(T, (C,), every_n_calls(4))],
                   [(sched, (T,), terminal())]],

        # Test 1c Expected Output: A AB AB ABC AB AB ABC AB AB ABC AB AB ABCT

        # after_n where C begins after 2 runs of B; C is terminal
         "Test 2": [[(A, (Clock,), every_n_calls(1))],
                    [(B, (A,), every_n_calls(2))],
                    [(C, (B,), after_n_calls(2))],
                    [(sched, (C,), terminal())]],

        #Test 2 Expected Output: A AB A ABC

        # after_n where C begins after 2 runs of B; runs for 10 time steps
        "Test 3": [[(A, (Clock,), every_n_calls(1))],
                   [(B, (A,), every_n_calls(2))],
                   [(C, (B,), after_n_calls(2))],
                   [(sched, (Clock,), num_time_steps(10))]],

        # Test 3 Expected Output: A AB A ABC A ABC A ABC A ABC
        # Note -- after_n means that C will run *each* time B runs after B has run n times

        # after_n where C begins after 3 runs of B OR A; runs for 10 time steps
        "Test 4": [[(A, (Clock,), every_n_calls(1))],
                   [(B, (A,), every_n_calls(2))],
                   [(C, (B, A), after_n_calls(3, op="OR"))],
                   [(sched, (Clock,), num_time_steps(10))]],

        # Test 4 Expected Output: A AB AC ABC AC ABC AC ABC AC ABC

        "Test 4b": [[(A, (Clock,), every_n_calls(1))],
                   [(B, (A,), every_n_calls(2))],
                   [(C, (B,), after_n_calls(3)), (C, (A,), after_n_calls(3))],
                   [(sched, (Clock,), num_time_steps(10))]],

        # Test 4b Expected Output: A AB AC ABC AC ABC AC ABC AC ABC

        # after_n where C begins after 2 runs of B AND A; runs for 10 time steps
        "Test 5": [[(A, (Clock,), every_n_calls(1))],
                    [(B, (A,), every_n_calls(2))],
                    [(C, (B,A), after_n_calls(3))],
                    [(sched, (Clock,), num_time_steps(10))]],

        # Test 5 Expected Output: A AB A AB A ABC AC ABC AC ABC


        # first n where A depends on the clock
        "Test 6": [[(A, (Clock,), first_n_calls(5))],
                   [(B, (A,), after_n_calls(5))],
                   [(C, (B,), after_n_calls(1))],
                   [(sched, (Clock,), num_time_steps(10))]],

        # Test 6 Expected Output: A A A A ABC -- -- -- -- --

        # terminal where trial ends when A OR B runs
        "Test 7": [[(A, (Clock,), every_n_calls(1))],
                   [(B, (A,), every_n_calls(2))],
                   [(sched, (A,B), terminal(op="OR"))]],

        # Test 7 Expected Output: A

        # terminal where trial ends when A AND B have run
        "Test 8": [[(A, (Clock,), every_n_calls(1))],
                   [(B, (A,), every_n_calls(2))],
                   [(sched, (A, B), terminal())]],

        # Test 8 Expected Output: A AB

        # if_finished where B runs when A is done
        "Test 9": [[(A, (Clock,), every_n_calls(1))],
                   [(B, (A,), if_finished())],
                   [(sched, (Clock,), num_time_steps(5))]],

        # Test 9 Expected Output: AB AB AB AB AB

        # if_finished where B runs when A is done or A has run n times
        "Test 10": [[(A, (Clock,), every_n_calls(1))],
                   [(B, (A,), if_finished()), (B, (A,), after_n_calls(3))],
                   [(sched, (Clock,), num_time_steps(5))]],

        # Test 10 Expected Output: AB AB AB AB AB

        # if_finished where C runs when A is and B has run n times
        "Test 11": [[(A, (Clock,), every_n_calls(1))],
                    [(B, (A,), every_n_calls(2))],
                    [(C, (A,), if_finished())],
                    [(C, (B,), after_n_calls(3))],
                    [(sched, (C), terminal())]],

        # Test 11 Expected Output: A AB A AB A ABC

<<<<<<< HEAD
                            }
=======

    }
>>>>>>> 84de56f4

    # Set mechanism A to finished for testing
    A.is_finished = True

<<<<<<< HEAD
    test = "Test 3"
    sched.add_constraints(test_constraints_dict[test])

    for var in sched.var_list:
        var.component.new_trial()
    comp.run(sched, inputs = {A: [[5.5]]})

=======
>>>>>>> 84de56f4
    print('=================================')

    for test in sorted(test_constraints_dict.keys()):
        sched = Scheduler()
        sched.set_clock(Clock)
        sched.add_vars([(A, 1), (B, 2), (C, 3), (T, 0)])
        # for now it is unnecessary to change terminal conditions in test cases
        # in between runs because the only requirement for the condition to
        # function properly is that sched (or its previous dicarded instance
        # is a Scheduler()
        print('--- RUNNING {0} ---'.format(test))
        sched.add_constraints(test_constraints_dict[test])

        for var in sched.var_list:
            var.component.new_trial()

        sched.run_trial()
        #print("--- BEGINNING TRIAL 2 ---")
        sched.run_trial()

        print('=================================')

if __name__ == '__main__':
    main()
<|MERGE_RESOLUTION|>--- conflicted
+++ resolved
@@ -216,17 +216,12 @@
         # initialize firing queue by adding clock
         firing_queue = [self.clock]
         for var in firing_queue:
-<<<<<<< HEAD
+
             yield var
-            # var.component.execute()
-            print(var.component.name)
-=======
-            var.component.execute()
 
             if (var is not self.clock):
                 print(var.component.name, end='')
 
->>>>>>> 84de56f4
             change_list = update_dependent_vars(var)
             firing_queue = update_firing_queue(firing_queue, change_list)
         print('', end=' ')
@@ -240,16 +235,11 @@
         for var in self.var_list:
             var.new_trial()
         self.trial_terminated = False
-<<<<<<< HEAD
         while (not self.trial_terminated):
             for var in self.run_time_step():
                 yield var.component
-            print("-------------")
-=======
-        while(not self.trial_terminated):
-            self.run_time_step()
-        print()
->>>>>>> 84de56f4
+            print()
+
 
 
 def main():
@@ -262,7 +252,7 @@
     C = TransferMechanism(function = Linear(intercept = 1.5), name = 'C')
     Clock = TransferMechanism(function = Linear(), name = 'Clock')
     T = TransferMechanism(function = Linear(), name = 'Terminal')
-<<<<<<< HEAD
+
     comp.add_mechanism(A)
     comp.add_mechanism(B)
     comp.add_mechanism(C)
@@ -271,9 +261,7 @@
     comp.add_projection(B, MappingProjection(), C)
     comp.add_projection(C, MappingProjection(), T)
     comp.analyze_graph()
-=======
-
->>>>>>> 84de56f4
+
     sched = Scheduler()
 
     sched.set_clock(Clock)
@@ -390,27 +378,11 @@
                     [(sched, (C), terminal())]],
 
         # Test 11 Expected Output: A AB A AB A ABC
-
-<<<<<<< HEAD
-                            }
-=======
-
     }
->>>>>>> 84de56f4
 
     # Set mechanism A to finished for testing
     A.is_finished = True
 
-<<<<<<< HEAD
-    test = "Test 3"
-    sched.add_constraints(test_constraints_dict[test])
-
-    for var in sched.var_list:
-        var.component.new_trial()
-    comp.run(sched, inputs = {A: [[5.5]]})
-
-=======
->>>>>>> 84de56f4
     print('=================================')
 
     for test in sorted(test_constraints_dict.keys()):
@@ -427,9 +399,7 @@
         for var in sched.var_list:
             var.component.new_trial()
 
-        sched.run_trial()
-        #print("--- BEGINNING TRIAL 2 ---")
-        sched.run_trial()
+        comp.run(sched)
 
         print('=================================')
 
