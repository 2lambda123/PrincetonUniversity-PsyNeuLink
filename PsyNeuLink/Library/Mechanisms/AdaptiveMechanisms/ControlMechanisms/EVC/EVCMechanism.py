--- conflicted
+++ resolved
@@ -889,15 +889,10 @@
         else:
             self.monitored_output_states = weights = exponents = None
 
-<<<<<<< HEAD
-        # CREATEG
-
-=======
         # List of OutputState tuples for **monitored_values** argument of ObjectiveMechanism
         monitored_values_spec = []
         for output_state, weight, exponent in  zip(self.monitored_output_states, weights, exponents):
             monitored_values_spec.append((output_state, weight, exponent))
->>>>>>> dbd9800d
 
         # Assign weights and exponents to monitored_output_states_weights_and_exponents attribute
         #    (so that it is accessible to custom functions)
