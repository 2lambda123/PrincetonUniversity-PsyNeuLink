# Princeton University licenses this file to You under the Apache License, Version 2.0 (the "License");
# you may not use this file except in compliance with the License.  You may obtain a copy of the License at:
#     http://www.apache.org/licenses/LICENSE-2.0
# Unless required by applicable law or agreed to in writing, software distributed under the License is distributed
# on an "AS IS" BASIS, WITHOUT WARRANTIES OR CONDITIONS OF ANY KIND, either express or implied.
# See the License for the specific language governing permissions and limitations under the License.


# *******************************************  AutoAssociativeProjection ***********************************************

"""
.. _Auto_Associative_Overview:

Overview
--------

An AutoAssociativeProjection is a subclass of `MappingProjection` that acts as the recurrent projection for a
`RecurrentTransferMechanism`. The primary difference between an AutoAssociativeProjection and a basic MappingProjection
is that an AutoAssociativeProjection uses the `auto <RecurrentTransferMechanism.auto>` and
`hetero <RecurrentTransferMechanism.hetero>` parameters *on the RecurrentTransferMechanism* to help update its matrix:
this allows for a `ControlMechanism <ControlMechanism>` to control the `auto <RecurrentTransferMechanism.auto>` and
`hetero <RecurrentTransferMechanism.hetero>` parameters and thereby control the matrix.

.. _Auto_Associative_Creation:

Creating an AutoAssociativeProjection
-------------------------------------

An AutoAssociativeProjection is created automatically by a RecurrentTransferMechanism (or its subclasses), and is
stored as the `recurrent_projection <RecurrentTransferMechanism.recurrent_projection>` parameter of the
RecurrentTransferMechanism. It is not recommended to create an AutoAssociativeProjection on its own, because during
execution an AutoAssociativeProjection references parameters owned by its RecurrentTransferMechanism (see
`Execution <Auto_Associative_Execution>` below).

.. _Auto_Associative_Structure:

Auto Associative Structure
--------------------------

In structure, the AutoAssociativeProjection is almost identical to a MappingProjection: the only additional attributes
are `auto <AutoAssociativeProjection.auto>` and `hetero <AutoAssociativeProjection.hetero>`.

.. _Auto_Associative_Configurable_Attributes:

Configurable Attributes
~~~~~~~~~~~~~~~~~~~~~~~

Due to its specialized nature, most parameters of the AutoAssociativeProjection are not configurable: the `variable` is
determined by the format of the output of the RecurrentTransferMechanism, the `function` is always LinearMatrix, and so
on. The only configurable parameter is the matrix, configured through the **matrix**, **auto**, and/or **hetero**
arguments for a RecurrentTransferMechanism:

.. _Auto_Associative_Matrix:

* **matrix** - multiplied by the input to the AutoAssociativeProjection in order to produce the output. Specification of
  the **matrix**, **auto**, and/or **hetero** arguments determines the values of the matrix; **auto** determines the
  diagonal entries (representing the strength of the connection from each node to itself) and **hetero** determines
  the off-diagonal entries (representing connections between nodes).

.. _Auto_Associative_Execution:

Execution
---------

An AutoAssociativeProjection uses its `matrix <AutoAssociativeProjection.matrix>` parameter to transform the value of its
`sender <AutoAssociativeProjection.sender>`, and provide the result as input for its
`receiver <AutoAssociativeProjection.receiver>`, the primary input state of the RecurrentTransferMechanism.

.. note::
<<<<<<< HEAD
     Under the hood, during execution the AutoAssociativeProjection updates its
     `matrix <AutoAssociativeProjection.matrix> parameter based on the `auto <RecurrentTransferMechanism.auto>` and
     `hetero <RecurrentTransferMechanism.hetero>` parameters *on the* `RecurrentTransferMechanism`. (The
     `auto <AutoAssociativeProjection.auto>` and `hetero <AutoAssociativeProjection.hetero>` parameters of the
     AutoAssociativeProjection simply refer to their counterparts on the RecurrentTransferMechanism as well.) The reason
     for putting the `auto <RecurrentTransferMechanism.auto>` and `hetero <RecurrentTransferMechanism.hetero>`
     parameters on the RecurrentTransferMechanism is that this allows them to be modified by a `ControlMechanism`.
=======
     During execution the AutoAssociativeProjection updates its `matrix <AutoAssociativeProjection.matrix> parameter
     based on the `auto <RecurrentTransferMechanism.auto>` and `hetero <RecurrentTransferMechanism.hetero>` parameters
     *on the `RecurrentTransferMechanism`*. (The `auto <AutoAssociativeProjection.auto>` and
     `hetero <AutoAssociativeProjection.hetero>` parameters of the AutoAssociativeProjection simply refer to their
     counterparts on the RecurrentTransferMechanism as well.) The reason for putting the `auto
     <RecurrentTransferMechanism.auto>` and `hetero <RecurrentTransferMechanism.hetero>` parameters on the
     RecurrentTransferMechanism is that this allows them to be modified by a `ControlMechanism <ControlMechanism>`.
>>>>>>> f5dc160b

.. _Auto_Associative_Class_Reference:

Class Reference
---------------

"""

from PsyNeuLink.Globals.Keywords import AUTO_ASSOCIATIVE_PROJECTION, DEFAULT_MATRIX, AUTO, HETERO, CHANGED
from PsyNeuLink.Components.Projections.Projection import *
from PsyNeuLink.Components.Projections.PathwayProjections.MappingProjection import MappingProjection
from PsyNeuLink.Components.Functions.Function import *
from PsyNeuLink.Components.States.OutputState import OutputState
from PsyNeuLink.Scheduling.TimeScale import CentralClock

parameter_keywords.update({AUTO_ASSOCIATIVE_PROJECTION})
projection_keywords.update({AUTO_ASSOCIATIVE_PROJECTION})

class AutoAssociativeError(Exception):
    def __init__(self, error_value):
        self.error_value = error_value

class AutoAssociativeProjection(MappingProjection):
    """
    AutoAssociativeProjection(                              \
        owner=None,                                         \
        sender=None,                                        \
        receiver=None,                                      \
        matrix=DEFAULT_MATRIX,                              \
        params=None,                                        \
        name=None,                                          \
        prefs=None                                          \
        context=None)

    Implements a MappingProjection that is self-recurrent on a `RecurrentTransferMechanism`; an AutoAssociativeProjection
    represents connections between nodes in a single-layer recurrent network. It multiplies the output of the
    `RecurrentTransferMechanism` by a matrix, then presents the product as input to the `RecurrentTransferMechanism`.

    Note: The reason **auto** and **hetero** are not arguments to the constructor of the AutoAssociativeProjection is
    because it is only ever created by a RecurrentTransferMechanism: by the time the AutoAssociativeProjection is
    created, the **auto** and **hetero** arguments are already incorporated into the **matrix** argument.

    Arguments
    ---------

    owner : Optional[Mechanism]
        simply specifies both the sender and receiver of the AutoAssociativeProjection. Setting owner=myMechanism is
        identical to setting sender=myMechanism and receiver=myMechanism.

    sender : Optional[OutputState or Mechanism]
        specifies the source of the Projection's input. If a Mechanism is specified, its
        `primary OutputState <OutputState_Primary>` will be used. If it is not specified, it will be assigned in
        the context in which the Projection is used.

    receiver : Optional[InputState or Mechanism]
        specifies the destination of the Projection's output.  If a Mechanism is specified, its
        `primary InputState <InputState_Primary>` will be used. If it is not specified, it will be assigned in
        the context in which the Projection is used.

    matrix : list, np.ndarray, np.matrix, function or keyword : default DEFAULT_MATRIX
        the matrix used by `function <AutoAssociativeProjection.function>` (default: `LinearCombination`) to transform
        the value of the `sender <AutoAssociativeProjection.sender>`.

    params : Optional[Dict[param keyword, param value]]
        a `parameter dictionary <ParameterState_Specification>` that can be used to specify the parameters for
        the Projection, its function, and/or a custom function and its parameters. By default, it contains an entry for
        the Projection's default assignment (`LinearCombination`).  Values specified for parameters in the dictionary
        override any assigned to those parameters in arguments of the constructor.

    name : str : default AutoAssociativeProjection-<index>
        a string used for the name of the MappingProjection. When an AutoAssociativeProjection is created by a
        RecurrentTransferMechanism, its name is specified as "<name of RecurrentTransferMechanism> recurrent projection".

    prefs : Optional[PreferenceSet or specification dict : Projection.classPreferences]
        the `PreferenceSet` for the MappingProjection.
        If it is not specified, a default is assigned using `classPreferences` defined in __init__.py
        (see `PreferenceSet <LINK>` for details).

    Attributes
    ----------

    componentType : AUTO_ASSOCIATIVE_PROJECTION

    sender : OutputState
        identifies the source of the Projection's input.

    receiver: InputState
        identifies the destination of the Projection.

    learning_mechanism : LearningMechanism
        source of error signal for that determine changes to the `matrix <AutoAssociativeProjection.matrix>` when
        `learning <LearningProjection>` is used.

    matrix : 2d np.ndarray
        matrix used by `function <AutoAssociativeProjection.function>` to transform input from the
        `sender <MappingProjection.sender>` to the value provided to the `receiver <AutoAssociativeProjection.receiver>`.

    auto : number or 1d np.ndarray
        diagonal terms of the `matrix <AutoAssociativeProjection.matrix>` used by the AutoAssociativeProjection: if auto
        is a single number, it means the diagonal is uniform

    hetero : number or 2d np.ndarray
        off-diagonal terms of the `matrix <AutoAssociativeProjection.matrix>` used by the AutoAssociativeProjection: if
        hetero is a single number, it means the off-diagonal terms are all the same

    has_learning_projection : bool : False
        identifies whether the AutoAssociativeProjection's `MATRIX` `ParameterState <ParameterState>` has been assigned
        a `LearningProjection`.

    value : np.ndarray
        Output of AutoAssociativeProjection, transmitted to `variable <InputState.variable>` of `receiver`.

    name : str : default AutoAssociativeProjection-<index>
        a string used for the name of the MappingProjection. When an AutoAssociativeProjection is created by a
        RecurrentTransferMechanism, its name is specified as "<name of RecurrentTransferMechanism> recurrent projection".
        If not is specified, a default is assigned by `ProjectionRegistry`
        (see `Registry <LINK>` for conventions used in naming, including for default and duplicate names).

    prefs : PreferenceSet or specification dict : Projection.classPreferences
        the `PreferenceSet` for Projection.
        Specified in the **prefs** argument of the constructor for the Projection;
        if it is not specified, a default is assigned using `classPreferences` defined in __init__.py
        (see :doc:`PreferenceSet <LINK>` for details).
    """

    componentType = AUTO_ASSOCIATIVE_PROJECTION
    className = componentType
    suffix = " " + className

    classPreferenceLevel = PreferenceLevel.TYPE

    # necessary?
    paramClassDefaults = MappingProjection.paramClassDefaults.copy()

    @tc.typecheck
    def __init__(self,
                 owner=None,
                 sender=None,
                 receiver=None,
                 matrix=DEFAULT_MATRIX,
                 params=None,
                 name=None,
                 prefs: is_pref_set = None,
                 context=None):

        if owner is not None:
            if not isinstance(owner, Mechanism):
                raise AutoAssociativeError('Owner of AutoAssociative Mechanism must either be None or a Mechanism')
            if sender is None:
                sender = owner
            if receiver is None:
                receiver = owner

        params = self._assign_args_to_param_dicts(function_params={MATRIX: matrix}, params=params)

        super().__init__(sender=sender,
                         receiver=receiver,
                         matrix=matrix,
                         params=params,
                         name=name,
                         prefs=prefs,
                         context=context)

    def execute(self, input=None, clock=CentralClock, time_scale=None, params=None, context=None):
        """
        Based heavily on the execute() method for MappingProjection.

        """

        # As of 7/21/17, modulation of parameters through ControlSignals is only possible on Mechanisms
        # so the ParameterStates for 'auto' and 'hetero' live on the RecurrentTransferMechanism rather than on
        # the AutoAssociativeProjection itself. So this projection must reference its owner's ParameterStates
        if isinstance(self.sender, OutputState):
            owner_mech = self.sender.owner
        elif isinstance(self.sender, Mechanism):
            owner_mech = self.sender
        else:
            raise AutoAssociativeError("The sender of the {} \'{}\' must be a Mechanism or OutputState: currently"
                                       " the sender is {}".
                                       format(self.__class__.__name__, self.name, self.sender))

        param_keys = owner_mech._parameter_states.key_values
        if AUTO not in param_keys or HETERO not in param_keys:
            raise AutoAssociativeError("Auto or Hetero ParameterState not found in {0} \"{1}\"; here are names of the "
                                       "current ParameterStates for {1}: {2}".format(owner_mech.__class__.__name__,
                                                                                   owner_mech.name, param_keys))

        # update the param states for auto/hetero: otherwise, if they've changed since self's last execution, we won't
        # know because the mechanism may not have updated its param state yet (if we execute before the mechanism)
        self._update_auto_and_hetero(owner_mech, params, time_scale, context)

        # read auto and hetero from their ParameterStates, and put them into `auto_matrix` and `hetero_matrix`
        # (where auto_matrix is a diagonal matrix and hetero_matrix is a hollow matrix)
        raw_auto = owner_mech.auto
        auto_matrix = get_auto_matrix(raw_auto=raw_auto, size=owner_mech.size[0])
        if auto_matrix is None:
            raise AutoAssociativeError("The `auto` parameter of {} {} was invalid: it was equal to {}, and was of "
                                       "type {}. Instead, the `auto` parameter should be a number, 1D array, "
                                       "2d array, 2d list, or numpy matrix".
                                       format(owner_mech.__class__.__name__, owner_mech.name, raw_auto, type(raw_auto)))

        raw_hetero = owner_mech.hetero
        hetero_matrix = get_hetero_matrix(raw_hetero=raw_hetero, size=owner_mech.size[0])
        if hetero_matrix is None:
            raise AutoAssociativeError("The `hetero` parameter of {} {} was invalid: it was equal to {}, and was of "
                                       "type {}. Instead, the `hetero` parameter should be a number, 1D array of "
                                       "length one, 2d array, 2d list, or numpy matrix".
                                       format(owner_mech.__class__.__name__, owner_mech.name, raw_hetero, type(raw_hetero)))
        self.matrix = auto_matrix + hetero_matrix

        # note that updating parameter states MUST happen AFTER self.matrix is set by auto_matrix and hetero_matrix,
        # because setting self.matrix only changes the previous_value/variable of the 'matrix' parameter state (which
        # holds the matrix parameter) and the matrix parameter state must be UPDATED AFTERWARDS to put the new value
        # from the previous_value into the value of the parameterState
        self._update_parameter_states(runtime_params=params, time_scale=time_scale, context=context)

        # Check whether error_signal has changed
        if self.learning_mechanism and self.learning_mechanism.status == CHANGED:

            # Assume that if learning_mechanism attribute is assigned,
            #    both a LearningProjection and ParameterState[MATRIX] to receive it have been instantiated
            matrix_parameter_state = self._parameter_states[MATRIX]

            # Assign current MATRIX to parameter state's base_value, so that it is updated in call to execute()
            setattr(self, '_'+MATRIX, self.matrix)

            # Update MATRIX, and AUTO and HETERO accordingly
            self.matrix = matrix_parameter_state.value

            owner_mech.auto = np.diag(self.matrix).copy()
            owner_mech.hetero = self.matrix.copy()
            np.fill_diagonal(owner_mech.hetero, 0)

        return self.function(self.sender.value, params=params, context=context)

    def _update_auto_and_hetero(self, owner_mech=None, runtime_params=None, time_scale=TimeScale.TRIAL, context=None):
        if owner_mech is None:
            if isinstance(self.sender, OutputState):
                owner_mech = self.sender.owner
            elif isinstance(self.sender, Mechanism):
                owner_mech = self.sender
            else:
                raise AutoAssociativeError("The sender of the {} \'{}\' must be a Mechanism or OutputState: currently"
                                           " the sender is {}".
                                           format(self.__class__.__name__, self.name, self.sender))
        if AUTO in owner_mech._parameter_states and HETERO in owner_mech._parameter_states:
            owner_mech._parameter_states[AUTO].update(params=runtime_params, time_scale=time_scale,
                                                      context=context + INITIALIZING)
            owner_mech._parameter_states[HETERO].update(params=runtime_params, time_scale=time_scale,
                                                        context=context + INITIALIZING)


    # NOTE 7/25/17 CW: Originally, this override was written because if the user set the 'auto' parameter on the
        # recurrent mechanism, the parameter state wouldn't update until after the mechanism executed: since the system
        # first runs the projection, then runs the mechanism, the projection initially uses the 'old' value. However,
        # this is commented out because this may in fact be the desired behavior.
        # Two possible solutions: allow control to be done on projections, or build a more general way to allow
        # projections to read parameters from mechanisms.
    # def _update_parameter_states(self, runtime_params=None, time_scale=None, context=None):
    #     """Update this projection's owner mechanism's `auto` and `hetero` parameter states as well! The owner mechanism
    #     should be a RecurrentTransferMechanism, which DOES NOT update its own `auto` and `hetero` parameter states during
    #     its _update_parameter_states function (so that the ParameterState is not redundantly updated).
    #     Thus, if you want to have an AutoAssociativeProjection on a mechanism that's not a RecurrentTransferMechanism,
    #     your mechanism must similarly exclude `auto` and `hetero` from updating.
    #     """
    #     super()._update_parameter_states(runtime_params, time_scale, context)
    #
    #     if isinstance(self.sender, OutputState):
    #         owner_mech = self.sender.owner
    #     elif isinstance(self.sender, Mechanism):
    #         owner_mech = self.sender
    #     else:
    #         raise AutoAssociativeError("The sender of the {} \'{}\' must be a Mechanism or OutputState: currently the"
    #                                    " sender is {}".
    #                                    format(self.__class__.__name__, self.name, self.sender))
    #
    #     if AUTO in owner_mech._parameter_states and HETERO in owner_mech._parameter_states:
    #         owner_mech._parameter_states[AUTO].update(params=runtime_params, time_scale=time_scale, context=context + INITIALIZING)
    #         owner_mech._parameter_states[HETERO].update(params=runtime_params, time_scale=time_scale, context=context + INITIALIZING)
    #     else:
    #         raise AutoAssociativeError("Auto or Hetero ParameterState not found in {0} \"{1}\"; here are names of the "
    #                                    "current ParameterStates for {1}: {2}".format(owner_mech.__class__.__name__,
    #                                    owner_mech.name, owner_mech._parameter_states.key_values))

    # these properties allow the auto and hetero properties to live purely on the RecurrentTransferMechanism
    @property
    def auto(self):
        if isinstance(self.sender, OutputState):
            owner_mech = self.sender.owner
        elif isinstance(self.sender, Mechanism):
            owner_mech = self.sender
        else:
            raise AutoAssociativeError("The sender of the {} \'{}\' must be a Mechanism or OutputState: currently"
                                       " the sender is {}".
                                       format(self.__class__.__name__, self.name, self.sender))
        return owner_mech.auto

    @auto.setter
    def auto(self, setting):
        if isinstance(self.sender, OutputState):
            owner_mech = self.sender.owner
        elif isinstance(self.sender, Mechanism):
            owner_mech = self.sender
        else:
            raise AutoAssociativeError("The sender of the {} \'{}\' must be a Mechanism or OutputState: currently"
                                       " the sender is {}".
                                       format(self.__class__.__name__, self.name, self.sender))
        owner_mech.auto = setting

    @property
    def hetero(self):
        if isinstance(self.sender, OutputState):
            owner_mech = self.sender.owner
        elif isinstance(self.sender, Mechanism):
            owner_mech = self.sender
        else:
            raise AutoAssociativeError("The sender of the {} \'{}\' must be a Mechanism or OutputState: currently"
                                       " the sender is {}".
                                       format(self.__class__.__name__, self.name, self.sender))
        return owner_mech.hetero

    @hetero.setter
    def hetero(self, setting):
        if isinstance(self.sender, OutputState):
            owner_mech = self.sender.owner
        elif isinstance(self.sender, Mechanism):
            owner_mech = self.sender
        else:
            raise AutoAssociativeError("The sender of the {} \'{}\' must be a Mechanism or OutputState: currently"
                                       " the sender is {}".
                                       format(self.__class__.__name__, self.name, self.sender))
        owner_mech.hetero = setting

    @property
    def matrix(self):
        return super(AutoAssociativeProjection, self.__class__).matrix.fget(self)

    @matrix.setter
    def matrix(self, setting):
        super(AutoAssociativeProjection, self.__class__).matrix.fset(self, setting)
        if isinstance(self.sender, OutputState):
            owner_mech = self.sender.owner
        elif isinstance(self.sender, Mechanism):
            owner_mech = self.sender
        else:
            raise AutoAssociativeError("The sender of the {} \'{}\' must be a Mechanism or OutputState: currently"
                                       " the sender is {}".
                                       format(self.__class__.__name__, self.name, self.sender))
        mat_setting = np.array(setting).copy()
        owner_mech.auto = np.diag(setting).copy()
        np.fill_diagonal(mat_setting, 0)
        owner_mech.hetero = mat_setting

# a helper function that takes a specification of `hetero` and returns a hollow matrix with the right values
def get_hetero_matrix(raw_hetero, size):
    if isinstance(raw_hetero, numbers.Number):
        return get_matrix(HOLLOW_MATRIX, size, size) * raw_hetero
    elif ((isinstance(raw_hetero, np.ndarray) and raw_hetero.ndim == 1) or
              (isinstance(raw_hetero, list) and np.array(raw_hetero).ndim == 1)):
        if len(raw_hetero) != 1:
            return None
        return get_matrix(HOLLOW_MATRIX, size, size) * raw_hetero[0]
    elif (isinstance(raw_hetero, np.matrix) or
              (isinstance(raw_hetero, np.ndarray) and raw_hetero.ndim == 2) or
              (isinstance(raw_hetero, list) and np.array(raw_hetero).ndim == 2)):
        np.fill_diagonal(raw_hetero, 0)
        return np.array(raw_hetero)
    else:
        return None


# similar to get_hetero_matrix() above
def get_auto_matrix(raw_auto, size):
    if isinstance(raw_auto, numbers.Number):
        return np.diag(np.full(size, raw_auto))
    elif ((isinstance(raw_auto, np.ndarray) and raw_auto.ndim == 1) or
              (isinstance(raw_auto, list) and np.array(raw_auto).ndim == 1)):
        if len(raw_auto) == 1:
            return np.diag(np.full(size, raw_auto[0]))
        else:
            if len(raw_auto) != size:
                return None
            return np.diag(raw_auto)
    elif (isinstance(raw_auto, np.matrix) or
              (isinstance(raw_auto, np.ndarray) and raw_auto.ndim == 2) or
              (isinstance(raw_auto, list) and np.array(raw_auto).ndim == 2)):
        # we COULD add a validation here to ensure raw_auto is diagonal, but it would slow stuff down.
        return np.array(raw_auto)
    else:
        return None<|MERGE_RESOLUTION|>--- conflicted
+++ resolved
@@ -67,15 +67,6 @@
 `receiver <AutoAssociativeProjection.receiver>`, the primary input state of the RecurrentTransferMechanism.
 
 .. note::
-<<<<<<< HEAD
-     Under the hood, during execution the AutoAssociativeProjection updates its
-     `matrix <AutoAssociativeProjection.matrix> parameter based on the `auto <RecurrentTransferMechanism.auto>` and
-     `hetero <RecurrentTransferMechanism.hetero>` parameters *on the* `RecurrentTransferMechanism`. (The
-     `auto <AutoAssociativeProjection.auto>` and `hetero <AutoAssociativeProjection.hetero>` parameters of the
-     AutoAssociativeProjection simply refer to their counterparts on the RecurrentTransferMechanism as well.) The reason
-     for putting the `auto <RecurrentTransferMechanism.auto>` and `hetero <RecurrentTransferMechanism.hetero>`
-     parameters on the RecurrentTransferMechanism is that this allows them to be modified by a `ControlMechanism`.
-=======
      During execution the AutoAssociativeProjection updates its `matrix <AutoAssociativeProjection.matrix> parameter
      based on the `auto <RecurrentTransferMechanism.auto>` and `hetero <RecurrentTransferMechanism.hetero>` parameters
      *on the `RecurrentTransferMechanism`*. (The `auto <AutoAssociativeProjection.auto>` and
@@ -83,7 +74,6 @@
      counterparts on the RecurrentTransferMechanism as well.) The reason for putting the `auto
      <RecurrentTransferMechanism.auto>` and `hetero <RecurrentTransferMechanism.hetero>` parameters on the
      RecurrentTransferMechanism is that this allows them to be modified by a `ControlMechanism <ControlMechanism>`.
->>>>>>> f5dc160b
 
 .. _Auto_Associative_Class_Reference:
 
