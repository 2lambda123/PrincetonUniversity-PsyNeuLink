--- conflicted
+++ resolved
@@ -46,17 +46,10 @@
   * by a `LearningMechanism`, between it and the other components required to implement learning
     (see `LearningMechanism_Learning_Configurations` for details);
   ..
-<<<<<<< HEAD
   * by a `ControlMechanism <ControlMechanism>`, from the *OUTCOME* `OutputState of the `ObjectiveMechanism` that `it
     creates <ControlMechanism_ObjectiveMechanism>` to its *ERROR_SIGNAL* `InputState`, and from the `OutputStates
     <OutputState>` listed in the ObjectiveMechanism's `monitored_values <ObjectiveMechanism.monitored_values>`
     attribute to the ObjectiveMechanism's `primary InputState <InputState_Primary>` (as described above; an
-=======
-  * by a `ControlMechanism <ControlMechanism>`, from the `ObjectiveMechanism` that `it creates
-    <ControlMechanism_Monitored_OutputStates>` to its *ERROR_SIGNAL* `InputState`, and from the `OutputStates
-    <OutputState>` listed in the ControlMechanism's `monitored_output_states
-    <ControlMechanism_Base.monitored_output_states>` attribute) to the ObjectiveMechanism (as described above; an
->>>>>>> 483328e0
     `IDENTITY_MATRIX` is used for all of these).
 
 .. _Mapping_Matrix_Specification:
