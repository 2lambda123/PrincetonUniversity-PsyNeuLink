--- conflicted
+++ resolved
@@ -79,19 +79,11 @@
       must be compatible with the InputState's `variable <InputState.variable>`.
     ..
     * A **specification dictionary**.  This creates the specified InputState using the first item of the owner
-<<<<<<< HEAD
       `variable <Mechanism.variable>` as the InputState's `variable <InputState.variable>`.  In addition to the
       standard entries of a `state specification dictionary <LINK>`, the dictionary can have a *PROJECTIONS*
       entry, the value of which can be a `Projection`, a
       `Projection specification dictionary <Projection_In_Context_Specification>`, or a list containing items that
       are either of those.
-=======
-      Mechanism's ``variable`` as the InputState's :py:data:`variable <InputState.variable>`.  In addition to the
-      standard entries of a :ref:`params <LINK>` dictionary, the dictionary can have a PROJECTIONS
-      entry, the value of which can be a Projection,
-      :ref:`Projection specification dictionary <Projection_In_Context_Specification>`, or a list containing
-      items that are either of those.
->>>>>>> b7535e33
     ..
     * A **2-item tuple**.  The first item must be a value, and the second a `Projection` specification.
       This creates a default InputState using the first item as the InputState's `variable <InputState.variable>`,
