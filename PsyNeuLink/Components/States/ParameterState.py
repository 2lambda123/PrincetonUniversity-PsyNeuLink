--- conflicted
+++ resolved
@@ -841,13 +841,8 @@
 
     if param_name is FUNCTION_PARAMS:
         for function_param_name, function_param_value in param_value.items():
-<<<<<<< HEAD
-            # Assignment of ParameterState for function or method not currently supported
-            if isinstance(function_param_value, (function_type, method_type)):
-=======
             # Assignment of ParameterState for Component objects, function or method are not currently supported
             if isinstance(function_param_value, (function_type, method_type, Component)):
->>>>>>> e189d7bf
                 continue
             state = _instantiate_state(owner=owner,
                                       state_type=ParameterState,
