--- conflicted
+++ resolved
@@ -101,23 +101,6 @@
 ~~~~~~~~~~
 
 A ModulatorySignal modulates the value of a `State` either by modifying a parameter of the State's `function
-<<<<<<< HEAD
-<State.function>` (which determines the State's `value <State.value>`), or by assigning a value to the State directly.
-The `function <State.function>` of every state designates one of its parameters as its *ADDITIVE_PARAM* and
-another as its *MULTIPLICATIVE_PARAM*.  The `modulation <ModulatorySignal.modulation>` attribute of a ModulatorySignal
-determines which of these two parameters should be assigned its value, or which of two other actions to take when the
-State updates its `value <State.value>`.  It is specified using a value of `ModulationParam <Function.ModulationParam>`.
-The default for `ControlSignals <ControlSignal>` and `GatingSignals <GatingSignal>` is `ModulationParam.MULTIPLICATIVE`,
-which multiplies the State's `variable <State.variable>` by the `value <ModulatorySignal>` of the ModulatorySignal
-before passing it to the State's `function <State.function>`.  The default for `LearningSignals <LearningSignal>` is
-`ModulationParam.ADDITIVE`, which adds the `value <LearningSignal.value>` of the LearningSignal (i.e., the weight
-changes computed by the `LearningMechanism`) to the State's `variable <State.variable>` (i.e., the current weight
-`matrix <MappingProjection.matrix>` for the `MappingProjection` being learned).  The
-`modulation <ModulatorySignal.modulation>` attribute can be specified in the **modulation** arg of
-the ModulatorySignal's constructor, or in a *MODULATION* entry of a `state specification dictionary <LINK>` used to
-create the ModulatorySignal. If it is not specified when a ModulatorySignal is created, it is assigned the value of
-the `modulation <AdaptiveMechanism_Base.modulation>` attribute for the `AdaptiveMechanism` to which it belongs.
-=======
 <State_Base.function>` (which determines the State's `value <State_Base.value>`), or by assigning a value to the State
 directly. The `function <State_Base.function>` of every State designates one of its parameters as its
 *MULTIPLICATIVE_PARAM* and another as its *MULTIPLICATIVE_PARAM*;  some may also designate other modulatory parameters.
@@ -134,7 +117,6 @@
 ModulatorySignal's constructor, or in a *MODULATION* entry of a `State specification dictionary <State_Specification>`
 used to create the ModulatorySignal. If it is not specified when a ModulatorySignal is created, it is assigned the
 value of the `modulation <AdaptiveMechanism_Base.modulation>` attribute for the `AdaptiveMechanism` to which it belongs.
->>>>>>> c202a347
 
 .. note::
    `OVERRIDE <ModulatorySignal_Modulation>` can be specified for **only one** ModulatoryProjection to a State;
