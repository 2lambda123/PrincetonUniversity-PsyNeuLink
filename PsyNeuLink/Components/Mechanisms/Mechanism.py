# Princeton University licenses this file to You under the Apache License, Version 2.0 (the "License");
# you may not use this file except in compliance with the License.  You may obtain a copy of the License at:
#     http://www.apache.org/licenses/LICENSE-2.0
# Unless required by applicable law or agreed to in writing, software distributed under the License is distributed
# on an "AS IS" BASIS, WITHOUT WARRANTIES OR CONDITIONS OF ANY KIND, either express or implied.
# See the License for the specific language governing permissions and limitations under the License.


# ****************************************  MECHANISM MODULE ***********************************************************

"""
..
    * :ref:`Mechanism_Overview`
    * :ref:`Mechanism_Creation`
    * :ref:`Mechanism_Structure`
     * :ref:`Mechanism_Function`
     * :ref:`Mechanism_States`
        * :ref:`Mechanism_InputStates`
        * :ref:`Mechanism_ParameterStates`
        * :ref:`Mechanism_OutputStates`
     * :ref:`Mechanism_Specifying_Parameters`
     * :ref:`Mechanism_Role_In_Processes_And_Systems`
    * :ref:`Mechanism_Execution`
     * :ref:`Mechanism_Runtime_Parameters`
    * :ref:`Mechanism_Class_Reference`


.. _Mechanism_Overview:

Overview
--------

A mechanism takes an input, transforms it in some way, and makes the result available as its output.  There are three
types of mechanisms in PsyNeuLink:

    * A `ProcessingMechanisms` aggregrates the input it receives from other mechanisms, and/or the input to the
      the `process <Process>` or `system <System>` to which it belongs, transforms it in some way, and provides the
      result as input to other mechanisms in the process or system, or as the output for the process or system
      itself.
    ..
    * A `MonitoringMechanism` monitors the output of one or more other mechanisms, receives training (target) values,
      and compares these to generate error signals used for `learning <Process_Learning>`).
    ..
    * A `ControlMechanism` evaluates the output of one or more other mechanisms in the system to which it belongs,
      and uses this to modify the parameters of those or other mechanisms in the system.

A mechanism is made up of four fundamental components: the function it uses to transform its input; and the states it
uses to represent its input, processing parameters, and output.

.. _Mechanism_Creation:

Creating a Mechanism
--------------------

Mechanisms can be created in several ways.  The simplest is to use the standard Python method of calling the
constructor for the desired type of mechanism.  Alternatively, the :py:func:`mechanism` function can be used to
instantiate a specified type of mechanism or a default mechanism. Mechanisms can also be specified "in context,"
for example in the `pathway` attribute of a process; the mechanism can be specified in either of the ways mentioned
above, or using one of the following:

  * the name of an **existing mechanism**;
  ..
  * the name of a **mechanism type** (subclass);
  ..
  * a **specification dictionary** -- this can contain an entry specifying the type of mechanism,
    and/or entries specifying the value of parameters used to instantiate it.
    These should take the following form:

      * `MECHANISM_TYPE`: <name of a mechanism type>

          if this entry is absent, a `default mechanism <LINK>` will be created.

      * <name of argument>:<value>

          this can contain any of the standard parameters for instantiating a mechanism
          (see `Mechanism_Specifying_Parameters`) or ones specific to a particular type of mechanism
          (see documentation for the subclass).  The key must be the name of the argument used to specify
          the parameter in the mechanism's constructor, and the value a legal value for that parameter.
          The parameter values specified will be used to instantiate the mechanism.  These can be overridden
          during execution by specifying `Mechanism_Runtime_Parameters`, either when calling the mechanism's
          `execute <Mechanism_Base.execute>` or `run <Mechanism_Base.run>` method, or where it is
          specified in the `pathway` attribute of a `Process`.

  * **automatically** -- PsyNeuLink automatically creates one or more mechanisms under some circumstances.
    For example, `MonitoringMechanisms <MonitorMechanism>` (and associated `LearningProjections <LearningProjection>`)
    are created automatically when `learing <Process_Learning>` is specified for a process.

Every mechanism has one or more `inputStates <InputState>`, `parameterStates <ParameterState>`, and
`outputStates <OutputState>` (summarized `below <Mechanism_States>`) that allow it to receive and send projections,
and to execute its `function <Mechanism_Function>`).  When a mechanism is created, it automatically creates the
parameterStates it needs to represent its parameters, including those of its `function <Mechanism_Base.function>`.
It also creates any inputStates and outputStates required for the projections it has been assigned. InputStates and
outputStates, and corresponding projections, can also be specified in the mechanism's params dictionary, using entries
with the keys `INPUT_STATES` and `OUTPUT_STATES`, respectively. The value of each entry can be the name of the state's
class (to create a default), an existing state, a specification dictionary for one, a value (used as the state's
``variable``) or a list containing of any of these to create multiple states (see `InputStates <InputState_Creation>`
and `OutputStates <OutputStates_Creation>` for details).

COMMENT:
    PUT EXAMPLE HERE
COMMENT

.. _Mechanism_Structure:

Structure
--------

.. _Mechanism_Function:

Function
~~~~~~~~

The core of every mechanism is its function, which transforms its input to generate its output.  The function is
specified by the mechanism's `function <Mechanism_Base.function>` attribute.  Every type of mechanism has at least one
(primary) function, and some have additional (auxiliary) ones (for example, the `EVCMechanism <EVC_Function>`).
Mechanism functions are generally from the PsyNeuLink `Function` class.  Most mechanisms allow their function to be
specified, using the `function` argument of the mechanism's contructor.  The function can be specified using the name of
`Function` class, or its constructor (including arguments that specify its parameters).  For example, the
:keyword:`function` of a `TransferMechanism` can be specified to be the `Logistic` function as follows::

    my_mechanism = TransferMechanism(function=Logistic(gain=1.0, bias=-4))

Notice that the parameters of the :keyword:`function` (in this case, `gain` and `bias`) can be specified by including
them in its constructor.  Some mechanisms support only a single function.  In that case, the :keyword:`function`
argument is not available in the mechanism's constructor, but it does include arguments for the function's
parameters.  For example, the :keyword:`function` of a `ComparatorMechanism` is always the `LinearCombination` function,
so its constructor does not have a :keyword:`function` argument.  However, it does have a `comparison_operation`
argument, that is used to set the LinearCombination function's `operation` parameter.

For mechanisms that offer a selection of functions, if all of the functions use the same parameters then those
parameters can also be specified as entries in a :ref:`parameter dictionary <Mechanism_Specifying_Parameters>` used for
the `params` argument of the mechanism's constructor;  in such cases, values specified in the parameter dictionary
will override any specified within the constructor for the function itself (see `DDM_Parameters` for an example).
The parameters of a
mechanism's primary function (i.e., assigned to is `function <Mechanism_Base.function>` attribute) are assigned to a
dictionary in the mechanism's `function_params <Mechanism_Base.function_params>` attribute, and can be accessed using
the parameter's name as the key for its entry in the dictionary.

Any function (primary or auxiliary) used by a mechanism can be customized by assigning a user-defined function (e.g.,
a lambda function), so long as it takes arguments and returns values that are compatible with those of the
mechanism's default for that function. A user-defined function can be assigned using the mechanism's `assign_params`
method (the safest means) or by assigning it directly to the corresponding attribute of the mechanism (for its
primary funtion, its `function <Mechanism_Base.function>` attribute).

COMMENT:
    When a custom function is specified,
    the function itself is assigned to the mechanism's designated attribute.  At the same time, PsyNeuLink automatically
    creates a `UserDefinedFunction` object, and assigns the custom function to its
    `function <UserDefinedFunction.function>` attribute.
COMMENT

The input to a mechanism's `function <Mechanism_Base.function>` is provided by the mechanism's
`variable <Mechanism_Base.variable>` attribute.  This is a 2d array with one item for each of the mechanism's
`inputStates <Mechanism_InputStates>.  The result of the :keyword:`function` is placed in the mechanism's
`value <Mechanism_Base.value>` attribute, which is also a 2d array with one or more items.  The
mechanism's :keyword:`value` is used by its `outputStates <Mechanism_OutputStates>` to generate their :keyword:`value`
attributes, each of which is assigned as an item of the list in the mechanism's
`outputValue <Mechanism_Base.outputValue>` attribute.

.. note::
   The input to a mechanism is not necessarily the same as the input to its `function <Mechanism_Base.function>`.
   The input to a mechanism is first processed by its inputState(s), and then assigned to the mechanism's
   `variable <Mechanism_Base>` attribute, which is used as the input to its `function <Mechanism_Base.function>`.
   Similarly, the result of a mechanism's function is not necessarily the same as the mechanism's output.  The result
   of the `function <Mechanism_Base.function>` is assigned to the mechanism's  `value <Mechanism_Base.value>` attribute,
   which is then used by its outputStates to assign items to its `outputValue <Mechanism_Base.outputValue>` attribute.

.. _Mechanism_States:

States
~~~~~~

Every mechanism has three types of states (shown schematically in the figure below):

.. _Mechanism_Figure:

.. figure:: _static/Mechanism_states_fig.*
   :alt: Mechanism States
   :scale: 75 %
   :align: center

   Schematic of a mechanism showing its three types of states (input, parameter and output).

.. _Mechanism_InputStates:

InputStates
^^^^^^^^^^^

These receive and represent the input to a mechanism. A mechanism usually has only one (**primary**) `inputState
<InputState>, identified in its `inputState, <Mechanism_Base.inputState>` attribute.  However some mechanisms have
more  than one inputState. For example, a `ComparatorMechanism` has one inputState for its `sample` and another for its
`target` input. If a mechanism has more than one inputState, they are identified in an OrderedDict in the mechanism's
`inputStates <Mechanism_Base.inputStates>` attribute (note the plural).

COMMENT:
[TBI:]
If the inputState are created automatically, or are not assigned a name when specified, then each is named
using the following template: [TBI]
COMMENT

Each inputState of a mechanism can receive one or more projections from other mechanisms.  If the mechanism is an
`ORIGIN` mechanism of a process, it also receives a projection from the `ProcessInputState <Process_Input_And_Ouput>`
for that process. Each inputState's :keyword:`function <InputState.InputState.function>` aggregates the values received
from its projections (usually by summing them), and assigns the result to the inputState's :keyword:`value` attribute.

.. _Mechanism_Variable:

The value of each inputState for the mechanism is assigned as the value of an item of the mechanism's
`variable <Mechanism_Base.variable>` attribute (a 2d np.array), as well as in a corresponding item of its
`inputValue <Mechanism_Base.inputValue>` attribute (a list).  The :keyword:`variable` provides the input to the
mechanism's `function <Mechanism_Base.function>`, while its :kewyord:`inputValue` provides a more convenient way
of accessing its individual items.

COMMENT:
Therefore, the number of inputStates for the mechanism must match the number of tems specified for the mechanism's
``variable`` (that is, its size along its first dimension, axis 0).  An exception is if the mechanism's ``variable``
has more than one item, but only a single inputState;  in that case, the ``value`` of that inputState must have the
same number of items as the mechanisms's ``variable``.
COMMENT

.. _Mechanism_ParameterStates:

ParameterStates
^^^^^^^^^^^^^^^

These represent the parameters that control the operation of a mechanism, including the parameters of its
:keyword:`function`.  One `parameterState <ParameterState>` is assigned to each of the parameters of the mechanism
and/or its :keyword:`function` (these correspond to the arguments in their constructors).  Like other states,
parameterStates can receive projections. Typically these are from the `ControlProjections <ControlProjection>`
of a `ControlMechanism` that is used to modify parameter values in response to the outcome(s) of
processing.  A parameter value (and the value of its associated parameterState) can be specified when a mechanism or
its function is first created  using the corresponding argument in the object's constructor.  Parameter values can
also be assigned later, using the mechanism's `assign_param` method (the safest means) or by direct assignment to the
corresponding attribute (see `ParameterState_Specifying_Parameters`).

.. _Mechanism_OutputStates:

OutputStates
^^^^^^^^^^^^
<<<<<<< HEAD
These represent the output(s) of a mechanism. A mechanism can have several outputStates, and each can send projections
that transmit its value to other mechanisms, and/or the output of the process or system to which the mechanism belongs.
Similar to inputStates, the ** *primary* (first or only) outputState** is assigned to the mechanism's ``outputState``
attribute, while all of its outputStates (including the primary one) are stored in an OrderedDict in its
:py:data:`outputStates <Mechanism_Base.outputStates>` attribute (note the plural);  the key for each entry is the name
of an outputState, and the value is the outputState itself.  Every mechanism has at least one ("primary")
outputState, the ``value`` of which is assigned an unmodified copy of the first item of the owner mechanism's
``value`` (usually the direct output of the mechanism's ``function``).  Other outputStates may be used for other
purposes.  For example, some Processing mechanisms (such as the :doc:`TransferMechanism`) use outputStates to
represent values derived from its primary output (e.g., its mean and variance).  :doc:`ControlMechanisms` assign one
outputState for each of their :doc:`ControlProjections  <ControlProjection>`.  The item of the mechanism's ``value``
to which an outputState is assigned can be specified using its ``INDEX`` parameter, and the function used to convert
that item into the outputState's ``value`` can be customized using its ``CALCULATE`` parameter (see
:ref:`OutputStates_Creation`). The ``value`` attributes of all of a mechanism's outputStates  are assigned to the
mechanism's :py:data:`outputValue <Mechanism_Base.outputValue>` attribute (a list), in the same order in which they
appear in the :py:data:`outputStates <Mechanism_Base.outputStates>`  attribute.  Note that this is distinct from the
mechanism's ``value`` attribute, which contains the full and unmodified results of its execution.
=======
These represent the output(s) of a mechanism. A mechanism can have several `outputStates <OutputState>`, and each can
serve as a sender for projections, to transmit its value to other  mechanisms and/or the output of a process or system.
Similar to inputStates, the ** *primary* (first or only) outputState is assigned to the mechanism's
`outputState <Mechanism_Base.outputState>` attribute, while all of its outputStates (including the primary one) are
identified in an OrderedDict in its `outputStates <Mechanism_Base.outputStates>` attribute (note the plural);
the key for each entry is the name of an outputState, and the value is the outputState itself.  Every mechanism has
at least one ("primary") outputState, the :keyword:`value` of which is assigned the first item of
the mechanism's `value <Mechanism_Base.value>` attribute (usually the direct output of the mechanism's
`function <Mechanism_Base.function>`).  Other outputStates may be used for other purposes.  For example,
some `ProcessingMechanisms <ProcessingMechanism>` (such as `TransferMechanism`) use outputStates to represent
values derived from their primary output (e.g., the mean and variance).  `ControlMechanisms <ControlMechanism>`
assign one outputState for each of their `ControlProjections  <ControlProjection>`.  The item of the mechanism's
`value <Mechanism_Base>value` attriute to which an outputState is assigned can be specified using its `index`
parameter, and the function used to convert that item into the outputState's :keyword:`value` can be customized using
its `calculate` parameter (see `OutputStates_Creation`). The :keyword:`value` attributes of all of a mechanism's
outputStates  are assigned to the mechanism's `outputValue <Mechanism_Base.outputValue>` attribute (a list), in the
same order in which they appear in its`outputStates <Mechanism_Base.outputStates>`  attribute.  Note that
this is distinct from the mechanism's `value <Mechanism_Base.value>` attribute, which contains the full and unmodified
results of its `function <Mechanism_Base.function`>.
>>>>>>> 9aad347f

.. _Mechanism_Specifying_Parameters:

Specifying Mechanism Parameters
~~~~~~~~~~~~~~~~~~~~~~~~~~~~~~~

When a mechanism is created, its parameters can be specified using arguments in its constructor,
either as arguments (where supported) or as entries
in a specification dictionary.  The entries can contain any of the following, where appropriate to a given
mechanism subclass, as well as those specific to a particular subclass (documented in each subclass):

    * :keyword:`INPUT_STATES` : Dict[str, InputState] -
      used to specify specialized inputStates required by a mechanism subclass
      (see :ref:`inputState specification <InputState_Creation>` for details of specification).
    ..
    * :keyword:`FUNCTION` : function or method :  default method implemented by subclass -
      specifies the function for the mechanism;  can be one implemented by the subclass or a custom function.
    ..
    * :keyword:`FUNCTION_PARAMS` : Dict[str, value] -
      dictionary of parameters for the mechanism's function.
      The key of each entry must be the name of the  parameter.
      The value of each entry can be one of the following (see :ref:`ParameterState_Specifying_Parameters` for details):

      * the value of the parameter itself;
      |
      * a `ParameterState`, the value of which specifies the parameter's value (see `ParameterState_Creation`);
      |
      * a ControlProjection or LearningProjection specification (see `Projection_Creation`),
        that assigns the parameter its default value, and a projection to it's ParameterState of the specified type;
      |
      * a tuple with exactly two items: the parameter value and a projection type specifying either a
        `ControlProjection` or a `LearningProjection` (a `ParamValueProjection` namedtuple can be used for
        clarity).
      |
      .. note::
         Many subclasses include the function parameters as arguments in the call to the mechanism subclass,
         (i.e., used to create the mechanism); any values specified in the :keyword:`FUNCTION__PARAMS` entry
         of the mechanism's params dict take precedence over values specified in such arguments.

    * :keyword:`OUTPUT_STATES` : Dict[str, OutputState] -
      used to specify specialized outputStates required by a mechanism subclass
      (see :ref:`OutputStates_Creation` for details of specification).
    ..
    * :keyword:`MONITOR_FOR_CONTROL` : List[OutputState] -
      used to specify mechanisms or specific outputStates to be monitored by a ControlMechanism
      (see :ref:`specifying monitored outputStates <ControlMechanism_Monitored_OutputStates>`
      for details of specification).
    ..
    * :keyword:`MONITOR_FOR_LEARNING` : List[OutputState] -
      used to specify outputStates to be used by a MonitoringMechanism for learning
      (see :ref:`MonitoringMechanisms_Monitored_For_Learning` for details of specification).

COMMENT:
    FOR DEVELOPERS:
    + FUNCTION : function or method :  method used to transform mechanism input to its output;
        This must be implemented by the subclass, or an exception will be raised;
        each item in the variable of this method must be compatible with a corresponding inputState;
        each item in the output of this method must be compatible  with the corresponding OutputState;
        for any parameter of the method that has been assigned a ParameterState,
        the output of the parameter state's own execute method must be compatible with
        the value of the parameter with the same name in params[FUNCTION_PARAMS] (EMP)
    + FUNCTION_PARAMS (dict):
        NOTE: function parameters can be specified either as arguments in the mechanism's __init__ method
        (** EXAMPLE ??), or by assignment of the function_params attribute for paramClassDefaults (** EXMAMPLE ??).
        Only one of these methods should be used, and should be chosen using the following principle:
        - if the mechanism implements one function, then its parameters should be provided as arguments in the __init__
        - if the mechanism implements several possible functions and they do not ALL share the SAME parameters,
            then the function should be provided as an argument but not they parameters; they should be specified
            as arguments in the specification of the function
        each parameter is instantiated as a ParameterState
        that will be placed in <mechanism>.parameterStates;  each parameter is also referenced in
        the <mechanism>.function_params dict, and assigned its own attribute (<mechanism>.<param>).
COMMENT

.. _Mechanism_Role_In_Processes_And_Systems:

Role in Processes and Systems
~~~~~~~~~~~~~~~~~~~~~~~~~~~~~

Mechanisms that are part of a process and/or system are assigned designations that indicate the role they play.  These
are listed in the mechanism's :py:data:`processes <>` and py:data:`systems` attributes, respectively

(see Process
:ref:`Process_Mechanisms` and System :ref:`System_Mechanisms` for designation labels and their meanings).
Any mechanism designated as `ORIGIN` receives a projection to its primary inputState from the process(es)
to which it belongs.  Accordingly, when the process (or system of which the process is a part) is executed, those
mechainsms receive the input provided to the process (or system).  Note that a mechanism can be the `ORIGIN`
of a process but not of a system to which that process belongs (see the note under System :ref:`System_Mechanisms` for
further explanation).  The output value of any mechanism designated as `TERMINAL` is assigned to the output
of any process or system to which it belongs.


.. _Mechanism_Execution:

Execution
---------

A mechanism can be executed using its :py:data:`execute <Mechanism_Base.execute>` and
:py:data:`run <Mechanism_Base.run>` methods.  This can be useful in testing a mechanism and/or debugging.  However,
more typically, mechanisms are executed as part of a process or system (see Process :ref:`Process_Execution` and
System :ref:`System_Execution` for more details).  For either of these, the mechanism must be included in the
:py:data:`pathway <Process.Process_Base.pathway>` of a process.  There, it can be specified on its own, or as the
first item of a tuple that also has an optional set of runtime parameters (see below), and/or a phase specification
for use when executed in a system (see System :ref:`System_Phase` for an explanation of phases; and see Process
:ref:`Process_Mechanisms` for additional details about specifying a mechanism in a process
py:data:`pathway <Process.Process_Base.pathway>`).

.. note::
   Mechanisms cannot be specified directly in a system.  They must be specified in the
   py:data:`pathway <Process.Process_Base.pathway>` of a process,
   and then that process must be included in the ``processes`` argument for the system.

.. _Mechanism_Runtime_Parameters:

Runtime Parameters
~~~~~~~~~~~~~~~~~~

The parameters of a mechanism are usually specified when the mechanism is created.  However, these can be overridden
when it executed.  This can be done by using the ``runtime_param`` argument of its
:py:data:`execute <Mechanism_Base.execute>` method, or by specifying the runtime parameters in a tuple with the
mechanism in the :py:data:`pathway <Process.Process_Base.pathway>` of a process (see Process
:ref:`Process_Mechanisms`). In either case, runtime parameters  are specified using a dictionary that
contains one or more entries, each of which itself contains a dictionary corresponding to the mechanism's states
(inputStates, parameterStates and/or outputStates) or its function; those dictionaries, in turn, contain
entries for the values of the runtime parameters for a state, its function, or its projection(s) (see the
``runtime_params`` argument of the :py:data:`execute <Mechanism_Base.execute>` method below for more details).


.. _Mechanism_Class_Reference:

Class Reference
---------------

"""

from collections import OrderedDict
from inspect import isclass

from PsyNeuLink.Components.ShellClasses import *
from PsyNeuLink.Globals.Registry import register_category

MechanismRegistry = {}

class MonitoredOutputStatesOption(AutoNumber):
    ONLY_SPECIFIED_OUTPUT_STATES = ()
    PRIMARY_OUTPUT_STATES = ()
    ALL_OUTPUT_STATES = ()
    NUM_MONITOR_STATES_OPTIONS = ()


class MechanismError(Exception):
    def __init__(self, error_value):
        self.error_value = error_value

    def __str__(self):
        return repr(self.error_value)


def mechanism(mech_spec=None, params=None, context=None):
    """Factory method for Mechanism; returns the type of mechanism specified or a default mechanism.

    If called with no arguments, returns the default mechanism ([LINK for default]).

    Arguments
    ---------

    mech_spec : Optional[Mechanism subclass, str, or dict]
        specification for the mechanism to create.
        If it is `None`, returns the default mechanism ([LINK for default]);
        if it is the name of a Mechanism subclass, a default instance of that subclass is returned;
        if it is the name of a Mechanism subclass registered in the :py:class:`MechanismRegistry`
        an instance of a default mechanism for that class is returned,
        otherwise the string is used to name an instance of the default mechanism;
        if it is a dict, it must be a mechanism specification dict (see :ref:`Mechanism_Creation`).
        Note: if a name is not specified, the nth instance created will be named by using the mechanism's
        ``componentType`` attribute as the base and adding an indexed suffix:  componentType-n.

    params : Optional[Dict[param keyword, param value]]
        a dictionary that can be used to specify the parameters for the mechanism, parameters for its function,
        and/or a custom function and its parameters (see :doc:`Mechanism` for specification of a params dict).
        It is passed to the relevant subclass to instantiate the mechanism. Entries can be any parameters described
        in :ref:`Mechanism_Specifying_Parameters` that are relevant to the mechanism's subclass, and/or any defined
        by a :doc:`Mechanism` subclass itself.

    COMMENT:
        context : str
            if it is the keyword :keyword:`VALIDATE`, returns :keyword:`True` if specification would return a valid
            subclass object; otherwise returns :keyword:`False`.
    COMMENT

    Returns
    -------

    Instance of specified Mechanism subclass or None : Mechanism
    """

    # Called with a keyword
    if mech_spec in MechanismRegistry:
        return MechanismRegistry[mech_spec].mechanismSubclass(params=params, context=context)

    # Called with a string that is not in the Registry, so return default type with the name specified by the string
    elif isinstance(mech_spec, str):
        return Mechanism_Base.defaultMechanism(name=mech_spec, params=params, context=context)

    # Called with a Mechanism type, so return instantiation of that type
    elif isclass(mech_spec) and issubclass(mech_spec, Mechanism):
        return mech_spec(params=params, context=context)

    # Called with Mechanism specification dict (with type and params as entries within it), so:
    #    - get mech_type from kwMechanismType entry in dict
    #    - pass all other entries as params
    elif isinstance(mech_spec, dict):
        # Get Mechanism type from kwMechanismType entry of specification dict
        try:
            mech_spec = mech_spec[kwMechanismType]
        # kwMechanismType config_entry is missing (or mis-specified), so use default (and warn if in VERBOSE mode)
        except (KeyError, NameError):
            if Mechanism.classPreferences.verbosePref:
                print("{0} entry missing from mechanisms dict specification ({1}); default ({2}) will be used".
                      format(kwMechanismType, mech_spec, Mechanism_Base.defaultMechanism))
            return Mechanism_Base.defaultMechanism(name=kwProcessDefaultMechanism, context=context)
        # Instantiate Mechanism using mech_spec dict as arguments
        else:
            return mech_spec(context=context, **mech_spec)

    # Called without a specification, so return default type
    elif mech_spec is None:
        return Mechanism_Base.defaultMechanism(name=kwProcessDefaultMechanism, context=context)

    # Can't be anything else, so return empty
    else:
        return None


class Mechanism_Base(Mechanism):
    """Abstract class for Mechanism

    .. note::
       Mechanisms should NEVER be instantiated by a direct call to the base class.
       They should be instantiated using the :class:`mechanism` factory method (see it for description of parameters),
       by calling the constructor for the desired subclass, or using other methods for specifying a mechanism in
       context (see :ref:`Mechanism_Creation`).

    COMMENT:
        Description
        -----------
            Mechanism is a Category of the Function class.
            A mechanism is associated with a name and:
            - one or more inputStates:
                two ways to get multiple inputStates, if supported by mechanism subclass being instantiated:
                    • specify 2d variable for mechanism (i.e., without explicit inputState specifications)
                        once the variable of the mechanism has been converted to a 2d array, an inputState is assigned
                        for each item of axis 0, and the corresponding item is assigned as the inputState's variable
                    • explicitly specify inputStates in params[INPUT_STATES] (each with its own variable specification);
                        those variables will be concantenated into a 2d array to create the mechanism's variable
                if both methods are used, they must generate the same sized variable for the mechanims
                ?? WHERE IS THIS CHECKED?  WHICH TAKES PRECEDENCE: inputState SPECIFICATION (IN _instantiate_state)??
            - an execute method:
                coordinates updating of inputStates, parameterStates (and params), execution of the function method
                implemented by the subclass, (by calling its _execute method), and updating of the outputStates
            - one or more parameters, each of which must be (or resolve to) a reference to a ParameterState
                these determine the operation of the function of the mechanism subclass being instantiated
            - one or more outputStates:
                the variable of each receives the corresponding item in the output of the mechanism's function
                the value of each is passed to corresponding MappingProjections for which the mechanism is a sender
                * Notes:
                    by default, a Mechanism has only one outputState, assigned to <mechanism>.outputState;  however:
                    if params[OUTPUT_STATES] is a list (of names) or specification dict (of MechanismOuput State
                    specs), <mechanism>.outputStates (note plural) is created and contains a dict of outputStates,
                    the first of which points to <mechanism>.outputState (note singular)
                [TBI * each outputState maintains a list of projections for which it serves as the sender]

        Constraints
        -----------
            - the number of inputStates must correspond to the length of the variable of the mechanism's execute method
            - the value of each inputState must be compatible with the corresponding item in the
                variable of the mechanism's execute method
            - the value of each parameterState must be compatible with the corresponding parameter of  the mechanism's
                 execute method
            - the number of outputStates must correspond to the length of the output of the mechanism's execute method,
                (self.value)
            - the value of each outputState must be compatible with the corresponding item of the self.value
                 (the output of the mechanism's execute method)

        Class attributes
        ----------------
            + componentCategory = kwMechanismFunctionCategory
            + className = componentCategory
            + suffix = " <className>"
            + className (str): kwMechanismFunctionCategory
            + suffix (str): " <className>"
            + registry (dict): MechanismRegistry
            + classPreference (PreferenceSet): Mechanism_BasePreferenceSet, instantiated in __init__()
            + classPreferenceLevel (PreferenceLevel): PreferenceLevel.CATEGORY
            + variableClassDefault (list)
            + paramClassDefaults (dict):
                + kwMechanismTimeScale (TimeScale): TimeScale.TRIAL (timeScale at which mechanism executes)
                + [TBI: kwMechanismExecutionSequenceTemplate (list of States):
                    specifies order in which types of States are executed;  used by self.execute]
            + paramNames (dict)
            + defaultMechanism (str): Currently DDM_MECHANISM (class reference resolved in __init__.py)

        Class methods
        -------------
            - _validate_variable(variable, context)
            - _validate_params(request_set, target_set, context)
            - update_states_and_execute(time_scale, params, context):
                updates input, param values, executes <subclass>.function, returns outputState.value
            - terminate_execute(self, context=None): terminates execution of mechanism (for TimeScale = time_step)
            - adjust(params, context)
                modifies specified mechanism params (by calling Function._assign_defaults)
                returns output

        MechanismRegistry
        -----------------
            All Mechanisms are registered in MechanismRegistry, which maintains a dict for each subclass,
              a count for all instances of that type, and a dictionary of those instances
    COMMENT

    Attributes
    ----------

    variable : 2d np.array : default ``variableInstanceDefault``
        value used as input to the mechanism's ``function``.  When specified in the call to create an instance
        (i.e., the mechanism's __init__ method), it is used as a template to define the format of the function's input
        (length and type of elements), and the default value for the instance.

        .. _receivesProcessInput (bool): flags if Mechanism (as first in Pathway) receives Process input projection

    inputState : InputState : default default InputState
        primary inputState for the mechanism;  same as first entry in ``inputStates`` attribute.

    inputStates : OrderedDict[str, InputState]
        a dictionary of the mechanism's inputStates.
        The key of each entry is the name of the inputState, and its value is the inputState.
        There is always at least one entry, which contains the primary inputState
        (i.e., the one in the :py:data:`inputState <Mechanism_Base.inputState>` attribute).

    inputValue : List[List or 1d np.array] : default ``variableInstanceDefault``
        a list of values, one for the variable of each of the mechanism's inputStates.
        The value of each item is equal to the value of the corresponding item in the mechanism's ``variable``
        attribute (i.e., the item in the corresponding position of axis 0 of the ``variable`` 2d np.array).
        The :py:data:`inputValue <Mechanism_Base.inputValue>` provides this information in a simpler list format.

    parameterStates : OrderedDict[str, ParameterState]
        a dictionary of parameterStates, one for each parameter of the mechanism's function.
        The key of each entry is the name of the parameterState, and its value is the parameterState.
        Note: mechanism's function parameters are listed in the the
        :py:data:`function_params <Mechanism_Base.function_params>` attribute).

    function_params : Dict[str, value]
        has one entry for each parameter of the mechanism's function.
        The key of each entry is the name of (keyword for) a function parameter, and its value is the parameter's value.

    value : 2d np.array : default None
        output of the mechanism's function;
        Note: this is not necessarily equal to the :py:data:`outputValue <Mechanism_Base.outputValue>` attribute;
        it is `None` until the mechanism has been executed at least once.

        .. _value_template : 2d np.array : default None
               set equal to the value attribute when the mechanism is first initialized;
               maintains its value even when value is reset to None when (re-)initialized prior to execution.

    outputState : OutputState : default default OutputState
        primary outputState for the mechanism;  same as first entry in
        :py:data:`outputStates <Mechanism_Base.outputStates>` attribute.

    outputStates : OrderedDict[str, InputState]
        a dictionary of the mechanism's outputStates.
        the key of each entry is the name of an outputState, and its value is the outputState.
        There is always at least one entry, which contains the primary outputState
        (i.e., the one in the :py:data:`outputState <Mechanism_Base.outputState>` attribute).

    outputValue : List[value] : default mechanism.function(variableInstanceDefault)
        a list of values, one for the value of each of the mechanism's outputStates.
        Note: this is not necessarily equal to the ``value`` attribute of the mechanism, since the outputState's
        ``function`` and/or its :py:data:`calculate <Mechanism_Base.calculate>` attributes may calculate a new quantity
        derived from an item of the mechanism's ``value``, and assign that to the outputState's ``value`` and the
        corresponding item of the mechanism's :py:data:`outputValue <Mechanism_Base.outputValue>` attribute.

        COMMENT:
            EXAMPLE HERE
        COMMENT

        .. _outputStateValueMapping : Dict[str, int]:
               contains the mappings of outputStates to their indices in the outputValue list
               The key of each entry is the name of an outputState, and the value is its position in the
                    :py:data:`outputStates <Mechanism_Base.outputStates>` OrderedDict.
               Used in ``_update_output_states`` to assign the value of each outputState to the correct item of
                   the mechanism's ``value`` attribute.
               Any mechanism with a function that returns a value with more than one item (i.e., len > 1) MUST implement
                   self.execute rather than just use the params[FUNCTION].  This is so that _outputStateValueMapping
                   can be implemented.
               TBI: if the function of a mechanism is specified only by params[FUNCTION]
                   (i.e., it does not implement self.execute) and it returns a value with len > 1
                   it MUST also specify kwFunctionOutputStateValueMapping.

    phaseSpec : int or float :  default 0
        Specifies the time_step(s) on which the mechanism is executed as part of a system
        (see :ref:`Process_Mechanisms` for specification, and :ref:`System Phase <System_Execution_Phase>`
        for how phases are used).

    processes : Dict[Process, str]:
        Contains a dictionary of the processes to which the mechanism belongs, and its designation in each.
        The key of each entry is a process to which the mechanism belongs, and its value the mechanism's designation
        in that process (see Process :ref:`Process_Mechanisms` for designations and their meanings).

    systems : Dict[System, str]:
        Contains a dictionary of the systems to which the mechanism belongs, and its designation in each.
        The key of each entry is a system to which the mechanism belongs, and its value the mechanism's designation
        in that system (see System :ref:`System_Mechanisms` for designations and their meanings).

    timeScale : TimeScale : default TimeScale.TRIAL
        Determines the default TimeScale value used by the mechanism when executed.

    name : str : default <Mechanism subclass>-<index>
        the name of the mechanism.
        Specified in the name argument of the call to create the mechanism;  if not is specified,
        a default is assigned by MechanismRegistry based on the mechanism's subclass
        (see :doc:`Registry <LINK>` for conventions used in naming, including for default and duplicate names).

    prefs : PreferenceSet or specification dict : Mechanism.classPreferences
        the PreferenceSet for the mechanism.
        Specified in the prefs argument of the call to create the mechanism;
        if it is not specified, a default is assigned using ``classPreferences`` defined in __init__.py
        (see :py:class:`PreferenceSet <LINK>` for details).

        .. _stateRegistry : Registry
               registry containing dicts for each state type (InputState, OutputState and ParameterState) with instance
               dicts for the instances of each type and an instance count for each state type in the mechanism.
               Note: registering instances of state types with the mechanism (rather than in the StateRegistry)
                     allows the same name to be used for instances of a state type belonging to different mechanisms
                     without adding index suffixes for that name across mechanisms
                     while still indexing multiple uses of the same base name within a mechanism.

    """

    #region CLASS ATTRIBUTES
    componentCategory = kwMechanismComponentCategory
    className = componentCategory
    suffix = " " + className

    registry = MechanismRegistry

    classPreferenceLevel = PreferenceLevel.CATEGORY
    # Any preferences specified below will override those specified in CategoryDefaultPreferences
    # Note: only need to specify setting;  level will be assigned to CATEGORY automatically
    # classPreferences = {
    #     kwPreferenceSetName: 'MechanismCustomClassPreferences',
    #     kp<pref>: <setting>...}


    #FIX:  WHEN CALLED BY HIGHER LEVEL OBJECTS DURING INIT (e.g., PROCESS AND SYSTEM), SHOULD USE FULL Mechanism.execute
    # By default, init only the _execute method of Mechanism subclass objects when their execute method is called;
    #    that is, DO NOT run the full Mechanism execute process, since some components may not yet be instantiated
    #    (such as outputStates)
    initMethod = INIT__EXECUTE__METHOD_ONLY

    # IMPLEMENTATION NOTE: move this to a preference
    defaultMechanism = DDM_MECHANISM


    variableClassDefault = [0.0]
    # Note:  the following enforce encoding as 2D np.ndarrays,
    #        to accomodate multiple states:  one 1D np.ndarray per state
    variableEncodingDim = 2
    valueEncodingDim = 2

    # Category specific defaults:
    paramClassDefaults = Component.paramClassDefaults.copy()
    paramClassDefaults.update({
        kwMechanismTimeScale: TimeScale.TRIAL,
        MONITOR_FOR_CONTROL: NotImplemented,  # This has to be here to "register" it as a valid param for the class
                                              # but is set to NotImplemented so that it is ignored if it is not
                                              # assigned;  setting it to None actively disallows assignment
                                              # (see EVCMechanism_instantiate_input_states for more details)
        MONITOR_FOR_LEARNING: None
        # TBI - kwMechanismExecutionSequenceTemplate: [
        #     Components.States.InputState.InputState,
        #     Components.States.ParameterState.ParameterState,
        #     Components.States.OutputState.OutputState]
        })

    # def __new__(cls, *args, **kwargs):
    # def __new__(cls, name=NotImplemented, params=NotImplemented, context=None):
    #endregion

    def __init__(self,
                 variable=None,
                 params=None,
                 name=None,
                 prefs=None,
                 context=None):
        """Assign name, category-level preferences, register mechanism, and enforce category methods

        This is an abstract class, and can only be called from a subclass;
           it must be called by the subclass with a context value

        NOTES:
        * Since Mechanism is a subclass of Function, it calls super.__init__
            to validate variable_default and param_defaults, and assign params to paramInstanceDefaults;
            it uses INPUT_STATE as the variable_default
        * registers mechanism with MechanismRegistry

        """

        # Forbid direct call to base class constructor
        if not isinstance(context, type(self)) and not kwValidate in context:
            raise MechanismError("Direct call to abstract class Mechanism() is not allowed; "
                                 "use mechanism() or one of the following subclasses: {0}".
                                 format(", ".join("{!s}".format(key) for (key) in MechanismRegistry.keys())))

# IMPLEMENT **args (PER State)

        # Register with MechanismRegistry or create one
        if not context is kwValidate:
            register_category(entry=self,
                              base_class=Mechanism_Base,
                              name=name,
                              registry=MechanismRegistry,
                              context=context)

        # Create mechanism's _stateRegistry and state type entries
        from PsyNeuLink.Components.States.State import State_Base
        self._stateRegistry = {}
        # InputState
        from PsyNeuLink.Components.States.InputState import InputState
        register_category(entry=InputState,
                          base_class=State_Base,
                          registry=self._stateRegistry,
                          context=context)
        # ParameterState
        from PsyNeuLink.Components.States.ParameterState import ParameterState
        register_category(entry=ParameterState,
                          base_class=State_Base,
                          registry=self._stateRegistry,
                          context=context)
        # OutputState
        from PsyNeuLink.Components.States.OutputState import OutputState
        register_category(entry=OutputState,
                          base_class=State_Base,
                          registry=self._stateRegistry,
                          context=context)

        # Mark initialization in context
        if not context or isinstance(context, object) or inspect.isclass(context):
            context = INITIALIZING + self.name + SEPARATOR_BAR + self.__class__.__name__
        else:
            context = context + SEPARATOR_BAR + INITIALIZING + self.name

        super(Mechanism_Base, self).__init__(variable_default=variable,
                                             param_defaults=params,
                                             prefs=prefs,
                                             name=name,
                                             context=context)

        # FUNCTIONS:

# IMPLEMENTATION NOTE:  REPLACE THIS WITH ABC (ABSTRACT CLASS)
        # Assign class functions
        self.classMethods = {
            kwMechanismExecuteFunction: self.execute,
            # kwMechanismAdjustFunction: self.adjust_function,
            # kwMechanismTerminateFunction: self.terminate_execute
        }
        self.classMethodNames = self.classMethods.keys()

        #  Validate class methods:
        #    make sure all required ones have been implemented in (i.e., overridden by) subclass
        for name, method in self.classMethods.items():
            try:
                method
            except (AttributeError):
                raise MechanismError("{0} is not implemented in mechanism class {1}".
                                     format(name, self.name))

        self.value = self._old_value = None
        self._status = INITIALIZING
        self._receivesProcessInput = False
        self.phaseSpec = None
        self.processes = {}
        self.systems = {}

    def _validate_variable(self, variable, context=None):
        """Convert variableClassDefault and self.variable to 2D np.array: one 1D value for each input state

        # VARIABLE SPECIFICATION:                                        ENCODING:
        # Simple value variable:                                         0 -> [array([0])]
        # Single state array (vector) variable:                         [0, 1] -> [array([0, 1])
        # Multiple state variables, each with a single value variable:  [[0], [0]] -> [array[0], array[0]]

        :param variable:
        :param context:
        :return:
        """

        super(Mechanism_Base, self)._validate_variable(variable, context)

        # Force Mechanism variable specification to be a 2D array (to accomodate multiple input states - see above):
        # Note: _instantiate_input_states (below) will parse into 1D arrays, one for each input state
        self.variableClassDefault = convert_to_np_array(self.variableClassDefault, 2)
        self.variable = convert_to_np_array(self.variable, 2)

    def _filter_params(self, params):
        """Add rather than override INPUT_STATES and/or OUTPUT_STATES

        Allows specification of INPUT_STATES or OUTPUT_STATES in params dictionary to be added to,
        rather than override those in paramClassDefaults (the default behavior)
        """

        # INPUT_STATES:
        try:
            input_states_spec = params[INPUT_STATES]
        except KeyError:
            pass
        else:
            # Convert input_states_spec to list if it is not one
            if not isinstance(input_states_spec, list):
                input_states_spec = [input_states_spec]
            # Get inputStates specified in paramClassDefaults
            default_input_states = self.paramClassDefaults[INPUT_STATES].copy()
            # Convert inputStates from paramClassDeafults to a list if it is not one
            if not isinstance(default_input_states, list):
                default_input_states = [default_input_states]
            # Add inputState specified in params to those in paramClassDefaults
            #    Note: order is important here;  new ones should be last, as paramClassDefaults defines the
            #          the primary inputState which must remain first for the inputStates OrderedDictionary
            default_input_states.extend(input_states_spec)
            # Assign full set back to params_arg
            params[INPUT_STATES] = default_input_states

        # OUTPUT_STATES:
        try:
            output_states_spec = params[OUTPUT_STATES]
        except KeyError:
            pass
        else:
            # Convert output_states_spec to list if it is not one
            if not isinstance(output_states_spec, list):
                output_states_spec = [output_states_spec]
            # Get outputStates specified in paramClassDefaults
            default_output_states = self.paramClassDefaults[OUTPUT_STATES].copy()
            # Convert outputStates from paramClassDeafults to a list if it is not one
            if not isinstance(default_output_states, list):
                default_output_states = [default_output_states]
            # Add outputState specified in params to those in paramClassDefaults
            #    Note: order is important here;  new ones should be last, as paramClassDefaults defines the
            #          the primary outputState which must remain first for the outputStates OrderedDictionary
            default_output_states.extend(output_states_spec)
            # Assign full set back to params_arg
            params[OUTPUT_STATES] = default_output_states

    def _validate_params(self, request_set, target_set=None, context=None):
        """validate TimeScale, INPUT_STATES, FUNCTION_PARAMS, OUTPUT_STATES and MONITOR_FOR_CONTROL

        Go through target_set params (populated by Component._validate_params) and validate values for:
            + TIME_SCALE:  <TimeScale>
            + INPUT_STATES:
                <MechanismsInputState or Projection object or class,
                specification dict for one, ParamValueProjection tuple, or numeric value(s)>;
                if it is missing or not one of the above types, it is set to self.variable
            + FUNCTION_PARAMS:  <dict>, every entry of which must be one of the following:
                ParameterState or Projection object or class, specification dict for one,
                ParamValueProjection tuple, or numeric value(s);
                if invalid, default (from paramInstanceDefaults or paramClassDefaults) is assigned
            + OUTPUT_STATES:
                <MechanismsOutputState object or class, specification dict, or numeric value(s);
                if it is missing or not one of the above types, it is set to None here;
                    and then to default value of self.value (output of execute method) in instantiate_outputState
                    (since execute method must be instantiated before self.value is known)
                if OUTPUT_STATES is a list or OrderedDict, it is passed along (to instantiate_outputStates)
                if it is a OutputState class ref, object or specification dict, it is placed in a list
            + MONITORED_STATES:
                ** DOCUMENT

        Note: PARAMETER_STATES are validated separately -- ** DOCUMENT WHY

        TBI - Generalize to go through all params, reading from each its type (from a registry),
                                   and calling on corresponding subclass to get default values (if param not found)
                                   (as PROJECTION_TYPE and PROJECTION_SENDER are currently handled)

        :param request_set: (dict)
        :param target_set: (dict)
        :param context: (str)
        :return:
        """

        # Perform first-pass validation in Function.__init__():
        # - returns full set of params based on subclass paramClassDefaults
        super(Mechanism, self)._validate_params(request_set,target_set,context)

        params = target_set

        #region VALIDATE TIME SCALE
        try:
            param_value = params[TIME_SCALE]
        except KeyError:
            if COMMAND_LINE in context:
                pass
            else:
                self.timeScale = timeScaleSystemDefault
        else:
            if isinstance(param_value, TimeScale):
                self.timeScale = params[TIME_SCALE]
            else:
                if self.prefs.verbosePref:
                    print("Value for {0} ({1}) param of {2} must be of type {3};  default will be used: {4}".
                          format(TIME_SCALE, param_value, self.name, type(TimeScale), timeScaleSystemDefault))
        #endregion

        #region VALIDATE INPUT STATE(S)

        # MODIFIED 6/10/16
        # FIX: SHOULD CHECK LENGTH OF INPUT_STATES PARAM (LIST OF NAMES OR SPECIFICATION DICT) AGAINST LENGTH OF
        # FIX: self.variable 2D ARRAY AND COMPARE variable SPECS, IF PROVIDED, WITH CORRESPONDING ELEMENTS OF
        # FIX: self.variable 2D ARRAY
        try:
            param_value = params[INPUT_STATES]

        except KeyError:
            if COMMAND_LINE in context:
                pass
            else:
                # INPUT_STATES not specified:
                # - set to None, so that it is set to default (self.variable) in instantiate_inputState
                # - if in VERBOSE mode, warn in instantiate_inputState, where default value is known
                params[INPUT_STATES] = None

        else:
            # INPUT_STATES is specified, so validate:
            # If it is a single item or a non-OrderedDict, place in a list (for use here and in instantiate_inputState)
            if not isinstance(param_value, (list, OrderedDict)):
                param_value = [param_value]
            # Validate each item in the list or OrderedDict
            # Note:
            # * number of inputStates is validated against length of the owner mechanism's execute method variable (EMV)
            #     in instantiate_inputState, where an inputState is assigned to each item (value) of the EMV
            i = 0
            for key, item in param_value if isinstance(param_value, dict) else enumerate(param_value):
                from PsyNeuLink.Components.States.InputState import InputState
                # If not valid...
                if not ((isclass(item) and (issubclass(item, InputState) or # InputState class ref
                                                issubclass(item, Projection))) or    # Project class ref
                            isinstance(item, InputState) or      # InputState object
                            isinstance(item, dict) or                     # InputState specification dict
                            isinstance(item, ParamValueProjection) or     # ParamValueProjection tuple
                            isinstance(item, str) or                      # Name (to be used as key in inputStates dict)
                            iscompatible(item, **{kwCompatibilityNumeric: True})):   # value
                    # set to None, so it is set to default (self.variable) in instantiate_inputState
                    param_value[key] = None
                    if self.prefs.verbosePref:
                        print("Item {0} of {1} param ({2}) in {3} is not a"
                              " InputState, specification dict or value, nor a list of dict of them; "
                              "variable ({4}) of execute method for {5} will be used"
                              " to create a default outputState for {3}".
                              format(i,
                                     INPUT_STATES,
                                     param_value,
                                     self.__class__.__name__,
                                     self.variable,
                                     self.execute.__self__.name))
                i += 1
            params[INPUT_STATES] = param_value
        #endregion

        #region VALIDATE EXECUTE METHOD PARAMS
        try:
            function_param_specs = params[FUNCTION_PARAMS]
        except KeyError:
            if COMMAND_LINE in context:
                pass
            elif self.prefs.verbosePref:
                print("No params specified for {0}".format(self.__class__.__name__))
        else:
            if not (isinstance(function_param_specs, dict)):
                raise MechanismError("{0} in {1} must be a dict of param specifications".
                                     format(FUNCTION_PARAMS, self.__class__.__name__))
            # Validate params
            from PsyNeuLink.Components.States.ParameterState import ParameterState
            for param_name, param_value in function_param_specs.items():
                try:
                    default_value = self.paramInstanceDefaults[FUNCTION_PARAMS][param_name]
                except KeyError:
                    raise MechanismError("{0} not recognized as a param of execute method for {1}".
                                         format(param_name, self.__class__.__name__))
                if not ((isclass(param_value) and
                             (issubclass(param_value, ParameterState) or
                                  issubclass(param_value, Projection))) or
                        isinstance(param_value, ParameterState) or
                        isinstance(param_value, Projection) or
                        isinstance(param_value, dict) or
                        isinstance(param_value, ParamValueProjection) or
                        iscompatible(param_value, default_value)):
                    params[FUNCTION_PARAMS][param_name] = default_value
                    if self.prefs.verbosePref:
                        print("{0} param ({1}) for execute method {2} of {3} is not a ParameterState, "
                              "projection, ParamValueProjection, or value; default value ({4}) will be used".
                              format(param_name,
                                     param_value,
                                     self.execute.__self__.componentName,
                                     self.__class__.__name__,
                                     default_value))
        #endregion
        # FIX: MAKE SURE OUTPUT OF EXECUTE FUNCTION / SELF.VALUE  IS 2D ARRAY, WITH LENGTH == NUM OUTPUT STATES

        #region VALIDATE OUTPUT STATE(S)

        # FIX: MAKE SURE # OF OUTPUTS == LENGTH OF OUTPUT OF EXECUTE FUNCTION / SELF.VALUE
        try:
            param_value = params[OUTPUT_STATES]

        except KeyError:
            if COMMAND_LINE in context:
                pass
            else:
                # OUTPUT_STATES not specified:
                # - set to None, so that it is set to default (self.value) in instantiate_outputState
                # Notes:
                # * if in VERBOSE mode, warning will be issued in instantiate_outputState, where default value is known
                # * number of outputStates is validated against length of owner mechanism's execute method output (EMO)
                #     in instantiate_outputState, where an outputState is assigned to each item (value) of the EMO
                params[OUTPUT_STATES] = None

        else:
            # OUTPUT_STATES is specified, so validate:
            # If it is a single item or a non-OrderedDict, place in a list (for use here and in instantiate_outputState)
            if not isinstance(param_value, (list, OrderedDict)):
                param_value = [param_value]
            # Validate each item in the list or OrderedDict
            i = 0
            for key, item in param_value if isinstance(param_value, dict) else enumerate(param_value):
                from PsyNeuLink.Components.States.OutputState import OutputState
                # If not valid...
                if not ((isclass(item) and issubclass(item, OutputState)) or # OutputState class ref
                            isinstance(item, OutputState) or   # OutputState object
                            isinstance(item, dict) or                   # OutputState specification dict
                            isinstance(item, str) or                    # Name (to be used as key in outputStates dict)
                            iscompatible(item, **{kwCompatibilityNumeric: True})):  # value
                    # set to None, so it is set to default (self.value) in instantiate_outputState
                    param_value[key] = None
                    if self.prefs.verbosePref:
                        print("Item {0} of {1} param ({2}) in {3} is not a"
                              " OutputState, specification dict or value, nor a list of dict of them; "
                              "output ({4}) of execute method for {5} will be used"
                              " to create a default outputState for {3}".
                              format(i,
                                     OUTPUT_STATES,
                                     param_value,
                                     self.__class__.__name__,
                                     self.value,
                                     self.execute.__self__.name))
                i += 1
            params[OUTPUT_STATES] = param_value

        # MODIFIED 7/13/16 NEW: [MOVED FROM EVCMechanism]
        # FIX: MOVE THIS TO FUNCTION, OR ECHO IN SYSTEM
        #region VALIDATE MONITORED STATES (for use by ControlMechanism)
        # Note: this must be validated after OUTPUT_STATES as it can reference entries in that param
        try:
            # MODIFIED 7/16/16 NEW:
            if not target_set[MONITOR_FOR_CONTROL] or target_set[MONITOR_FOR_CONTROL] is NotImplemented:
                pass
            # MODIFIED END
            # It is a MonitoredOutputStatesOption specification
            elif isinstance(target_set[MONITOR_FOR_CONTROL], MonitoredOutputStatesOption):
                # Put in a list (standard format for processing by _instantiate_monitored_output_states)
                target_set[MONITOR_FOR_CONTROL] = [target_set[MONITOR_FOR_CONTROL]]
            # It is NOT a MonitoredOutputStatesOption specification, so assume it is a list of Mechanisms or States
            else:
                # Validate each item of MONITOR_FOR_CONTROL
                for item in target_set[MONITOR_FOR_CONTROL]:
                    self._validate_monitored_state(item, context=context)
                # FIX: PRINT WARNING (IF VERBOSE) IF WEIGHTS or EXPONENTS IS SPECIFIED,
                # FIX:     INDICATING THAT IT WILL BE IGNORED;
                # FIX:     weights AND exponents ARE SPECIFIED IN TUPLES
                # FIX:     WEIGHTS and EXPONENTS ARE VALIDATED IN SystemContro.Mechanism_instantiate_monitored_output_states
                # # Validate WEIGHTS if it is specified
                # try:
                #     num_weights = len(target_set[FUNCTION_PARAMS][WEIGHTS])
                # except KeyError:
                #     # WEIGHTS not specified, so ignore
                #     pass
                # else:
                #     # Insure that number of weights specified in WEIGHTS
                #     #    equals the number of states instantiated from MONITOR_FOR_CONTROL
                #     num_monitored_states = len(target_set[MONITOR_FOR_CONTROL])
                #     if not num_weights != num_monitored_states:
                #         raise MechanismError("Number of entries ({0}) in WEIGHTS of kwFunctionParam for EVC "
                #                        "does not match the number of monitored states ({1})".
                #                        format(num_weights, num_monitored_states))
        except KeyError:
            pass
        #endregion
        # MODIFIED END

# FIX: MAKE THIS A CLASS METHOD OR MODULE FUNCTION
# FIX:     SO THAT IT CAN BE CALLED BY System TO VALIDATE IT'S MONITOR_FOR_CONTROL param

    def _validate_monitored_state(self, state_spec, context=None):
        """Validate specification is a Mechanism or OutputState, the name of one, or a MonitoredOutpuStatesOption value

        Called by both self._validate_params() and self.add_monitored_state() (in ControlMechanism)
        """
        state_spec_is_OK = False

        if isinstance(state_spec, MonitoredOutputStatesOption):
            state_spec_is_OK = True

        if isinstance(state_spec, tuple):
            if len(state_spec) != 3:
                raise MechanismError("Specification of tuple ({0}) in MONITOR_FOR_CONTROL for {1} "
                                     "has {2} items;  it should be 3".
                                     format(state_spec, self.name, len(state_spec)))

            if not isinstance(state_spec[1], numbers.Number):
                raise MechanismError("Specification of the exponent ({0}) for MONITOR_FOR_CONTROL of {1} "
                                     "must be a number".
                                     format(state_spec, self.name, state_spec[0]))

            if not isinstance(state_spec[2], numbers.Number):
                raise MechanismError("Specification of the weight ({0}) for MONITOR_FOR_CONTROL of {1} "
                                     "must be a number".
                                     format(state_spec, self.name, state_spec[0]))

            # Set state_spec to the output_state item for validation below
            state_spec = state_spec[0]

        from PsyNeuLink.Components.States.OutputState import OutputState
        if isinstance(state_spec, (Mechanism, OutputState)):
            state_spec_is_OK = True

        if isinstance(state_spec, str):
            if state_spec in self.paramInstanceDefaults[OUTPUT_STATES]:
                state_spec_is_OK = True
        try:
            self.outputStates[state_spec]
        except (KeyError, AttributeError):
            pass
        else:
            state_spec_is_OK = True

        if not state_spec_is_OK:
            raise MechanismError("Specification ({0}) in MONITOR_FOR_CONTROL for {1} is not "
                                 "a Mechanism or OutputState object or the name of one".
                                 format(state_spec, self.name))
#endregion

    def _validate_inputs(self, inputs=None):
        # Only ProcessingMechanism supports run() method of Function;  ControlMechanism and MonitoringMechanism do not
        raise MechanismError("{} does not support run() method".format(self.__class__.__name__))

    def _instantiate_attributes_before_function(self, context=None):

        self._instantiate_input_states(context=context)
        self._instantiate_parameter_states(context=context)
        super()._instantiate_attributes_before_function(context=context)

    def _instantiate_parameter_states(self, context=None):

        from PsyNeuLink.Components.States.ParameterState import _instantiate_parameter_states
        _instantiate_parameter_states(owner=self, context=context)


    def _instantiate_attributes_after_function(self, context=None):
        from PsyNeuLink.Components.States.OutputState import _instantiate_output_states
        _instantiate_output_states(owner=self, context=context)

    def _instantiate_input_states(self, context=None):
        """Call State._instantiate_input_states to instantiate orderedDict of inputState(s)

        This is a stub, implemented to allow Mechanism subclasses to override _instantiate_input_states
        """

        from PsyNeuLink.Components.States.InputState import _instantiate_input_states
        _instantiate_input_states(owner=self, context=context)

    def _add_projection_to_mechanism(self, state, projection, context=None):

        from PsyNeuLink.Components.Projections.Projection import _add_projection_to
        _add_projection_to(receiver=self, state=state, projection_spec=projection, context=context)

    def _add_projection_from_mechanism(self, receiver, state, projection, context=None):
        """Add projection to specified state
        """
        from PsyNeuLink.Components.Projections.Projection import _add_projection_from
        _add_projection_from(sender=self, state=state, projection_spec=projection, receiver=receiver, context=context)

    def execute(self, input=None, runtime_params=None, clock=CentralClock, time_scale=TimeScale.TRIAL, context=None):
        """Carry out a single execution of the mechanism.

        Update inputState(s) and param(s), call subclass _execute, update outputState(s), and assign self.value

        COMMENT:
            Execution sequence:
            - Call self.inputState.execute() for each entry in self.inputStates:
                + execute every self.inputState.receivesFromProjections.[<Projection>.execute()...]
                + aggregate results using self.inputState.params[FUNCTION]()
                + store the result in self.inputState.value
            - Call every self.params[<ParameterState>].execute(); for each:
                + execute self.params[<ParameterState>].receivesFromProjections.[<Projection>.execute()...]
                    (usually this is just a single ControlProjection)
                + aggregate results (if > one) using self.params[<ParameterState>].params[FUNCTION]()
                + apply the result to self.params[<ParameterState>].value
            - Call subclass' self.execute(params):
                - use self.inputState.value as its variable,
                - use params[kw<*>] or self.params[<ParameterState>].value for each param of subclass self.execute,
                - apply the output to self.outputState.value
                Note:
                * if execution is occuring as part of initialization, outputState(s) are reset to 0
                * otherwise, they are left in the current state until the next update

            - [TBI: Call self.outputState.execute() (output gating) to update self.outputState.value]
        COMMENT

        Arguments
        ---------

        input : List[value] or ndarray : default variableInstanceDefault
            input to use for execution of the mechanism.
            This must be consistent with the format mechanism's inputState(s):
            the number of items in the outermost level of list,
            or axis 0 of ndarray, must equal the number of inputStates (if there is more than one), and each
            item must be compatible with the format (number and type of elements) of each inputState's variable
            (see :ref:`Run_Inputs` for details of input specification formats).

        COMMENT:
          MOVE THE BULK OF THIS TO THE DESCRIPTION OF RUNTIME PARAMS ABOVE, AND REFERENCE THAT.
        COMMENT
        runtime_params : Optional[Dict[str, Dict[str, Dict[str, value]]]]:
            a dictionary that can include any of the parameters used as arguments to instantiate the object,
            its function, or projection(s) to any of its states.  Any value assigned to a parameter will override
            the current value of that parameter for this -- but only this execution of the mechanism; it will return
            to its previous value following execution.  Each entry is either the specification for one of the
            mechanism's params (in which case the key is the name of the param, and its value the value to be
            assigned to that param), or a dictionary for a specified type of state (in which case, the key is the
            name of a specific state or a keyword indicating the type of state (:keyword:`INPUT_STATE_PARAMS`,
            :keyword:`OUTPUT_STATE_PARAMS` or :keyword:`PARAMETER_STATE_PARAMS`), and the value is a dictionary
            containing parameter dictionaries for that state or all states of the specified type).  The latter
            (state dictionaries) contain entries that are themselves dictionaries containing parameters for the
            state's function or its projections. The key for each entry is a keyword indicating whether it is for
            the state's function (:keyword:`FUNCTON_PARAMS`), all of its projections (:keyword:`PROJECTION_PARAMS`),
            a particular type of projection (:keyword:`MAPPING_PROJECTION_PARAMS` or
            :keyword:`CONTROL_PROJECTION_PARAMS`), or to a specific projection (using its name), and the value of
            each entry is a dictionary containing the parameters for the function, projection, or set of projections
            (keys of which are parameter names, and values the values to be assigned).

          COMMENT:
            ?? DO PROJECTION DICTIONARIES PERTAIN TO INCOMING OR OUTGOING PROJECTIONS OR BOTH??
            ?? CAN THE KEY FOR A STATE DICTIONARY REFERENCE A SPECIFIC STATE BY NAME, OR ONLY STATE-TYPE??

            state keyword: dict for state's params
                function or projection keyword: dict for funtion or projection's params
                    parameter keyword: vaue of param

                dict: can be one (or more) of the following:
                    + INPUT_STATE_PARAMS:<dict>
                    + PARAMETER_STATE_PARAMS:<dict>
               [TBI + OUTPUT_STATE_PARAMS:<dict>]
                    - each dict will be passed to the corresponding State
                    - params can be any permissible executeParamSpecs for the corresponding State
                    - dicts can contain the following embedded dicts:
                        + FUNCTION_PARAMS:<dict>:
                             will be passed the State's execute method,
                                 overriding its paramInstanceDefaults for that call
                        + PROJECTION_PARAMS:<dict>:
                             entry will be passed to all of the State's projections, and used by
                             by their execute methods, overriding their paramInstanceDefaults for that call
                        + MAPPING_PROJECTION_PARAMS:<dict>:
                             entry will be passed to all of the State's MappingProjections,
                             along with any in a PROJECTION_PARAMS dict, and override paramInstanceDefaults
                        + CONTROL_PROJECTION_PARAMS:<dict>:
                             entry will be passed to all of the State's ControlProjections,
                             along with any in a PROJECTION_PARAMS dict, and override paramInstanceDefaults
                        + <projectionName>:<dict>:
                             entry will be passed to the State's projection with the key's name,
                             along with any in the PROJECTION_PARAMS and MappingProjection or ControlProjection dicts
          COMMENT

        time_scale : TimeScale :  default TimeScale.TRIAL
            specifies whether mechanisms are executed for a single time step or a trial.

        Returns
        -------

        output of mechanism : ndarray
            outputState.value containing the output of each of the mechanism's outputStates[]
            after either one time_step or the full trial

        """

        # context = context or  EXECUTING + ' ' + append_type_to_name(self)
        context = context or NO_CONTEXT


        # IMPLEMENTATION NOTE: Re-write by calling execute methods according to their order in functionDict:
        #         for func in self.functionDict:
        #             self.functionsDict[func]()

        # Limit init to scope specified by context
        if INITIALIZING in context:
            if PROCESS_INIT in context or SYSTEM_INIT in context:
                # Run full execute method for init of Process and System
                pass
            # Only call mechanism's _execute method for init
            # # MODIFIED 12/8/16 OLD:
            # elif self.initMethod is INIT__EXECUTE__METHOD_ONLY:
            #     return self._execute(variable=self.variable,
            #                          params=runtime_params,
            #                          time_scale=time_scale,
            #                          context=context)
            # # Only call mechanism's function method for init
            # elif self.initMethod is INIT_FUNCTION_METHOD_ONLY:
            #     return self.function(variable=self.variable,
            #                          params=runtime_params,
            #                          time_scale=time_scale,
            #                          context=context)
            # MODIFIED 12/8/16 NEW:
            elif self.initMethod is INIT__EXECUTE__METHOD_ONLY:
                return_value =  self._execute(variable=self.variable,
                                                 runtime_params=runtime_params,
                                                 clock=clock,
                                                 time_scale=time_scale,
                                                 context=context)
                return np.atleast_2d(return_value)

            # Only call mechanism's function method for init
            elif self.initMethod is INIT_FUNCTION_METHOD_ONLY:
                return_value = self.function(variable=self.variable,
                                             params=runtime_params,
                                             time_scale=time_scale,
                                             context=context)
                return np.atleast_2d(return_value)
            # MODIFIED 12/8/16 END

        #region VALIDATE RUNTIME PARAMETER SETS
        # Insure that param set is for a States:
        if self.prefs.paramValidationPref:
            # if runtime_params != NotImplemented:
            if runtime_params:
                for param_set in runtime_params:
                    if not (INPUT_STATE_PARAMS in param_set or
                            PARAMETER_STATE_PARAMS in param_set or
                            OUTPUT_STATE_PARAMS in param_set):
                        raise MechanismError("{0} is not a valid parameter set for runtime specification".
                                             format(param_set))
        #endregion

        #region VALIDATE INPUT STATE(S) AND RUNTIME PARAMS
        self._check_args(variable=self.inputValue,
                        params=runtime_params,
                        target_set=runtime_params)
        #endregion

        #region UPDATE INPUT STATE(S)
        # Executing or simulating process or system, get input by updating inputStates
        if input is None and (EXECUTING in context or EVC_SIMULATION in context):
            self._update_input_states(runtime_params=runtime_params, time_scale=time_scale, context=context)

        # Direct call to execute mechanism with specified input, so assign input to mechanism's inputStates
        else:
            if context is NO_CONTEXT:
                context = EXECUTING + ' ' + append_type_to_name(self)
            if input is None:
                input = self.variableClassDefault
            self._assign_input(input)
        # MODIFIED 11/27/16 END

        #endregion

        #region UPDATE PARAMETER STATE(S)
        # #TEST:
        # print ("BEFORE param update:  DDM Drift Rate {}".
        #        format(self.parameterStates[DRIFT_RATE].value))
        self._update_parameter_states(runtime_params=runtime_params, time_scale=time_scale, context=context)
        #endregion

        # MODIFIED 11/27/16 NEW:
        # FIX ASSIGN PARAMETERSTATE PARAMETER VALUES TO PARAMS HERE AND PASS TO __EXECUTE__()
        # # If any runtime_params were assigned, assign values to params used to call mechanism's _execute method
        # if runtime_params:
        # Assign current paramameterState values to params used to call mechanism's _execute method
        # FIX: UPDATE THIS TO USE user_params ONCE THOSE HAVE ALL BEEN ASSIGNED parameterStates IN
        # _instantiate_parameter_states
        # FIX: MOVED TO _update_parameter_states BUT NOW ScratchPad doesn't work
        # runtime_params = {}
        # for param in self.function_params:
        #     try:
        #         runtime_params[param] = self.parameterStates[param].value
        #     except KeyError:
        #         runtime_params[param] = self.paramsCurrent[FUNCTION_PARAMS][param]
        # MODIFIED 11/27/16 END

        #region CALL SUBCLASS _execute method AND ASSIGN RESULT TO self.value
# CONFIRM: VALIDATION METHODS CHECK THE FOLLOWING CONSTRAINT: (AND ADD TO CONSTRAINT DOCUMENTATION):
# DOCUMENT: #OF OUTPUTSTATES MUST MATCH #ITEMS IN OUTPUT OF EXECUTE METHOD **

        self.value = self._execute(variable=self.inputValue,
                                      runtime_params=runtime_params,
                                      clock=clock,
                                      time_scale=time_scale,
                                      context=context)

        # MODIFIED 12/8/16 NEW:
        self.value = np.atleast_2d(self.value)
        # MODIFIED 12/8/16 END

        # MODIFIED 12/20/16 NEW:
        # Set status based on whether self.value has changed
        self.status = self.value
        # MODIFIED 12/20/16 END

        #endregion


        #region UPDATE OUTPUT STATE(S)
        self._update_output_states(runtime_params=runtime_params, time_scale=time_scale, context=context)
        #endregion

        #region REPORT EXECUTION
        if self.prefs.reportOutputPref and context and EXECUTING in context:
            self._report_mechanism_execution(self.inputValue, self.user_params, self.outputState.value)
        #endregion

        #region RE-SET STATE_VALUES AFTER INITIALIZATION
        # If this is (the end of) an initialization run, restore state values to initial condition
        if '_init_' in context:
            for state in self.inputStates:
                self.inputStates[state].value = self.inputStates[state].variable
            for state in self.parameterStates:
                self.parameterStates[state].value =  self.parameterStates[state].baseValue
            for state in self.outputStates:
                # Zero outputStates in case of recurrence:
                #    don't want any non-zero values as a residuum of initialization runs to be
                #    transmittted back via recurrent projections as initial inputs
# FIX: IMPLEMENT zero_all_values METHOD
                self.outputStates[state].value = self.outputStates[state].value * 0.0
        #endregion

        #endregion

        return self.value

    def run(self,
            inputs,
            num_executions=None,
            call_before_execution=None,
            call_after_execution=None,
            time_scale=None):
        """Run a sequence of executions

        Call execute method for each in a sequence of executions specified by the ``inputs`` argument
        (see :ref:`Run_Inputs` in :doc:`Run` for additional details of formatting input specifications)

        Arguments
        ---------

        inputs : List[input] or ndarray(input) : default default_input_value
            the inputs used for each in a sequence of executions of the mechanism (see :ref:`Run_Inputs` in
            :doc:`Run` for detailed description of formatting requirements and options).

        call_before_execution : Function : default= `None`
            called before each execution of the mechanism.

        call_after_execution : Function : default= `None`
            called after each execution of the mechanism.

        time_scale : TimeScale :  default TimeScale.TRIAL
            specifies whether mechanisms are executed for a single time step or a trial.

        Returns
        -------

        <mechanism>.results : List[outputState.value]
            list of the values of the outputStates for each execution of the mechanism

        """
        from PsyNeuLink.Globals.Run import run
        return run(self,
                   inputs=inputs,
                   num_executions=num_executions,
                   call_before_trial=call_before_execution,
                   call_after_trial=call_after_execution,
                   time_scale=time_scale)

    def _assign_input(self, input):

        input = np.atleast_2d(input)
        num_inputs = np.size(input,0)
        num_input_states = len(self.inputStates)
        if num_inputs != num_input_states:
            # Check if inputs are of different lengths (indicated by dtype == np.dtype('O'))
            num_inputs = np.size(input)
            if isinstance(input, np.ndarray) and input.dtype is np.dtype('O') and num_inputs == num_input_states:
                pass
            else:
                raise SystemError("Number of inputs ({0}) to {1} does not match "
                                  "its number of inputStates ({2})".
                                  format(num_inputs, self.name,  num_input_states ))
        for i in range(num_input_states):
            input_state = list(self.inputStates.values())[i]
            # input_item = np.ndarray(input[i])
            input_item = input[i]
            if len(input_state.variable) == len(input_item):
                input_state.value = input_item
            else:
                raise MechanismError("Length ({}) of input ({}) does not match "
                                     "required length ({}) for input to {} of {}".
                                     format(len(input_item),
                                            input[i],
                                            len(input_state.variable),
                                            input_state.name,
                                            append_type_to_name(self)))

    def _update_input_states(self, runtime_params=None, time_scale=None, context=None):
        """ Update value for each inputState in self.inputStates:

        Call execute method for all (MappingProjection) projections in inputState.receivesFromProjections
        Aggregate results (using inputState execute method)
        Update inputState.value
        """
        for i in range(len(self.inputStates)):
            state_name, state = list(self.inputStates.items())[i]
            state.update(params=runtime_params, time_scale=time_scale, context=context)
            self.inputValue[i] = state.value
        self.variable = np.array(self.inputValue)

    def _update_parameter_states(self, runtime_params=None, time_scale=None, context=None):

        for state_name, state in self.parameterStates.items():

            state.update(params=runtime_params, time_scale=time_scale, context=context)

            # Assign parameterState's value to parameter value in runtime_params
            if runtime_params and state_name in runtime_params[PARAMETER_STATE_PARAMS]:
                param = param_template = runtime_params
            # Otherwise use paramsCurrent
            else:
                param = param_template = self.paramsCurrent

            # Determine whether template (param to type-match) is at top level or in a function_params dictionary
            try:
                param_template[state_name]
            except KeyError:
                param_template = self.function_params

            # Get its type
            param_type = type(param_template[state_name])
            # If param is a tuple, get type of parameter itself (= 1st item;  2nd is projection or ModulationOperation)
            if param_type is tuple:
                param_type = type(param_template[state_name][0])

            # Assign version of parameterState.value matched to type of template
            #    to runtime param or paramsCurrent (per above)
            param[state_name] = type_match(state.value, param_type)

    def _update_output_states(self, runtime_params=None, time_scale=None, context=None):
        """Execute function for each outputState and assign result of each to corresponding item of self.outputValue

        """
        for i in range(len(self.outputStates)):
            state = list(self.outputStates.values())[i]
            state.update(params=runtime_params, time_scale=time_scale, context=context)
            # self.outputValue[i] = state.value

        # Assign value of each outputState to corresponding item in self.outputValue
        self.outputValue = list(state.value for state in list(self.outputStates.values()))


    def initialize(self, value):
        """Assign initial value to mechanism.value and update outputStates

        Takes a number or 1d array and assigns it to the first item of the mechanism's ``value`` attribute

        Parameters
        ----------
        value : List[value] or 1d ndarray

        """
        if self.paramValidationPref:
            if not iscompatible(value, self.value):
                raise MechanismError("Initialization value ({}) is not compatiable with value of {}".
                                     format(value, append_type_to_name(self)))
        self.value[0] = value
        self._update_output_states()

    def _execute(self,
                    variable=None,
                    runtime_params=None,
                    clock=CentralClock,
                    time_scale=None,
                    context=None):
        return self.function(variable=variable, params=runtime_params, time_scale=time_scale, context=context)

    def _report_mechanism_execution(self, input=None, params=None, output=None):

        if input is None:
            input = self.inputValue
        if output is None:
            output = self.outputState.value
        params = params or self.user_params

        import re
        if 'mechanism' in self.name or 'Mechanism' in self.name:
            mechanism_string = ' '
        else:
            mechanism_string = ' mechanism'
        print ("\n\'{}\'{} executed:\n- input:  {}".
        # MODIFIED 12/9/16 OLD:
        #        format(self.name, mechanism_string, input.__str__().strip("[]")))
        # MODIFIED 12/9/16 NEW:
               format(self.name, mechanism_string, [float("{:0.3}".format(float(i))) for i in input].__str__().strip("[]")))
        # MODIFIED 12/9/16 END


        if params:
            print("- params:")
            # Sort for consistency of output
            params_keys_sorted = sorted(params.keys())
            for param_name in params_keys_sorted:
                # No need to report these here, as they will be reported for the function itself below
                if param_name is FUNCTION_PARAMS:
                    continue
                param_is_function = False
                param_value = params[param_name]
                if isinstance(param_value, Component):
                    param = param_value.__self__.__name__
                    param_is_function = True
                elif isinstance(param_value, type(Component)):
                    param = param_value.__name__
                    param_is_function = True
                else:
                    param = param_value
                print ("\t{}: {}".format(param_name, str(param).__str__().strip("[]")))
                if param_is_function:
                    # Sort for consistency of output
                    func_params_keys_sorted = sorted(self.function_object.user_params.keys())
                    for fct_param_name in func_params_keys_sorted:
                        print ("\t\t{}: {}".
                               format(fct_param_name,
                                      str(self.function_object.user_params[fct_param_name]).__str__().strip("[]")))
        # # MODIFIED 12/9/16 OLD:
        # print("- output: {}".
        #       format(re.sub('[\[,\],\n]','',str(output))))
        # MODIFIED 12/9/16 NEW:
        print("- output: {}".
              format(re.sub('[\[,\],\n]','',str([float("{:0.3}".format(float(i))) for i in output]))))
        # MODIFIED 12/9/16 END

#     def adjust_function(self, params, context=None):
#         """Modify control_signal_allocations while process is executing
#
#         called by process.adjust()
#         returns output after either one time_step or full trial (determined by current setting of time_scale)
#
#         :param self:
#         :param params: (dict)
#         :param context: (optional)
#         :rtype CurrentStateTuple(state, confidence, duration, controlModulatedParamValues)
#         """
#
#         self._assign_defaults(self.inputState, params)
# # IMPLEMENTATION NOTE: *** SHOULD THIS UPDATE AFFECTED PARAM(S) BY CALLING self._update_parameter_states??
#         return self.outputState.value

    # def terminate_execute(self, context=None):
    #     """Terminate the process
    #
    #     called by process.terminate() - MUST BE OVERRIDDEN BY SUBCLASS IMPLEMENTATION
    #     returns output
    #
    #     :rtype CurrentStateTuple(state, confidence, duration, controlModulatedParamValues)
    #     """
    #     if context==NotImplemented:
    #         raise MechanismError("terminate execute method not implemented by mechanism sublcass")

    def _get_mechanism_param_values(self):
        """Return dict with current value of each ParameterState in paramsCurrent
        :return: (dict)
        """
        from PsyNeuLink.Components.States.ParameterState import ParameterState
        return dict((param, value.value) for param, value in self.paramsCurrent.items()
                    if isinstance(value, ParameterState) )

    @property
    def value(self):
        return self._value

    @value.setter
    def value(self, assignment):
        self._value = assignment

    # MODIFIED 12/20/16 NEW:
    @property
    def status(self):
        return self._status

    @status.setter
    def status(self, current_value):
        # if current_value != self._old_value:
        if np.array_equal(current_value, self._old_value):
            self._status = UNCHANGED
        else:
            self._status = CHANGED
            self._old_value = current_value
    # MODIFIED 12/20/16 END


    @property
    def inputState(self):
        return self._inputState

    @inputState.setter
    def inputState(self, assignment):
        self._inputState = assignment

    @property
    def outputState(self):
        return self._outputState

    @outputState.setter
    def outputState(self, assignment):
        self._outputState = assignment

def _is_mechanism_spec(spec):
    """Evaluate whether spec is a valid Mechanism specification

    Return true if spec is any of the following:
    + Mechanism class
    + Mechanism object:
    Otherwise, return :keyword:`False`

    Returns: (bool)
    """
    if inspect.isclass(spec) and issubclass(spec, Mechanism):
        return True
    if isinstance(spec, Mechanism):
        return True
    return False

OBJECT_ITEM = 0
PARAMS_ITEM = 1
PHASE_ITEM = 2

MechanismTuple = namedtuple('MechanismTuple', 'mechanism, params, phase')

from collections import UserList, Iterable
class MechanismList(UserList):
    """Provides access to items and their attributes in a list of :class:`MechanismTuples` for an owner.

    :class:`MechanismTuples` are of the form: (mechanism object, runtime_params dict, phaseSpec int).

    Attributes
    ----------
    mechanisms : list of Mechanism objects

    names : list of strings
        each item is a mechanism.name

    values : list of values
        each item is a mechanism.value

    outputStateNames : list of strings
        each item is an outputState.name

    outputStateValues : list of values
        each item is an outputState.value
    """

    def __init__(self, owner, tuples_list:list):
        super().__init__()
        self.mech_tuples = tuples_list
        self.owner = owner
        for item in tuples_list:
            if not isinstance(item, MechanismTuple):
                raise MechanismError("The following item in the tuples_list arg of MechanismList()"
                                     " is not a MechanismTuple: {}".format(item))
        self.process_tuples = tuples_list

    def __getitem__(self, item):
        """Return specified mechanism in MechanismList
        """
        # return list(self.mech_tuples[item])[MECHANISM]
        return self.mech_tuples[item].mechanism

    def __setitem__(self, key, value):
        raise ("MyList is read only ")

    def __len__(self):
        return (len(self.mech_tuples))

    def _get_tuple_for_mech(self, mech):
        """Return first mechanism tuple containing specified mechanism from the list of mech_tuples
        """
        if list(item.mechanism for item in self.mech_tuples).count(mech):
            if self.owner.verbosePref:
                print("PROGRAM ERROR:  {} found in more than one mech_tuple in {} in {}".
                      format(append_type_to_name(mech), self.__class__.__name__, self.owner.name))
        return next((mech_tuple for mech_tuple in self.mech_tuples if mech_tuple.mechanism is mech), None)

    @property
    def mech_tuples_sorted(self):
        """Return list of mech_tuples sorted by mechanism name"""
        return sorted(self.mech_tuples, key=lambda mech_tuple: mech_tuple[0].name)

    @property
    def mechanisms(self):
        """Return list of all mechanisms in MechanismList"""
        return list(self)

    @property
    def names(self):
        """Return names of all mechanisms in MechanismList"""
        return list(item.name for item in self.mechanisms)

    @property
    def values(self):
        """Return values of all mechanisms in MechanismList"""
        return list(item.value for item in self.mechanisms)

    @property
    def outputStateNames(self):
        """Return names of all outputStates for all mechanisms in MechanismList"""
        names = []
        for item in self.mechanisms:
            for output_state in item.outputStates:
                names.append(output_state)
        return names

    @property
    def outputStateValues(self):
        """Return values of outputStates for all mechanisms in MechanismList"""
        values = []
        for item in self.mechanisms:
            for output_state_name, output_state in list(item.outputStates.items()):
                values.append(output_state.value)
        return values<|MERGE_RESOLUTION|>--- conflicted
+++ resolved
@@ -237,25 +237,6 @@
 
 OutputStates
 ^^^^^^^^^^^^
-<<<<<<< HEAD
-These represent the output(s) of a mechanism. A mechanism can have several outputStates, and each can send projections
-that transmit its value to other mechanisms, and/or the output of the process or system to which the mechanism belongs.
-Similar to inputStates, the ** *primary* (first or only) outputState** is assigned to the mechanism's ``outputState``
-attribute, while all of its outputStates (including the primary one) are stored in an OrderedDict in its
-:py:data:`outputStates <Mechanism_Base.outputStates>` attribute (note the plural);  the key for each entry is the name
-of an outputState, and the value is the outputState itself.  Every mechanism has at least one ("primary")
-outputState, the ``value`` of which is assigned an unmodified copy of the first item of the owner mechanism's
-``value`` (usually the direct output of the mechanism's ``function``).  Other outputStates may be used for other
-purposes.  For example, some Processing mechanisms (such as the :doc:`TransferMechanism`) use outputStates to
-represent values derived from its primary output (e.g., its mean and variance).  :doc:`ControlMechanisms` assign one
-outputState for each of their :doc:`ControlProjections  <ControlProjection>`.  The item of the mechanism's ``value``
-to which an outputState is assigned can be specified using its ``INDEX`` parameter, and the function used to convert
-that item into the outputState's ``value`` can be customized using its ``CALCULATE`` parameter (see
-:ref:`OutputStates_Creation`). The ``value`` attributes of all of a mechanism's outputStates  are assigned to the
-mechanism's :py:data:`outputValue <Mechanism_Base.outputValue>` attribute (a list), in the same order in which they
-appear in the :py:data:`outputStates <Mechanism_Base.outputStates>`  attribute.  Note that this is distinct from the
-mechanism's ``value`` attribute, which contains the full and unmodified results of its execution.
-=======
 These represent the output(s) of a mechanism. A mechanism can have several `outputStates <OutputState>`, and each can
 serve as a sender for projections, to transmit its value to other  mechanisms and/or the output of a process or system.
 Similar to inputStates, the ** *primary* (first or only) outputState is assigned to the mechanism's
@@ -275,7 +256,6 @@
 same order in which they appear in its`outputStates <Mechanism_Base.outputStates>`  attribute.  Note that
 this is distinct from the mechanism's `value <Mechanism_Base.value>` attribute, which contains the full and unmodified
 results of its `function <Mechanism_Base.function`>.
->>>>>>> 9aad347f
 
 .. _Mechanism_Specifying_Parameters:
 
