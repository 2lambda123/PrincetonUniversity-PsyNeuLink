--- conflicted
+++ resolved
@@ -255,7 +255,6 @@
 ^^^^^^^^^^^^
 These represent the output(s) of a mechanism. A mechanism can have several `outputStates <OutputState>`, and each can
 send projections that transmit its value to other mechanisms and/or the output of the process or system to which the
-<<<<<<< HEAD
 mechanism belongs.  Every mechanism has at least one outputState, referred to as its 
 `primary outputState <OutputState_Primary>`.  If outputStates are not explicitly specified for a mechanism, a primary 
 outputState is automatically created and assigned to its `outputState <Mechanism.Mechanism_Base.outputState>` 
@@ -271,26 +270,6 @@
 (note the plural), that contains a ContentAddressableList of the outputStates.  A specific outputState in the list can 
 be accessed by using its name as the index for the list (e.g., my_mechanism['output state name'].  This can also be
 used to assign additional outputStates to the mechanism after it has been created.
-=======
-mechanism belongs. Similar to input_states, the ** *primary* (first or only) outputState is assigned to the mechanism's
-`outputState <Mechanism_Base.outputState>` attribute, while all of its outputStates (including the primary one) are
-identified in an OrderedDict in its `outputStates <Mechanism_Base.outputStates>` attribute (note the plural).  The
-key for each entry in the :keyword:`outputStates` dict is the name of an outputState, and the value is the outputState
-itself.  Every mechanism has at least one ("primary") outputState, the :keyword:`value` of which is assigned the
-first item of the mechanism's `value <Mechanism_Base.value>` attribute (usually the direct output of the mechanism's
-`function <Mechanism_Base.function>`).  Other outputStates may be used for other purposes.  For example,
-some `ProcessingMechanisms <ProcessingMechanism>` (such as `TransferMechanism`) use outputStates to represent
-values derived from the value of their `primary outputState <OutputState_Primary>` (e.g., the mean and variance).
-`ControlMechanisms <ControlMechanism>` assign one outputState for each of their `ControlProjections
-<ControlProjection>`.  An outputState can be assigned to a particular item of the mechanism's
-`value <Mechanism_Base.value>` attribute using the outputState's `index` parameter, and its `calculate` parameter can
-be used to modify that item before assigning it as the outputState's :keyword:`value` (see `OutputStates_Creation`).
-The :keyword:`value` attributes of all of a mechanism's outputStates  are assigned to the mechanism's
-`output_values <Mechanism_Base.output_values>` attribute (a list), in the same order in which they appear in mechanism's
-`outputStates <Mechanism_Base.outputStates>`  attribute.  Note that this is distinct from the mechanism's `value
-<Mechanism_Base.value>` attribute, which contains the full and unmodified results of its
-`function <Mechanism_Base.function>`.
->>>>>>> 5c6a8d2f
 
 .. _Mechanism_Parameters:
 
@@ -303,7 +282,7 @@
 COMMENT
 
 Most mechanisms implement a standard set of parameters, that can be specified by direct reference to the corresponding
-attribute of the mechanisms (e.g., myMechanism.attribute), in a
+attribute of the mechanisms (e.g., myMechanism.attribute), in a 
 `parameter dictionary <ParameterState_Specifying_Parameters>` assigned to `params` argument in the mechanism's
 constructor, or with the mechanism's `assign_params` method, using the following keywords:
 
@@ -329,8 +308,8 @@
       |
       .. note::
          Some Mechanism subclasses include the function parameters as arguments in mechanism's constructor.
-         Any values specified in the `FUNCTION__PARAMS` entry of a
-         `parameter specification dictionary <ParameterState_Specifying_Parameters>` for the mechanism take precedence
+         Any values specified in the `FUNCTION__PARAMS` entry of a 
+         `parameter specification dictionary <ParameterState_Specifying_Parameters>` for the mechanism take precedence 
          over values assigned to parameter-specific arguments in its (or its function's) constructor.
 
     * OUTPUT_STATES - specifies specialized outputStates required by a mechanism subclass
@@ -410,24 +389,24 @@
    This is an advanced feature, and is generally not required for most applications.
 
 The parameters of a mechanism are usually specified when the mechanism is created.  However, these can be overridden
-when it executed.  This can be done in a `parameter specification dictionary <ParameterState_Specifying_Parameters>`
-assigned to the **runtime_param** argument of the mechanism's `execute <Mechanism_Base.execute>` method, or in a tuple
-with the mechanism in the `pathway` of a process (see Process :ref:`Process_Mechanisms`).  Any value assigned to a
-parameter in a runtime_params dicitonary will override the current value of that parameter for the (and *only* the)
-current execution of the mechanism; the value will return to its previous value following current round of execution,
-unless the `runtimeParamStickyAssignmentPref` is set for the component to which the parameter belongs. The runtime
-parameters for a mechanism are specified using a dictionary that contains one or more entries, each of which is for
-a parameter of the mechanism or its  function, or for one of the mechanism's states.  Entries for parameters of the
-mechanism or its function use the standard format for `parameter dictionaries <ParameterState_Specifying_Parameters>`.
-Entries for the mechanism's states can be used to specify runtime parameters of the corresponding state, its function,
-or any of the projections to that state.  Each state entry uses a key corresponding to the type of state
-(INPUT_STATE_PARAMS, OUTPUT_STATE_PARAMS or PARAMETER_STATE_PARAMS), and the value is a subdictionary containing a
-parameter dictionary with the runtime  parameter specifications for all states of that type). Within the subdictionary,
-specification of parameters for the  state or its function use the  standard format for `parameter dictionaries
-<ParameterState_Specifying_Parameters>`.  Parameters for all of the state's projections can be specified in an entry
-with the key PROJECTION_PARAMS, and a subdictionary that contains the parameter specifications;  parameters for
-projections of a particular type can be placed in an entry with a key specifying the type (MAPPING_PROJECTION_PARAMS,
-CONTROL_PROJECTION_PARAMS, or LEARNING_PROJECTION_PARAMS; and parameters can for a specific projection can be placed
+when it executed.  This can be done in a `parameter specification dictionary <ParameterState_Specifying_Parameters>` 
+assigned to the **runtime_param** argument of the mechanism's `execute <Mechanism_Base.execute>` method, or in a tuple 
+with the mechanism in the `pathway` of a process (see Process :ref:`Process_Mechanisms`).  Any value assigned to a 
+parameter in a runtime_params dicitonary will override the current value of that parameter for the (and *only* the) 
+current execution of the mechanism; the value will return to its previous value following current round of execution, 
+unless the `runtimeParamStickyAssignmentPref` is set for the component to which the parameter belongs. The runtime 
+parameters for a mechanism are specified using a dictionary that contains one or more entries, each of which is for 
+a parameter of the mechanism or its  function, or for one of the mechanism's states.  Entries for parameters of the 
+mechanism or its function use the standard format for `parameter dictionaries <ParameterState_Specifying_Parameters>`.  
+Entries for the mechanism's states can be used to specify runtime parameters of the corresponding state, its function, 
+or any of the projections to that state.  Each state entry uses a key corresponding to the type of state 
+(INPUT_STATE_PARAMS, OUTPUT_STATE_PARAMS or PARAMETER_STATE_PARAMS), and the value is a subdictionary containing a 
+parameter dictionary with the runtime  parameter specifications for all states of that type). Within the subdictionary, 
+specification of parameters for the  state or its function use the  standard format for `parameter dictionaries 
+<ParameterState_Specifying_Parameters>`.  Parameters for all of the state's projections can be specified in an entry 
+with the key PROJECTION_PARAMS, and a subdictionary that contains the parameter specifications;  parameters for 
+projections of a particular type can be placed in an entry with a key specifying the type (MAPPING_PROJECTION_PARAMS, 
+CONTROL_PROJECTION_PARAMS, or LEARNING_PROJECTION_PARAMS; and parameters can for a specific projection can be placed 
 in an entry with a key specifying the name of the project and a dictionary with the specifications.
 
 COMMENT:
@@ -1486,9 +1465,9 @@
             its function, or projection(s) to any of its states.  Any value assigned to a parameter will override
             the current value of that parameter for the (and only the current) execution of the mechanism, and will
             return to its previous value following execution (unless the `runtimeParamStickyAssignmentPref` is set
-            for the component to which the parameter belongs).  See `runtime_params <Mechanism_Runtime_Parameters>`
+            for the component to which the parameter belongs).  See `runtime_params <Mechanism_Runtime_Parameters>` 
             above for details concerning specification.
-
+              
         time_scale : TimeScale :  default TimeScale.TRIAL
             specifies whether the mechanism is executed for a single time_step or a trial.
 
@@ -1748,7 +1727,7 @@
                                   format(num_inputs, self.name,  num_input_states ))
         for i in range(num_input_states):
             # input_state = list(self.input_states.values())[i]
-            input_state = self._input_states[i]
+            input_state = self.input_states[i]
             # input_item = np.ndarray(input[i])
             input_item = input[i]
 
