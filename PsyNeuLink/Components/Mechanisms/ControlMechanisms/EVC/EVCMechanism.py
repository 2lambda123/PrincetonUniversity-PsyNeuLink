--- conflicted
+++ resolved
@@ -34,13 +34,11 @@
 The procedure by which the EVCMechanism selects an `allocation_policy` when it is executed is determined by its
 `function <EVCMechanism.function>` attribute. By default, this evaluates the performance of the system under every
 possible `allocation_policy`, and chooses the best one. It does this by simulating the system under each
-`allocation_policy`, and evaluating the output of the mechanisms and/or outputStates specified in its
-`monitor_for_control <EVCMechanism.monitor_for_control>` attribute.  It uses these values to calculated the expected
-value of control (EVC): a cost-benefit analysis that weighs the cost of the ControlSignals against the outcome of
-performance for the given policy. The EVCMechanism selects the `allocation_policy` that generates the maximum EVC,
-and that allocation_policy is  implemented for the next round of execution. Each step of this procedure can be
-modified, or it can be replaced entirely, by assigning custom functions to corresponding parameters of the EVCMechanism,
-as described under `EVC_Calculation` below.
+`allocation_policy`, and evaluating the expected value of control (EVC): a cost-benefit analysis that weighs
+the cost of the ControlSignals against the outcome of performance for the given policy.  The EVCMechanism then
+selects the `allocation_policy` that generates the maximum EVC, and that allocation_policy is implemented for the
+next round of execution. Each step of this procedure can be modified, or it can be replaced entirely, by assigning
+custom functions to corresponding parameters of the EVCMechanism, as described under `EVC_Calculation` below.
 
 .. _EVCMechanism_Creation:
 
@@ -83,11 +81,7 @@
 the `primary outputState <OutputState_Primary>` of every `TERMINAL` mechanism in the system, and its function
 calcaultes the product of their values.  However, the contribution of each item listed in
 `monitor_for_control <EVCMechanism.monitor_for_control>` can be specified using a weight
-<<<<<<< HEAD
 and/or an exponent (see `ObjectiveMechanism_Monitored_OutputStates` for specifying these parameters;
-=======
-and/or an exponent (see `ControlMechanism_Monitored_OutputStates` for specifying these parameter;
->>>>>>> e189d7bf
 and `below <EVCMechanism_Examples>` for examples). The outputStates of the system being monitored by an EVCMechanism
 are listed in its `monitored_output_states` attribute.
 
