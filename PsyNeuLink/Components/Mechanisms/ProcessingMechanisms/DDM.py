# Princeton University licenses this file to You under the Apache License, Version 2.0 (the "License");
# you may not use this file except in compliance with the License.  You may obtain a copy of the License at:
#     http://www.apache.org/licenses/LICENSE-2.0
# Unless required by applicable law or agreed to in writing, software distributed under the License is distributed
# on an "AS IS" BASIS, WITHOUT WARRANTIES OR CONDITIONS OF ANY KIND, either express or implied.
# See the License for the specific language governing permissions and limitations under the License.


# ***************************************************  DDM *************************************************************

"""
..
    Sections:
      * :ref:`DDM_Overview`
      * :ref:`DDM_Creation`
      * :ref:`DDM_Execution`
      * :ref:`DDM_Class_Reference`

.. _DDM_Overview:

Overview
--------
The DDM mechanism implements the "Drift Diffusion Model" (also know as the Diffusion Decision, Accumulation to Bound,
Linear Integrator, and Wiener Process First Passage Time Model [REFS]). This corresponds to a continuous version of
the sequential probability ratio test (SPRT [REF]), which is the statistically optimal procedure for two alternative
forced choice (TAFC) decision making ([REF]).  It can be executed analytically using one of two solutions (in `TRIAL`
mode), or integrated numerically (in `TIME_STEP` mode).

.. _DDM_Creation:

Creating a DDM Mechanism
-----------------------------
A DDM Mechanism can be instantiated directly by calling its constructor, or by using the `mechanism` function
and specifying DDM as its **mech_spec** argument.  The analytic solution used in `TRIAL` mode is selected
using the `function <DDM.function>` argument, which can be simply the name of a DDM function (first example below),
or a call to the function with arguments specifying its parameters (see `DDM_Execution` below for a description of
DDM function parameters) and, optionally, a `ControlProjection` (second example)::
    my_DDM = DDM(function=BogaczEtAl)
    my_DDM = DDM(function=BogaczEtAl(drift_rate=0.2, threshold=(1, ControlProjection))
    COMMENT:
    my_DDM = DDM(default_input_value=[0, 0, 0]
                 function=BogaczEtAl(drift_rate=0.2, threshold=(1, ControlProjection))

.. _DDM_Input:
**Input**.  The `default_input_value` argument specifies the default value to use as the stimulus component of the
:ref:`drift rate <DDM_Drift_Rate>` for the decision process.  It must be a single scalar value.
[TBI - MULTIPROCESS DDM - REPLACE ABOVE]
**Input**.  The ``default_input_value`` argument specifies the default value to use as the stimulus component of the
:ref:`drift rate <DDM_Drift_Rate>` for each decision process, as well as the number of decision processes implemented
and the corresponding format of the ``input`` required by calls to its ``execute`` and ``run`` methods.  This can be a
single scalar value or an an array (list or 1d np.array). If it is a single value (as in the first two examples above),
a single DDM process is implemented, and the input is used as the stimulus component of the
:ref:`drift rate <DDM_Drift_Rate>` for the process. If the input is an array (as in the third example above),
multiple parallel DDM processes are implemented all of which use the same parameters but each of which receives its
own input (from the corresponding element of the input array) and is executed independently of the others.
COMMENT

.. _DDM_Structure:

Structure
---------
The DDM mechanism implements a general form of the decision process.  A DDM mechanism has a single `inputState
<InputState>` the `value <DDM.value>` of which is used is assigned to the `input <DDM.input>` specified by its
:py:meth:`execute <Mechanism.Mechanism_Base.execute>` or :py:meth:`run <Mechanism.Mechanism_Base.run>` methods,
and that is used as the stimulus component of the :ref:`drift rate <DDM_Drift_Rate>` for the decision process.  The
decision process can be configured to execute in different modes.

The `function <DDM.function>` and
`time_scale <DDM.time_scale>` parameters are the primary determinants of how the decision process is executed,
and what information is returned. The `function <DDM.function>` parameter specifies the analytical solution to use
when `time_scale <DDM.time_scale>` is  set to `TimeScale.TRIAL` (see :ref:`Functions <DDM_Functions>` below); when
`time_scale <DDM.time_scale>` set to  `TimeScale.TIME_STEP`, the function must be set to Integrator with an
integration_type of DIFFUSION, so that executing the DDM mechanism numerically integrates the path of the decision
variable (see :ref:`Execution <DDM_Execution>` below). The number of **outputStates** is
determined by the `function <DDM.function>` in use (see :ref:`list of output values <DDM_Results>` below).
COMMENT:
[TBI - MULTIPROCESS DDM - REPLACE ABOVE]
The DDM mechanism implements a general form of the decision process.  A DDM mechanism assigns one **inputState** to
each item in the `default_input_value` argument, corresponding to each of the decision processes implemented
(see :ref:`Input <DDM_Input>` above). The decision process can be configured to execute in different modes.  The
`function <DDM.function>` and `time_scale <DDM.time_scale>` parameters are the primary determinants of how the
decision process is executed, and what information is returned. The `function <DDM.function>` parameter specifies
the analytical solution to use when `time_scale <DDM.time_scale>` is  set to :keyword:`TimeScale.TRIAL` (see
:ref:`Functions <DDM_Functions>` below); when `time_scale <DDM.time_scale>` set to `TimeScale.TIME_STEP`,
executing the DDM mechanism numerically integrates the path of the decision variable (see `Execution <DDM_Execution>`
below).  The number of `outputStates <OutputState>` is determined by the `function <DDM.function>` in use (see
:ref:`list of output values <DDM_Results>` below).
COMMENT

COMMENT:
[TBI - average_output_states ARGUMENT/OPTION AFTER IMPLEMENTING MULTIPROCESS DDM]
OUTPUT MEASURE?? OUTCOME MEASURE?? RESULT?? TYPE OF RESULT??
If only a single decision process was run, then the value of each outputState is the corresponding output of
the decision process.  If there is more than one decision process (i.e., the input has more than one item), then
the content of the outputStates is determined by the ``average_output_states`` argument.  If it is :keyword:`True`,
then each outputState (and item of ``output_values``) contains a single value, which is the average of the output
values of that type over all of the processes run.  If ``average_output_states`` is :keyword:`False` (the default),
then the value of each ouputState is a 1d array, each element of which is the outcome of that type for the
corresponding decision process.
COMMENT

.. _DDM_Functions:

DDM Functions
~~~~~~~~~~~~~

The `function <DDM.function>` parameter can be used to select one of two analytic solutions (`BogaczEtAl` and
`NavarroAndFuss`) that are used when `time_scale <DDM.time_scale>` is set to `TimeScale.TRIAL`.  These both return an
expected mean response time and accuracy, while `NavarroAndFuss` also returns an expected mean correct response time
and accuracy.

When `time_scale <DDM.time_scale>` is set to `TimeScale.TIME_STEP`, the `function <DDM.function>` paramter must be set
to 'Integrator' with an `integration_type <Integrator.integration_type>` of DIFFUSION.

.. _DDM_Parameters:

DDM Parameters
~~~~~~~~~~~~~~
COMMENT:
The DDM process uses the same set of parameters for all modes of execution.  These can be specified as arguments
for the functions used in TRIAL mode, or in a params dictionary assigned to the `params` argument,
using the keywords in the list below, as in the following example::
    my_DDM = DDM(function=BogaczEtAl(drift_rate=0.1),
                 params={DRIFT_RATE:(0.2, ControlProjection),
                         STARTING_POINT:-0.5},
                 time_scale=TimeScale.TRIAL)

.. note::  Parameters specified in the `params` argument (as in the example above) will be used for both
   `TRIAL` and `TIME_STEP` mode, since parameters specified in the `params` argument of a mechanism's constructor
   override corresponding ones specified as arguments of its `function <Mechanism.Mechanism_Base.function>`
   (see :doc:`COMPONENT`).  In the example above, this means that even if the `time_scale <DDM.time_scale>` parameter is
   set to `TimeScale.TRIAL`, the `drift_rate` of 0.2 will be used (rather than 0.1).  For parameters NOT specified
   as entries in the `params` dictionary, the value specified for those in the function will be used in both `TRIAL`
   and `TIME_STEP` mode.

The parameters for the DDM when `time_scale <DDM.time_scale>` is set to `TimeScale.TRIAL` and the function is set to
`BogaczEtAl` or `NavarroAndFuss` are:

.. _DDM_Drift_Rate:

* `DRIFT_RATE <drift_rate>` (default 0.0)
  - multiplies the input to the mechanism before assigning it to the `variable <DDM.variable>` on each call of
  `function <DDM.function>`.  The resulting value is further multiplied by the value of any ControlProjections to the
  `DRIFT_RATE` parameterState. The `drift_rate` parameter can be thought of as the "automatic" component (baseline
  strength) of the decision process, the value received from a ControlProjection as the "attentional" component,
  and the input its "stimulus" component.  The product of all three determines the drift rate in effect for each
  time_step of the decision process.
..
* `STARTING_POINT <starting_point>` (default 0.0)
  - specifies the starting value of the decision variable.  If `time_scale <DDM.time_scale>` is `TimeScale.TIME_STEP`,
  the `starting_point` is added to the decision variable on the first call to `function <DDM.function>` but not
  subsequently.
..
* `THRESHOLD` (default 1.0)
  - specifies the stopping value for the decision process.  When `time_scale <DDM.time_scale>` is `TIME_STEP`, the
  integration process is terminated when the absolute value of the decision variable equals the absolute value
  of threshold.  The `threshold` parameter must be greater than or equal to zero.
..
* `NOISE` (default 0.5)
  - specifies the variance of the stochastic ("diffusion") component of the decision process.  If
  `time_scale <DDM.time_scale>` is `TIME_STEP`, this value is multiplied by a random sample drawn from a zero-mean
  normal (Gaussian) distribution on every call of function <DDM.function>`, and added to the decision variable.
..
* `NON_DECISION_TIME` (default 0.2)
  specifies the `t0` parameter of the decision process (in units of seconds).
  when ``time_scale <DDM.time_scale>`` is  TIME_STEP, it is added to the number of time steps
  taken to complete the decision process when reporting the response time.
COMMENT

All DDM parameter should be specified within the function of the mechanism. The examples below demonstrate all of the
possible parameters. See individual functions for more details.

`BogaczEtAl <BogaczEtAl>` ::

    my_DDM_BogaczEtAl = DDM(function=BogaczEtAl( drift_rate=3.0,
                                       starting_point=1.0,
                                       threshold=30.0,
                                       noise=1.5,
                                       t0 = 2.0),
                  time_scale= TimeScale.TRIAL,
                  name='MY_DDM_BogaczEtAl'
                  )

`NavarroAndFuss <NavarroAndFuss>` ::

    my_DDM_NavarroAndFuss = DDM(function=NavarroAndFuss( drift_rate=3.0,
                                       starting_point=1.0,
                                       threshold=30.0,
                                       noise=1.5,
                                       t0 = 2.0),
                  time_scale= TimeScale.TRIAL,
                  name='MY_DDM_NavarroAndFuss'
                  )

`Integrator <Integrator>` ::

    my_DDM_TimeStep = DDM(function=Integrator( integration_type = DIFFUSION,
                                      noise=0.5,
                                      time_step_size = 1.0,
                                      initializer = 0.0,
                                      ),
                time_scale=TimeScale.TIME_STEP,
                name='My_DDM_TimeStep',
                )


.. _DDM_Execution:

Execution
---------

When a DDM mechanism is executed, it computes the decision process, either analytically (in `TRIAL` mode) or by
step-wise integration (in `TIME_STEP` mode).

In `TRIAL` mode, the DDM returns the following values in self.value (2D np.array) and in the value of the corresponding outputState in the self.outputStates dict:
            - decision variable (float)
            - mean error rate (float)
            - mean RT (float)
            - correct mean RT (float) - Navarro and Fuss only
            - correct mean ER (float) - Navarro and Fuss only

In `TIME_STEP` mode, the DDM returns only the decision variable, which in `TIME_STEP` mode represents the position after one "step," rather than the final value decision variable.


COMMENT:
[TBI - MULTIPROCESS DDM - REPLACE ABOVE]
When a DDM mechanism is executed it computes the decision process, either analytically (in TRIAL mode)
or by step-wise integration (in TIME_STEP mode).  As noted above, if the input is a single value,
it computes a single DDM process.  If the input is a list or array, then multiple parallel DDM processes are executed,
with each element of the input used for the corresponding process.  All use the same set of parameters,
so the analytic solutions (used in TRIAL mode) for a given input will be the same; to implement processes in
this mode that use different parameters, a separate DDM mechanism should explicitly be created for each. In
TIME_STEP mode, the noise term will resolve to different values in each time step, so the integration
paths and outcomes for the same input value will vary. This can be used to generate distributions of the process for a
single set of parameters that are not subject to the analytic solution (e.g., for time-varying drift rates).


.. note::
   DDM handles "runtime" parameters (specified in a call to its
   :py:meth:`execute <Mechanism.Mechanism_Base.exeucte>` or :py:meth:`run <Mechanism.Mechanism_Base.run>` methods)
   differently than standard Components: runtime parameters are added to the mechanism's current value of the
   corresponding parameterState (rather than overriding it);  that is, they are combined additively with the value of
   any `ControlProjection` it receives to determine the parameter's value for that execution.  The parameterState's
   value is then restored to its original value (i.e., either its default value or the one assigned when it was
   created) for the next execution.

  ADD NOTE ABOUT INTERROGATION PROTOCOL, USING ``terminate_function``
  ADD NOTE ABOUT RELATIONSHIP OF RT TO time_steps TO t0 TO ms


.. _DDM_Results:

After each execution of the mechanism:

    * the value of the **decision variable** is assigned to the mechanism's `value <DDM.value>` attribute, the value of
      the 1st item of its `output_values <DDM.outputState>` attribute, and as the value of its `DDM_DECISION_VARIABLE`
      outputState.
    ..
    * **response time** is assigned as the value of the 2nd item of the mechanism's `output_values <DDM.output_values>`
      attribute and as the value of its `RESPONSE_TIME` outputState.  If `time_scale <DDM.time_scale>` is
      `TimeScale.TRIAL`, the value is the mean response time (in seconds) estimated by the analytic solution used in
      `function <DDM.function>`.

        [TBI:]
        If ``time_scale <DDM.time_scale>`` is :py:data:`TimeScale.TIME_STEP <TimeScale.TimeScale.TIME_STEP>`,
        the value is the number of time_steps that have transpired since the start of the current execution in the
        current :ref:`phase <System_Execution_Phase>`.  If execution completes, this is the number of time_steps it
        took for the decision variable to reach the (positive or negative) value of the `threshold` parameter;  if
        execution was interrupted (using :py:meth:`terminate_function <DDM.terminate_function>`), then it corresponds
        to the time_step at which the interruption occurred.

    ..
    The following assignments are made only if `time_scale <DDM.time_scale>` is
    :py:data:`TimeScale.TIME_STEP <TimeScale.TimeScale.TIME_STEP>`;  otherwise the value of the corresponding
    attributes is `None`.
    * **probability of reaching the upper threshold** is assigned to the 3rd item of the mechanism's
      `output_values <DDM.output_values>` attribute, and as the value of its `PROBABILITY_UPPER_THRESHOLD` outputState.
      If `time_scale <DDM.time_scale>` is `TimeScale.TRIAL`, the value is the probability (calculated by the analytic
      solution used in `function <DDM.function>`) that the value of the decision variable reached the upper (
      positive) threshold. Often, by convention, the upper threshold is associated with the ccorrect response,
      in which case `PROBABILITY_LOWER_THRESHOLD` corresponds to the accuracy of the decision process.

      [TBI:]
          If ``time_scale <DDM.time_scale>`` is :keyword:`TimeScale.TIME_STEP` and the execution has completed, this is a binary value
          indicating whether the decision process reached the upper (positive) threshold. If execution was interrupted
          (using :py:meth:`terminate_function <DDM.terminate_function>`, sometimes referred to as the
          :ref:`interrogation protocol <LINK>`, then the value corresponds to the current likelihood that the upper
          threshold would have been reached.

    ..
    * **probability of reaching the lower threshold** is assigned to the 4th item of the mechanism's
      `output_values <DDM.output_values>` attribute and as the value of its `PROBABILITY_LOWER_THRESHOLD` outputState.
      If `time_scale <DDM.time_scale>` is `TimeScale.TRIAL`, the value is the probability (calculated by the analytic
      solution used in `function <DDM.function>`) that the value of the decision variable reached the lower (negative)
      threshold.  Often, by convention, the lower threshold is associated with the incorrect response, in which case
      `PROBABILITY_LOWER_THRESHOLD` corresponds to the error rate of the decision process.

          [TBI:]
          If ``time_scale <DDM.time_scale>`` is :keyword:`TimeScale.TIME_STEP` and the execution has completed, this is a binary value
          indicating whether the decision process reached the lower (negative) threshold. If execution was interrupted
          (using :py:method:`terminate_method <DDM.terminate_function>`, sometimes referred to as the
          :ref:`interrogation protocol <LINK>`), then the value corresponds to the current likelihood that the lower
          threshold would have been reached.

    ..
    The following assignments are made only assigned if the `NavarroAndFuss` function is used, and
    `time_scale <DDM.time_scale>` is `TimeScale.TRIAL`.  Otherwise, neither the `output_values <DDM.output_values>`
    nor the `outputState` attribute have a 6th item (if another function is assigned) or they are asssigned
    `None` if `time_scale <DDM.time_scale>` is `TimeScale.TIME_STEP`.
    * **mean correct response time** (in seconds) is assigned to the 5th item of the mechanism's
    `output_values <DDM.output_values>` attribute and as  the value of its `RT_CORRECT_MEAN` outputState.
    ..
    * **variance of correct response time** is assigned to the 6th item of the mechanism's
      `output_values <DDM.output_values>` attribute and as the value of its `RT_CORRECT_VARIANCE` outputState.

        In time_step mode, compute and report variance of the path
        (e.g., as confirmation of /deviation from noise param??)??
    COMMENT
    ..

.. _DDM_Class_Reference:

Class Reference
---------------
"""
import logging

# from numpy import sqrt, random, abs, tanh, exp
import random
from PsyNeuLink.Components.Mechanisms.ProcessingMechanisms.ProcessingMechanism import *
from PsyNeuLink.Components.Functions.Function import *
from PsyNeuLink.Components.States.OutputState import PRIMARY_OUTPUT_STATE, SEQUENTIAL

logger = logging.getLogger(__name__)

DECISION_VARIABLE='DECISION_VARIABLE'
RESPONSE_TIME = 'RESPONSE_TIME'
PROBABILITY_UPPER_THRESHOLD = 'PROBABILITY_UPPER_THRESHOLD'  # Probability of hitting upper bound
PROBABILITY_LOWER_THRESHOLD = 'PROBABILITY_LOWER_THRESHOLD'  # Probability of hitting lower bound
RT_CORRECT_MEAN = 'RT_CORRECT_MEAN'  # NavarroAnd Fuss only
RT_CORRECT_VARIANCE = 'RT_CORRECT_VARIANCE'  # NavarroAnd Fuss only

DDM_standard_output_states = [{NAME: DECISION_VARIABLE,},
                              {NAME: RESPONSE_TIME},
                              {NAME: PROBABILITY_UPPER_THRESHOLD},  # Probability of hitting upper bound
                              {NAME: PROBABILITY_LOWER_THRESHOLD},  # Probability of hitting lower bound
                              {NAME: RT_CORRECT_MEAN},  # NavarroAnd Fuss only
                              {NAME: RT_CORRECT_VARIANCE}]  # NavarroAnd Fuss only

# This is a convenience class that provides list of standard_output_state names in IDE
class DDM_OUTPUT():
    DECISION_VARIABLE=DECISION_VARIABLE
    RESPONSE_TIME=RESPONSE_TIME
    PROBABILITY_UPPER_THRESHOLD=PROBABILITY_UPPER_THRESHOLD
    PROBABILITY_LOWER_THRESHOLD=PROBABILITY_LOWER_THRESHOLD
    RT_CORRECT_MEAN=RT_CORRECT_MEAN
    RT_CORRECT_VARIANCE=RT_CORRECT_VARIANCE
# THIS WOULD HAVE BEEN NICE, BUT IDE DOESN'T EXECUTE IT, SO NAMES DON'T SHOW UP
# for item in [item[NAME] for item in DDM_standard_output_states]:
#     setattr(DDM_OUTPUT.__class__, item, item)


class DDMError(Exception):
    def __init__(self, error_value):
        self.error_value = error_value

    def __str__(self):
        return repr(self.error_value)


class DDM(ProcessingMechanism_Base):
    # DOCUMENT:   COMBINE WITH INITIALIZATION WITH PARAMETERS
    #                    ADD INFO ABOUT B VS. N&F
    #                    ADD _instantiate_output_states TO INSTANCE METHODS, AND EXPLAIN RE: NUM OUTPUT VALUES FOR B VS. N&F
    """
    DDM(                       \
    default_input_value=None,  \
    function=BogaczEtAl,       \
    params=None,               \
    name=None,                 \
    prefs=None)
    Implements a Drift Diffusion Process
    Computes an analytic solution when `time_scale <DDM.time_scale>` is `TimeScale.TRIAL`, or numerically integrates it
    when `time_scale <DDM.time_scale>` is `TimeScale.TIME_STEP`.
    COMMENT:
        Description
        -----------
            DDM is a subclass Type of the Mechanism Category of the Component class
            It implements a Mechanism for several forms of the Drift Diffusion Model (DDM) for
                two alternative forced choice (2AFC) decision making:
                - Bogacz et al. (2006) analytic solution (TimeScale.TRIAL mode -- see kwBogaczEtAl option below):
                    generates error rate (ER) and decision time (DT);
                    ER is used to stochastically generate a decision outcome (+ or - valued) on every run
                - Navarro and Fuss (2009) analytic solution (TImeScale.TRIAL mode -- see kwNavarrosAndFuss:
                    generates error rate (ER), decision time (DT) and their distributions;
                    ER is used to stochastically generate a decision outcome (+ or - valued) on every run
                - stepwise integrator that simulates each step of the integration process (TimeScale.TIME_STEP mode)
        Class attributes
        ----------------
            + componentType (str): DDM
            + classPreference (PreferenceSet): DDM_PreferenceSet, instantiated in __init__()
            + classPreferenceLevel (PreferenceLevel): PreferenceLevel.TYPE
            + variableClassDefault (value):  STARTING_POINT
            + paramClassDefaults (dict): {TIME_SCALE: TimeScale.TRIAL,
                                          kwDDM_AnalyticSolution: kwBogaczEtAl,
                                          FUNCTION_PARAMS: {DRIFT_RATE:<>
                                                                  STARTING_POINT:<>
                                                                  THRESHOLD:<>
                                                                  NOISE:<>
                                                                  NON_DECISION_TIME:<>},
                                          OUTPUT_STATES: [DDM_DECISION_VARIABLE,
                                                          DDM_RESPONSE_TIME,
                                                          DDM_PROBABILITY_UPPER_THRESHOLD,
                                                          DDM_PROBABILITY_LOWER_THRESHOLD,
                                                          DDM_RT_CORRECT_MEAN,
                                                          DDM_RT_CORRECT_VARIANCE,
            + paramNames (dict): names as above
        Class methods
        -------------
            - plot() : generates a dynamic plot of the DDM
        MechanismRegistry
        -----------------
            All instances of DDM are registered in MechanismRegistry, which maintains an entry for the subclass,
              a count for all instances of it, and a dictionary of those instances
    COMMENT
    Arguments
    ---------
    default_input_value : value, list or np.ndarray : default FUNCTION_PARAMS[STARTING_POINT]
        the input to the mechanism to use if none is provided in a call to its
        :py:data:`execute <Mechanism.Mechanism_Base.execute>` or :py:data:`run <Mechanism.Mechanism_Base.run>` methods;
        also serves as a template to specify the length of `variable <DDM.variable>` for `function <DDM.function>`,
        and the primary outputState of the mechanism (see :ref:`Input` <DDM_Creation>` for how an input with a length
        of greater than 1 is handled).
    function : IntegratorFunction : default BogaczEtAl
        specifies the analytic solution to use for the decision process if `time_scale <DDM.time_scale>` is set to
        `TimeScale.TRIAL`; can be `BogaczEtAl` or `NavarroAndFuss` (note:  the latter requires that the MatLab engine
        is installed). If `time_scale <DDM.time_scale>` is set to `TimeScale.TIME_STEP`, `function <DDM.function>` must
        be `Integrator` with an integration_type of DIFFUSION, and the mechanism
        will return the result of one time step.
    time_scale :  TimeScale : default TimeScale.TRIAL
        specifies whether the mechanism is executed on the time_step or trial time scale.
        This must be set to `TimeScale.TRIAL` to use one of the analytic solutions specified by
        `function <DDM.function>`. This  must be set to `TimeScale.TIME_STEP` to numerically (path) integrate the
        decision variable.
    params : Optional[Dict[param keyword, param value]]
        a dictionary that can be used to specify parameters of the mechanism, parameters of its function,
        and/or  a custom function and its parameters (see `Mechanism` for specification of a params dict).
    name : str : default DDM-<index>
        a string used for the name of the mechanism.
        If not is specified, a default is assigned by `MechanismRegistry`
        (see `Registry <LINK>` for conventions used in naming, including for default and duplicate names).
    prefs : Optional[PreferenceSet or specification dict : Mechanism.classPreferences]
        the PreferenceSet for the process.
        If it is not specified, a default is assigned using `classPreferences` defined in __init__.py
        (see `PreferenceSet <LINK>` for details).
    COMMENT:
    context=componentType+INITIALIZING):
        context : str : default ''None''
               string used for contextualization of instantiation, hierarchical calls, executions, etc.
    COMMENT
    Attributes
    ----------
    variable : value : default  FUNCTION_PARAMS[STARTING_POINT]
        the input to mechanism's execute method.  Serves as the "stimulus" component of the drift rate.
    function :  IntegratorFunction : default BogaczEtAl
        the function used to compute the outcome of the decision process when `time_scale <DDM.time_scale>` is
        `TimeScale.TRIAL`.  If `time_scale <DDM.time_scale>` is set to `TimeScale.TIME_STEP`, `function <DDM.function>`
        must be `Integrator` with an 'integration_type <Integrator.integration_type>' of DIFFUSION, and the mechanism
        will return the result of one time step.
    function_params : Dict[str, value]
        contains one entry for each parameter of the mechanism's function.
        The key of each entry is the name of (keyword for) a function parameter, and its value is the parameter's value.
    value : 2d np.array[array(float64),array(float64),array(float64),array(float64)]
        result of executing DDM `function <DDM.function>`; same items as `output_values <DDM.output_values>`.

    COMMENT:
        CORRECTED:
        value : 1d np.array
            the output of `function <DDM.function>`;  also assigned to `value <DDM.value>` of the
            `DDM_DECISION_VARIABLE` outputState and the first item of `output_values <DDM.output_values>`.
    COMMENT
    output_values : List[array(float64),array(float64),array(float64),array(float64)]
        a list with the following items:
        * **decision variable** (value of `DDM_DECISION_VARIABLE` outputState);
        * **response time** (value of `DDM_RESPONSE_TIME` outputState);
        * **probability of reaching upper threshold** (value of `DDM_PROBABILITY_UPPER_THRESHOLD` outputState);
          if `time_scale <DDM.time_scale>` is `TimeScale.TIME_STEP, this is `None`;
        * **probability of reaching lower threshold** (value of `DDM_PROBABILITY_LOWER_THRESHOLD` outputState);
          if `time_scale <DDM.time_scale>` is `TimeScale.TIME_STEP, this is `None`;
        * **mean of correct response times** (value of DDM_RT_CORRECT_MEAN outputState);
          only assigned if `function <DDM.function>` is `NavarroAndFuss` and `time_scale <DDM.time_scale>` is
          `TimeScale.TRIAL, otherwise it is `None`;
        * **variance of correct response times** (value of `DDM_RT_CORRECT_VARIANCE` outputState);
          only assigned if `function <DDM.function>` is `NavarroAndFuss` and `time_scale <DDM.time_scale>` is
          `TimeScale.TRIAL, otherwise it is `None`;
    time_scale : TimeScale : default TimeScale.TRIAL
        determines the TimeScale at which the decision process is executed.
    name : str : default DDM-<index>
        the name of the mechanism.
        Specified in the name argument of the call to create the projection;
        if not is specified, a default is assigned by MechanismRegistry
        (see :doc:`Registry <LINK>` for conventions used in naming, including for default and duplicate names).
    prefs : PreferenceSet or specification dict : Mechanism.classPreferences
        a PreferenceSet for the mechanism.
        Specified in the prefs argument of the call to create the mechanism;
        if it is not specified, a default is assigned using `classPreferences` defined in __init__.py
        (see :py:class:`PreferenceSet <LINK>` for details).
    COMMENT:
        MOVE TO METHOD DEFINITIONS:
        Instance methods:
            - _instantiate_function(context)
                deletes params not in use, in order to restrict outputStates to those that are computed for
                specified params
            - execute(variable, time_scale, params, context)
                executes specified version of DDM and returns outcome values (in self.value and values of
                self.outputStates)
            - _out_update(particle, drift, noise, time_step_size, decay)
                single update for OU (special case l=0 is DDM) -- from Michael Shvartsman
            - _ddm_update(particle, a, s, dt)
                DOCUMENTATION NEEDED
                from Michael Shvartsman
            - _ddm_rt(x0, t0, a, s, z, dt)
                DOCUMENTATION NEEDED
                from Michael Shvartsman
            - _ddm_distr(n, x0, t0, a, s, z, dt)
                DOCUMENTATION NEEDED
                from Michael Shvartsman
            - _ddm_analytic(bais, t0, drift_rate, noise, threshold)
                DOCUMENTATION NEEDED
                from Michael Shvartsman
    COMMENT
    """

    componentType = "DDM"

    classPreferenceLevel = PreferenceLevel.SUBTYPE
    # These will override those specified in SubtypeDefaultPreferences
    classPreferences = {
        kwPreferenceSetName: 'DDMCustomClassPreferences',
        kpReportOutputPref: PreferenceEntry(False, PreferenceLevel.INSTANCE)}

    # Assigned in __init__ to match default staring_point
    variableClassDefault = None

    paramClassDefaults = Mechanism_Base.paramClassDefaults.copy()
    paramClassDefaults.update({
        TIME_SCALE: TimeScale.TRIAL,
        OUTPUT_STATES: None})

    # Set default input_value to default bias for DDM
    paramNames = paramClassDefaults.keys()

    @tc.typecheck
    def __init__(self,
                 default_input_value=None,
                 size:tc.optional(int)=None,
                 # function:tc.enum(type(BogaczEtAl), type(NavarroAndFuss))=BogaczEtAl(drift_rate=1.0,
                 function=BogaczEtAl(drift_rate=1.0,
                                     starting_point=0.0,
                                     threshold=1.0,
                                     noise=0.5,
                                     t0=.200),
                 output_states:tc.optional(tc.any(list, dict))=[DECISION_VARIABLE, RESPONSE_TIME],
                 params=None,
                 time_scale=TimeScale.TRIAL,
                 name=None,
                 # prefs:tc.optional(ComponentPreferenceSet)=None,
                 prefs: is_pref_set = None,
                 thresh=0,
                 context=componentType + INITIALIZING
    ):

        # Assign args to params and functionParams dicts (kwConstants must == arg names)
        params = self._assign_args_to_param_dicts(function=function,
                                                  output_states=output_states,
                                                  time_scale=time_scale,
                                                  params=params)

        self.variableClassDefault = self.paramClassDefaults[FUNCTION_PARAMS][STARTING_POINT]

        if default_input_value is None:
            try:
                default_input_value = params[FUNCTION_PARAMS][STARTING_POINT]
            except:
                default_input_value = 0.0

        # # Conflict with above
        # self.size = size
        self.threshold = thresh

        from PsyNeuLink.Components.States.OutputState import StandardOutputStates
        self.standard_output_states = StandardOutputStates(self, DDM_standard_output_states, SEQUENTIAL)

        super(DDM, self).__init__(variable=default_input_value,
                                  output_states=output_states,
                                  params=params,
                                  name=name,
                                  prefs=prefs,
                                  # context=context)
                                  context=self)

        # # TEST PRINT
        # print("\n{} user_params:".format(self.name))
        # for param in self.user_params.keys():
        #     print("\t{}: {}".format(param, self.user_params[param]))


    def plot(self, stimulus=1.0, threshold=10.0):
        """
        Generate a dynamic plot of the DDM integrating over time towards a threshold.

        NOTE: plot is only available in `TIME_STEP` mode (with the Integrator function).

        Arguments
        ---------

        threshold: float: default 10.0
             specify the threshold at which the DDM will stop integrating

        Returns
        -------
        mechanism's function plot : Matplotlib window
            Matplotlib window of the mechanism's function plotting dynamically over time with specified parameters
            towards a specified threshold

        """
        import matplotlib.pyplot as plt
        import time
        plt.ion()

        # set initial values and threshold
        time_step = [0]
        position = [float(self.variable)]
        self.variable = stimulus

        # execute the mechanism once to begin the loop
        result_check = self.plot_function(self.variable, context="plot")[0][0]

        # continue executing the ddm until its value exceeds the threshold
        while abs(result_check) < threshold:
            time_step.append(time_step[-1] + 1)
            position.append(result_check)
            result_check = self.plot_function(self.variable, context="plot")[0][0]

        # add the ddm's final position to the list of positions
        time_step.append(time_step[-1] + 1)
        position.append(result_check)

        figure, ax = plt.subplots(1, 1)
        lines, = ax.plot([], [], 'o')
        ax.set_xlim(0, time_step[-1])
        ax.set_ylim(-threshold, threshold)
        ax.grid()
        xdata = []
        ydata = []

        # add each of the position values to the plot one at a time
        for t in range(time_step[-1]):
            xdata.append(t)
            ydata.append(position[t])
            lines.set_xdata(xdata)
            lines.set_ydata(ydata)
            figure.canvas.draw()
            # number of seconds to wait before next point is plotted
            time.sleep(.1)


        #
        # import matplotlib.pyplot as plt
        # plt.ion()
        #
        # # # Select a random seed to ensure that the test run will be the same as the real run
        # seed_value = np.random.randint(0, 100)
        # np.random.seed(seed_value)
        # self.variable = stimulus
        #
        # result_check = 0
        # time_check = 0
        #
        # while abs(result_check) < threshold:
        #     time_check += 1
        #     result_check = self.get_axes_function(self.variable, context='plot')
        #
        # # Re-set random seed for the real run
        # np.random.seed(seed_value)
        # axes = plt.gca()
        # axes.set_xlim([0, time_check])
        # axes.set_xlabel("Time Step", weight="heavy", size="large")
        # axes.set_ylim([-1.25 * threshold, 1.25 * threshold])
        # axes.set_ylabel("Position", weight="heavy", size="large")
        # plt.axhline(y=threshold, linewidth=1, color='k', linestyle='dashed')
        # plt.axhline(y=-threshold, linewidth=1, color='k', linestyle='dashed')
        # plt.plot()
        #
        # result = 0
        # time = 0
        # while abs(result) < threshold:
        #     time += 1
        #     result = self.plot_function(self.variable, context='plot')
        #     plt.plot(time, float(result), '-o', color='r', ms=2.5)
        #     plt.pause(0.01)
        #
        # plt.pause(10000)

    # MODIFIED 11/21/16 NEW:
    def _validate_variable(self, variable, context=None):
        """Insures that input to DDM is a single value.
        Remove when MULTIPROCESS DDM is implemented.
        """
        if not isinstance(variable, numbers.Number) and len(variable) > 1:
            raise DDMError("Input to DDM ({}) must have only a single numeric item".format(variable))
        super()._validate_variable(variable=variable, context=context)

    # MODIFIED 11/21/16 END


    def _validate_params(self, request_set, target_set=None, context=None):

        super()._validate_params(request_set=request_set, target_set=target_set, context=context)
        functions = {BogaczEtAl, NavarroAndFuss, DriftDiffusionIntegrator}

        if FUNCTION in target_set:
            # If target_set[FUNCTION] is a method of a Function (e.g., being assigned in _instantiate_function),
            #   get the Function to which it belongs
            function = target_set[FUNCTION]
            if isinstance(function, method_type):
                function = function.__self__.__class__

            if not function in functions:
                function_names = [function.componentName for function in functions]
                raise DDMError("{} param of {} must be one of the following functions: {}".
                               format(FUNCTION, self.name, function_names))

            if self.timeScale == TimeScale.TRIAL:
                if function == Integrator:
                    raise DDMError("In TRIAL mode, the {} param of {} cannot be Integrator. Please choose an analytic "
                                   "solution for the function param: BogaczEtAl or NavarroAndFuss.".
                                   format(FUNCTION, self.name))
            else:
                if function != DriftDiffusionIntegrator:
                    raise DDMError("In TIME_STEP mode, the {} param of {} "
                                   "must be DriftDiffusionIntegrator.".
                                   format(FUNCTION, self.name))
                else:
                    self.get_axes_function = DriftDiffusionIntegrator(rate=self.function_params['rate'],
                                                        noise=self.function_params['noise'], context='plot').function
                    self.plot_function = DriftDiffusionIntegrator(rate=self.function_params['rate'],
                                                    noise=self.function_params['noise'], context='plot').function

            if not isinstance(function, NavarroAndFuss) and OUTPUT_STATES in target_set:
                # OUTPUT_STATES is a list, so need to delete the first, so that the index doesn't go out of range
                # if DDM_OUTPUT_INDEX.RT_CORRECT_VARIANCE.value in target_set[OUTPUT_STATES]:
                #     del target_set[OUTPUT_STATES][DDM_OUTPUT_INDEX.RT_CORRECT_VARIANCE.value]
                # if DDM_OUTPUT_INDEX.RT_CORRECT_VARIANCE.value in target_set[OUTPUT_STATES]:
                #     del target_set[OUTPUT_STATES][DDM_OUTPUT_INDEX.RT_CORRECT_MEAN.value]
                if self.RT_CORRECT_MEAN in target_set[OUTPUT_STATES]:
                    del target_set[OUTPUT_STATES][self.RT_CORRECT_MEAN_INDEX]
                if self.RT_CORRECT_VARIANCE in target_set[OUTPUT_STATES]:
                    del target_set[OUTPUT_STATES][self.RT_CORRECT_MEAN_INDEX]

        try:
            threshold = target_set[FUNCTION_PARAMS][THRESHOLD]
        except KeyError:
            pass
        else:
            if isinstance(threshold, tuple):
                threshold = threshold[0]
            if not threshold >= 0:
                raise DDMError("{} param of {} ({}) must be >= zero".
                               format(THRESHOLD, self.name, threshold))

    def _instantiate_attributes_before_function(self, context=None):
        """Delete params not in use, call super.instantiate_execute_method
        """

        super()._instantiate_attributes_before_function(context=context)

    def _execute(self,
                 variable=None,
                 runtime_params=None,
                 clock=CentralClock,
                 time_scale=TimeScale.TRIAL,
                 context=None):
        """Execute DDM function (currently only trial-level, analytic solution)
        Execute DDM and estimate outcome or calculate trajectory of decision variable
        Currently implements only trial-level DDM (analytic solution) and returns:
            - stochastically estimated decion outcome (convert mean ER into value between 1 and -1)
            - mean ER
            - mean DT
            - mean ER and DT variabilty (kwNavarroAndFuss ony)
        Return current decision variable (self.outputState.value) and other output values (self.outputStates[].value
        Arguments:
        # CONFIRM:
        variable (float): set to self.value (= self.input_value)
        - params (dict):  runtime_params passed from Mechanism, used as one-time value for current execution:
            + DRIFT_RATE (float)
            + THRESHOLD (float)
            + kwDDM_Bias (float)
            + NON_DECISION_TIME (float)
            + NOISE (float)
        - time_scale (TimeScale): specifies "temporal granularity" with which mechanism is executed
        - context (str)
        Returns the following values in self.value (2D np.array) and in
            the value of the corresponding outputState in the self.outputStates dict:
            - decision variable (float)
            - mean error rate (float)
            - mean RT (float)
            - correct mean RT (float) - Navarro and Fuss only
            - correct mean ER (float) - Navarro and Fuss only
        :param self:
        :param variable (float)
        :param params: (dict)
        :param time_scale: (TimeScale)
        :param context: (str)
        :rtype self.outputState.value: (number)
        """

        # PLACEHOLDER for a time_step_size parameter when time_step_mode/scheduling is implemented:
        time_step_size = 1.0

        if variable is None or np.isnan(variable):
            # IMPLEMENT: MULTIPROCESS DDM:  ??NEED TO DEAL WITH PARTIAL NANS
            variable = self.variableInstanceDefault

        # EXECUTE INTEGRATOR SOLUTION (TIME_STEP TIME SCALE) -----------------------------------------------------
        if self.timeScale == TimeScale.TIME_STEP:
<<<<<<< HEAD
            if self.function_params['integration_type'] == 'diffusion':
                # FIX: SHOULDN'T THIS USE self.variable?? (RATHER THAN self.input_state.value)?
                result = self.function(self.input_state.value, context=context)
=======
>>>>>>> a148c0bf

            result = self.function(self.input_state.value, context=context)
            if INITIALIZING not in context:
                logger.info('{0} {1} is at {2}'.format(type(self).__name__, self.name, result))
            if abs(result) >= self.threshold:
                logger.info('{0} {1} has reached threshold {2}'.format(type(self).__name__, self.name, self.threshold))
                self.is_finished = True

            return np.array([result, [0.0], [0.0], [0.0]])


        # EXECUTE ANALYTIC SOLUTION (TRIAL TIME SCALE) -----------------------------------------------------------
        elif self.timeScale == TimeScale.TRIAL:

            result = self.function(variable=self.variable,
                                   params=runtime_params,
                                   context=context)

            if isinstance(self.function.__self__, BogaczEtAl):
                return_value = np.array([[0.0], [0.0], [0.0], [0.0]])
                return_value[self.RESPONSE_TIME_INDEX], return_value[self.PROBABILITY_LOWER_THRESHOLD_INDEX] = result
                return_value[self.PROBABILITY_UPPER_THRESHOLD_INDEX] = \
                                                               1 - return_value[self.PROBABILITY_LOWER_THRESHOLD_INDEX]

            elif isinstance(self.function.__self__, NavarroAndFuss):
                return_value = np.array([[0], [0], [0], [0], [0], [0]])
                return_value[self.RESPONSE_TIME_INDEX] = result[NF_Results.MEAN_DT.value]
                return_value[self.PROBABILITY_LOWER_THRESHOLD_INDEX] = result[NF_Results.MEAN_ER.value]
                return_value[self.PROBABILITY_UPPER_THRESHOLD_INDEX] = 1 - result[NF_Results.MEAN_ER.value]
                return_value[self.RT_CORRECT_MEAN_INDEX] = result[NF_Results.MEAN_CORRECT_RT.value]
                return_value[self.RT_CORRECT_VARIANCE_INDEX]= result[NF_Results.MEAN_CORRECT_VARIANCE.value]
                # CORRECT_RT_SKEW = results[DDMResults.MEAN_CORRECT_SKEW_RT.value]

            else:
                raise DDMError("PROGRAM ERROR: Unrecognized analytic fuction ({}) for DDM".
                               format(self.function.__self__))

            # Convert ER to decision variable:
            threshold = float(self.function_object.threshold)
            if random.random() < return_value[self.PROBABILITY_LOWER_THRESHOLD_INDEX]:
                return_value[self.DECISION_VARIABLE_INDEX] = np.atleast_1d(-1 * threshold)
            else:
                return_value[self.DECISION_VARIABLE_INDEX] = threshold

            return return_value

        else:
            raise MechanismError("PROGRAM ERROR: unrecognized or unspecified time_scale ({}) for DDM".
                                 format(self.timeScale))

            # def _out_update(self, particle, drift, noise, time_step_size, decay):
            #     ''' Single update for OU (special case l=0 is DDM)'''
            #     return particle + time_step_size * (decay * particle + drift) + random.normal(0, noise) * sqrt(time_step_size)


            # def _ddm_update(self, particle, a, s, dt):
            #     return self._out_update(particle, a, s, dt, decay=0)


            # def _ddm_rt(self, x0, t0, a, s, z, dt):
            #     samps = 0
            #     particle = x0
            #     while abs(particle) < z:
            #         samps = samps + 1
            #         particle = self._out_update(particle, a, s, dt, decay=0)
            #     # return -rt for errors as per convention
            #     return (samps * dt + t0) if particle > 0 else -(samps * dt + t0)

            # def _ddm_distr(self, n, x0, t0, a, s, z, dt):
            #     return np.fromiter((self._ddm_rt(x0, t0, a, s, z, dt) for i in range(n)), dtype='float64')


            # def terminate_function(self, context=None):
            #     """Terminate the process
            #     called by process.terminate() - MUST BE OVERRIDDEN BY SUBCLASS IMPLEMENTATION
            #     returns output
            #     Returns: value
            #     """
            #     # IMPLEMENTATION NOTE:  TBI when time_step is implemented for DDM<|MERGE_RESOLUTION|>--- conflicted
+++ resolved
@@ -824,12 +824,6 @@
 
         # EXECUTE INTEGRATOR SOLUTION (TIME_STEP TIME SCALE) -----------------------------------------------------
         if self.timeScale == TimeScale.TIME_STEP:
-<<<<<<< HEAD
-            if self.function_params['integration_type'] == 'diffusion':
-                # FIX: SHOULDN'T THIS USE self.variable?? (RATHER THAN self.input_state.value)?
-                result = self.function(self.input_state.value, context=context)
-=======
->>>>>>> a148c0bf
 
             result = self.function(self.input_state.value, context=context)
             if INITIALIZING not in context:
