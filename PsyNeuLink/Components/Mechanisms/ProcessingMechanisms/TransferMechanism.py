--- conflicted
+++ resolved
@@ -218,11 +218,7 @@
     ---------
 
     default_variable : number, list or np.ndarray : default Transfer_DEFAULT_BIAS
-<<<<<<< HEAD
         specifies the input to the Mechanism to use if none is provided in a call to its
-=======
-        specifies the input to the mechanism to use if none is provided in a call to its
->>>>>>> 6466e790
         `execute <Mechanism_Base.execute>` or `run <Mechanism_Base.run>` method;
         also serves as a template to specify the length of `variable <TransferMechanism.variable>` for
         `function <TransferMechanism.function>`, and the `primary outputState <OutputState_Primary>`
@@ -465,6 +461,8 @@
             initial_value = target_set[INITIAL_VALUE]
             if initial_value is not None:
                 if not iscompatible(initial_value, self.variable):
+                    raise Exception("initial_value is {}, type {}\nself.variable is {}, type {}".
+                                    format(initial_value, type(initial_value), self.variable, type(self.variable)))
                     raise TransferError("The format of the initial_value parameter for {} ({}) "
                                         "must match its input ({})".
                                         format(append_type_to_name(self), initial_value, self.variable[0]))
