--- conflicted
+++ resolved
@@ -84,24 +84,6 @@
 it controls. ControlSignals are a type of `OutputState`, and so they are also listed in the ControlMechanism's
 `output_states <Mechanism_Base.output_states>` attribute.
 
-<<<<<<< HEAD
-.. _ControlMechanism_Monitored_Values:
-
-Specifying Values to Monitor for Control
-~~~~~~~~~~~~~~~~~~~~~~~~~~~~~~~~~~~~~~~~
-
-When a ControlMechanism is created, it automatically creates an `ObjectiveMechanism` that is used to monitor and
-evaluate the values specified in the **monitor_for_control** argument of the ControlMechanism's constructor.
-The **monitor_for_control** argument must be a list, each item of which must refer to a `Mechanism` or the `OutputState`
-of one.  These are assigned to the ObjectiveMechanism's `monitored_values <ObjectiveMechanism>` attribute, and the
-ObjectiveMechanism is referenced by the ControlMechanism's
-`monitoring_mechanism <ControlMechanism_Base.monitoring_mechanism>` attribute. The ObjectiveMechanism monitors each
-Mechanism and/or OutputState listed in the ControlMechanism's
-`monitor_for_control <ControlMechanism_Base.monitor_for_control>` attribute, and evaluates them using its
-`function <ControlMechanism_Base.function>`. This information is used to set the `allocation <ControlSignal.allocation>`
- for each of the ControlMechanism's ControlSignals.
-=======
->>>>>>> d47e283c
 
 COMMENT:
 
