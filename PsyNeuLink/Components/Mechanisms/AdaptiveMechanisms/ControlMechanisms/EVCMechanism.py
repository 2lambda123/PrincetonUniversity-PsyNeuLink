# Princeton University licenses this file to You under the Apache License, Version 2.0 (the "License");
# you may not use this file except in compliance with the License.  You may obtain a copy of the License at:
#     http://www.apache.org/licenses/LICENSE-2.0
# Unless required by applicable law or agreed to in writing, software distributed under the License is distributed
# on an "AS IS" BASIS, WITHOUT WARRANTIES OR CONDITIONS OF ANY KIND, either express or implied.
# See the License for the specific language governing permissions and limitations under the License.


# *************************************************  EVCMechanism ******************************************************

"""

Overview
--------

An EVCMechanism is a `ControlMechanism <ControlMechanism>` that manages a "portfolio" of
`ControlSignals <ControlSignal>` that regulate the performance of the System to which they belong. The
EVCMechanism is one of the most powerful, but also one of the most complex components in PsyNeuLink.  It is
designed to implement a form of the Expected Value of Control (EVC) Theory described in
`Shenhav et al. (2013) <https://www.ncbi.nlm.nih.gov/pubmed/23889930>`_, which provides useful background concerning
the purpose and structure of the EVCMechanism.

An EVCMechanism belongs to a `System` specified in its `system <EVCMechanism.system>` attribute, and a `ControlSignal`
for each parameter of the Components in the `system <EVCMechanism.system>` that it controls.  Each ControlSignal is
associated with a `ControlProjection` that regulates the value of the parameter it controls, with the magnitude of
that regulation determined by the ControlSignal's `intensity`.  A particular combination of ControlSignal `intensity`
values is called an `allocation_policy`. When a `System` is executed that uses an EVCMechanism as its `controller
<System_Base.controller>`, it concludes by executing the EVCMechanism which determines its `allocation_policy` for the
next `TRIAL`.  That, in turn, determines the `intensity` for each of the ControlSignals, and therefore the values of
the parameters being controlled on the next `TRIAL`.


.. _EVCMechanism_EVC:

Expected Value of Control (EVC)
~~~~~~~~~~~~~~~~~~~~~~~~~~~~~~~

The EVCMechanism uses it `function <EVCMechanism.function>` to select an `allocation_policy` for its `system
<EVCMechanism.system>`.  In the `default configuration <EVC_Default_Configuration>`, an EVCMechanism carries out an
exhaustive evaluation of allocation policies, simulating its `system <EVCMechanism.system>` under each, and using an
`ObjectiveMechanism` and several `auxiliary functions <EVCMechanism_Auxiliary_Functions>` to calculate the **expected
value of control (EVC)** for each `allocation_policy`: a cost-benefit analysis that weighs the `cost
<ControlSignal.cost> of the ControlSignals against the outcome of the `system <EVCMechanism.system>` \\s performance for
a given `allocation_policy`. The EVCMechanism selects the `allocation_policy` that generates the maximum EVC, and
implements that for the next `TRIAL`. Each step of this procedure can be modified, or replaced entirely, by assigning
custom functions to corresponding parameters of the EVCMechanism, as described `below <EVCMechanism_Functions>`.

.. _EVCMechanism_Creation:

Creating an EVCMechanism
------------------------

An EVCMechanism can be created in any of the ways used to `create Mechanisms <Mechanism_Creation>`;  it is also
created automatically when a `System` is created and the EVCMechanism class is specified in the **controller**
argument of the System's constructor (see `System_Creation`).

When an EVCMechanism is created explicitly (using its constructor), it creates:

* an `ObjectiveMechanism`, using the list of `OutputState` specifications in the **monitor_for_control** argument of
  the EVCMechanism's constructor to specify the ObjectiveMechanism's `monitored_values
  <ObjectiveMechanism.monitored_values>` attribute, and the function specified in the **outcome_function** argument
  of the EVCMechanism's constructor to specify the ObjectiveMechanism's `function <ObjectiveMechanism.function>`;
..
* a `MappingProjection` that projects from the ObjectiveMechanism's *ERROR_SIGNAL* `OutputState
  <ObjectiveMechanism_Structure>` to the EVCMechanism's `primary InputState <InputState_Primary>`.
..
* a `prediction mechanism <EVCMechanism_Prediction_Mechanisms>` for each `ORIGIN` Mechanism in its `system
  <EVCMechanism.system>`, assigns a MappingProjection to each from the `system <EVCMechanism.system>`,
  and assigns these to its `prediction_mechanisms` attribute.

When an EVCMechanism is created automatically as part of a `System <System_Creation>`, the same set of Components are
created as described above, with the following modifications:

* the `OutputStates <OutputState>` specified in the System's `monitor_for_control <System_Base.monitor_for_control>`
  attribute are used to create the ObjectiveMechanism
..
* a `ControlSignal` is created and assigned to the EVCMechanisn's `control_signals <EVCMechanism.control_signals>`
  attribute for every parameter of any `Component` in the System that has been specified for control (that is,
  by including a `ControlProjection` or `ControlSignal` in a `tuple specification <>` for the parameter, or by
  specifying the parameter (or its associated `ParameterState`) in the **control_signals** argument of a
  `ControlMechanism <ControlMechanism_Control_Signals>`.

An EVCMechanism that has been constructed automatically can be customized by assigning values to its attributes (e.g.,
those described above, or its `function <EVCMechanism.function>` as described under `EVC_Default_Configuration `below).

.. _EVCMechanism_Structure:

Structure
---------

An EVCMechanism belongs to a `System` (identified in its `system <EVCMechanism.system>` attribute), and has a
specialized set of Components that support its operation.  It receives its input from the *ERROR_SIGNAL* `OutputState
<ObjectiveMechanism_Structure>` of an `ObjectiveMechanism` (identified in its `monitoring_mechanism
<EVCMechansm.monitoring_mechanism>` attribute), and has a specialized set of `functions <EVCMechanism_Functions>` and
`mechanisms <EVCMechanism_Prediction_Mechanisms>` that it can use to simulate and evaluate the performance of its
`system <EVCMechanism.system>` under the influence of different values of its `ControlSignals
<EVCMechanism_ControlSignals>`.  Each of these specialized Components is described below.


ObjectiveMechanism
~~~~~~~~~~~~~~~~~~

.. _EVCMechanism_ObjectiveMechanism:

When an EVCMechanism is created, it creates an `ObjectiveMechanism` that is assigned as its `monitoring_mechanism
<EVCMechanism.monitoring_mechanism>` attribute, and can be used to evaluate the performance of its `system
<EVCMechanism.system>`.  The `monitoring_mechanism <EVCMechanism.monitoring_mechanism>` receives a `MappingProjection`
from each of the `OutputStates <OutputState>` specified in the EVCMechanism's `monitored_output_states
<EVCMechanism.monitored_output_states>` attribute (also listed in the `monitored_values
<ObjectiveMechanism.monitored_values>` attribute of the `monitoring_mechanism <EVCMechanism.monitoring_mechanism>`),
and the EVCMechanism's `outcome_function <EVCMechanism.outcome_function>` is assinged as the `monitoring_mechanism
<EVCMechanism.monitoring_mechanism>` \'s `function <ObjectiveMechanism.function>`.  By default, this is a
`LinearCombination` function that calculates the product of the `value <OutputState.value>` of the OutputStates
specified in `monitored_output_states <EVCMechanism.monitored_output_states>`.  However, the contribution of individual
OutputStates can be specified in the **monitor_for_control** argument of the EVCMechanism's constructor, by using a
tuple that includes a weight and exponent along with the OutputState for its entry in the list (see
`MonitoredOutputState Tuple <ObjectiveMechanism_OutputState_Tuple>`).  The outcome calcuated by the
`monitoring_mechanism <EVCMechanism.monitoring_mechanism>` is conveyed to the EVCMechanism and assigned as the
`value <InputState.value>` of its `primary InputState <InputState_Primary>`.


.. _EVCMechanism_Prediction_Mechanisms:

Prediction Mechanisms
~~~~~~~~~~~~~~~~~~~~~

These are used to provide input to the `system <EVCMechanism.system>` when the EVCMechanism's default `function
<EVCMechanism.function>` (`ControlSignalGridSearch`) `simulates its execution <EVC_Default_Configuration>` to evaluate
the EVC for each `allocation_policy`.  When an EVCMechanism is created, a prediction Mechanism is created for each
`ORIGIN` Mechanism in its `system <EVCMechanism.system>`, and for each `Projection` received by an `ORIGIN` Mechanism,
a `MappingProjection` from the same source is created that projects to the corresponding prediction Mechanism. The type
of `Mechanism` used for the prediction Mechanisms is specified by the EVCMechanism's `prediction_mechanism_type`
attribute, and their parameters can be specified with the `prediction_mechanism_params` attribute. The default type is
an 'IntegratorMechanism`, that calculates an exponentially weighted time-average of its input. The prediction mechanisms
for an EVCMechanism are listed in its `prediction_mechanisms` attribute.


.. _EVCMechanism_Functions:

Function
~~~~~~~~

The `function <EVCMechanism.function>` of an EVCMechanism returns an `allocation_policy` -- that is, an `allocation
<ControlSignal.allocation>` for each `ControlSignal` listed in its `control_signals <EVCMechanism.control_signals>`
attribute -- that are used by the Components of the EVCMechanism's `system <EVCMechanism.system>` in the next `TRIAL`
of execution.  The default is `ControlSignalGridSearch` (see `EVC_Default_Configuration`), but any function can be used
that returns an appropriate value (i.e., that specifies an `allocation_policy` for the number of `ControlSignals
<EVCMechanism_ControlSignals>` in the EVCMechanism's `control_signals` attribute, using the correct format for the
`allocation <ControlSignal.allocation>` value of each ControlSignal).  In addition to its primary `function
<EVCMechanism.function>`, an EVCMechanism has a set of `auxiliary functions <EVCMechanism_Auxiliary_Functions>` that
evaluate the performance of its `system <EVCMechanism.system>` (`outcome_function <EVCMechanism.outcome_function>`),
the `cost <ControlSignal.cost>` associated with its ControlSignals (`cost_function <EVCMechanism.cost_function>`), and
combine these (combine_outcome_and_cost_function <EVCMechanism.combine_outcome_and_cost_function>`) to calculate the
`EVC <EVCMechanism_EVC>`.  These functions are used by the EVCMechanism's default function to select an
`allocation_policy` with the maximum EVC among a range of policies specified by its ControlSignals, as described below.

.. _EVCMechanism_Default_Configuration:

Default Configuration of EVC Function and Auxiliary Functions
^^^^^^^^^^^^^^^^^^^^^^^^^^^^^^^^^^^^^^^^^^^^^^^^^^^^^^^^^^^^^

In its default configuration, an EVCMechanism simulates and evaluates the performance of its `system
<EVCMechanism.system>` under a set of allocation_policies determined by the `allocation_samples
<ControlSignal.allocation_samples>` attributes of its `ControlSignals <EVCMechanism_ControlSignals>`, and implements
the one that generates the maximum `EVC <EVCMechanism_EVC>`.  This is carried out by the EVCMechanism's
<<<<<<< HEAD
default `function <EVCMechanism.function>` and four auxiliary functions, as described below. All of these
functions can be customized by using the EVCMechanism's `assign_params` method to designate custom functions (the
safest way), or by assigning them directly to the corresponding attribute (see `note
<EVCMechanism_Calling_and_Assigning_Functions>` below).


**Default EVC Function and Auxiliary Functions**

  The default `function <EVCMechanism.function>` of an EVCMechanism is `ControlSignalGridSearch`. It identifies
  the `allocation_policy` with the maximum `EVC <EVCMechanism_EVC>` by a conducting an exhausitve search over every
  possible `allocation_policy`, given the `allocation_samples` specified for each of its ControlSignals.  For each
  `allocation_policy`, it executes the `system <EVCMechanism.system>`, evaluates the `EVC <EVCMechanism_EVC>` for that
  policy, and returns the `allocation_policy` with the greatest EVC value. The following steps are used to calculate
  the EVC for each iteration:

  * **Calculate *outcome* - combine the `value <OuputState.value>` \\s of the OutputStates listed in the
=======
default `function <EVCMechanism.function>` and four auxiliary functions, as described below.

The default `function <EVCMechanism.function>` of an EVCMechanism is `ControlSignalGridSearch`. It identifies the
`allocation_policy` with the maximum `EVC <EVCMechanism_EVC>` by a conducting an exhaustive search over every possible
`allocation_policy`— that is, all combinations of `allocation <ControlSignal.allication>` values for its `ControlSignal
<EVCMechanism_ControlSignals>`, where the `allocation <ControlSignal.allication>` values sampled for each ControlSignal
are determined by its `allocation_samples` attribute.  For each `allocation_policy`, the EVCMechanism executes the
`system <EVCMechanism.system>`, evaluates the `EVC <EVCMechanism_EVC>` for that policy, and returns the
`allocation_policy` that yields the greatest EVC value. The following steps are used to calculate the EVC in each
`allocation_policy`:

  * **Implement the policy and simulate the system** - assign the `allocation <ControlSignal.allocation>` that the
    selected `allocation_policy` specifies for each ControlSignal, and then simulate these system using the
    corresponding parameter values.

  * **Calculate outcome** - combine the `value <OutputState.value>` \s of the OutputStates listed in the
>>>>>>> e3959226
    EVCMechanism's `monitored_output_states <EVCMechanism.monitored_output_states>` attribute using the function
    specified by its `outcome_function <EVCMechanism.outcome_function>` attribute (this is done by the EVCMechanism's
    `monitoring_mechanism <EVCMechanism.monitoring_mechanism>`, and passed to the EVCMechanism's `primary InputState
    <InputState_Primary>`);  the default is take the product of all the values, but this can be configured
    to weight and/or exponentiate individual values (see  documentation for `outcome_function
    <EVCMechanism.outcome_function>`).
  ..
  * **Calculate EVC** - by calling the EVCMechanism's `value_function <EVCMechanism.value_function>` with the
<<<<<<< HEAD
    outcome (received from the `monitoring_mechanism`) and a list of the `costs <ControlSignal.cost>` \\s of its
    `ControlSignals <EVCMechanism_ControlSignals>`;  this calls the EVCMechanism's `cost_function
    <EVCMechanism.cost_function>` which sums the costs, and then its `combine_outcome_and_cost_function
    <EVCMechanism.combine_outcome_and_cost_function>` which subtracts the sum of the costs from the outcome, to
    generate the EVC.

  Any of the functions mentioned above can be modified or replaced to customize how the `allocation_policy` is
  determined, so long as the customized function accepts arguments and returns values that are compatible with
  any that it must interact (see `note <EVCMechanism_Calling_and_Assigning_Functions>`).

COMMENT:
* `outcome_function` - this combines the `value <OutputState.value>` \\s of the OutputStates in the EVCMechanism's
  `monitored_output_states <EVCMechanism.monitored_output_states>` attribute, to generate an aggregated outcome value
  for the current `allocation_policy`. The default is the `LinearCombination` function, that computes an elementwise
  (Hadamard) product of the OutputState `values <OutputState.value>` `s, using any
  `weights and/or exponents <ObjectiveMechanism_OutputState_Tuple>` specified for the OutputStates to scale and/or
  exponentiate the contribution that each makes to the aggregated outcome (see `examples <EVCMechanism_Examples>`).
  Evaluation of the `system <EVCMechanism> `'s performance can be further customized by specifying a custom function
  for the `outcome_function <EVCMechanism.outcome_function>` attribute (see `note
  <EVCMechanism_Calling_and_Assigning_Functions>` below).

        calculates the outcome for a given `allocation_policy`.  The default combines the values of the outputStates in
        `monitored_output_states` by taking their product, using the `LinearCombination` function.  The
        `weights and/or exponents specified for the outputStates <ControlMechanism_OutputState_Tuple>` (see
        examples <EVCMechanism_Examples>`) are used as the `weights` and `exponents` parameters of the
        `LinearCombination` function, respectively. If the default `outcome_function` is called by a custom
        `value_function`, the weights and/or exponents can be specified as 1d arrays in a `WEIGHTS` and/or `EXPONENTS`
        entry of a `parameter dictionary <ParameterState_Specification>` specified for the `params` argument of
        the `LinearCombination` function. The length of each array must equal the number of (and values be listed in
        the same order as) the outputStates in the EVCMechanism's `monitored_output_states` attribute.  These
        specifications will supersede any made for individual outputStates in the **monitor_for_control** argument or
        *MONITOR_FOR_CONTROL* entry of a parameter specification dictionary for the EVCMechanism (see
        `ControlMechanism_Monitored_OutputStates`).  The default function can also be replaced
        with any `custom function <EVCMechanism_Calling_and_Assigning_Functions>` that returns a scalar value.  If
        used with the EVCMechanism's default `value_function`, a custom outcome_function must accommodate two
        arguments (passed by name): a :keyword:`controller` argument that is the EVCMechanism itself (and can be used
        access to its attributes, including the `monitor_for_control_weights_and_exponents` attribute that lists the
        weights and exponents assigned to each outputState being monitored);  and an :keyword:`outcome` argument,
        that is a scalar value specifying the result of the ObjectiveMechanism's function (based on the outputStates
        listed in the `monitored_output_states` attribute of the :keyword:`controller` argument).


.. _EVCMechanism_Cost_Function:

* `cost_function` - this combines the `cost` of the EVCMechanism's `ControlSignals <EVCMechanism_ControlSignals>`
  to generate an aggregated cost for the current `allocation_policy`.  The default is the `LinearCombination`
  function, that sums the costs.  The evaluation of cost can be customized by specifying a custom function
  for the `cost_function <EVCMechanism.cost_function>` attribute.

        calculates the cost for a given `allocation_policy`.  The default combines the `cost` of each ControlSignals in
        `control_signals` by summing them using the `LinearCombination` function. If the default `cost_function` is
        called by a custom `value_function`, the weights and/or exponents parameters of the function can be used,
        respectively, to scale and/or exponentiate the contribution of each ControlSignal's cost to the aggregated
        value.  These must be specified as 1d arrays in a `WEIGHTS` and/or `EXPONENTS` entry of a
        `parameter dictionary <ParameterState_Specification>` specified for the `params` argument of the
        `LinearCombination` function; the length of each array must equal the number of (and the values listed in the
        same order as) the ControlSignals in the EVCMechanism's `control_signals` attribute, and be in the same order.
        The default function can also be replaced with any
        `custom function <EVCMechanism_Calling_and_Assigning_Functions>` that returns a scalar value.  If used with
        the EVCMechanism's default `value_function`, a custom cost_function must accommodate two arguments (passed by
        name): a :keyword:`controller` argument that is the EVCMechanism itself;  and a
        :keyword:`costs` argument, that is 1d array of scalar values specifying the `cost` for each ControlSignal listed
        in the `control_signals` attribute of the :keyword:`controller` argument.

.. _EVCMechanism_Combine_Function:

* `combine_outcome_and_cost_function` - this combines the `aggregated outcome <EVCMechanism_Outcome_Function>`
  and aggregated `cost <_EVCMechanism_Cost_Function>` values for the current `allocation_policy`, to determine the
  EVC for that policy.  The default is the `LinearCombination` function, which subtracts the aggregated cost from the
  aggregated outcome. The way in which the outcome and cost are combined to determine the EVC can be customized by
  specifying a custom function for the `combine_outcome_and_cost_function` attribute (see `note
  <EVCMechanism_Calling_and_Assigning_Functions>` below).

        combines the outcome and cost for given `allocation_policy` to determine its value.  The default uses the
        `LinearCombination` function to subtract the cost from the outcome, and returns the difference.  If the
        default `combine_outcome_and_cost_function` is called by a custom `value_function`, the weights and/or
        exponents parameters of the `LinearCombination` function can be used, respectively, to scale and/or exponentiate
        the contribution of the outcome and/or cost to the result.  These must be specified as 1d arrays in a `WEIGHTS`
        and/or EXPONENTS entry of a  `parameter specifiction dictionary <ParameterState_Specification>`
        assigned to the function's `params` argument; each array must have two elements, the first for the outcome
        and second for the cost. The default function can also be replaced with any
        `custom function <EVCMechanism_Calling_and_Assigning_Functions>` that returns a scalar value.  If used with
        the EVCMechanism's default `value_function`, a custom combine_outcome_and_cost_function must accomoudate three
        arguments (passed by name): a :keyword:`controller` argument that is the EVCMechanism itself; an
        :keyword:`outcome` argument that is a 1d array with the outcome of the current `allocation_policy`; and a
        :keyword:`cost` argument that is 1d array with the cost of the current `allocation_policy`.
COMMENT
=======
    outcome (received from the `monitoring_mechanism`) and a list of the `costs <ControlSignal.cost>` \s of its
    `ControlSignals <EVCMechanism_ControlSignals>`; default `value_function <EVCMechanism.value_function>` calls
    to additional auxiliary functions:  first it calls the `cost_function <EVCMechanism.cost_function>` which sums
    the costs, though this can be configured to weight and/or exponentiate individual costs (see `cost_function
    <EVCMechanism.cost_function>` attribute);  it then calls the `combine_outcome_and_cost_function
    <EVCMechanism.combine_outcome_and_cost_function>`, which subtracts the sum of the costs from the outcome
    to generate the EVC, though this too can be configured (see documentation for `combine_outcome_and_cost_function
    <EVCMechanism.combine_outcome_and_cost_function>`).

In addition to modifying the default functions (as noted above), any or all of them can be replaced with
a custom function to modify how the `allocation_policy` is determined, so long as the custom function accepts
arguments and return values that are compatible with any that call that function (see note below).
>>>>>>> e3959226

.. _EVCMechanism_Calling_and_Assigning_Functions:

    .. note::
       The `EVCMechanism auxilliary functions <EVC_Auxiliary_Functions>` described above are all implemented as
       PsyNeuLink `Functions <Function>`.  Therefore, to call a function itself, it must be referenced as
       ``<EVCMechanism>.<function_attribute>.function``.  A custom function assigned to one of the auxiliary functions
       can be either a PsyNeuLink `Function <Function>`, or a generic python function or method (including a lambda
       function).  If it is one of the latter, it is automatically "wrapped" as a PsyNeuLink `Function <Function>`
       (specifically, it is assigned as the `function <UserDefinedFunction.function>` attribute of a
       `UserDefinedFunction` object), so that it can be referenced and called in the same manner as
       the default function assignment. Therefore, once assigned, it too must be referenced as
       ``<EVCMechanism>.<function_attribute>.function``.

.. _EVCMechanism_ControlSignals:

ControlSignals
~~~~~~~~~~~~~~

The OutputStates of an EVCMechanism (like any `ControlMechanism`) are a set of `ControlSignals <ControlSignal>`, that
are listed in its `control_signals <EVCMechanism.control_signals>` attribute (as well as its `output_states
<ControlMechanism.output_states>` attribute).  Each ControlSignal is assigned a  `ControlProjection` that projects to
the `ParameterState` for a parameter controlled by the EVCMechanism.  When an EVCMechanism is `created automatically
<EVCMechanism_Creation>`, it is assigned one ControlSignal for each of the parameters `specified for control
<ControlMechanism_Control_Signals>` in its `system <EVCMechanism.system>`; if it is created directly, then it creates
one ControlSignal for each of the parameters specified in the **control_signals** argument of its constructor.
ControlSignals can be added to an EVCMechanism using its `assign_params` method.  Each ControlSignal is assigned an
item of the EVCMechanism's `allocation_policy`, that determines its `allocation <ControlSignal.allocation>` for a given
`TRIAL` of execution.  The `allocation <ControlSignal.allocation>` is used by a ControlSignal to determine its
`intensity <ControlSignal.intensity>`, which is then assigned as the `value <ConrolProjection.value>` of the
ControlSignal's ControlProjection.   The `value <ControlProjection>` of the ControlProjection is used by the
`ParameterState` to which it projects to modify the value of the parameter (see `ControlSignal_Modulation` for
description of how a ControlSignal modulates the value of a parameter it controls).  A ControlSignal also calculates a
`cost <ControlSignal.cost>`, based on its `intensity <ControlSignal.intensity>` and/or its time course. The
`cost <ControlSignal.cost>` is included in the evaluation that the EVCMechanism carries out for a given
`allocation_policy`, and that it uses to adapt the ControlSignal's `allocation  <ControlSignal.allocation>` in the
future.  When the EVCMechanism chooses an `allocation_policy` to evaluate,  it selects an allocation value from the
ControlSignal's `allocation_samples <ControlSignal.allocation_samples>` attribute.


.. _EVCMechanism_Execution:

Execution
---------

An EVCMechanism, like any `ControlMechanism`, is always the last `Mechanism` to be executed in a `TRIAL` for its
`system <EVCMechanism.system>` (see `System Control <System_Execution_Control>` and `Execution <System_Execution>`).
When an EVCMechanism is executed, it updates the value of its `prediction_mechanisms` and `monitoring_mechanism`,
and then calls its `function <EVCMechanism.function>`, which determines and implements the `allocation_policy` for
the next `TRIAL` of its `system <EVCMechanism.system>` \\s execution.  The default `function <EVCMechanism.function>`
executes the following steps (described in greater detailed `above <EVC_Default_Configuration>`):

* samples every allocation_policy (i.e., every combination of the `allocation` \\s specified for the EVCMechanism's
  ControlSignals specified by their `allocation_samples` attributes);  for each `allocation_policy`, it:

  * Executes the EVCMechanism's `system <EVCMechanism.system>` with the parameter values specified by that
    `allocation_policy`;  this includes the EVCMechanism's `monitoring_mechanism`, which executes the function
    specified in the EVCMechanism's `outcome_function <EVCMechanism.outcome_function>`, and provides the result
    to the EVCMechanism.

  * Calls the EVCMechanism's `value_function <EVCMechanism.value_function>`, which in turn calls EVCMechanism's
    `cost_function <EVCMechanism.cost_function>` and `combine_outcome_and_cost_function
    <EVCMechanism.combine_outcome_and_cost_function>` to evaluate the EVC for that `allocation_policy`.

  * Selects and returns the `allocation_policy` that generates the maximum EVC value.

This procedure can be modified by specifying a custom function for any or all of the `functions
<EVC_Auxiliary_Functions>` referred to above.


.. _EVCMechanism_Examples:

Examples
--------

The following example implements a system with an EVCMechanism (and two processes not shown)::

    mySystem = system(processes=[myRewardProcess, myDecisionProcess],
                      controller=EVCMechanism,
                      monitor_for_control=[Reward, DDM_DECISION_VARIABLE,(RESPONSE_TIME, -1, 1)],

It uses the system's `monitor_for_control` argument to assign three outputStates to be monitored.  The first one
references the Reward mechanism (not shown);  its `primary outputState <OutputState_Primary>` will be used by default.
The second and third use keywords that are the names of outputStates of a  `DDM` mechanism (also not shown).
The last one (RESPONSE_TIME) is assigned an exponent of -1 and weight of 1. As a result, each calculation of the EVC
computation will multiply the value of the primary outputState of the Reward mechanism by the value of the
DDM_DECISION_VARIABLE outputState of the DDM mechanism, and then divide that by the value of the RESPONSE_TIME
outputState of the DDM mechanism.

COMMENT:
ADD: This example specifies the EVCMechanism on its own, and then uses it for a system.
COMMENT


.. _EVCMechanism_Class_Reference:

Class Reference
---------------

"""
import numbers

import numpy as np
import typecheck as tc

from PsyNeuLink.Components.Component import function_type
from PsyNeuLink.Components.Functions.Function import ModulationParam, _is_modulation_param
from PsyNeuLink.Components.Mechanisms.AdaptiveMechanisms.ControlMechanisms.ControlMechanism import ControlMechanism_Base
from PsyNeuLink.Components.Mechanisms.AdaptiveMechanisms.ControlMechanisms.EVCAuxiliary import ControlSignalGridSearch, ValueFunction
from PsyNeuLink.Components.Mechanisms.Mechanism import MechanismList
from PsyNeuLink.Components.Mechanisms.ProcessingMechanisms.IntegratorMechanism import IntegratorMechanism
from PsyNeuLink.Components.Mechanisms.ProcessingMechanisms.ObjectiveMechanisms.ObjectiveMechanism import ObjectiveMechanism
from PsyNeuLink.Components.Projections.PathwayProjections.MappingProjection import MappingProjection
from PsyNeuLink.Components.ShellClasses import Function
from PsyNeuLink.Globals.Defaults import defaultControlAllocation
from PsyNeuLink.Globals.Keywords import AUTO_ASSIGN_MATRIX, CONTROL, COST_FUNCTION, EVC_MECHANISM, EXPONENT, FUNCTION, INITIALIZING, INIT_FUNCTION_METHOD_ONLY, MAKE_DEFAULT_CONTROLLER, MONITOR_FOR_CONTROL, NAME, OUTCOME_FUNCTION, PARAMETER_STATES, PREDICTION_MECHANISM, PREDICTION_MECHANISM_PARAMS, PREDICTION_MECHANISM_TYPE, PRODUCT, SUM, WEIGHT
from PsyNeuLink.Globals.Preferences.ComponentPreferenceSet import is_pref_set
from PsyNeuLink.Globals.Preferences.PreferenceSet import PreferenceLevel
from PsyNeuLink.Globals.Utilities import ContentAddressableList
from PsyNeuLink.Scheduling.TimeScale import CentralClock, Clock, TimeScale

OBJECT_INDEX = 0
WEIGHT_INDEX = 1
EXPONENT_INDEX = 2

# -------------------------------------------    KEY WORDS  -------------------------------------------------------

MONITORING_MECHANISM = 'monitoring_mechanism'
ALLOCATION_POLICY = 'allocation_policy'

# ControlSignal Costs
INTENSITY_COST = 'INTENSITY COST'
ADJUSTMENT_COST = 'ADJUSTMENT COST'
DURATION_COST = 'DURATION COST'

# ControlSignal Cost Function Names
INTENSITY_COST_FUNCTION = 'intensity_cost_function'
ADJUSTMENT_COST_FUNCTION = 'adjustment_cost_function'
DURATION_COST_FUNCTION = 'duration_cost_function'
COST_COMBINATION_FUNCTION = 'cost_combination_function'
costFunctionNames = [INTENSITY_COST_FUNCTION,
                     ADJUSTMENT_COST_FUNCTION,
                     DURATION_COST_FUNCTION,
                     COST_COMBINATION_FUNCTION]

# Attributes / KVO keypaths
# kpLog = "Control Signal Log"
kpAllocation = "Control Signal Allocation"
kpIntensity = "Control Signal Intensity"
kpCostRange = "Control Signal Cost Range"
kpIntensityCost = "Control Signal Intensity Cost"
kpAdjustmentCost = "Control Signal Adjustment Cost"
kpDurationCost = "Control Signal duration_cost"
kpCost = "Control Signal Cost"


class EVCError(Exception):
    def __init__(self, error_value):
        self.error_value = error_value

    def __str__(self):
        return repr(self.error_value)


class EVCMechanism(ControlMechanism_Base):
    """EVCMechanism(                                                   \
    prediction_mechanism_type=IntegratorMechanism,                     \
    prediction_mechanism_params=None,                                  \
    monitor_for_control=None,                                          \
    control_signals=None,                                              \
    function=ControlSignalGridSearch                                   \
    value_function=ValueFunction,                                      \
    outcome_function=LinearCombination(operation=PRODUCT),             \
    cost_function=LinearCombination(operation=SUM),                    \
    combine_outcome_and_cost_function=LinearCombination(operation=SUM) \
    save_all_values_and_policies:bool=:keyword:`False`,                \
    params=None,                                                       \
    name=None,                                                         \
    prefs=None)

    Subclass of `ControlMechanism` that optimizes the `ControlSignals <ControlSignal>` for a `System`.

    COMMENT:
        Class attributes:
            + componentType (str): System Default Mechanism
            + paramClassDefaults (dict):
                + SYSTEM (System)
                + MONITOR_FOR_CONTROL (list of Mechanisms and/or OutputStates)

        Class methods:
            None

       **********************************************************************************************

       PUT SOME OF THIS STUFF IN ATTRIBUTES, BUT USE DEFAULTS HERE

        # - specification of system:  required param: SYSTEM
        # - kwDefaultController:  True =>
        #         takes over all unassigned ControlProjections (i.e., without a sender) in its system;
        #         does not take monitored states (those are created de-novo)
        # TBI: - CONTROL_PROJECTIONS:
        #         list of projections to add (and for which outputStates should be added)

        # - input_states: one for each performance/environment variable monitiored

        ControlProjection Specification:
        #    - wherever a ControlProjection is specified, using kwEVC instead of CONTROL_PROJECTION
        #     this should override the default sender SYSTEM_DEFAULT_CONTROLLER in ControlProjection._instantiate_sender
        #    ? expclitly, in call to "EVC.monitor(input_state, parameter_state=NotImplemented) method

        # - specification of function: default is default allocation policy (BADGER/GUMBY)
        #   constraint:  if specified, number of items in variable must match number of input_states in INPUT_STATES
        #                  and names in list in kwMonitor must match those in INPUT_STATES

       **********************************************************************************************

       NOT CURRENTLY IN USE:

        system : System
            system for which the EVCMechanism is the controller;  this is a required parameter.

        default_variable : Optional[number, list or np.ndarray] : `defaultControlAllocation <LINK]>`

    COMMENT


    Arguments
    ---------

    system : System : default None
        specifies the `System` for which the EVCMechanism should serve as a `controller <System_Base.controller>`;
        the EVCMechanism will inherit any `OutputStates <OutputState>` specified in the **monitor_for_control**
        argument of the `system <EVCMechanism.system>` \'s constructor, and any `ControlSignals <ControlSignal>`
        specified in its **control_signals** argument.

    prediction_mechanism_type : CombinationFunction: default IntegratorMechanism
        the `Mechanism` class used for `prediction mechanism(s) <EVCMechanism_Prediction_Mechanisms>`.
        Each instance is named using the name of the `ORIGIN` Mechanism + "PREDICTION_MECHANISM"
        and assigned an `OutputState` with a name based on the same.

    prediction_mechanism_params : Optional[Dict[param keyword, param value]] : default None
        a `parameter dictionary <ParameterState_Specification>` passed to the constructor for a Mechanism
        of `prediction_mechanism_type`. The same parameter dictionary is passed to all
        `prediction mechanisms <EVCMechanism_Prediction_Mechanisms>` created for the EVCMechanism.

    monitor_for_control : List[OutputState or Tuple[OutputState, list or 1d np.array, list or 1d np.array]] : \
    default MonitoredOutputStatesOptions.PRIMARY_OUTPUT_STATES
        specifies set of `OutputStates <OutputState>` to monitor (see `ControlMechanism_Monitored_OutputStates` for
        specification options).

    control_signals : List[Attribute of Mechanism or its function, ParameterState, or tuple[str, Mechanism]
        specifies the parameters to be controlled by the EVCMechanism
        (see `control_signals <EVCMechanism.control_signals>` for details).

    function : function or method : ControlSignalGridSearch
        specifies the function used to determine the `allocation_policy` for the next execution of the
        EVCMechanism's `system <EVCMechanism.system>` (see `function <EVCMechanism.function>` for details).

    value_function : function or method : value_function
        specifies the function used to calculate the `EVC <EVCMechanism_EVC>` for the current `allocation_policy`
        (see `value_function <EVCMechanism.value_function>` for details).

    outcome_function : function or method : LinearCombination(operation=PRODUCT)
        specifies the function used to calculate the outcome associated with the current `allocation_policy`
        (see `outcome_function <EVCMechanism.outcome_function>) for details).

    cost_function : function or method : LinearCombination(operation=SUM)
        specifies the function used to calculate the cost associated with the current `allocation_policy`
        (see `cost_function <EVCMechanism.cost_function>` for details).

    combine_outcome_and_cost_function : function or method : LinearCombination(operation=SUM)
        specifies the function used to combine the outcome and cost associated with the current `allocation_policy`,
        to determine its value (see `combine_outcome_and_cost_function` for details).

    save_all_values_and_policies : bool : default False
        specifes whether to save every `allocation_policy` tested in `EVC_policies` and their values in `EVC_values`.

    params : Optional[Dict[param keyword, param value]]
        a `parameter dictionary <ParameterState_Specification>` that can be used to specify the parameters for
        the mechanism, its function, and/or a custom function and its parameters.  Values specified
        for parameters in the dictionary override any assigned to those parameters in arguments of the constructor.

    name : str : default EVCMechanism-<index>
        a string used for the name of the mechanism.
        If not is specified, a default is assigned by `MechanismRegistry`
        (see :doc:`Registry <LINK>` for conventions used in naming, including for default and duplicate names).

    prefs : Optional[PreferenceSet or specification dict] : default Process.classPreferences
        the `PreferenceSet` for the mechanism.
        If it is not specified, a default is assigned using `classPreferences` defined in __init__.py
        (see `PreferenceSet <LINK>` for details).

    Attributes
    ----------

    make_default_controller : bool : default True
        if `True`, calls deferred_init() for each `ControlProjection` in its system without a sender,
        creates a `ControlSignal` for it, and assigns itself as its sender.

    system : System
        the `system <System>` for which EVCMechanism is the `controller <System_Base.controller>`.

    control_signals : ContentAddressableList[ControlSignal]
        list of the EVCMechanism's `ControlSignals <EVCMechanism_ControlSignals>`, including any that it inherited
        from its `system <EVCMechanism.system>`.

    prediction_mechanisms : List[ProcessingMechanism]
        list of `predictions mechanisms <EVCMechanism_Prediction_Mechanisms>` generated for the EVCMechanism's
        `system <EVCMechanism.system>` when the EVCMechanism is created, one for each `ORIGIN` Mechanism in the System.

    origin_prediction_mechanisms : Dict[ProcessingMechanism, ProcessingMechanism]
        dictionary of `prediction mechanisms <EVCMechanism_Prediction_Mechanisms>` added to the EVCMechanism's
        `system <EVCMechanism.system>`, one for each of its `ORIGIN` Mechanisms.  The key for each
        entry is an `ORIGIN` Mechanism of the System, and the value is the corresponding prediction mechanism.

    prediction_mechanism_type : ProcessingMechanism : default IntegratorMechanism
        the `ProcessingMechanism` class used for `prediction mechanism(s) <EVCMechanism_Prediction_Mechanisms>`.
        Each instance is named based on `ORIGIN` mechanism + "PREDICTION_MECHANISM", and assigned an `OutputState`
        with a name based on the same.

    prediction_mechanism_params : Dict[param key, param value] : default None
        a `parameter dictionary <ParameterState_Specification>` passed to `prediction_mechanism_type` when
        the `prediction mechanism <EVCMechanism_Prediction_Mechanisms>` is created.  The same dictionary will be passed
        to all instances of `prediction_mechanism_type` created.

    predicted_input : Dict[ProcessingMechanism, value]
        dictionary with the `value <Mechanism.Mechanism_Base.value>` of each `prediction mechanism
        <EVCMechanism_Prediction_Mechanisms>` listed in `prediction_mechanisms` corresponding to each ORIGIN
        mechanism of the system. The key for each entry is the name of an ORIGIN mechanism, and its
        value the `value <Mechanism.Mechanism_Base.value>` of the corresponding prediction mechanism.

    monitoring_mechanism : ObjectiveMechanism
        the 'ObjectiveMechanism' used by the EVCMechanism to evaluate the performance of its `system
        <EVCMechanism.system>`.  The OutputStates specified in the **monitor_for_control** argument of the
<<<<<<< HEAD
        EVCMechanism's constructor are assigned as the `monitoring_mechanism <EVCMechanism.monitoring_mechanism>` \\s
        `monitored_values <ObjectiveMechanism.monitored_values>` attribute, the EVCMechanism's `outcome_function
        <EVCMechanism.outcome_function>` is assigned as its `function <ObjectiveMechanism.function>`,
        and a MappingProjection is assigned from it to the EVCMechanism's `primary InputState <InputState_Primary>`.
=======
        EVCMechanism's constructor are assigned as the `monitored_values <ObjectiveMechanism.monitored_values>`
        attribute for the `monitoring_mechanism <EVCMechanism.monitoring_mechanism>`, the EVCMechanism's
        `outcome_function <EVCMechanism.outcome_function>` is assigned as the `function <ObjectiveMechanism.function>`
        for the `monitoring_mechanism <EVCMechanism.monitoring_mechanism>`, and a MappingProjection is assigned from
        it to the EVCMechanism's `primary InputState <InputState_Primary>`.
>>>>>>> e3959226

    monitored_output_states : List[OutputState]
        list of the OutputStates specified in the **monitor_for_control** argument of the EVCMechanism's constructor,
        and assigned to the `monitoring_mechanism <EVCMechanism.monitoring_mechanism>` for use in evaluating the
        performance of the EVCMechanism's `system <EVCMechanism.system>`.

    COMMENT:
    [TBI]
        monitored_values : 3D np.array
            an array of values of the outputStates in `monitored_output_states` (equivalent to the values of
            the EVCMechanism's `input_states <EVCMechanism.input_states>`).
    COMMENT

    monitor_for_control_weights_and_exponents: List[Tuple[scalar, scalar]]
        a list of tuples, each of which contains the weight and exponent (in that order) for an outputState in
        `monitored_outputStates`, listed in the same order as the outputStates are listed in `monitored_outputStates`.

    function : function : default ControlSignalGridSearch
        determines the `allocation_policy <EVCMechanism.allocation_policy>` to use for the next round of the system's
        execution. The default function, `ControlSignalGridSearch`, conducts an exhaustive (*grid*) search of all
        combinations of the `allocation_samples` of its ControlSignals (and contained in its
        `control_signal_search_space` attribute), by executing the system (using `run_simulation`) for each
        combination, evaluating the result using `value_function`, and returning the `allocation_policy` that yielded
        the greatest `EVC <EVCMechanism_EVC>` value (see `EVCMechanism_Default_Configuration` for additional details).
        If a custom function is specified, it must accommodate a **controller** argument that specifies an EVCMechanism
        (and provides access to its attributes, including `control_signal_search_space`), and must return an array with
        the same format (number and type of elements) as the EVCMechanism's `allocation_policy` attribute.

    COMMENT:
        NOTES ON API FOR CUSTOM VERSIONS:
            Gets controller as argument (along with any standard params specified in call)
            Must include **kwargs to receive standard args (variable, params, time_scale, and context)
            Must return an allocation policy compatible with controller.allocation_policy:
                2d np.array with one array for each allocation value

            Following attributes are available:
            controller._get_simulation_system_inputs gets inputs for a simulated run (using predictionMechamisms)
            controller._assign_simulation_inputs assigns value of prediction_mechanisms to inputs of ORIGIN mechanisms
            controller.run will execute a specified number of trials with the simulation inputs
            controller.monitored_states is a list of the mechanism outputStates being monitored for outcome
            controller.input_value is a list of current outcome values (values for monitored_states)
            controller.monitor_for_control_weights_and_exponents is a list of parameterizations for outputStates
            controller.control_signals is a list of control_signal objects
            controller.control_signal_search_space is a list of all allocationPolicies specifed by allocation_samples
            control_signal.allocation_samples is the set of samples specified for that control_signal
            [TBI:] control_signal.allocation_range is the range that the control_signal value can take
            controller.allocation_policy - holds current allocation_policy
            controller.output_values is a list of current control_signal values
            controller.value_function - calls the three following functions (done explicitly, so each can be specified)
            controller.outcome_function - aggregates monitored outcomes (using specified weights and exponentiation)
            controller.cost_function - aggregate costs of control signals
            controller.combine_outcome_and_cost_function - combines outcoms and costs
    COMMENT

    allocation_policy : 2d np.array : defaultControlAllocation
        determines the value assigned as the `variable <ControlSignal.variable>` for each `ControlSignal` and its
        associated `ControlProjection`.  Each item of the array must be a 1d array (usually containing a scalar)
        that specifies an `allocation` for the corresponding ControlSignal, and the number of items must equal the
        number of ControlSignals in the EVCMechanism's `control_signals` attribute.

    value_function : function : default ValueFunction
        calculates the `EVC <EVCMechanism_EVC>` for a given `allocation_policy`.  It takes as its arguments an
        `EVCMechanism`, an **outcome** value and a list or ndarray of **costs**, uses these to calculate an EVC,
        and returns a three item tuple with the calculated EVC, and the outcome value and aggregated value of costs
        used to calculate the EVC.  The default, `ValueFunction`,  calls the EVCMechanism's `cost_function
        <EVCMechanism.cost_function>` to aggregate the value of the costs, and then calls its
        `combine_outcome_and_costs <EVCMechanism.combine_outcome_and_costs>` to calculate the EVC from the outcome
        and aggregated cost (see `EVCMechanism_Default_Configuration` for additional details).  A custom
        function can be assigned to `value_function` so long as it returns a tuple with three items: the calculated
        EVC (which must be a scalar value), and the outcome and cost from which it was calculated (these can be scalar
        values or `None`). If used with the EVCMechanism's default `function <EVCMechanism.function>`, a custom
        `value_function` must accommodate three arguments (passed by name): a **controller** argument that is the
        EVCMechanism for which it is carrying out the calculation; an **outcome** argument that is a value; and a
        `costs` argument that is a list or ndarray.  A custom function assigned to `value_function` can also call any
        of the `helper functions <EVCMechanism_Auxiliary_Functions>` that it calls (however, see `note
        <EVCMechanism_Calling_and_Assigning_Functions>` above).

    outcome_function : function : default LinearCombination(operation=PRODUCT)
        calculates a measure of performance of the EVCMechanism's `system <EVCMechanism.system>` for the current
        `allocation_policy`.

        .. note::

            This function is not called by the EVCMechanism directly; it is assigned to its
            `monitoring_mechanism` when that is created (or when a new assignment is made to its `outcome_function
            <EVCMechanism.outcome_function>` attribute), and then called when the `monitoring_mechanism
            <EVCMechanism.monitoring>` executes.

        The default function combines the values of the OutputStates listed in the EVCMechanism's
        `monitored_output_states <EVCMechanism.monitored_output_states>` attribute (and the `monitoring_mechanism
        <EVCMechanism.monitoring_mechanism>` \'s `monitored_values <ObjectiveMechanism.monitored_values>` attribute)
        by taking their elementwise (Hadamard) product.  Any weighs and exponents `specified in a tuple
        <ObjectiveMechanism_OutputState_Tuple>` for an OutputState in the **monitor_for_control** argument of
        the EVCMechanism's constructor are used as the `weights <LinearCombination.weights>` and
        `exponents <LinearCombination.exponents>` parameters of the `LinearCombination` (default) function. The
        default function can be replaced with any `custom function <EVCMechanism_Calling_and_Assigning_Functions>` that
        accepts an array of values as its input and returns a scalar value.

    cost_function : function : default LinearCombination(operation=SUM)
        calculates the cost of the `ControlSignals <ControlSignal>` for the current `allocation_policy`.  The default
        function sums the `cost <ControlSignal.cost>` of each of the EVCMechanism's `ControlSignals
        <EVCMechanism_ControlSignals>`.  The `weights <LinearCombination.weights>` and/or `exponents
        <LinearCombination.exponents>` parameters of the function can be used, respectively, to scale and/or
        exponentiate the contribution of each ControlSignal cost to the combined cost.  These must be specified as
        1d arrays in a *WEIGHTS* and/or *EXPONENTS* entry of a `parameter dictionary <ParameterState_Specification>`
        assigned to the **params** argument of the constructor of a `LinearCombination` function; the length of
        each array must equal the number of (and the values listed in the same order as) the ControlSignals in the
        EVCMechanism's `control_signals <EVCMechanism.control_signals>` attribute. The default function can also be
        replaced with any `custom function <EVCMechanism_Calling_and_Assigning_Functions>` that takes an array as
        input and returns a scalar value.  If used with the EVCMechanism's default `value_function
        <EVCMechanism.value_function>`, a custom `cost_function <EVCMechanism.cost_function>` must accommodate two
        arguments (passed by name): a **controller** argument that is the EVCMechanism itself;  and a **costs**
        argument that is a 1d array of scalar values specifying the `cost <ControlSignal.cost>` for each ControlSignal
        listed in the `control_signals` attribute of the ControlMechanism specified in the **controller** argument.

    combine_outcome_and_cost_function : function : default LinearCombination(operation=SUM)
        combines the outcome and cost for given `allocation_policy` to determine its `EVC <EVCMechanisms_EVC>`. The
        default function subtracts the cost from the outcome, and returns the difference.  This can be modified using
        the `weights <LinearCombination.weights>` and/or `exponents <LinearCombination.exponents>` parameters of the
        function, as described for the `cost_function <EVCMechanisms.cost_function>`.  The default function can also be
        replaced with any `custom function <EVCMechanism_Calling_and_Assigning_Functions>` that returns a scalar value.  If used with the EVCMechanism's default `value_function`, a custom
        If used with the EVCMechanism's default `value_function`, a custom combine_outcome_and_cost_function must
        accomoudate three arguments (passed by name): a **controller** argument that is the EVCMechanism itself; an
        **outcome** argument that is a 1d array with the outcome of the current `allocation_policy`; and a **cost**
        argument that is 1d array with the cost of the current `allocation_policy`.

    control_signal_search_space : 2d np.array
        an array each item of which is an `allocation_policy`.  By default, it is assigned the set of all possible
        allocation policies, using np.meshgrid to construct all permutations of `ControlSignal` values from the set
        specified for each by its `allocation_samples <EVCMechanism.allocation_samples>` attribute.

    EVC_max : 1d np.array with single value
        the maximum `EVC <EVCMechanism_EVC>` value over all allocation policies in `control_signal_search_space`.

    EVC_max_state_values : 2d np.array
        an array of the values for the OutputStates in `monitored_output_states` using the `allocation_policy` that
        generated `EVC_max`.

    EVC_max_policy : 1d np.array
        an array of the ControlSignal `intensity <ControlSignal.intensity> values for the allocation policy that
        generated `EVC_max`.

    save_all_values_and_policies : bool : default False
        specifies whether or not to save every `allocation_policy and associated EVC value (in addition to the max).
        If it is specified, each `allocation_policy` tested in the `control_signal_search_space` is saved in
        `EVC_policies`, and their values are saved in `EVC_values`.

    EVC_policies : 2d np.array
        array with every `allocation_policy` tested in `control_signal_search_space`.  The `EVC <EVCMechanism_EVC>`
        value of each is stored in `EVC_values`.

    EVC_values :  1d np.array
        array of `EVC <EVCMechanism_EVC>` values, each of which corresponds to an `allocation_policy` in `EVC_policies`;

    """

    componentType = EVC_MECHANISM
    initMethod = INIT_FUNCTION_METHOD_ONLY


    classPreferenceLevel = PreferenceLevel.SUBTYPE
    # classPreferenceLevel = PreferenceLevel.TYPE
    # Any preferences specified below will override those specified in TypeDefaultPreferences
    # Note: only need to specify setting;  level will be assigned to Type automatically
    # classPreferences = {
    #     kwPreferenceSetName: 'DefaultControlMechanismCustomClassPreferences',
    #     kp<pref>: <setting>...}

    # This must be a list, as there may be more than one (e.g., one per control_signal)
    variableClassDefault = defaultControlAllocation

    from PsyNeuLink.Components.Functions.Function import LinearCombination
    # from Components.__init__ import DefaultSystem
    paramClassDefaults = ControlMechanism_Base.paramClassDefaults.copy()
    paramClassDefaults.update({MAKE_DEFAULT_CONTROLLER: True,
                               ALLOCATION_POLICY: None,
                               PARAMETER_STATES: False})

    @tc.typecheck
    def __init__(self,
                 system=None,
                 # default_variable=None,
                 # size=None,
                 prediction_mechanism_type=IntegratorMechanism,
                 prediction_mechanism_params:tc.optional(dict)=None,
                 monitor_for_control:tc.optional(list)=None,
                 control_signals:tc.optional(list) = None,
                 modulation:tc.optional(_is_modulation_param)=ModulationParam.MULTIPLICATIVE,
                 function=ControlSignalGridSearch,
                 value_function=ValueFunction,
                 outcome_function=LinearCombination(operation=PRODUCT),
                 cost_function=LinearCombination(operation=SUM,
                                                 context=componentType+COST_FUNCTION),
                 combine_outcome_and_cost_function=LinearCombination(operation=SUM,
                                                                     context=componentType+FUNCTION),
                 save_all_values_and_policies:bool=False,
                 params=None,
                 name=None,
                 prefs:is_pref_set=None,
                 context=componentType+INITIALIZING):

        # This is done here to hide it from IDE (where it would show if default assignment for arg in constructor)
        prediction_mechanism_params = prediction_mechanism_params or {MONITOR_FOR_CONTROL:None}

        # Assign args to params and functionParams dicts (kwConstants must == arg names)
        params = self._assign_args_to_param_dicts(system=system,
                                                  prediction_mechanism_type=prediction_mechanism_type,
                                                  prediction_mechanism_params=prediction_mechanism_params,
                                                  monitor_for_control=monitor_for_control,
                                                  control_signals=control_signals,
                                                  modulation=modulation,
                                                  function=function,
                                                  value_function=value_function,
                                                  outcome_function=outcome_function,
                                                  cost_function=cost_function,
                                                  combine_outcome_and_cost_function=combine_outcome_and_cost_function,
                                                  save_all_values_and_policies=save_all_values_and_policies,
                                                  params=params)

        super(EVCMechanism, self).__init__(# default_variable=default_variable,
                                           # size=size,
                                           monitor_for_control=monitor_for_control,
                                           control_signals=control_signals,
                                           function=function,
                                           params=params,
                                           name=name,
                                           prefs=prefs,
                                           context=self)

    def _validate_params(self, request_set, target_set=None, context=None):

        super()._validate_params(request_set=request_set, target_set=target_set, context=context)

    def _instantiate_input_states(self, context=None):
        """Instantiate inputState and MappingProjections for list of Mechanisms and/or States to be monitored

        """
        super()._instantiate_input_states(context=context)

        self._instantiate_prediction_mechanisms(context=context)
        self._instantiate_monitoring_mechanism(context=context)

    def _instantiate_prediction_mechanisms(self, context=None):
        """Add prediction mechanism and associated process for each ORIGIN (input) mechanism in the system

        Instantiate prediction_mechanisms for ORIGIN mechanisms in self.system; these will now be TERMINAL mechanisms
            - if their associated input mechanisms were TERMINAL MECHANISMS, they will no longer be so
            - therefore if an associated input mechanism must be monitored by the EVCMechanism, it must be specified
                explicitly in an outputState, mechanism, controller or systsem MONITOR_FOR_CONTROL param (see below)

        For each ORIGIN mechanism in self.system:
            - instantiate a corresponding predictionMechanism
            - instantiate a Process, with a pathway that projects from the ORIGIN to the prediction mechanism
            - add the process to self.system.processes

        Instantiate self.predicted_input dict:
            - key for each entry is an ORIGIN mechanism of the system
            - value of each entry is the value of the corresponding predictionMechanism:
            -     each value is a 2d array, each item of which is the value of an inputState of the predictionMechanism

        Args:
            context:
        """

        # Dictionary of prediction_mechanisms, keyed by the ORIGIN mechanism to which they correspond
        self.origin_prediction_mechanisms = {}

        # self.predictionProcesses = []

        # List of prediction mechanism tuples (used by system to execute them)
        self.prediction_mechs = []

        # Get any params specified for predictionMechanism(s) by EVCMechanism
        try:
            prediction_mechanism_params = self.paramsCurrent[PREDICTION_MECHANISM_PARAMS]
        except KeyError:
            prediction_mechanism_params = {}


        for origin_mech in self.system.origin_mechanisms.mechanisms:

            # # IMPLEMENT THE FOLLOWING ONCE INPUT_STATES CAN BE SPECIFIED IN CONSTRUCTION OF ALL MECHANISMS
            # #           (AS THEY CAN CURRENTLY FOR ObjectiveMechanisms)
            # state_names = []
            # variables = []
            # for state_name in origin_mech.input_states.keys():
            #     state_names.append(state_name)
            #     variables.append(origin_mech_intputStates[state_name].variable)

            # Instantiate predictionMechanism
            prediction_mechanism = self.paramsCurrent[PREDICTION_MECHANISM_TYPE](
                                                            name=origin_mech.name + " " + PREDICTION_MECHANISM,
                                                            default_variable = origin_mech.input_state.variable,
                                                            # default_variable=variables,
                                                            # INPUT_STATES=state_names,
                                                            params = prediction_mechanism_params,
                                                            context=context)
            prediction_mechanism._role = CONTROL
            prediction_mechanism.origin_mech = origin_mech

            # Assign projections to prediction_mechanism that duplicate those received by origin_mech
            #    (this includes those from ProcessInputState, SystemInputState and/or recurrent ones
            for orig_input_state, prediction_input_state in zip(origin_mech.input_states,
                                                            prediction_mechanism.input_states):
                for projection in orig_input_state.path_afferents:
                    MappingProjection(sender=projection.sender,
                                      receiver=prediction_input_state,
                                      matrix=projection.matrix)

            # Assign list of processes for which prediction_mechanism will provide input during the simulation
            # - used in _get_simulation_system_inputs()
            # - assign copy,
            #       since don't want to include the prediction process itself assigned to origin_mech.processes below
            prediction_mechanism.use_for_processes = list(origin_mech.processes.copy())

            # # FIX: REPLACE REFERENCE TO THIS ELSEWHERE WITH REFERENCE TO MECH_TUPLES BELOW
            self.origin_prediction_mechanisms[origin_mech] = prediction_mechanism

            # Add to list of EVCMechanism's prediction_object_items
            # prediction_object_item = prediction_mechanism
            self.prediction_mechs.append(prediction_mechanism)

            # Add to system executionGraph and executionList
            self.system.executionGraph[prediction_mechanism] = set()
            self.system.executionList.append(prediction_mechanism)

        self.prediction_mechanisms = MechanismList(self, self.prediction_mechs)

        # Assign list of destinations for predicted_inputs:
        #    the variable of the ORIGIN mechanism for each process in the system
        self.predicted_input = {}
        for i, origin_mech in zip(range(len(self.system.origin_mechanisms)), self.system.origin_mechanisms):
            # self.predicted_input[origin_mech] = self.system.processes[i].origin_mechanisms[0].input_value
            self.predicted_input[origin_mech] = self.system.processes[i].origin_mechanisms[0].variable

    # IMPLEMENTATION NOTE:  THIS SHOULD BE MOVED TO COMPOSITION ONCE THAT IS IMPLEMENTED
    # FIX: MOVE THIS TO ControlMechanism??
    def _instantiate_monitoring_mechanism(self, context=None):
        """
        Assign InputState to ControlMechanism for each OutputState to be monitored;
            uses _instantiate_monitoring_input_state and _instantiate_control_mechanism_input_state to do so.
            For each item in self.monitored_output_states:
            - if it is a OutputState, call _instantiate_monitoring_input_state()
            - if it is a Mechanism, call _instantiate_monitoring_input_state for relevant Mechanism.outputStates
                (determined by whether it is a terminal mechanism and/or MonitoredOutputStatesOption specification)
            - each inputState is assigned a name with the following format:
                '<name of mechanism that owns the monitoredOutputState>_<name of monitoredOutputState>_Monitor'

        Notes:
        * self.monitored_output_states is a list, each item of which is a Mechanism.outputState from which a projection
            will be instantiated to a corresponding inputState of the ControlMechanism
        * self.input_states is the usual ordered dict of states,
            each of which receives a projection from a corresponding outputState in self.monitored_output_states
        """

        self._get_monitored_states(context=context)

        monitoring_input_states = []
        for i, state in enumerate(self.monitored_output_states):
            self._validate_monitored_state_in_system(state)
            monitoring_input_states.append({NAME: state.name,
                                            WEIGHT: float(self.monitor_for_control_weights_and_exponents[i][0]),
                                            EXPONENT: float(self.monitor_for_control_weights_and_exponents[i][1])
                                            })

        # Note: weights and exponents are assigned as parameters of outcome_function in _get_monitored_states
        self.monitoring_mechanism = ObjectiveMechanism(monitored_values=self.monitored_output_states,
                                                       # input_states=monitoring_input_states,
                                                       function=self.outcome_function,
                                                       name=self.name + ' Monitoring Mechanism')

        if self.prefs.verbosePref:
            print ("{0} monitoring:".format(self.name))
            for state in self.monitored_output_states:
                weight = self.monitor_for_control_weights_and_exponents[self.monitored_output_states.index(state)][0]
                exponent = self.monitor_for_control_weights_and_exponents[self.monitored_output_states.index(state)][1]
                print ("\t{0} (exp: {1}; wt: {2})".format(state.name, weight, exponent))

        MappingProjection(sender=self.monitoring_mechanism,
                          receiver=self,
                          matrix=AUTO_ASSIGN_MATRIX,
                          name = self.system.name + ' outcome signal'
                          )

        self.system.executionList.append(self.monitoring_mechanism)
        self.system.executionGraph[self.monitoring_mechanism] = set(self.system.executionList[:-1])

    def _get_monitored_states(self, context=None):
        """
        Parse paramsCurent[MONITOR_FOR_CONTROL] for system, controller, mechanisms and/or their outputStates:
            - if specification in outputState is None:
                 do NOT monitor this state (this overrides any other specifications)
            - if an outputState is specified in *any* MONITOR_FOR_CONTROL, monitor it (this overrides any other specs)
            - if a mechanism is terminal and/or specified in the system or controller:
                if MonitoredOutputStatesOptions is PRIMARY_OUTPUT_STATES:  monitor only its primary (first) outputState
                if MonitoredOutputStatesOptions is ALL_OUTPUT_STATES:  monitor all of its outputStates
            Note: precedence is given to MonitoredOutputStatesOptions specification in mechanism > controller > system

        Notes:
        * MonitoredOutputStatesOption is an AutoNumbered Enum declared in ControlMechanism
            - it specifies options for assigning outputStates of terminal Mechanisms in the System
                to self.monitored_output_states;  the options are:
                + PRIMARY_OUTPUT_STATES: assign only the `primary outputState <OutputState_Primary>` for each
                  TERMINAL Mechanism
                + ALL_OUTPUT_STATES: assign all of the outputStates of each terminal Mechanism
            - precedence is given to MonitoredOutputStatesOptions specification in mechanism > controller > system
        * self.monitored_output_states is a list, each item of which is a Mechanism.outputState from which a projection
            will be instantiated to a corresponding inputState of the ControlMechanism
        * self.input_states is the usual ordered dict of states,
            each of which receives a projection from a corresponding outputState in self.monitored_output_states

        """

        from PsyNeuLink.Components.Mechanisms.Mechanism import MonitoredOutputStatesOption
        from PsyNeuLink.Components.Mechanisms.ProcessingMechanisms.ObjectiveMechanisms.ObjectiveMechanism import _validate_monitored_value

        # PARSE SPECS

        # Get controller's MONITOR_FOR_CONTROL specifications (optional, so need to try)
        try:
            controller_specs = self.paramsCurrent[MONITOR_FOR_CONTROL].copy() or []
        except KeyError:
            controller_specs = []

        # Get system's MONITOR_FOR_CONTROL specifications (specified in paramClassDefaults, so must be there)
        system_specs = self.system.monitor_for_control.copy()

        # If the controller has a MonitoredOutputStatesOption specification, remove any such spec from system specs
        if controller_specs:
            if (any(isinstance(item, MonitoredOutputStatesOption) for item in controller_specs)):
                option_item = next((item for item in system_specs if isinstance(item, MonitoredOutputStatesOption)),None)
                if option_item is not None:
                    del system_specs[option_item]
            for item in controller_specs:
                if item in system_specs:
                    del system_specs[system_specs.index(item)]

        # Combine controller and system specs
        # If there are none, assign PRIMARY_OUTPUT_STATES as default
        all_specs = controller_specs + system_specs or [MonitoredOutputStatesOption.PRIMARY_OUTPUT_STATES]

        # Extract references to mechanisms and/or outputStates from any tuples
        # Note: leave tuples in all_specs for use in generating weight and exponent arrays below
        all_specs_extracted_from_tuples = []
        for item in all_specs:
            # VALIDATE SPECIFICATION
            # Handle EVCMechanism's tuple format:
            # MODIFIED 2/22/17: [DEPRECATED -- weights and exponents should be specified as params of the function]
            if isinstance(item, tuple):
                if len(item) != 3:
                    raise EVCError("Specification of tuple ({0}) in MONITOR_FOR_CONTROL for {1} "
                                         "has {2} items;  it should be 3".
                                         format(item, self.name, len(item)))
                if not isinstance(item[1], numbers.Number):
                    raise EVCError("Specification of the exponent ({0}) for MONITOR_FOR_CONTROL of {1} "
                                         "must be a number".
                                         format(item[1], self.name))
                if not isinstance(item[2], numbers.Number):
                    raise EVCError("Specification of the weight ({0}) for MONITOR_FOR_CONTROL of {1} "
                                         "must be a number".
                                         format(item[0], self.name))
                # Set state_spec to the output_state item for validation below
                item = item[0]
            # MODIFIED 2/22/17 END
            # Validate by ObjectiveMechanism:
            _validate_monitored_value(self, item, context=context)
            # Extract references from specification tuples
            if isinstance(item, tuple):
                all_specs_extracted_from_tuples.append(item[OBJECT_INDEX])
            # Otherwise, add item as specified:
            else:
                all_specs_extracted_from_tuples.append(item)

        # Get MonitoredOutputStatesOptions if specified for controller or System, and make sure there is only one:
        option_specs = [item for item in all_specs if isinstance(item, MonitoredOutputStatesOption)]
        if not option_specs:
            ctlr_or_sys_option_spec = None
        elif len(option_specs) == 1:
            ctlr_or_sys_option_spec = option_specs[0]
        else:
            raise EVCError("PROGRAM ERROR: More than one MonitoredOutputStatesOption specified in {}: {}".
                           format(self.name, option_specs))

        # Get MONITOR_FOR_CONTROL specifications for each mechanism and outputState in the System
        # Assign outputStates to self.monitored_output_states
        self.monitored_output_states = []

        # Notes:
        # * Use all_specs to accumulate specs from all mechanisms and their outputStates
        #     (for use in generating exponents and weights below)
        # * Use local_specs to combine *only current* mechanism's specs with those from controller and system specs;
        #     this allows the specs for each mechanism and its outputStates to be evaluated independently of any others
        controller_and_system_specs = all_specs_extracted_from_tuples.copy()

        for mech in self.system.mechanisms:

            # For each mechanism:
            # - add its specifications to all_specs (for use below in generating exponents and weights)
            # - extract references to Mechanisms and outputStates from any tuples, and add specs to local_specs
            # - assign MonitoredOutputStatesOptions (if any) to option_spec, (overrides one from controller or system)
            # - use local_specs (which now has this mechanism's specs with those from controller and system specs)
            #     to assign outputStates to self.monitored_output_states

            mech_specs = []
            output_state_specs = []
            local_specs = controller_and_system_specs.copy()
            option_spec = ctlr_or_sys_option_spec

            # PARSE MECHANISM'S SPECS

            # Get MONITOR_FOR_CONTROL specification from mechanism
            try:
                mech_specs = mech.paramsCurrent[MONITOR_FOR_CONTROL]

                if mech_specs is NotImplemented:
                    raise AttributeError

                # Setting MONITOR_FOR_CONTROL to None specifies mechanism's outputState(s) should NOT be monitored
                if mech_specs is None:
                    raise ValueError

            # Mechanism's MONITOR_FOR_CONTROL is absent or NotImplemented, so proceed to parse outputState(s) specs
            except (KeyError, AttributeError):
                pass

            # Mechanism's MONITOR_FOR_CONTROL is set to None, so do NOT monitor any of its outputStates
            except ValueError:
                continue

            # Parse specs in mechanism's MONITOR_FOR_CONTROL
            else:

                # Add mech_specs to all_specs
                all_specs.extend(mech_specs)

                # Extract refs from tuples and add to local_specs
                for item in mech_specs:
                    if isinstance(item, tuple):
                        local_specs.append(item[OBJECT_INDEX])
                        continue
                    local_specs.append(item)

                # Get MonitoredOutputStatesOptions if specified for mechanism, and make sure there is only one:
                #    if there is one, use it in place of any specified for controller or system
                option_specs = [item for item in mech_specs if isinstance(item, MonitoredOutputStatesOption)]
                if not option_specs:
                    option_spec = ctlr_or_sys_option_spec
                elif option_specs and len(option_specs) == 1:
                    option_spec = option_specs[0]
                else:
                    raise EVCError("PROGRAM ERROR: More than one MonitoredOutputStatesOption specified in {}: {}".
                                   format(mech.name, option_specs))

            # PARSE OUTPUT STATE'S SPECS

            # for output_state_name, output_state in list(mech.outputStates.items()):
            for output_state in mech.output_states:

                # Get MONITOR_FOR_CONTROL specification from outputState
                try:
                    output_state_specs = output_state.paramsCurrent[MONITOR_FOR_CONTROL]
                    if output_state_specs is NotImplemented:
                        raise AttributeError

                    # Setting MONITOR_FOR_CONTROL to None specifies outputState should NOT be monitored
                    if output_state_specs is None:
                        raise ValueError

                # outputState's MONITOR_FOR_CONTROL is absent or NotImplemented, so ignore
                except (KeyError, AttributeError):
                    pass

                # outputState's MONITOR_FOR_CONTROL is set to None, so do NOT monitor it
                except ValueError:
                    continue

                # Parse specs in outputState's MONITOR_FOR_CONTROL
                else:

                    # Note: no need to look for MonitoredOutputStatesOption as it has no meaning
                    #       as a specification for an outputState

                    # Add outputState specs to all_specs and local_specs
                    all_specs.extend(output_state_specs)

                    # Extract refs from tuples and add to local_specs
                    for item in output_state_specs:
                        if isinstance(item, tuple):
                            local_specs.append(item[OBJECT_INDEX])
                            continue
                        local_specs.append(item)

            # Ignore MonitoredOutputStatesOption if any outputStates are explicitly specified for the mechanism
            for output_state in mech.output_states:
                if (output_state in local_specs or output_state.name in local_specs):
                    option_spec = None


            # ASSIGN SPECIFIED OUTPUT STATES FOR MECHANISM TO self.monitored_output_states

            for output_state in mech.output_states:

                # If outputState is named or referenced anywhere, include it
                if (output_state in local_specs or output_state.name in local_specs):
                    self.monitored_output_states.append(output_state)
                    continue

# FIX: NEED TO DEAL WITH SITUATION IN WHICH MonitoredOutputStatesOptions IS SPECIFIED, BUT MECHANISM IS NEITHER IN
# THE LIST NOR IS IT A TERMINAL MECHANISM

                # If:
                #   mechanism is named or referenced in any specification
                #   or a MonitoredOutputStatesOptions value is in local_specs (i.e., was specified for a mechanism)
                #   or it is a terminal mechanism
                elif (mech.name in local_specs or mech in local_specs or
                              any(isinstance(spec, MonitoredOutputStatesOption) for spec in local_specs) or
                              mech in self.system.terminalMechanisms.mechanisms):
                    #
                    if (not (mech.name in local_specs or mech in local_specs) and
                            not mech in self.system.terminalMechanisms.mechanisms):
                        continue

                    # If MonitoredOutputStatesOption is PRIMARY_OUTPUT_STATES and outputState is primary, include it
                    if option_spec is MonitoredOutputStatesOption.PRIMARY_OUTPUT_STATES:
                        if output_state is mech.output_state:
                            self.monitored_output_states.append(output_state)
                            continue
                    # If MonitoredOutputStatesOption is ALL_OUTPUT_STATES, include it
                    elif option_spec is MonitoredOutputStatesOption.ALL_OUTPUT_STATES:
                        self.monitored_output_states.append(output_state)
                    elif mech.name in local_specs or mech in local_specs:
                        if output_state is mech.output_state:
                            self.monitored_output_states.append(output_state)
                            continue
                    elif option_spec is None:
                        continue
                    else:
                        raise EVCError("PROGRAM ERROR: unrecognized specification of MONITOR_FOR_CONTROL for "
                                       "{0} of {1}".
                                       format(output_state.name, mech.name))


        # ASSIGN WEIGHTS AND EXPONENTS TO OUTCOME_FUNCTION

        # Note: these values will be superseded by any assigned as arguments to the outcome_function
        #       if it is specified in the constructor for the mechanism

        num_monitored_output_states = len(self.monitored_output_states)
        weights = np.ones((num_monitored_output_states,1))
        exponents = np.ones_like(weights)

        # Get and assign specification of weights and exponents for mechanisms or outputStates specified in tuples
        for spec in all_specs:
            if isinstance(spec, tuple):
                object_spec = spec[OBJECT_INDEX]
                # For each outputState in monitored_output_states
                for item in self.monitored_output_states:
                    # If either that outputState or its owner is the object specified in the tuple
                    if item is object_spec or item.name is object_spec or item.owner is object_spec:
                        # Assign the weight and exponent specified in the tuple to that outputState
                        i = self.monitored_output_states.index(item)
                        weights[i] = spec[WEIGHT_INDEX]
                        exponents[i] = spec[EXPONENT_INDEX]

        # Assign weights and exponents to corresponding attributes of default OUTCOME_FUNCTION
        # Note: done here (rather than in call to outcome_function in value_function) for efficiency
        self.outcome_function.weights = weights
        self.outcome_function.exponents = exponents

        # Assign weights and exponents to monitor_for_control_weights_and_exponents attribute
        #    (so that it is accessible to custom functions)
        self.monitor_for_control_weights_and_exponents = list(zip(weights, exponents))

    def _validate_monitored_state_in_system(self, state_spec, context=None):
        """Validate specified outputstate is for a mechanism in the controller's system

        Called by both self._instantiate_monitoring_mechanism() and self.add_monitored_value() (in ControlMechanism)
        """

        # Get outputState's owner
        from PsyNeuLink.Components.States.OutputState import OutputState
        if isinstance(state_spec, OutputState):
            state_spec = state_spec.owner

        # Confirm it is a mechanism in the system
        if not state_spec in self.system.mechanisms:
            raise EVCError("Request for controller in {0} to monitor the outputState(s) of "
                                              "a mechanism ({1}) that is not in {2}".
                                              format(self.system.name, state_spec.name, self.system.name))

        # Warn if it is not a terminalMechanism
        if not state_spec in self.system.terminalMechanisms.mechanisms:
            if self.prefs.verbosePref:
                print("Request for controller in {0} to monitor the outputState(s) of a mechanism ({1}) that is not"
                      " a terminal mechanism in {2}".format(self.system.name, state_spec.name, self.system.name))

    def _instantiate_attributes_after_function(self, context=None):

        super()._instantiate_attributes_after_function(context=context)

        if not self.system.enable_controller:
            return

        outcome_Function = self.outcome_function
        cost_Function = self.cost_function

        if isinstance(outcome_Function, Function):
            # Insure that length of the weights and/or exponents arguments for the outcome_function
            #    matches the number of monitored_output_states
            num_monitored_output_states = len(self.monitored_output_states)
            if outcome_Function.weights is not None:
                num_outcome_weights = len(outcome_Function.weights)
                if  num_outcome_weights != num_monitored_output_states:
                    raise EVCError("The length of the weights argument {} for the {} of {} "
                                   "must equal the number of its monitored_output_states {}".
                                   format(num_outcome_weights,
                                          outcome_Function,
                                          self.name,
                                          num_monitored_output_states))
            if outcome_Function.exponents is not None:
                num_outcome_exponents = len(outcome_Function.exponents)
                if  num_outcome_exponents != num_monitored_output_states:
                    raise EVCError("The length of the exponents argument {} for the {} of {} "
                                   "must equal the number of its control signals {}".
                                   format(num_outcome_exponents,
                                          OUTCOME_FUNCTION,
                                          self.name,
                                          num_monitored_output_states))

        if isinstance(cost_Function, Function):
            # Insure that length of the weights and/or exponents arguments for the cost_function
            #    matches the number of control signals
            num_control_projections = len(self.control_projections)
            if cost_Function.weights is not None:
                num_cost_weights = len(cost_Function.weights)
                if  num_cost_weights != num_control_projections:
                    raise EVCError("The length of the weights argument {} for the {} of {} "
                                   "must equal the number of its control signals {}".
                                   format(num_cost_weights,
                                          COST_FUNCTION,
                                          self.name,
                                          num_control_projections))
            if cost_Function.exponents is not None:
                num_cost_exponents = len(cost_Function.exponents)
                if  num_cost_exponents != num_control_projections:
                    raise EVCError("The length of the exponents argument {} for the {} of {} "
                                   "must equal the number of its control signals {}".
                                   format(num_cost_exponents,
                                          COST_FUNCTION,
                                          self.name,
                                          num_control_projections))

    def _execute(self,
                    variable=None,
                    runtime_params=None,
                    clock=CentralClock,
                    time_scale=TimeScale.TRIAL,
                    context=None):
        """Determine allocation_policy for next run of system

        Update prediction mechanisms
        Construct control_signal_search_space (from allocation_samples of each item in control_signals):
            * get `allocation_samples` for each ControlSignal in `control_signals`
            * construct `control_signal_search_space`: a 2D np.array of control allocation policies, each policy of which
              is a different combination of values, one from the `allocation_samples` of each ControlSignal.
        Call self.function -- default is ControlSignalGridSearch
        Return an allocation_policy
        """

        self._update_predicted_input()
        # self.system._cache_state()

        # CONSTRUCT SEARCH SPACE

        control_signal_sample_lists = []
        control_signals = self.control_signals

        # Get allocation_samples for all ControlSignals
        num_control_signals = len(control_signals)

        for control_signal in self.control_signals:
            control_signal_sample_lists.append(control_signal.allocation_samples)

        # Construct control_signal_search_space:  set of all permutations of ControlProjection allocations
        #                                     (one sample from the allocationSample of each ControlProjection)
        # Reference for implementation below:
        # http://stackoverflow.com/questions/1208118/using-numpy-to-build-an-array-of-all-combinations-of-two-arrays
        self.control_signal_search_space = \
            np.array(np.meshgrid(*control_signal_sample_lists)).T.reshape(-1,num_control_signals)

        # EXECUTE SEARCH

        # IMPLEMENTATION NOTE:
        # self.system._store_system_state()

        allocation_policy = self.function(controller=self,
                                          variable=variable,
                                          runtime_params=runtime_params,
                                          time_scale=time_scale,
                                          context=context)
        # IMPLEMENTATION NOTE:
        # self.system._restore_system_state()

        return allocation_policy

    def _update_predicted_input(self):
        """Assign values of prediction mechanisms to predicted_input

        Assign value of each predictionMechanism.value to corresponding item of self.predictedIinput
        Note: must be assigned in order of self.system.processes

        """

        # Assign predicted_input for each process in system.processes

        # The number of ORIGIN mechanisms requiring input should = the number of prediction mechanisms
        num_origin_mechs = len(self.system.origin_mechanisms)
        num_prediction_mechs = len(self.origin_prediction_mechanisms)
        if num_origin_mechs != num_prediction_mechs:
            raise EVCError("PROGRAM ERROR:  The number of ORIGIN mechanisms ({}) does not equal"
                           "the number of prediction_predictions mechanisms ({}) for {}".
                           format(num_origin_mechs, num_prediction_mechs, self.system.name))
        for origin_mech in self.system.origin_mechanisms:
            # Get origin mechanism for each process
            # Assign value of predictionMechanism to the entry of predicted_input for the corresponding ORIGIN mechanism
            self.predicted_input[origin_mech] = self.origin_prediction_mechanisms[origin_mech].value
            # self.predicted_input[origin_mech] = self.origin_prediction_mechanisms[origin_mech].outputState.value

    def add_monitored_values(self, states_spec, context=None):
        """Validate and then instantiate outputStates to be monitored by EVC

        Use by other objects to add a state or list of states to be monitored by EVC
        states_spec can be a Mechanism, OutputState or list of either or both
        If item is a Mechanism, each of its outputStates will be used
        All of the outputStates specified must be for a Mechanism that is in self.System

        Args:
            states_spec (Mechanism, MechanimsOutputState or list of either or both:
            context:
        """
        states_spec = list(states_spec)
        self._validate_monitored_state_in_system(states_spec, context=context)
        self._instantiate_monitored_output_states(states_spec, context=context)

    def run_simulation(self,
                       inputs,
                       allocation_vector,
                       runtime_params=None,
                       time_scale=TimeScale.TRIAL,
                       context=None):
        """
        Run simulation of `system <System>` for which the EVCMechanism is the `controller`.

        Arguments
        ----------

        inputs : List[input] or ndarray(input) : default default_variable
            the inputs used for each in a sequence of executions of the mechanism in the `system <System>`.  This
            should be the `value <Mechanism.Mechanism_Base.value> for each
            `prediction mechanism <EVCMechanism_Prediction_Mechanisms>` listed in the `prediction_mechanisms`
            attribute.  The inputs are available from the `predicted_input` attribute.

        allocation_vector : (1D np.array)
            the allocation policy to use in running the simulation, with one allocation value for each of the
            EVCMechanism's ControlSignals (listed in `control_signals`).

        runtime_params : Optional[Dict[str, Dict[str, Dict[str, value]]]]
            a dictionary that can include any of the parameters used as arguments to instantiate the mechanisms,
            their functions, or projection(s) to any of their states.  See `Mechanism_Runtime_Parameters` for a full
            description.

        time_scale :  TimeScale : default TimeScale.TRIAL
            specifies whether the mechanism is executed on the TIME_STEP or TRIAL time scale.

        """

        if self.value is None:
            # Initialize value if it is None
            self.value = self.allocation_policy

        # Implement the current allocation_policy over ControlSignals (outputStates),
        #    by assigning allocation values to EVCMechanism.value, and then calling _update_output_states
        for i in range(len(self.control_signals)):
            # self.control_signals[list(self.control_signals.values())[i]].value = np.atleast_1d(allocation_vector[i])
            self.value[i] = np.atleast_1d(allocation_vector[i])
        self._update_output_states(runtime_params=runtime_params, time_scale=time_scale,context=context)

        # Execute simulation run of system for the current allocation_policy
        sim_clock = Clock('EVC SIMULATION CLOCK')

        self.system.run(inputs=inputs, clock=sim_clock, time_scale=time_scale, context=context)

        # Get outcomes for current allocation_policy
        #    = the values of the monitored output states (self.input_states)
        #    stored in self.input_value = list(self.variable)
        # self.monitoring_mechanism.execute(context=EVC_SIMULATION)
        self._update_input_states(runtime_params=runtime_params, time_scale=time_scale,context=context)

        for i in range(len(self.control_signals)):
            self.control_signal_costs[i] = self.control_signals[i].cost


    # The following implementation of function attributes as properties insures that even if user sets the value of a
    #    function directly (i.e., without using assign_params), it will still be wrapped as a UserDefinedFunction.
    # This is done to insure they can be called by value_function in the same way as the defaults
    #    (which are all Functions), and so that they can be passed a params dict.

    # def wrap_function(self, function):
    #     if isinstance(function, function_type):
    #         return ValueFunction(function)
    #     elif inspect.isclass(assignment) and issubclass(assignment, Function):
    #         self._value_function = ValueFunction()
    #     else:
    #         self._value_function = assignment

    @property
    def value_function(self):
        return self._value_function

    @value_function.setter
    def value_function(self, assignment):
        if isinstance(assignment, function_type):
            self._value_function = ValueFunction(function)
        elif assignment is ValueFunction:
            self._value_function = ValueFunction()
        else:
            self._value_function = assignment

    @property
    def outcome_function(self):
        # # MODIFIED 7/27/17 OLD:
        # return self._outcome_function
        # MODIFIED 7/27/17 NEW:
        # Get outcome_function from monitoring_mechanism if it has the attribute
        if hasattr(self, MONITORING_MECHANISM) and self.monitoring_mechanism:
            # # Check that outcome_function is same as function of monitoring_mechanism
            # if not self._outcome_function == self.monitoring_mechanism.function_object:
            #     raise EVCError("PROGRAM ERROR: outcome_function for {} ({}) is not same as "
            #                    "monitoring_mechanism.function_object ({})".
            #                    format(self.name, self._outcome_function, self.monitoring_mechanism.function_object))
            return self.monitoring_mechanism.function_object
        #     return self._outcome_function
        # else:
        return self._outcome_function
        # MODIFIED 7/27/17 END

    @outcome_function.setter
    def outcome_function(self, value):
        from PsyNeuLink.Components.Functions.Function import UserDefinedFunction
        if isinstance(value, function_type):
            udf = UserDefinedFunction(function=value)
            self._outcome_function = udf
        # elif inspect.isclass(value) and issubclass(value, Function):
        #     self._outcome_function = UserDefinedFunction()
        else:
            self._outcome_function = value

        # MODIFIED 7/27/17 NEW:
        # Assign outcome_function to monitoring_mechanism
        if hasattr(self, MONITORING_MECHANISM):
            self.monitoring_mechanism.assign_params({FUNCTION:self.outcome_function})
        # MODIFIED 7/27/17 END

    @property
    def cost_function(self):
        return self._cost_function

    @cost_function.setter
    def cost_function(self, value):
        from PsyNeuLink.Components.Functions.Function import UserDefinedFunction
        if isinstance(value, function_type):
            udf = UserDefinedFunction(function=value)
            self._cost_function = udf
        else:
            self._cost_function = value

    @property
    def combine_outcome_and_cost_function(self):
        return self._combine_outcome_and_cost_function

    @combine_outcome_and_cost_function.setter
    def combine_outcome_and_cost_function(self, value):
        from PsyNeuLink.Components.Functions.Function import UserDefinedFunction
        if isinstance(value, function_type):
            udf = UserDefinedFunction(function=value)
            self._combine_outcome_and_cost_function = udf
        else:
            self._combine_outcome_and_cost_function = value<|MERGE_RESOLUTION|>--- conflicted
+++ resolved
@@ -163,24 +163,6 @@
 <EVCMechanism.system>` under a set of allocation_policies determined by the `allocation_samples
 <ControlSignal.allocation_samples>` attributes of its `ControlSignals <EVCMechanism_ControlSignals>`, and implements
 the one that generates the maximum `EVC <EVCMechanism_EVC>`.  This is carried out by the EVCMechanism's
-<<<<<<< HEAD
-default `function <EVCMechanism.function>` and four auxiliary functions, as described below. All of these
-functions can be customized by using the EVCMechanism's `assign_params` method to designate custom functions (the
-safest way), or by assigning them directly to the corresponding attribute (see `note
-<EVCMechanism_Calling_and_Assigning_Functions>` below).
-
-
-**Default EVC Function and Auxiliary Functions**
-
-  The default `function <EVCMechanism.function>` of an EVCMechanism is `ControlSignalGridSearch`. It identifies
-  the `allocation_policy` with the maximum `EVC <EVCMechanism_EVC>` by a conducting an exhausitve search over every
-  possible `allocation_policy`, given the `allocation_samples` specified for each of its ControlSignals.  For each
-  `allocation_policy`, it executes the `system <EVCMechanism.system>`, evaluates the `EVC <EVCMechanism_EVC>` for that
-  policy, and returns the `allocation_policy` with the greatest EVC value. The following steps are used to calculate
-  the EVC for each iteration:
-
-  * **Calculate *outcome* - combine the `value <OuputState.value>` \\s of the OutputStates listed in the
-=======
 default `function <EVCMechanism.function>` and four auxiliary functions, as described below.
 
 The default `function <EVCMechanism.function>` of an EVCMechanism is `ControlSignalGridSearch`. It identifies the
@@ -197,7 +179,6 @@
     corresponding parameter values.
 
   * **Calculate outcome** - combine the `value <OutputState.value>` \s of the OutputStates listed in the
->>>>>>> e3959226
     EVCMechanism's `monitored_output_states <EVCMechanism.monitored_output_states>` attribute using the function
     specified by its `outcome_function <EVCMechanism.outcome_function>` attribute (this is done by the EVCMechanism's
     `monitoring_mechanism <EVCMechanism.monitoring_mechanism>`, and passed to the EVCMechanism's `primary InputState
@@ -206,95 +187,6 @@
     <EVCMechanism.outcome_function>`).
   ..
   * **Calculate EVC** - by calling the EVCMechanism's `value_function <EVCMechanism.value_function>` with the
-<<<<<<< HEAD
-    outcome (received from the `monitoring_mechanism`) and a list of the `costs <ControlSignal.cost>` \\s of its
-    `ControlSignals <EVCMechanism_ControlSignals>`;  this calls the EVCMechanism's `cost_function
-    <EVCMechanism.cost_function>` which sums the costs, and then its `combine_outcome_and_cost_function
-    <EVCMechanism.combine_outcome_and_cost_function>` which subtracts the sum of the costs from the outcome, to
-    generate the EVC.
-
-  Any of the functions mentioned above can be modified or replaced to customize how the `allocation_policy` is
-  determined, so long as the customized function accepts arguments and returns values that are compatible with
-  any that it must interact (see `note <EVCMechanism_Calling_and_Assigning_Functions>`).
-
-COMMENT:
-* `outcome_function` - this combines the `value <OutputState.value>` \\s of the OutputStates in the EVCMechanism's
-  `monitored_output_states <EVCMechanism.monitored_output_states>` attribute, to generate an aggregated outcome value
-  for the current `allocation_policy`. The default is the `LinearCombination` function, that computes an elementwise
-  (Hadamard) product of the OutputState `values <OutputState.value>` `s, using any
-  `weights and/or exponents <ObjectiveMechanism_OutputState_Tuple>` specified for the OutputStates to scale and/or
-  exponentiate the contribution that each makes to the aggregated outcome (see `examples <EVCMechanism_Examples>`).
-  Evaluation of the `system <EVCMechanism> `'s performance can be further customized by specifying a custom function
-  for the `outcome_function <EVCMechanism.outcome_function>` attribute (see `note
-  <EVCMechanism_Calling_and_Assigning_Functions>` below).
-
-        calculates the outcome for a given `allocation_policy`.  The default combines the values of the outputStates in
-        `monitored_output_states` by taking their product, using the `LinearCombination` function.  The
-        `weights and/or exponents specified for the outputStates <ControlMechanism_OutputState_Tuple>` (see
-        examples <EVCMechanism_Examples>`) are used as the `weights` and `exponents` parameters of the
-        `LinearCombination` function, respectively. If the default `outcome_function` is called by a custom
-        `value_function`, the weights and/or exponents can be specified as 1d arrays in a `WEIGHTS` and/or `EXPONENTS`
-        entry of a `parameter dictionary <ParameterState_Specification>` specified for the `params` argument of
-        the `LinearCombination` function. The length of each array must equal the number of (and values be listed in
-        the same order as) the outputStates in the EVCMechanism's `monitored_output_states` attribute.  These
-        specifications will supersede any made for individual outputStates in the **monitor_for_control** argument or
-        *MONITOR_FOR_CONTROL* entry of a parameter specification dictionary for the EVCMechanism (see
-        `ControlMechanism_Monitored_OutputStates`).  The default function can also be replaced
-        with any `custom function <EVCMechanism_Calling_and_Assigning_Functions>` that returns a scalar value.  If
-        used with the EVCMechanism's default `value_function`, a custom outcome_function must accommodate two
-        arguments (passed by name): a :keyword:`controller` argument that is the EVCMechanism itself (and can be used
-        access to its attributes, including the `monitor_for_control_weights_and_exponents` attribute that lists the
-        weights and exponents assigned to each outputState being monitored);  and an :keyword:`outcome` argument,
-        that is a scalar value specifying the result of the ObjectiveMechanism's function (based on the outputStates
-        listed in the `monitored_output_states` attribute of the :keyword:`controller` argument).
-
-
-.. _EVCMechanism_Cost_Function:
-
-* `cost_function` - this combines the `cost` of the EVCMechanism's `ControlSignals <EVCMechanism_ControlSignals>`
-  to generate an aggregated cost for the current `allocation_policy`.  The default is the `LinearCombination`
-  function, that sums the costs.  The evaluation of cost can be customized by specifying a custom function
-  for the `cost_function <EVCMechanism.cost_function>` attribute.
-
-        calculates the cost for a given `allocation_policy`.  The default combines the `cost` of each ControlSignals in
-        `control_signals` by summing them using the `LinearCombination` function. If the default `cost_function` is
-        called by a custom `value_function`, the weights and/or exponents parameters of the function can be used,
-        respectively, to scale and/or exponentiate the contribution of each ControlSignal's cost to the aggregated
-        value.  These must be specified as 1d arrays in a `WEIGHTS` and/or `EXPONENTS` entry of a
-        `parameter dictionary <ParameterState_Specification>` specified for the `params` argument of the
-        `LinearCombination` function; the length of each array must equal the number of (and the values listed in the
-        same order as) the ControlSignals in the EVCMechanism's `control_signals` attribute, and be in the same order.
-        The default function can also be replaced with any
-        `custom function <EVCMechanism_Calling_and_Assigning_Functions>` that returns a scalar value.  If used with
-        the EVCMechanism's default `value_function`, a custom cost_function must accommodate two arguments (passed by
-        name): a :keyword:`controller` argument that is the EVCMechanism itself;  and a
-        :keyword:`costs` argument, that is 1d array of scalar values specifying the `cost` for each ControlSignal listed
-        in the `control_signals` attribute of the :keyword:`controller` argument.
-
-.. _EVCMechanism_Combine_Function:
-
-* `combine_outcome_and_cost_function` - this combines the `aggregated outcome <EVCMechanism_Outcome_Function>`
-  and aggregated `cost <_EVCMechanism_Cost_Function>` values for the current `allocation_policy`, to determine the
-  EVC for that policy.  The default is the `LinearCombination` function, which subtracts the aggregated cost from the
-  aggregated outcome. The way in which the outcome and cost are combined to determine the EVC can be customized by
-  specifying a custom function for the `combine_outcome_and_cost_function` attribute (see `note
-  <EVCMechanism_Calling_and_Assigning_Functions>` below).
-
-        combines the outcome and cost for given `allocation_policy` to determine its value.  The default uses the
-        `LinearCombination` function to subtract the cost from the outcome, and returns the difference.  If the
-        default `combine_outcome_and_cost_function` is called by a custom `value_function`, the weights and/or
-        exponents parameters of the `LinearCombination` function can be used, respectively, to scale and/or exponentiate
-        the contribution of the outcome and/or cost to the result.  These must be specified as 1d arrays in a `WEIGHTS`
-        and/or EXPONENTS entry of a  `parameter specifiction dictionary <ParameterState_Specification>`
-        assigned to the function's `params` argument; each array must have two elements, the first for the outcome
-        and second for the cost. The default function can also be replaced with any
-        `custom function <EVCMechanism_Calling_and_Assigning_Functions>` that returns a scalar value.  If used with
-        the EVCMechanism's default `value_function`, a custom combine_outcome_and_cost_function must accomoudate three
-        arguments (passed by name): a :keyword:`controller` argument that is the EVCMechanism itself; an
-        :keyword:`outcome` argument that is a 1d array with the outcome of the current `allocation_policy`; and a
-        :keyword:`cost` argument that is 1d array with the cost of the current `allocation_policy`.
-COMMENT
-=======
     outcome (received from the `monitoring_mechanism`) and a list of the `costs <ControlSignal.cost>` \s of its
     `ControlSignals <EVCMechanism_ControlSignals>`; default `value_function <EVCMechanism.value_function>` calls
     to additional auxiliary functions:  first it calls the `cost_function <EVCMechanism.cost_function>` which sums
@@ -307,7 +199,6 @@
 In addition to modifying the default functions (as noted above), any or all of them can be replaced with
 a custom function to modify how the `allocation_policy` is determined, so long as the custom function accepts
 arguments and return values that are compatible with any that call that function (see note below).
->>>>>>> e3959226
 
 .. _EVCMechanism_Calling_and_Assigning_Functions:
 
@@ -642,18 +533,11 @@
     monitoring_mechanism : ObjectiveMechanism
         the 'ObjectiveMechanism' used by the EVCMechanism to evaluate the performance of its `system
         <EVCMechanism.system>`.  The OutputStates specified in the **monitor_for_control** argument of the
-<<<<<<< HEAD
-        EVCMechanism's constructor are assigned as the `monitoring_mechanism <EVCMechanism.monitoring_mechanism>` \\s
-        `monitored_values <ObjectiveMechanism.monitored_values>` attribute, the EVCMechanism's `outcome_function
-        <EVCMechanism.outcome_function>` is assigned as its `function <ObjectiveMechanism.function>`,
-        and a MappingProjection is assigned from it to the EVCMechanism's `primary InputState <InputState_Primary>`.
-=======
         EVCMechanism's constructor are assigned as the `monitored_values <ObjectiveMechanism.monitored_values>`
         attribute for the `monitoring_mechanism <EVCMechanism.monitoring_mechanism>`, the EVCMechanism's
         `outcome_function <EVCMechanism.outcome_function>` is assigned as the `function <ObjectiveMechanism.function>`
         for the `monitoring_mechanism <EVCMechanism.monitoring_mechanism>`, and a MappingProjection is assigned from
         it to the EVCMechanism's `primary InputState <InputState_Primary>`.
->>>>>>> e3959226
 
     monitored_output_states : List[OutputState]
         list of the OutputStates specified in the **monitor_for_control** argument of the EVCMechanism's constructor,
