
# Princeton University licenses this file to You under the Apache License, Version 2.0 (the "License");
# you may not use this file except in compliance with the License.  You may obtain a copy of the License at:
#     http://www.apache.org/licenses/LICENSE-2.0
# Unless required by applicable law or agreed to in writing, software distributed under the License is distributed
# on an "AS IS" BASIS, WITHOUT WARRANTIES OR CONDITIONS OF ANY KIND, either express or implied.
# See the License for the specific language governing permissions and limitations under the License.


# *****************************************    SYSTEM MODULE    ********************************************************

"""
..
    Sections:
      * `System_Overview`
      * `System_Creation`
      * `System_Structure`
         * `System_Graph`
         * `System_Mechanisms`
      * `System_Execution`
         * `System_Execution_Order`
         * `System_Execution_Phase`
         * `System_Execution_Input_And_Initialization`
         * `System_Execution_Learning`
         * `System_Execution_Control`
      * `System_Class_Reference`


.. _System_Overview:

Overview
--------

A system is a collection of `processes <Process>` that are executed together.  Executing a system executes all of the
`mechanisms <Mechanism>` in its processes in a structured order.  `Projections <Projection>` between mechanisms in
different processes within the system are permitted, as are recurrent projections, but projections from mechanisms
in other systems are ignored (PsyNeuLink does not support ESP).  A system can include three types of mechanisms:

* `ProcessingMechanism`
    These receive input from one or more projections, transform the input in some way,
    and assign the result as their output.

* `ControlMechanism`
    These monitor the output of other mechanisms for use in controlling the parameters of other mechanisms or their
    functions.

* `MonitoringMechanism`
    These monitor the output of other mechanisms for use in modifying the parameters of projections (learning)

.. _System_Creation:

Creating a System
-----------------

Systems are created by calling the :py:func:`system` function.  If no arguments are provided, a system with a
single process containing a single :ref:`default mechanism <LINK>` will be returned. Whenever a system is created,
a `ControlMechanism <ControlMechanism>` is created for it and assigned as its `controller`.  The controller can be
specified by assigning an existing ControlMechanism to the  :keyword:`controller`  argument of the system's constructor,
or specifying a class of ControlMechanism;  if none is specified, a `DefaultControlMechanism` is created.

.. _System_Structure:

Structure
---------

.. _System_Graph:

Graph
~~~~~

When an instance of a system is created, a graph is constructed that describes the connections (edges) among its
mechanisms (nodes).  The graph is assigned to the system's `graph` attribute.  This is a dictionary of dependencies,
that can be passed to graph theoretical tools for analysis.  A system can have recurrent processing pathways, such as
feedback loops, in which case the system will have a cyclic graph.  PsyNeuLink also uses the graph of a
system to determine the order in which its mechanisms are executed.  In order to do so in an orderly manner, however,
the graph must be acyclic.  So, for execution, PsyNeuLink constructs an `executionGraph` from the system's `graph`.
If the  system is acyclic, these are the same.  If the system is cyclic, then the `executionGraph` is a subset of the
`graph` in which the dependencies (edges) associated with projections that close a loop have been removed. Note that
this only impacts the order of execution;  the projections themselves remain in effect, and will be fully functional
during the execution of the affected mechanisms (see :ref:`System_Execution` below for a more detailed description).

.. _System_Mechanisms:

Mechanisms
~~~~~~~~~~

The mechanisms in a system are assigned designations based on the position they occupy in the `graph`
and/or the role they play in a system:

    `ORIGIN`: receives input to the system, and does not receive projections from any other ProcessingMechanisms;

    `TERMINAL`: provides output from the system, and does not send projections to any other ProcessingMechanisms;

    `SINGLETON`: both an `ORIGIN` and a `TERMINAL` mechanism;

    `INITIALIZE_CYCLE`: sends a projection that closes a recurrent loop;
    can be assigned an initial value;

    `CYCLE`: receives a projection that closes a recurrent loop;

    `CONTROL`: monitors the value of another mechanism for use in controlling parameter values;

    `MONITORING`: monitors the value of another mechanism for use in learning;

    `TARGET`: ObjectiveMechanism that monitors a `TERMINAL` mechanism of a process

    `INTERNAL`: ProcessingMechanism that does not fall into any of the categories above.

    .. note:: Any `ORIGIN` and `TERMINAL` mechanisms of a system must be, respectively,
       the `ORIGIN` or `TERMINAL` of any process(es) to which they belong.  However, it is not
       necessarily the case that the `ORIGIN` and/or `TERMINAL` mechanism of a process is also the
       `ORIGIN` and/or `TERMINAL` of a system to which the process belongs (see the Chain example below).

    .. note: designations are stored in the mechanism.systems attribute (see _instantiate_graph below, and Mechanism)


COMMENT:
    .. _System_Control:
    Control
    ~~~~~~~

    .. _System_Learning:
    Learning
    ~~~~~~~~

    Based on process

COMMENT

.. _System_Full_Fig:

**Components of a System**

.. figure:: _static/System_full_fig.pdf
   :alt: Overview of major PsyNeuLink components
   :scale: 75 %

   Two :doc:`processes <Process>` are shown, both belonging to the same :doc:`system <System>`.  Each process has a
   series of :doc:`ProcessingMechanisms <ProcessingMechanism>` linked by :doc:`MappingProjections <MappingProjection>`,
   that converge on a common final ProcessingMechanism.  Each ProcessingMechanism is labeled with its designation in
   the system.  The `TERMINAL` mechanism for both processes projects to an `ObjectiveMechanism` that is used to
   drive `learning <LearningProjection>` in Process B. It also projects to a separate ObjectiveMechanism that is used
   for control of ProcessingMechanisms in both Processes A and B.  Note that the mechanisms and
   projections responsible for learning and control belong to the system and can monitor and/or control mechanisms
   belonging to more than one process (as shown for control in this figure).

.. _System_Execution:

Execution
---------

A system can be executed by calling either its `execute <System_Base.execute>` or `run <System_Base.execute>` methods.
`execute <System_Base.execute>` executes each mechanism in the system once, whereas `run <System_Base.execute>`
allows a series of executions to be carried out.

.. _System_Execution_Order:

Order
~~~~~
Mechanisms are executed in a topologically sorted order, based on the order in which they are listed in their
processes. When a mechanism is executed, it receives input from any other mechanisms that project to it within the
system,  but not from mechanisms outside the system (PsyNeuLink does not support ESP).  The order of execution is
determined by the system's `executionGraph` attribute, which is a subset of the system's `graph` that has been
"pruned" to be acyclic (i.e., devoid of recurrent loops).  While the `executionGraph` is acyclic, all recurrent
projections in the system remain intact during execution and can be
`initialized <System_Execution_Input_And_Initialization>` at the start of execution.

.. _System_Execution_Phase:

Phase
~~~~~
Execution occurs in passes through a system called *phases*.  Each phase corresponds to a single `time_step <LINK>`.
When executing a system in `trial <LINK>` mode, a trial is defined as the number of phases (time_steps) required to
execute a trial of every mechanism in the system.  During each phase of execution, only the mechanisms assigned to
that phase are executed.   Mechanisms are assigned a phase where they are listed in the `pathway` of a
`process <Process>`. When a mechanism is executed, it receives input from any other mechanisms that project to it
within the system.

.. _System_Execution_Input_And_Initialization:

Input and Initialization
~~~~~~~~~~~~~~~~~~~~~~~~
The input to a system is specified in the :keyword:`input` argument of either its `execute <System_Base.execute>` or
`run <System_Base.run>` method. In both cases, the input for a single trial must be a list or ndarray of values,
each of which is an appropriate input for the corresponding `ORIGIN` mechanism (listed in
`originMechanisms <System_Base.originMechanisms>`). If the `execute <System_Base.execute>` method is used,
input for only a single trial is provided, and only a single trial is executed.  The `run <System_Base.run>` method
can be used for a sequence of executions (time_steps or trials), by providing it with a list or ndarray of inputs,
one for each round of execution.  In both cases, two other types of input can be provided:  a list or ndarray of
initialization values, and a list or ndarray of target values. Initialization values are assigned, at the start
of execution, as input to mechanisms that close recurrent loops (designated as `INITIALIZE_CYCLE`, and listed in
`recurrentInitMechanisms`), and target values are assigned as the TARGET input of the system's `TARGET` mechanisms
(see learning below;  also, see `Run` for additional details of formatting input specifications).

.. _System_Execution_Learning:

Learning
~~~~~~~~
The system will execute learning if it is specified for any process in the system.  The system's `learning` attribute
indicates whether learning is enabled for the system. Learning is executed for any
components (individual projections or processes) for which it is specified after all processing mechanisms in the
system have been executed, but before the controller is executed (see below). The stimuli (both inputs and targets for
learning) can be specified in either of two formats, sequence or mechanism, that are described in the :doc:`Run` module;
see `Run_Inputs` and `Run_Targets`).  Both formats require that an input be provided for each `ORIGIN` mechanism of
the system (listed in its `originMechanisms <System_Base.originMechanisms>` attribute).  If the targets are specified
in sequence or mechanism format, one target must be provided for each `TARGET` mechanism (listed in its
`targetMechanisms <System_Base.targetMechanisms>` attribute).  Targets can also be specified in a
`function format <Run_Targets_Function_Format>`, which generates a target for each execution of the mechanism.

.. note::
   A :py:data:`targetMechanism <Process.Process_Base.targetMechanisms>` of a process is not necessarily a
   :py:data:`targetMechanism <System_Base.targetMechanisms>` of the system to which it belongs
   (see :ref:`LearningProjection_Targets`).

.. _System_Execution_Control:

Control
~~~~~~~
Every system is associated with a single `controller`.  The controller monitors the outputState(s) of one or more
mechanisms in the system (listed in its `monitored_output_states` attribute), and uses that information to set the
value of parameters for those or other mechanisms in the system, or their functions
(see :ref:`ControlMechanism_Monitored_OutputStates` for a description of how to specify which outputStates are
monitored, and :ref:`ControlProjection_Creation` for specifying parameters to be controlled). The controller is
executed after all other mechanisms in the system are executed, and sets the values of any parameters that it
controls, which then take effect in the next round of execution.

COMMENT:
   Examples
   --------
   XXX ADD EXAMPLES HERE FROM 'System Graph and Input Test Script'
   .. note::  All of the example systems below use the following set of mechanisms.  However, in practice, they must be
      created separately for each system;  using the same mechanisms and processes in multiple systems can produce
      confusing results.

   Module Contents
   system() factory method:  instantiate system
   System_Base: class definition
COMMENT

.. _System_Class_Reference:

Class Reference
---------------

"""

import math
import re
from PsyNeuLink.Components.Mechanisms.AdaptiveMechanisms.LearningMechanisms.LearningMechanism import LearningMechanism
from collections import OrderedDict
from collections import UserList, Iterable
from toposort import *

from PsyNeuLink.Components.Mechanisms.AdaptiveMechanisms.ControlMechanisms.ControlMechanism import ControlMechanism_Base
from PsyNeuLink.Components.Mechanisms.Mechanism import MechanismList, MechanismTuple,\
                                                       OBJECT_ITEM, PARAMS_ITEM, PHASE_ITEM
from PsyNeuLink.Components.Mechanisms.Mechanism import MonitoredOutputStatesOption
from PsyNeuLink.Components.Process import ProcessInputState, ProcessList, ProcessTuple
from PsyNeuLink.Components.Projections.LearningProjection import LearningProjection, _is_learning_spec
from PsyNeuLink.Components.ShellClasses import *
from PsyNeuLink.Globals.Registry import register_category

# ProcessRegistry ------------------------------------------------------------------------------------------------------

defaultInstanceCount = 0 # Number of default instances (used to index name)

# inspect() keywords
PROCESSES = 'processes'
MECHANISMS = 'mechanisms'
ORIGIN_MECHANISMS = 'origin_mechanisms'
INPUT_ARRAY = 'input_array'
RECURRENT_MECHANISMS = 'recurrent_mechanisms'
RECURRENT_INIT_ARRAY = 'recurrent_init_array'
TERMINAL_MECHANISMS = 'terminal_mechanisms'
OUTPUT_STATE_NAMES = 'output_state_names'
OUTPUT_VALUE_ARRAY = 'output_value_array'
NUM_PHASES_PER_TRIAL = 'num_phases'
MONITORING_MECHANISMS = 'monitoring_mechanisms'
TARGET_MECHANISMS = 'target_mechanisms'
LEARNING_PROJECTION_RECEIVERS = 'learning_projection_receivers'
CONTROL_MECHANISMS = 'control_mechanisms'
CONTROL_PROJECTION_RECEIVERS = 'control_projection_receivers'

SystemRegistry = {}

kwSystemInputState = 'SystemInputState'


class SystemWarning(Warning):
     def __init__(self, error_value):
         self.error_value = error_value

class SystemError(Exception):
     def __init__(self, error_value):
         self.error_value = error_value

     def __str__(self):
         return repr(self.error_value)


# FIX:  IMPLEMENT DEFAULT PROCESS
# FIX:  NEED TO CREATE THE PROJECTIONS FROM THE PROCESS TO THE FIRST MECHANISM IN PROCESS FIRST SINCE,
# FIX:  ONCE IT IS IN THE GRAPH, IT IS NOT LONGER EASY TO DETERMINE WHICH IS WHICH IS WHICH (SINCE SETS ARE NOT ORDERED)

from PsyNeuLink.Components.Process import process
from PsyNeuLink.Components import SystemDefaultControlMechanism
from PsyNeuLink.Components.Mechanisms.ProcessingMechanisms.ObjectiveMechanism import ObjectiveMechanism


# System factory method:
@tc.typecheck
def system(default_input_value=None,
           processes:list=[],
           initial_values:dict={},
           controller=SystemDefaultControlMechanism,
           enable_controller:bool=False,
           monitor_for_control:list=[MonitoredOutputStatesOption.PRIMARY_OUTPUT_STATES],
           # learning:tc.optional(_is_learning_spec)=None,
           learning_rate:tc.optional(parameter_spec)=None,
           targets:tc.optional(tc.any(list, np.ndarray))=None,
           params:tc.optional(dict)=None,
           name:tc.optional(str)=None,
           prefs:is_pref_set=None,
           context=None):
    """
    system(                                   \
    default_input_value=None,                 \
    processes=None,                           \
    initial_values=None,                      \
    controller=SystemDefaultControlMechanism, \
    enable_controller=:keyword:`False`,       \
    monitor_for_control=`None`,               \
    learning_rate=None,                       \
    targets=None,                             \
    params=None,                              \
    name=None,                                \
    prefs=None)

    COMMENT:
       VERSION WITH learning
        system(                                   \
        default_input_value=None,                 \
        processes=None,                           \
        initial_values=None,                      \
        controller=SystemDefaultControlMechanism, \
        enable_controller=:keyword:`False`,       \
        monitor_for_control=`None`,               \
        learning=None,                            \
        targets=None                              \
        params=None,                              \
        name=None,                                \
        prefs=None)
    COMMENT

    Factory method for System: returns instance of System.

    If called with no arguments, returns an instance of System with a single default process and mechanism;
    if called with a name string, that is used as the name of the instance of System returned;
    if a params dictionary is included, it is passed to the instantiated system.

    See :class:`System_Base` for class description

    Arguments
    ---------

    default_input_value : list or ndarray of values : default default input for `ORIGIN` mechanism of each Process
        the input to the system if none is provided in a call to the `execute <System_Base.exeucte> or
        `run <System_Base.run> methods. Should contain one item corresponding to the input of each `ORIGIN` mechanism
        in the system.
        COMMENT:
            REPLACE DefaultProcess BELOW USING Inline markup
        COMMENT

    processes : list of process specifications : default list('DefaultProcess')
        a list of the processes to include in the system.
        Each process specification can be an instance, the class name (creates a default Process), or a specification
        dictionary (see `Process` for details).

    initial_values : dict of mechanism:value entries
        a dictionary of values used to initialize mechanisms that close recurrent loops (designated as
        `INITIALIZE_CYCLE`). The key for each entry is a mechanism object, and the value is a number,
        list or 1d np.array that must be compatible with the format of the first item of the mechanism's value
        (i.e., mechanism.value[0]).

    controller : ControlMechanism : default DefaultController
        specifies the `ControlMechanism` used to monitor the value of the outputState(s) for mechanisms specified in
        `monitor_for_control`, and that specify the value of `ControlProjections` in the system.

    enable_controller :  bool : default :keyword:`False`
        specifies whether the `controller` is executed during system execution.

    monitor_for_control : list of OutputState objects or specifications : default None
        specifies the outputStates of the `TERMINAL` mechanisms in the system to be monitored by its `controller`
        (see `ControlMechanism_Monitored_OutputStates` for specifying the `monitor_for_control` argument).

    COMMENT:
        learning : Optional[LearningProjection spec]
            implements `learning <LearningProjection_CreationLearningSignal>` for all processes in the system.
    COMMENT

    learning_rate : float : None
        set the learning rate for all mechanisms in the system (see `learning_rate` attribute for additional
        information).

    targets : Optional[List[List]], 2d np.ndarray] : default ndarrays of zeroes
        the values assigned to the TARGET input of each `TARGET` mechanism in the system (listed in its
        `targetMechanisms` attribute).  There must be the same number of items as there are `targetMechanisms`,
        and each item must have the same format (length and number of elements) as the TARGET input
        for each of the corresponding `TARGET` mechanism.

    params : dict : default None
        a `parameter dictionary <ParameterState_Specifying_Parameters>` that can include any of the parameters above;
        the parameter's name should be used as the key for its entry. Values specified for parameters in the dictionary
        override any assigned to those parameters in arguments of the constructor.

    name : str : default System-<index>
        a string used for the name of the system
        (see :doc:`Registry <LINK>` for conventions used in naming, including for default and duplicate names)

    prefs : PreferenceSet or specification dict : System.classPreferences
        the `PreferenceSet` for system (see :doc:`ComponentPreferenceSet <LINK>` for specification of PreferenceSet)

    COMMENT:
    context : str : default None
        string used for contextualization of instantiation, hierarchical calls, executions, etc.
    COMMENT

    Returns
    -------
    instance of System : System

    """


    # Called with descriptor keyword
    if not processes:
        processes = [process()]

    return System_Base(default_input_value=default_input_value,
                       processes=processes,
                       controller=controller,
                       initial_values=initial_values,
                       enable_controller=enable_controller,
                       monitor_for_control=monitor_for_control,
                       # learning=learning,
                       learning_rate=learning_rate,
                       targets=targets,
                       params=params,
                       name=name,
                       prefs=prefs,
                       context=context)


class System_Base(System):
    """
    System_Base(                              \
    default_input_value=None,                 \
    processes=None,                           \
    initial_values=None,                      \
    controller=SystemDefaultControlMechanism, \
    enable_controller=:keyword:`False`,       \
    monitor_for_control=`None`,               \
    learning_rate=None,                       \
    targets=None,                             \
    params=None,                              \
    name=None,                                \
    prefs=None)

    COMMENT:
        VERSION WITH learning
        System_Base(                              \
        default_input_value=None,                 \
        processes=None,                           \
        initial_values=None,                      \
        controller=SystemDefaultControlMechanism, \
        enable_controller=:keyword:`False`,       \
        monitor_for_control=`None`,               \
        learning=None,                            \
        targets=None,                             \
        params=None,                              \
        name=None,                                \
        prefs=None)
    COMMENT

    Abstract class for System.

    .. note::
       Systems should NEVER be instantiated by a direct call to the base class.
       They should be instantiated using the :func:`system` factory method (see it for description of parameters).

    COMMENT:
        Description
        -----------
            System is a Category of the Component class.
            It implements a System that is used to execute a collection of processes.

       Class attributes
       ----------------
        + componentCategory (str): kwProcessFunctionCategory
        + className (str): kwProcessFunctionCategory
        + suffix (str): " <kwMechanismFunctionCategory>"
        + registry (dict): ProcessRegistry
        + classPreference (PreferenceSet): ProcessPreferenceSet, instantiated in __init__()
        + classPreferenceLevel (PreferenceLevel): PreferenceLevel.CATEGORY
        + variableClassDefault = inputValueSystemDefault                     # Used as default input value to Process)
        + paramClassDefaults = {kwProcesses: [Mechanism_Base.defaultMechanism],
                                CONTROLLER: DefaultController,
                                TIME_SCALE: TimeScale.TRIAL}
       Class methods
       -------------
        - _validate_variable(variable, context):  insures that variable is 3D np.array (one 2D for each Process)
        - _instantiate_attributes_before_function(context):  calls self._instantiate_graph
        - _instantiate_function(context): validates only if self.prefs.paramValidationPref is set
        - _instantiate_graph(input, context):  instantiates Processes in self.process and constructs executionList
        - identify_origin_and_terminal_mechanisms():  assign self.originMechanisms and self.terminalMechanisms
        - _assign_output_states():  assign outputStates of System (currently = terminalMechanisms)
        - execute(input, time_scale, context):  executes Mechanisms in order specified by executionList
        - variableInstanceDefaults(value):  setter for variableInstanceDefaults;  does some kind of error checking??

       SystemRegistry
       --------------
        Register in SystemRegistry, which maintains a dict for the subclass, a count for all instances of it,
         and a dictionary of those instances

        TBI: MAKE THESE convenience lists, akin to self.terminalMechanisms
        + input (list): contains Process.input for each process in self.processes
        + output (list): containts Process.ouput for each process in self.processes
        [TBI: + input (list): each item is the Process.input object for the corresponding Process in self.processes]
        [TBI: + outputs (list): each item is the Process.output object for the corresponding Process in self.processes]
    COMMENT

    Attributes
    ----------

    componentType : SYSTEM

    processes : list of Process objects
        list of processes in the system specified by the `process` parameter.

        .. can be appended with prediction processes by EVCMechanism
           used with self.input to constsruct self.process_tuples

        .. _processList : ProcessList
            Provides access to (process, input) tuples.
            Derived from self.input and self.processes.
            Used to construct :py:data:`executionGraph <System_Base.executionGraph>` and execute the System

    controller : ControlMechanism : default DefaultController
        the ControlMechanism used to monitor the value of the outputState(s) for mechanisms specified in
        ``monitor_for_control`` argument, and specify the value of ControlProjections in the system.

    enable_controller :  bool : default :keyword:`False`
        determines whether the `controller` is executed during system execution.

    learning : bool : default False
        indicates whether learning is being used;  is set to True if learning is specified for any processes
        in the system or for the system itself.

    learning_rate : float : default None
        determines the learning rate for all mechanisms in the system.  This overrides any values set for the
        function of individual LearningProjections, and persists for all subsequent runs of the system.  If it is
        set to None, then the learning_rate is determined by the last value assigned to each LearningProjection
        (either directly, or following a run of any process or system to which the LearningProjection belongs and
        for which a learning_rate was set).

    targets : 2d nparray : default zeroes
        used as template for the values of the system's `targetInputStates`, and to represent the targets specified in
        the :keyword:`targets` argument of system's `execute <System.execute>` and `run <System.run>` methods.

    graph : OrderedDict
        contains a graph of all of the mechanisms in the system.
        Each entry specifies a set of <Receiver>: {sender, sender...} dependencies.
        The key of each entry is a receiver mech_tuple, and
        the value is a set of mech_tuples that send projections to that receiver.
        If a key (receiver) has no dependents, its value is an empty set.

    executionGraph : OrderedDict
        contains an acyclic subset of the system's `graph`, hierarchically organized by a toposort.
        Used to specify the order in which mechanisms are executed.

    execution_sets : list of sets
        contains a list of mechanism sets.
        Each set contains mechanism to be executed at the same time.
        The sets are ordered in the sequence with which they should be executed.

    executionList : list of Mechanism objects
        contains a list of mechanisms in the order in which they are executed.
        The list is a random sample of the permissible orders constrained by the `executionGraph`.

    mechanisms : list of Mechanism objects
        contains a list of all mechanisms in the system.

        .. property that points to _allMechanisms.mechanisms (see below)

    mechanismsDict : Dict[Mechanism:Process]
        contains a dictionary of all mechanisms in the system, listing the processes to which they belong.
        The key of each entry is a `Mechanism` object, and the value of each entry is a list of `processes <Process>`.

        .. Note: the following attributes use lists of tuples (mechanism, runtime_param, phaseSpec) and MechanismList
              xxx_mech_tuples are lists of tuples defined in the Process pathways;
                  tuples are used because runtime_params and phaseSpec are attributes that need
                  to be able to be specified differently for the same mechanism in different contexts
                  and thus are not easily managed as mechanism attributes
              xxxMechanismLists point to MechanismList objects that provide access to information
                  about the mechanism <type> listed in mech_tuples (i.e., the mechanisms, names, etc.)

        .. _all_mech_tuples : list of (mechanism, runtime_param, phaseSpec) tuples
            Tuples for all mechanisms in the system (serve as keys in self.graph).

        .. _allMechanisms : MechanismList
            Contains all mechanisms in the system (based on _all_mech_tuples).

        .. _origin_mech_tuples : list of (mechanism, runtime_param, phaseSpec) tuples
            Tuples for all ORIGIN mechanisms in the system.

        .. _terminal_mech_tuples : list of (mechanism, runtime_param, phaseSpec) tuples
            Tuples for all TERMINAL mechanisms in the system.

        .. _monitoring_mech_tuples : list of (mechanism, runtime_param, phaseSpec) tuples
            Tuples for all MonitoringMechanisms in the system (used for learning).

        .. _target_mech_tuples : list of (mechanism, runtime_param, phaseSpec) tuples
            Tuples for all TARGET `ObjectiveMechanisms <ObjectiveMechanism>`  in the system that are a `TERMINAL`
            for at least on process to which it belongs and that process has learning enabled --  the criteria for
            being a target used in learning.

        .. _learning_mech_tuples : list of (mechanism, runtime_param, phaseSpec) tuples
            Tuples for all LearningMechanisms in the system (used for learning).

        .. _control_mech_tuple : list of a single (mechanism, runtime_param, phaseSpec) tuple
            Tuple for the controller in the system.

    originMechanisms : MechanismList
        contains all `ORIGIN` mechanisms in the system (i.e., that don't receive projections from any other
        mechanisms.

        .. based on _origin_mech_tuples
           system.input contains the input to each `ORIGIN` mechanism

    terminalMechanisms : MechanismList
        contains all `TERMINAL` mechanisms in the system (i.e., that don't project to any other ProcessingMechanisms).

        .. based on _terminal_mech_tuples
           system.ouput contains the output of each TERMINAL mechanism

    recurrentInitMechanisms : MechanismList
        contains mechanisms with recurrent projections that are candidates for
        `initialization <System_Execution_Input_And_Initialization>`.

    monitoringMechanisms : MechanismList)
        contains all `MONITORING` mechanisms in the system (used for learning).
        COMMENET:
            based on _monitoring_mech_tuples)
        COMMENT

    targetMechanisms : MechanismList)
        contains all `TARGET` mechanisms in the system (used for learning.
        COMMENT:
            based on _target_mech_tuples)
        COMMENT

    targetInputStates : List[SystemInputState]
        one item for each `TARGET` mechanism in the system (listed in `targetMechanisms`).  Used to represent the
        :keyword:`targets` specified in the system's `execute <System.execute>` and `run <System.run>` methods, and
        provide their values to the the TARGET inputState of each `TARGET` mechanism during execution.

    COMMENT:
       IS THIS CORRECT:
    COMMENT

    controlMechanisms : MechanismList
        contains `controller` of the system
        COMMENT:
            ??and any other `ControlMechanisms <ControlMechanism>` in the system
            (based on _control_mech_tuples).
        COMMENT

    value : 3D ndarray
        contains an array of 2D arrays, each of which is the `outputValue `of a `TERMINAL` mechanism in the system.

        .. _phaseSpecMax : int
            Maximum phase specified for any mechanism in system.  Determines the phase of the last (set of)
            ProcessingMechanism(s) to be executed in the system.

    numPhases : int
        number of phases for system (read-only).

        .. implemented as an @property attribute; = _phaseSpecMax + 1

    initial_values : list or ndarray of values :  default array of zero arrays
        values used to initialize mechanisms that close recurrent loops (designated as `INITIALIZE_CYCLE`).
        Must be the same length as the list of `INITIALIZE_CYCLE` mechanisms in the system contained in
        `recurrentInitMechanisms`.

    timeScale : TimeScale  : default TimeScale.TRIAL
        determines the default `TimeScale` value used by mechanisms in the system.

    results : List[outputState.value]
        list of return values (outputState.value) from the sequence of executions.

    name : str : default System-<index>
        the name of the system;
        Specified in the `name` argument of the constructor for the system;
        if not is specified, a default is assigned by SystemRegistry
        (see :doc:`Registry <LINK>` for conventions used in naming, including for default and duplicate names).


    prefs : PreferenceSet or specification dict : System.classPreferences
        the `PreferenceSet` for system.
        Specified in the `prefs` argument of the constructor for the system;  if it is not specified, a default is
        assigned using `classPreferences` defined in __init__.py
        (see :ref:`PreferenceSet <LINK>` for details).

    """

    componentCategory = kwSystemComponentCategory
    className = componentCategory
    suffix = " " + className
    componentType = "System"

    registry = SystemRegistry

    classPreferenceLevel = PreferenceLevel.CATEGORY
    # These will override those specified in CategoryDefaultPreferences
    # classPreferences = {
    #     kwPreferenceSetName: 'SystemCustomClassPreferences',
    #     kpReportOutputPref: PreferenceEntry(False, PreferenceLevel.INSTANCE)}

    # Use inputValueSystemDefault as default input to process
    # variableClassDefault = inputValueSystemDefault
    variableClassDefault = None

    paramClassDefaults = Component.paramClassDefaults.copy()
    paramClassDefaults.update({TIME_SCALE: TimeScale.TRIAL})

    @tc.typecheck
    def __init__(self,
                 default_input_value=None,
                 processes=None,
                 initial_values=None,
                 controller=SystemDefaultControlMechanism,
                 enable_controller=False,
                 monitor_for_control=None,
                 # learning=None,
                 learning_rate=None,
                 targets=None,
                 params=None,
                 name=None,
                 prefs:is_pref_set=None,
                 context=None):

        processes = processes or []
        monitor_for_control = monitor_for_control or [MonitoredOutputStatesOption.PRIMARY_OUTPUT_STATES]

        # Assign args to params and functionParams dicts (kwConstants must == arg names)
        params = self._assign_args_to_param_dicts(processes=processes,
                                                  initial_values=initial_values,
                                                  controller=controller,
                                                  enable_controller=enable_controller,
                                                  monitor_for_control=monitor_for_control,
                                                  learning_rate=learning_rate,
                                                  targets=targets,
                                                  params=params)

        self.function = self.execute
        self.outputStates = {}
        self._phaseSpecMax = 0
        self.stimulusInputStates = []
        self.inputs = []
        self.current_input = None
        self.targetInputStates = []
        self.targets = None
        self.current_targets = None
        self.learning = False

        register_category(entry=self,
                          base_class=System_Base,
                          name=name,
                          registry=SystemRegistry,
                          context=context)

        if not context:
            # context = INITIALIZING + self.name
            context = INITIALIZING + self.name + kwSeparator + SYSTEM_INIT

        super().__init__(variable_default=default_input_value,
                         param_defaults=params,
                         name=self.name,
                         prefs=prefs,
                         context=context)

        self._execution_id = None

        # Get/assign controller

        # Controller is DefaultControlMechanism
        from PsyNeuLink.Components.Mechanisms.AdaptiveMechanisms.ControlMechanisms.DefaultControlMechanism import DefaultControlMechanism
        if self.paramsCurrent[CONTROLLER] is DefaultControlMechanism:
            # Get DefaultController from MechanismRegistry
            from PsyNeuLink.Components.Mechanisms.Mechanism import MechanismRegistry
            self.controller = list(MechanismRegistry[DEFAULT_CONTROL_MECHANISM].instanceDict.values())[0]
        # Controller is not DefaultControlMechanism
        else:
            # Instantiate specified controller
            # MODIFIED 11/6/16 OLD:
            self.controller = self.paramsCurrent[CONTROLLER](params={SYSTEM: self})
            # # MODIFIED 11/6/16 NEW:
            # self.controller = self.paramsCurrent[CONTROLLER](system=self)
            # MODIFIED 11/6/16 END

        # Check whether controller has input, and if not then disable
        try:
            has_input_states = bool(self.controller.inputStates)
        except:
            has_input_states = False
        if not has_input_states:
            # If controller was enabled (and verbose is set), warn that it has been disabled
            if self.enable_controller and self.prefs.verbosePref:
                print("{} for {} has no inputStates, so controller will be disabled".
                      format(self.controller.name, self.name))
            self.enable_controller = False


        # Compare _phaseSpecMax with controller's phaseSpec, and assign default if it is not specified
        try:
            # Get phaseSpec from controller
            self._phaseSpecMax = max(self._phaseSpecMax, self.controller.phaseSpec)
        except (AttributeError, TypeError):
            # Controller phaseSpec not specified
            try:
                # Assign System specification of Controller phaseSpec if provided
                self.controller.phaseSpec = self.paramsCurrent[CONROLLER_PHASE_SPEC]
                self._phaseSpecMax = max(self._phaseSpecMax, self.controller.phaseSpec)
            except:
                # No System specification, so use System max as default
                self.controller.phaseSpec = self._phaseSpecMax

        # IMPLEMENT CORRECT REPORTING HERE
        # if self.prefs.reportOutputPref:
        #     print("\n{0} initialized with:\n- pathway: [{1}]".
        #           # format(self.name, self.pathwayMechanismNames.__str__().strip("[]")))
        #           format(self.name, self.names.__str__().strip("[]")))

    def _validate_variable(self, variable, context=None):
        """Convert variableClassDefault and self.variable to 2D np.array: one 1D value for each input state
        """
        super(System_Base, self)._validate_variable(variable, context)

        # # MODIFIED 6/26/16 OLD:
        # # Force System variable specification to be a 2D array (to accommodate multiple input states of 1st mech(s)):
        # self.variableClassDefault = convert_to_np_array(self.variableClassDefault, 2)
        # self.variable = convert_to_np_array(self.variable, 2)
        # FIX:  THIS CURRENTLY FAILS:
        # # MODIFIED 6/26/16 NEW:
        # # Force System variable specification to be a 3D array (to accommodate input states for each Process):
        # self.variableClassDefault = convert_to_np_array(self.variableClassDefault, 3)
        # self.variable = convert_to_np_array(self.variable, 3)
        # MODIFIED 10/2/16 NEWER:
        # Force System variable specification to be a 2D array (to accommodate multiple input states of 1st mech(s)):
        if variable is None:
            return
        self.variableClassDefault = convert_to_np_array(self.variableClassDefault, 2)
        self.variable = convert_to_np_array(self.variable, 2)

    def _validate_params(self, request_set, target_set=None, context=None):
        """Validate controller, processes and initial_values
        """
        super()._validate_params(request_set=request_set, target_set=target_set, context=context)

        controller = target_set[CONTROLLER]
        if (not isinstance(controller, ControlMechanism_Base) and
                not (inspect.isclass(controller) and issubclass(controller, ControlMechanism_Base))):
            raise SystemError("{} (controller arg for \'{}\') is not a ControllerMechanism or subclass of one".
                              format(controller, self.name))

        for process in target_set[kwProcesses]:
            if not isinstance(process, Process):
                raise SystemError("{} (in processes arg for \'{}\') is not a Process object".format(process, self.name))

        for mech, value in target_set[kwInitialValues].items():
            if not isinstance(mech, Mechanism):
                raise SystemError("{} (key for entry in initial_values arg for \'{}\') "
                                  "is not a Mechanism object".format(mech, self.name))

    def _instantiate_attributes_before_function(self, context=None):
        """Instantiate processes and graph

        These calls must be made before _instantiate_function as the latter may be called during init for validation
        """
        self._instantiate_processes(input=self.variable, context=context)
        self._instantiate_graph(context=context)
        self._instantiate_learning_graph(context=context)

    def _instantiate_function(self, context=None):
        """Suppress validation of function

        This is necessary to:
        - insure there is no FUNCTION specified (not allowed for a System object)
        - suppress validation (and attendant execution) of System execute method (unless VALIDATE_PROCESS is set)
            since generally there is no need, as all of the mechanisms in kwProcesses have already been validated
        """

        if self.paramsCurrent[FUNCTION] != self.execute:
            print("System object ({0}) should not have a specification ({1}) for a {2} param;  it will be ignored").\
                format(self.name, self.paramsCurrent[FUNCTION], FUNCTION)
            self.paramsCurrent[FUNCTION] = self.execute

        # If validation pref is set, instantiate and execute the System
        if self.prefs.paramValidationPref:
            super(System_Base, self)._instantiate_function(context=context)
        # Otherwise, just set System output info to the corresponding info for the last mechanism(s) in self.processes
        else:
            self.value = self.processes[-1].outputState.value

    def _instantiate_processes(self, input=None, context=None):
# FIX: ALLOW Projections (??ProjectionTiming TUPLES) TO BE INTERPOSED BETWEEN MECHANISMS IN PATHWAY
# FIX: AUGMENT LinearMatrix TO USE FULL_CONNECTIVITY_MATRIX IF len(sender) != len(receiver)
        """Instantiate processes of system

        Use self.processes (populated by self.paramsCurrent[kwProcesses] in Function._assign_args_to_param_dicts
        If self.processes is empty, instantiate default process by calling process()
        Iterate through self.processes, instantiating each (including the input to each input projection)
        If input is specified, check that it's length equals the number of processes
        If input is not specified, compose from the input for each Process (value specified or, if None, default)
        Note: specification of input for system takes precedence over specification for processes

        # ??STILL THE CASE, OR MOVED TO _instantiate_graph:
        Iterate through Process._mech_tuples for each Process;  for each sequential pair:
            - create set entry:  <receiving Mechanism>: {<sending Mechanism>}
            - add each pair as an entry in self.executionGraph
        """

        # # MODIFIED 2/8/17 OLD:  [SEE BELOW]
        # self.variable = []
        # MODIFIED 2/8/17 END
        self.mechanismsDict = {}
        self._all_mech_tuples = []
        self._allMechanisms = MechanismList(self, self._all_mech_tuples)

        # Get list of processes specified in arg to init, possibly appended by EVCMechanism (with prediction processes)
        processes_spec = self.processes

        # Assign default Process if PROCESS is empty, or invalid
        if not processes_spec:
            from PsyNeuLink.Components.Process import Process_Base
            processes_spec.append(ProcessTuple(Process_Base(), None))

        # If input to system is specified, number of items must equal number of processes with origin mechanisms
        if input is not None and len(input) != len(self.originMechanisms):
            raise SystemError("Number of items in input ({}) must equal number of processes ({}) in {} ".
                              format(len(input), len(self.originMechanisms),self.name))

        #region VALIDATE EACH ENTRY, STANDARDIZE FORMAT AND INSTANTIATE PROCESS

        # Convert all entries to (process, input) tuples, with None as filler for absent input
        input_index = input_index_curr = 0
        for i in range(len(processes_spec)):

            # MODIFIED 2/8/17 NEW:
            # Get list of origin mechanisms for processes that have already been converted
            #   (for use below in assigning input)
            orig_mechs_already_processed = list(p[0].originMechanisms[0] for
                                                p in processes_spec if isinstance(p,ProcessTuple))
            # MODIFIED 2/8/17 END

            # Entry is not a tuple
            #    presumably it is a process spec, so enter it as first item of ProcessTuple
            if not isinstance(processes_spec[i], tuple):
                processes_spec[i] = ProcessTuple(processes_spec[i], None)

            # Entry is a tuple but not a ProcessTuple, so convert it
            if isinstance(processes_spec[i], tuple) and not isinstance(processes_spec[i], ProcessTuple):
                processes_spec[i] = ProcessTuple(processes_spec[i][0], processes_spec[i][1])

            # Input was NOT provided on command line, so get it from the process
            if input is None:
                process = processes_spec[i].process
                process_input = []
                for process_input_state in process.processInputStates:
                    process_input.extend(process_input_state.value)
                processes_spec[i] = ProcessTuple(process, process_input)
            # Input was provided on command line, so assign that to input item of tuple
            else:
                # Assign None as input to processes implemented by controller (controller provides their input)
                #    (e.g., prediction processes implemented by EVCMechanism)
                if processes_spec[i].process._isControllerProcess:
                    processes_spec[i] = ProcessTuple(processes_spec[i].process, None)
                else:
                    # MODIFIED 2/8/17 NEW:
                    # Replace input item in tuple with one from command line
                    # Note:  check if origin mechanism for current process is same as any previous one;
                    #        if it is, use that one (and don't increment index for input
                    #        otherwise, assign input and increment input_index
                    try:
                        input_index_curr = orig_mechs_already_processed.index(processes_spec[i][0].originMechanisms[0])
                    except ValueError:
                        input_index += 1
                    processes_spec[i] = ProcessTuple(processes_spec[i].process, input[input_index_curr])
                    input_index_curr = input_index
                    # MODIFIED 2/8/17 END

            # Validate input
            if (processes_spec[i].input is not None and
                    not isinstance(processes_spec[i].input,(numbers.Number, list, np.ndarray))):
                raise SystemError("Second item of entry {0} ({1}) must be an input value".
                                  format(i, processes_spec[i].input))

            process = processes_spec[i].process
            process_input = processes_spec[i].input

            # # MODIFIED 2/8/17 OLD: [MOVED ASSIGNMENT OF self.variable TO _instantiate_graph()
            # #                       SINCE THAT IS WHERE SYSTEM'S ORIGIN MECHANISMS ARE IDENTIFIED]
            # self.variable.append(process_input)
            # # MODIFIED 2/8/17 END

            # IMPLEMENT: THIS IS WHERE LEARNING SPECIFIED FOR A SYSTEM SHOULD BE IMPLEMENTED FOR EACH PROCESS IN THE
            #            SYSTEM;  NOTE:  IF THE PROCESS IS ALREADY INSTANTIATED WITHOUT LEARNING
            #            (FIRST CONDITIONAL BELOW), MAY NEED TO BE RE-INSTANTIATED WITH LEARNING
            #            (QUESTION:  WHERE TO GET SPECS FOR PROCESS FOR RE-INSTANTIATION??)

            # If process item is a Process object, assign process_input as default
            if isinstance(process, Process):
                if process_input is not None:
                    process._assign_defaults(variable=process_input, context=context)
                # If learning_rate is specified for system but not for process, then apply to process
                # # MODIFIED 3/21/17 OLD:
                # if self.learning_rate and not process.learning_rate:
                    # # FIX:  assign_params WANTS TO CREATE A ParamaterState ON process FOR learning_rate
                    # process.assign_params(request_set={LEARNING_RATE:self.learning_rate})
                # # MODIFIED 3/21/17 NEW:[learning_rate SHOULD BE NOT BE RE-ASSIGNED FOR PROCESS, BUT RATHER ON EXECUTE]
                # if self.learning_rate is not None and process.learning_rate is None:
                #     process.learning_rate = self.learning_rate
                # # MODIFIED 3/21/17 END

            # Otherwise, instantiate Process
            else:
                if inspect.isclass(process) and issubclass(process, Process):
                    # FIX: MAKE SURE THIS IS CORRECT
                    # Provide self as context, so that Process knows it is part of a System (and which one)
                    # Note: this is used by Process._instantiate_pathway() when instantiating first Mechanism
                    #           in Pathway, to override instantiation of projections from Process.input_state
                    process = Process(default_input_value=process_input,
                                      learning_rate=self.learning_rate,
                                      context=self)
                elif isinstance(process, dict):
                    # IMPLEMENT:  HANDLE Process specification dict here;
                    #             include process_input as ??param, and context=self
                    raise SystemError("Attempt to instantiate process {0} in kwProcesses of {1} "
                                      "using a Process specification dict: not currently supported".
                                      format(process.name, self.name))
                else:
                    raise SystemError("Entry {0} of kwProcesses ({1}) must be a Process object, class, or a "
                                      "specification dict for a Process".format(i, process))

            # # process should now be a Process object;  assign to processList
            # self.processList.append(process)

            # Assign the Process a reference to this System
            process.systems.append(self)
            if process.learning:
                self.learning = True

            # Get max of Process phaseSpecs
            self._phaseSpecMax = int(max(math.floor(process._phaseSpecMax), self._phaseSpecMax))

            # Iterate through mechanism tuples in Process' mech_tuples
            #     to construct self._all_mech_tuples and mechanismsDict
            # FIX: ??REPLACE WITH:  for sender_mech_tuple in Process._mech_tuples
            for sender_mech_tuple in process._mech_tuples:

                sender_mech = sender_mech_tuple.mechanism

                # THIS IS NOW DONE IN _instantiate_graph
                # # Add system to the Mechanism's list of systems of which it is member
                # if not self in sender_mech_tuple[MECHANISM].systems:
                #     sender_mech.systems[self] = INTERNAL

                # Assign sender mechanism entry in self.mechanismsDict, with mech_tuple as key and its Process as value
                #     (this is used by Process._instantiate_pathway() to determine if Process is part of System)
                # If the sender is already in the System's mechanisms dict
                if sender_mech_tuple.mechanism in self.mechanismsDict:
                    existing_mech_tuple = self._allMechanisms._get_tuple_for_mech(sender_mech)
                    if not sender_mech_tuple is existing_mech_tuple:
                        # Contents of tuple are the same, so use the tuple in _allMechanisms
                        if (sender_mech_tuple.phase == existing_mech_tuple.phase and
                                    sender_mech_tuple.params == existing_mech_tuple.params):
                            pass
                        # Contents of tuple are different, so raise exception
                        else:
                            if sender_mech_tuple.phase != existing_mech_tuple.phase:
                                offending_tuple_field = 'phase'
                                offending_value = PHASE_ITEM
                            else:
                                offending_tuple_field = 'process_input'
                                offending_value = PARAMS_ITEM
                            raise SystemError("The same mechanism in different processes must have the same parameters:"
                                              "the {} ({}) for {} in {} does not match the value({}) in {}".
                                              format(offending_tuple_field,
                                                     sender_mech_tuple.mechanism,
                                                     sender_mech_tuple[offending_value],
                                                     process,
                                                     existing_mech_tuple[offending_value],
                                                     self.mechanismsDict[sender_mech_tuple.mechanism]
                                                     ))
                    # Add to entry's list
                    self.mechanismsDict[sender_mech].append(process)
                else:
                    # Add new entry
                    self.mechanismsDict[sender_mech] = [process]
                if not sender_mech_tuple in self._all_mech_tuples:
                    self._all_mech_tuples.append(sender_mech_tuple)

            process._allMechanisms = MechanismList(process, tuples_list=process._mech_tuples)

        # # MODIFIED 2/8/17 OLD: [SEE ABOVE]
        # self.variable = convert_to_np_array(self.variable, 2)
        # # MODIFIED 2/8/17 END
        #
        # # Instantiate processList using process_tuples, and point self.processes to it
        # # Note: this also points self.params[kwProcesses] to self.processes
        self.process_tuples = processes_spec
        self._processList = ProcessList(self, self.process_tuples)
        self.processes = self._processList.processes

    def _instantiate_graph(self, context=None):
        """Construct graph (full) and executionGraph (acyclic) of system

        Instantate a graph of all of the mechanisms in the system and their dependencies,
            designate a type for each mechanism in the graph,
            instantiate the executionGraph, a subset of the graph with any cycles removed,
                and topologically sorted into a sequentially ordered list of sets
                containing mechanisms to be executed at the same time

        graph contains a dictionary of dependency sets for all mechanisms in the system:
            reciever_mech_tuple : {sender_mech_tuple, sender_mech_tuple...}
        executionGraph contains an acyclic subset of graph used to determine sequence of mechanism execution;

        They are constructed as follows:
            sequence through self.processes;  for each process:
                begin with process.firstMechanism (assign as ORIGIN if it doesn't receive any projections)
                traverse all projections
                for each mechanism encountered (receiver), assign to its dependency set the previous (sender) mechanism
                for each assignment, use toposort to test whether the dependency introduced a cycle; if so:
                    eliminate the dependent from the executionGraph, and designate it as CYCLE (unless it is an ORIGIN)
                    designate the sender as INITIALIZE_CYCLE (it can receive and initial_value specification)
                if a mechanism doe not project to any other ProcessingMechanisms (ignore monitoring and control mechs):
                    assign as TERMINAL unless it is already an ORIGIN, in which case assign as SINGLETON

        Construct execution_sets and exeuction_list

        Assign MechanismLists:
            allMechanisms
            originMechanisms
            terminalMechanisms
            recurrentInitMechanisms (INITIALIZE_CYCLE)
            monitoringMechansims
            controlMechanisms

        Validate initial_values

        """

        # Use to recursively traverse processes
        def build_dependency_sets_by_traversing_projections(sender_mech):

            # If sender is an ObjectiveMechanism being used for learning or control, or a LearningMechanism,
            # Assign as MONITORING and move on
            if ((isinstance(sender_mech, ObjectiveMechanism) and sender_mech.role) or
                    isinstance(sender_mech, LearningMechanism)):
                sender_mech.systems[self] = MONITORING
                return

            # Delete any projections to mechanism from processes or mechanisms in processes not in current system
            for input_state in sender_mech.inputStates.values():
                for projection in input_state.receivesFromProjections:
                    sender = projection.sender.owner
                    system_processes = self.processes
                    if isinstance(sender, Process):
                        if not sender in system_processes:
                            del projection
                    elif not all(sender_process in system_processes for sender_process in sender.processes):
                        del projection

            # If sender_mech has no projections left, raise exception
            if not any(any(projection for projection in input_state.receivesFromProjections)
                       for input_state in sender_mech.inputStates.values()):
                raise SystemError("{} only receives projections from other processes or mechanisms not"
                                  " in the current system ({})".format(sender_mech.name, self.name))

            # Assign as TERMINAL (or SINGLETON) if it:
            #    - is not an Objective Mechanism used for Learning or Control and
            #    - has no outgoing projections or
            #    -     only ones to ObjectiveMechanism(s) used for Learning or Control and
            # Note:  SINGLETON is assigned if mechanism is already a TERMINAL;  indicates that it is both
            #        an ORIGIN AND A TERMINAL and thus must be the only mechanism in its process
            # It is not a ControlMechanism
            if (

                not (isinstance(sender_mech, ControlMechanism_Base) or
                    # It is not an ObjectiveMechanism used for Learning or Control
                    (isinstance(sender_mech, ObjectiveMechanism) and sender_mech.role in (LEARNING,CONTROL))) and
                        # All of its projections
                        all(
                            all(
                                # are to ControlMechanism(s)...
                                isinstance(projection.receiver.owner, ControlMechanism_Base) or
                                 # or ObjectiveMechanism(s) used for Learning or Control
                                 (isinstance(projection.receiver.owner, ObjectiveMechanism) and
                                             projection.receiver.owner.role in (LEARNING, CONTROL))
                            for projection in output_state.sendsToProjections)
                        for output_state in sender_mech.outputStates.values())):
                try:
                    if sender_mech.systems[self] is ORIGIN:
                        sender_mech.systems[self] = SINGLETON
                    else:
                        sender_mech.systems[self] = TERMINAL
                except KeyError:
                    sender_mech.systems[self] = TERMINAL
                return

            for outputState in sender_mech.outputStates.values():

                for projection in outputState.sendsToProjections:
                    receiver = projection.receiver.owner
                    receiver_tuple = self._allMechanisms._get_tuple_for_mech(receiver)

                    # MODIFIED 2/8/17 NEW:
                    # If receiver is not in system's list of mechanisms, must belong to a process that has
                    #    not been included in the system, so ignore it
                    if not receiver_tuple:
                        continue
                    # MODIFIED 2/8/17 END

                    try:
                        self.graph[receiver_tuple].add(self._allMechanisms._get_tuple_for_mech(sender_mech))
                    except KeyError:
                        self.graph[receiver_tuple] = {self._allMechanisms._get_tuple_for_mech(sender_mech)}

                    # Use toposort to test whether the added dependency produced a cycle (feedback loop)
                    # Do not include dependency (or receiver on sender) in executionGraph for this projection
                    #  and end this branch of the traversal if the receiver has already been encountered,
                    #  but do mark for initialization
                    # Notes:
                    # * This is because it is a feedback connection, which introduces a cycle into the graph
                    #     that precludes use of toposort to determine order of execution;
                    #     however, the feedback projection will still be used during execution
                    #     so the sending mechanism should be designated as INITIALIZE_CYCLE
                    # * Check for receiver mechanism and not its tuple,
                    #     since the same mechanism can appear in more than one tuple (e.g., with different phases)
                    #     and would introduce a cycle irrespective of the tuple in which it appears in the graph
                    # FIX: MODIFY THIS TO (GO BACK TO) USING if receiver_tuple in self.executionGraph
                    # FIX  BUT CHECK THAT THEY ARE IN DIFFERENT PHASES
                    if receiver in self.execution_graph_mechs:
                        # Try assigning receiver as dependent of current mechanism and test toposort
                        try:
                            # If receiver_tuple already has dependencies in its set, add sender_mech to set
                            if self.executionGraph[receiver_tuple]:
                                self.executionGraph[receiver_tuple].\
                                    add(self._allMechanisms._get_tuple_for_mech(sender_mech))
                            # If receiver_tuple set is empty, assign sender_mech to set
                            else:
                                self.executionGraph[receiver_tuple] = \
                                    {self._allMechanisms._get_tuple_for_mech(sender_mech)}
                            # Use toposort to test whether the added dependency produced a cycle (feedback loop)
                            list(toposort(self.executionGraph))
                        # If making receiver dependent on sender produced a cycle (feedback loop), remove from graph
                        except ValueError:
                            self.executionGraph[receiver_tuple].\
                                remove(self._allMechanisms._get_tuple_for_mech(sender_mech))
                            # Assign sender_mech INITIALIZE_CYCLE as system status if not ORIGIN or not yet assigned
                            if not sender_mech.systems or not (sender_mech.systems[self] in {ORIGIN, SINGLETON}):
                                sender_mech.systems[self] = INITIALIZE_CYCLE
                            if not (receiver.systems[self] in {ORIGIN, SINGLETON}):
                                receiver.systems[self] = CYCLE
                            continue

                    else:
                        # Assign receiver as dependent on sender mechanism
                        try:
                            # FIX: THIS WILL ADD SENDER_MECH IF RECEIVER IS IN GRAPH BUT = set()
                            # FIX: DOES THAT SCREW UP ORIGINS?
                            self.executionGraph[receiver_tuple].\
                                add(self._allMechanisms._get_tuple_for_mech(sender_mech))
                        except KeyError:
                            self.executionGraph[receiver_tuple] = \
                                {self._allMechanisms._get_tuple_for_mech(sender_mech)}

                    if not sender_mech.systems:
                        sender_mech.systems[self] = INTERNAL

                    # Traverse list of mechanisms in process recursively
                    build_dependency_sets_by_traversing_projections(receiver)

        self.graph = OrderedDict()
        self.executionGraph = OrderedDict()


        # Sort for consistency of output
        sorted_processes = sorted(self.processes, key=lambda process : process.name)

        for process in sorted_processes:
            first_mech = process.firstMechanism

            # Treat as ORIGIN if ALL projections to the first mechanism in the process are from:
            #    - the process itself (ProcessInputState)
            #    - another mechanism in the in process (i.e., feedback projections from *within* the process)
            #    - mechanisms from other process for which it is an origin
            # Notes:
            # * This precludes a mechanism that is an ORIGIN of a process from being an ORIGIN for the system
            #       if it receives any projections from any other mechanisms in the system (including other processes)
            #       other than ones in processes for which it is also their ORIGIN
            # * This does allow a mechanism to be the ORIGIN (but *only* the ORIGIN) for > 1 process in the system
            if all(
                    all(
                            # All projections must be from a process (i.e., ProcessInputState) to which it belongs
                            # # MODIFIED 2/8/17 OLD:
                            # #          [THIS CHECKED FOR PROCESS IN SYSTEM'S LIST OF PROCESSES
                            # #           IT CRASHED IF first_mech WAS ASSIGNED TO ANY PROCESS THAT WAS NOT ALSO
                            # #           ASSIGNED TO THE SYSTEM TO WHICH THE first_mech BELONGS
                            #  projection.sender.owner in sorted_processes or
                            # MODIFIED 2/8/17 NEW:
                            #          [THIS CHECKS THAT PROJECTION IS FROM A PROCESS IN first_mech's LIST OF PROCESSES]
                            #           PROBABLY ISN"T NECESSARY, AS IT SHOULD BE COVERED BY INITIAL ASSIGNMENT OF PROJ]
                            projection.sender.owner in first_mech.processes or
                            # MODIFIED 2/8/17 END
                            # or from mechanisms within its own process (e.g., [a, b, a])
                            projection.sender.owner in list(process.mechanisms) or
                            # or from mechanisms in other processes for which it is also an ORIGIN ([a,b,a], [a,c,a])
                            all(ORIGIN in first_mech.processes[proc]
                                for proc in projection.sender.owner.processes
                                if isinstance(projection.sender.owner,Mechanism))
                        # For all the projections to each inputState
                        for projection in input_state.receivesFromProjections)
                    # For all inputStates for the first_mech
                    for input_state in first_mech.inputStates.values()):
                # Assign its set value as empty, marking it as a "leaf" in the graph
                mech_tuple = self._allMechanisms._get_tuple_for_mech(first_mech)
                self.graph[mech_tuple] = set()
                self.executionGraph[mech_tuple] = set()
                first_mech.systems[self] = ORIGIN

            build_dependency_sets_by_traversing_projections(first_mech)

        # Print graph
        if self.verbosePref:
            warnings.warn("In the system graph for \'{}\':".format(self.name))
            for receiver_mech_tuple, dep_set in self.executionGraph.items():
                mech = receiver_mech_tuple.mechanism
                if not dep_set:
                    print("\t\'{}\' is an {} mechanism".
                          format(mech.name, mech.systems[self]))
                else:
                    status = mech.systems[self]
                    if status is TERMINAL:
                        status = 'a ' + status
                    elif status in {INTERNAL, INITIALIZE_CYCLE}:
                        status = 'an ' + status
                    print("\t\'{}\' is {} mechanism that receives projections from:".format(mech.name, status))
                    for sender_mech_tuple in dep_set:
                        print("\t\t\'{}\'".format(sender_mech_tuple.mechanism.name))

        # For each mechanism (represented by its tuple) in the graph, add entry to relevant list(s)
        # Note: ignore mechanisms belonging to controllerProcesses (e.g., instantiated by EVCMechanism)
        #       as they are for internal use only;
        #       this also ignored learning-related mechanisms (they are handled below)
        self._origin_mech_tuples = []
        self._terminal_mech_tuples = []
        self.recurrent_init_mech_tuples = []
        self._control_mech_tuple = []

        for mech_tuple in self.executionGraph:

            mech = mech_tuple.mechanism

            if mech.systems[self] in {ORIGIN, SINGLETON}:
                for process, status in mech.processes.items():
                    if process._isControllerProcess:
                        continue
                    self._origin_mech_tuples.append(mech_tuple)
                    break

            if mech_tuple.mechanism.systems[self] in {TERMINAL, SINGLETON}:
                for process, status in mech.processes.items():
                    if process._isControllerProcess:
                        continue
                    self._terminal_mech_tuples.append(mech_tuple)
                    break

            if mech_tuple.mechanism.systems[self] in {INITIALIZE_CYCLE}:
                for process, status in mech.processes.items():
                    if process._isControllerProcess:
                        continue
                    self.recurrent_init_mech_tuples.append(mech_tuple)
                    break

            if isinstance(mech_tuple.mechanism, ControlMechanism_Base):
                if not mech_tuple.mechanism in self._control_mech_tuple:
                    self._control_mech_tuple.append(mech_tuple)

        # # MODIFIED 3/12/17 OLD: [MOVED TO _instantiate_learning_graph]
        # self._monitoring_mech_tuples = []
        # self._target_mech_tuples = []
        #
        # for mech_tuple in self._all_mech_tuples:
        #
        #     mech = mech_tuple.mechanism
        #
        #     if isinstance(mech, ObjectiveMechanism) and (mech.role is LEARNING):
        #         if not mech in self._monitoring_mech_tuples:
        #             self._monitoring_mech_tuples.append(mech_tuple)
        #         if mech.learning_role is TARGET and not mech in self._target_mech_tuples:
        #             self._target_mech_tuples.append(mech_tuple)
        # # MODIFIED 3/12/17 END


        self.originMechanisms = MechanismList(self, self._origin_mech_tuples)
        self.terminalMechanisms = MechanismList(self, self._terminal_mech_tuples)
        self.recurrentInitMechanisms = MechanismList(self, self.recurrent_init_mech_tuples)
        self.controlMechanism = MechanismList(self, self._control_mech_tuple)

        # # MODIFIED 3/12/17 OLD: [MOVED TO _instantiate_learning_graph]
        # self.monitoringMechanisms = MechanismList(self, self._monitoring_mech_tuples)
        # self.targetMechanisms = MechanismList(self, self._target_mech_tuples)
        # # MODIFIED 3/12/17 END

        try:
            self.execution_sets = list(toposort(self.executionGraph))
        except ValueError as e:
            if 'Cyclic dependencies exist' in e.args[0]:
                # if self.verbosePref:
                # print('{} has feedback connections; be sure that the following items are properly initialized:'.
                #       format(self.name))
                raise SystemError("PROGRAM ERROR: cycle (feedback loop) in {} not detected by _instantiate_graph ".
                                  format(self.name))

        # Create instance of sequential (execution) list:
        # MODIFIED 10/31/16 OLD:
        # self.executionList = toposort_flatten(self.executionGraph, sort=False)
        # MODIFIED 10/31/16 NEW:
        temp = toposort_flatten(self.executionGraph, sort=False)
        self.executionList = self._toposort_with_ordered_mech_tuples(self.executionGraph)
        # MODIFIED 10/31/16 END

        # MODIFIED 2/8/17 NEW:
        # Construct self.variable from inputs to ORIGIN mechanisms
        self.variable = []
        for mech in self.originMechanisms:
            orig_mech_input = []
            for input_state in mech.inputStates.values():
                orig_mech_input.extend(input_state.value)
            self.variable.append(orig_mech_input)
        self.variable = convert_to_np_array(self.variable, 2)
        # MODIFIED 2/8/17 END

        # Instantiate StimulusInputStates
        self._instantiate_stimulus_inputs()

        # Validate initial values
        # FIX: CHECK WHETHER ALL MECHANISMS DESIGNATED AS INITIALIZE HAVE AN INITIAL_VALUES ENTRY
        # FIX: ONLY CHECKS FIRST ITEM OF self._value_template (ASSUMES THAT IS ALL THAT WILL GET ASSIGNED)
        # FIX: ONLY CHECK ONES THAT RECEIVE PROJECTIONS
        for mech, value in self.initial_values.items():
            if not mech in self.execution_graph_mechs:
                raise SystemError("{} (entry in initial_values arg) is not a Mechanism in \'{}\'".
                                  format(mech.name, self.name))
            mech._update_value
            if not iscompatible(value, mech._value_template[0]):
                raise SystemError("{} (in initial_values arg for \'{}\') is not a valid value for {}".
                                  format(value, self.name, append_type_to_name(self)))

    def _instantiate_stimulus_inputs(self, context=None):

# FIX: ZERO VALUE OF ALL ProcessInputStates BEFORE EXECUTING
# FIX: RENAME SystemInputState -> SystemInputState

        # Create SystemInputState for each ORIGIN mechanism in originMechanisms and
        #    assign MappingProjection from the SystemInputState to the ORIGIN mechanism
        for i, origin_mech in zip(range(len(self.originMechanisms)), self.originMechanisms):

            # Skip if ORIGIN mechanism already has a projection from a SystemInputState in current system
            # (this avoids duplication from multiple passes through _instantiate_graph)
            if any(self is projection.sender.owner for projection in origin_mech.inputState.receivesFromProjections):
                continue

            # Check, for each ORIGIN mechanism, that the length of the corresponding item of self.variable matches the
            # length of the ORIGIN inputState's variable attribute
            if len(self.variable[i]) != len(origin_mech.inputState.variable):
                raise SystemError("Length of input {} ({}) does not match the length of the input ({}) for the "
                                  "corresponding ORIGIN mechanism ()".
                                   format(i,
                                          len(self.variable[i]),
                                          len(origin_mech.inputState.variable),
                                          origin_mech.name))

            stimulus_input_state = SystemInputState(owner=self,
                                                        variable=origin_mech.inputState.variable,
                                                        prefs=self.prefs,
                                                        name="System Input {}".format(i))
            self.stimulusInputStates.append(stimulus_input_state)
            self.inputs.append(stimulus_input_state.value)

            # Add MappingProjection from stimulus_input_state to ORIGIN mechainsm's inputState
            from PsyNeuLink.Components.Projections.MappingProjection import MappingProjection
            MappingProjection(sender=stimulus_input_state,
                    receiver=origin_mech,
                    name=self.name+' Input Projection to '+origin_mech.name)


    def _instantiate_learning_graph(self, context=None):
        """Build graph of monitoringMechanisms and learningProjections for use in learning
        """

        self.learningGraph = OrderedDict()
        self.learningExecutionGraph = OrderedDict()

        def build_dependency_sets_by_traversing_projections(sender_mech, process):

            # MappingProjections are legal recipients of learning projections (hence the call)
            #  but do not send any projections, so no need to consider further
            from PsyNeuLink.Components.Projections.MappingProjection import MappingProjection
            if isinstance(sender_mech, MappingProjection):
                return

            # All other sender_mechs must be either a MonitoringMechanism or an ObjectiveMechanism with role=LEARNING
            elif not (isinstance(sender_mech, LearningMechanism) or
                          (isinstance(sender_mech, ObjectiveMechanism) and sender_mech.role is LEARNING)):
                raise SystemError("PROGRAM ERROR: {} is not a legal object for learning graph;"
                                  "must be a LearningMechanism or an ObjectiveMechanism".
                                  format(sender_mech))


            # MODIFIED 3/12/17 NEW:

            # MANAGE TARGET ObjectiveMechanism FOR INTERNAL or TERMINAL CONVERGENCE of PATHWAYS

            # If sender_mech is an ObjectiveMechanism, and:
            #    - none of the mechanisms that project to it are are a TERMINAL mechanism for the current process, or
            #    - all of the mechanisms that project to it already have an ObjectiveMechanism, then:
            #        - do not include the ObjectiveMechanism in the graph;
            #        - be sure that its outputState projects to the ERROR_SIGNAL inputState of a LearningMechanism
            #            (labelled "learning_mech" here -- raise an exception if it does not;
            #        - determine whether learning_mech's ERROR_SIGNAL inputState receives any other projections
            #            from another ObjectiveMechanism or LearningMechanism (labelled "error_signal_projection" here)
            #            -- if it does, be sure that it is from the same system and if so return;
            #               (note:  this shouldn't be true, but the test is here for completeness and sanity-checking)
            #        - if learning_mech's ERROR_SIGNAL inputState does not receive any projections from
            #            another objectiveMechanism and/or LearningMechanism in the system, then:
            #            - find the sender to the ObjectiveMechanism (labelled "error_source" here)
            #            - find the 1st projection from error_source that projects to the ACTIVATION_INPUT inputState of
            #                a LearningMechanism (labelled "error_signal" here)
            #            - instantiate a MappingProjection from error_signal to learning_mech
            #                projected
            # IMPLEMENTATION NOTE: Composition should allow 1st condition if user indicates internal TARGET is desired;
            #                      for now, however, assuming this is not desired (i.e., only TERMINAL mechanisms
            #                      should project to ObjectiveMechanisms) and always replace internal
            #                      ObjectiveMechanism with projection from a LearningMechanism (if it is available)

            # FIX: RELABEL "sender_mech" as "obj_mech" here

            if isinstance(sender_mech, ObjectiveMechanism) and len(self.learningExecutionGraph):

                # TERMINAL CONVERGENCE
                # All of the mechanisms that project to sender_mech
                #    project to another ObjectiveMechanism already in the learning_graph
                if all(
                        any(
                                (isinstance(receiver_mech, ObjectiveMechanism) and
                                 # its already in a dependency set in the learningExecutionGraph
                                         receiver_mech in set.union(*list(self.learningExecutionGraph.values())) and
                                     not receiver_mech is sender_mech)
                                # receivers of senders to sender_mech
                                for receiver_mech in [proj.receiver.owner for proj in
                                                      mech.outputState.sendsToProjections])
                        # senders to sender_mech
                        for mech in [proj.sender.owner
                                     for proj in sender_mech.inputStates[SAMPLE].receivesFromProjections]):

                    # Get the ProcessingMechanism that projected to sender_mech
                    error_source_mech = sender_mech.inputStates[SAMPLE].receivesFromProjections[0].sender.owner

                    # Get the other ObjectiveMechanism to which the error_source projects (in addition to sender_mech)
                    other_obj_mech = next((projection.receiver.owner for projection in
                                           error_source_mech.outputState.sendsToProjections if
                                           isinstance(projection.receiver.owner, ObjectiveMechanism)), None)
                    sender_mech = other_obj_mech

                # INTERNAL CONVERGENCE
                # None of the mechanisms that project to it are a TERMINAL mechanism
                elif not all(all(projection.sender.owner.processes[proc] is TERMINAL
                                 for proc in projection.sender.owner.processes)
                             for projection in sender_mech.inputStates[SAMPLE].receivesFromProjections):

                    # Get the LearningMechanism to which the sender_mech projected
                    try:
                        learning_mech = sender_mech.outputState.sendsToProjections[0].receiver.owner
                        if not isinstance(learning_mech, LearningMechanism):
                            raise AttributeError
                    except AttributeError:
                        raise SystemError("{} does not project to a LearningMechanism in the same process {}".
                                          format(sender_mech.name, process.name))

                    from PsyNeuLink.Components.Mechanisms.AdaptiveMechanisms.LearningMechanisms.LearningAuxilliary \
                        import ACTIVATION_INPUT, ERROR_SIGNAL

                    # Get the ProcessingMechanism that projected to sender_mech
                    error_source_mech = sender_mech.inputStates[SAMPLE].receivesFromProjections[0].sender.owner

                    # Get the other LearningMechanism to which the error_source projects (in addition to sender_mech)
                    error_signal_mech = next((projection.receiver.owner for projection in
                                              error_source_mech.outputState.sendsToProjections if
                                              projection.receiver.name is ACTIVATION_INPUT), None)


                    # Check if learning_mech receives an error_signal_projection
                    #    from any other ObjectiveMechanism or LearningMechanism in the system;
                    # If it does, get the first one found
                    error_signal_projection = next ((projection for projection
                                                     in learning_mech.inputStates[ERROR_SIGNAL].receivesFromProjections
                                                     if (isinstance(projection.sender.owner,(ObjectiveMechanism,
                                                                                            LearningMechanism)) and
                                                     not projection.sender.owner is sender_mech and
                                                     self in projection.sender.owner.systems.values())), None)
                    # If learning_mech receives another error_signal projection,
                    #    reassign sender_mech to the sender of that projection
                    if error_signal_projection:
                        if self.verbosePref:
                            warnings.warn("Although {} a TERMINAL mechanism for the {} process, it is an "
                                          "internal mechanism for other proesses in the {} system; therefore "
                                          "its ObjectiveMechanism ({}) will be replaced with the {} LearningMechanism".
                                          format(error_source_mech.name,
                                                 process.name,
                                                 self.name,
                                                 sender_mech.name,
                                                 error_signal_mech))
                        sender_mech = error_signal_projection.sender.owner

                    # FIX:  FINISH DOCUMENTATION HERE ABOUT HOW THIS IS DIFFERENT THAN ABOVE
                    if error_signal_mech is None:
                        raise SystemError("Could not find projection to an {} inputState of a LearningMechanism for "
                                          "the ProcessingMechanism ({}) that projects to {} in the {} process"
                                          "".format(ACTIVATION_INPUT,
                                                    error_source_mech.name,
                                                    sender_mech.name,
                                                    process.name))
                    else:
                        mp = MappingProjection(sender=error_signal_mech.outputStates[ERROR_SIGNAL],
                                               receiver=learning_mech.inputStates[ERROR_SIGNAL],
                                               matrix=IDENTITY_MATRIX)
                        if mp is None:
                            raise SystemError("Could not instantiate a MappingProjection "
                                              "from {} to {} for the {} process".
                                              format(error_signal_mech.name, learning_mech.name))

                        sender_mech = error_signal_mech
            # MODIFIED 3/12/17 END


            # Delete any projections to mechanism from processes or mechanisms in processes not in current system
            for input_state in sender_mech.inputStates.values():
                for projection in input_state.receivesFromProjections:
                    sender = projection.sender.owner
                    system_processes = self.processes
                    if isinstance(sender, Process):
                        if not sender in system_processes:
                            del projection
                    elif not all(sender_process in system_processes for sender_process in sender.processes):
                        del projection

            # If sender_mech has no projections left, raise exception
            if not any(any(projection for projection in input_state.receivesFromProjections)
                       for input_state in sender_mech.inputStates.values()):
                raise SystemError("{} only receives projections from other processes or mechanisms not"
                                  " in the current system ({})".format(sender_mech.name, self.name))

            for outputState in sender_mech.outputStates.values():

                for projection in outputState.sendsToProjections:
                    receiver = projection.receiver.owner
                    try:
                        self.learningGraph[receiver].add(sender_mech)
                    except KeyError:
                        self.learningGraph[receiver] = {sender_mech}

                    # Use toposort to test whether the added dependency produced a cycle (feedback loop)
                    # Do not include dependency (or receiver on sender) in learningExecutionGraph for this projection
                    #  and end this branch of the traversal if the receiver has already been encountered,
                    #  but do mark for initialization
                    # Notes:
                    # * This is because it is a feedback connection, which introduces a cycle into the learningGraph
                    #     that precludes use of toposort to determine order of execution;
                    #     however, the feedback projection will still be used during execution
                    #     so the sending mechanism should be designated as INITIALIZE_CYCLE
                    # * Check for receiver mechanism and not its tuple,
                    #     since the same mechanism can appear in more than one tuple (e.g., with different phases)
                    #     and would introduce a cycle irrespective of the tuple in which it appears in the learningGraph

                    if receiver in self.learningExecutionGraph:
                    # if receiver in self.learning_execution_graph_mechs:
                        # Try assigning receiver as dependent of current mechanism and test toposort
                        try:
                            # If receiver already has dependencies in its set, add sender_mech to set
                            if self.learningExecutionGraph[receiver]:
                                self.learningExecutionGraph[receiver].add(sender_mech)
                            # If receiver set is empty, assign sender_mech to set
                            else:
                                self.learningExecutionGraph[receiver] = {sender_mech}
                            # Use toposort to test whether the added dependency produced a cycle (feedback loop)
                            list(toposort(self.learningExecutionGraph))
                        # If making receiver dependent on sender produced a cycle, remove from learningGraph
                        except ValueError:
                            self.learningExecutionGraph[receiver].remove(sender_mech)
                            receiver.systems[self] = CYCLE
                            continue

                    else:
                        # Assign receiver as dependent on sender mechanism
                        try:
                            # FIX: THIS WILL ADD SENDER_MECH IF RECEIVER IS IN GRAPH BUT = set()
                            # FIX: DOES THAT SCREW UP ORIGINS?
                            self.learningExecutionGraph[receiver].add(sender_mech)
                        except KeyError:
                            self.learningExecutionGraph[receiver] = {sender_mech}

                    if not sender_mech.systems:
                        sender_mech.systems[self] = MONITORING

                    # Traverse list of mechanisms in process recursively
                    build_dependency_sets_by_traversing_projections(receiver, process)

        # Sort for consistency of output
        sorted_processes = sorted(self.processes, key=lambda process : process.name)

        # This assumes that the first mechanism in process.monitoringMechanisms is the last in the learning sequence
        # (i.e., that the list is being traversed "backwards")
        for process in sorted_processes:
            if process.learning and process._learning_enabled:
                build_dependency_sets_by_traversing_projections(process.monitoringMechanisms[0], process)

        # FIX: USE TOPOSORT TO FIND, OR AT LEAST CONFIRM, TARGET MECHANISMS, WHICH SHOULD EQUAL COMPARATOR MECHANISMS
        self.learningExecutionList = toposort_flatten(self.learningExecutionGraph, sort=False)
        # self.learningExecutionList = self._toposort_with_ordered_mech_tuples(self.learningExecutionGraph)

        # Construct monitoringMechanisms and targetMechanisms MechanismLists

        # MODIFIED 3/12/17 NEW: [MOVED FROM _instantiate_graph]
        self._monitoring_mech_tuples = []
        self._target_mech_tuples = []

        from PsyNeuLink.Components.Projections.MappingProjection import MappingProjection
        for item in self.learningExecutionList:
            if isinstance(item, MappingProjection):
                continue

            # If a learning_rate has been specified for the system, assign that to all LearningMechanisms
            #    for which a mechanism-specific learning_rate has NOT been assigned
            if (isinstance(item, LearningMechanism) and
                        self.learning_rate is not None and
                        item.function_object.learning_rate is None):
                item.function_object.learning_rate = self.learning_rate

            mech_tuple = self._allMechanisms._get_tuple_for_mech(item)
            if not mech_tuple in self._monitoring_mech_tuples:
                self._monitoring_mech_tuples.append(mech_tuple)
            if isinstance(item, ObjectiveMechanism) and not mech_tuple in self._target_mech_tuples:
                self._target_mech_tuples.append(mech_tuple)
        self.monitoringMechanisms = MechanismList(self, self._monitoring_mech_tuples)
        self.targetMechanisms = MechanismList(self, self._target_mech_tuples)
        # MODIFIED 3/12/17 END

        # Instantiate TargetInputStates
        self._instantiate_target_inputs()

    def _instantiate_target_inputs(self, context=None):

        if self.learning and self.targets is None:
            if not self.targetMechanisms:
                raise SystemError("PROGRAM ERROR: Learning has been specified for {} but it has no targetMechanisms".
                                  format(self.name))
            elif len(self.targetMechanisms)==1:
                error_msg = "Learning has been specified for {} so a target must also be specified"
            else:
                error_msg = "Learning has been specified for {} but no targets have been specified."
            raise SystemError(error_msg.format(self.name))

        self.targets = np.atleast_2d(self.targets)

        # Create SystemInputState for each TARGET mechanism in targetMechanisms and
        #    assign MappingProjection from the SystemInputState
        #    to the TARGET mechanism's TARGET inputSate
        #    (i.e., from the SystemInputState to the ComparatorMechanism)
        for i, target_mech in zip(range(len(self.targetMechanisms)), self.targetMechanisms):

            # Create ProcessInputState for each target and assign to targetMechanism's target inputState
            target_mech_TARGET_input_state = target_mech.inputStates[TARGET]

            # Check, for each TARGET mechanism, that the length of the corresponding item of targets matches the length
            #    of the TARGET (ComparatorMechanism) target inputState's variable attribute
            if len(self.targets[i]) != len(target_mech_TARGET_input_state.variable):
                raise SystemError("Length of target ({}: {}) does not match the length ({}) of the target "
                                  "expected for its TARGET mechanism {}".
                                   format(len(self.targets[i]),
                                          self.targets[i],
                                          len(target_mech_TARGET_input_state.variable),
                                          target_mech.name))

            system_target_input_state = SystemInputState(owner=self,
                                                        variable=target_mech_TARGET_input_state.variable,
                                                        prefs=self.prefs,
                                                        name="System Target {}".format(i))
            self.targetInputStates.append(system_target_input_state)

            # Add MappingProjection from system_target_input_state to TARGET mechainsm's target inputState
            from PsyNeuLink.Components.Projections.MappingProjection import MappingProjection
            MappingProjection(sender=system_target_input_state,
                    receiver=target_mech_TARGET_input_state,
                    name=self.name+' Input Projection to '+target_mech_TARGET_input_state.name)

    def _assign_output_states(self):
        """Assign outputStates for System (the values of which will comprise System.value)

        Assign the outputs of terminal Mechanisms in the graph to the system's outputValue

        Note:
        * Current implementation simply assigns terminal mechanisms as outputStates
        * This method is included so that sublcasses and/or future versions can override it to make custom assignments

        """
        for mech in self.terminalMechanisms.mechanisms:
            self.outputStates[mech.name] = mech.outputStates

    def initialize(self):
        """Assign :py:data:`initial_values <System_Base.initialize>` to mechanisms designated as \
        `INITIALIZE_CYCLE` and contained in recurrentInitMechanisms.
        """
        # FIX:  INITIALIZE PROCESS INPUT??
        # FIX: CHECK THAT ALL MECHANISMS ARE INITIALIZED FOR WHICH mech.system[SELF]==INITIALIZE
        # FIX: ADD OPTION THAT IMPLEMENTS/ENFORCES INITIALIZATION
        # FIX: ADD SOFT_CLAMP AND HARD_CLAMP OPTIONS
        # FIX: ONLY ASSIGN ONES THAT RECEIVE PROJECTIONS
        for mech, value in self.initial_values.items():
            mech.initialize(value)

    def execute(self,
                input=None,
                target=None,
                execution_id=None,
                clock=CentralClock,
                time_scale=None,
                # time_scale=TimeScale.TRIAL
                context=None):
        """Execute mechanisms in system at specified :ref:`phases <System_Execution_Phase>` in order \
        specified by the :py:data:`executionGraph <System_Base.executionGraph>` attribute.

        Assign items of input to `ORIGIN` mechanisms

        Execute mechanisms in the order specified in executionList and with phases equal to
        ``CentralClock.time_step % numPhases``.

        Execute any learning components specified at the appropriate phase.

        Execute controller after all mechanisms have been executed (after each numPhases)

        .. Execution:
            - the input arg in system.execute() or run() is provided as input to ORIGIN mechanisms (and system.input);
                As with a process, ORIGIN mechanisms will receive their input only once (first execution)
                    unless clamp_input (or SOFT_CLAMP or HARD_CLAMP) are specified, in which case they will continue to
            - execute() calls mechanism.execute() for each mechanism in its execute_graph in sequence
            - outputs of TERMINAL mechanisms are assigned as system.ouputValue
            - system.controller is executed after execution of all mechanisms in the system
            - notes:
                * the same mechanism can be listed more than once in a system, inducing recurrent processing

        Arguments
        ---------
        input : list or ndarray
            a list or array of input value arrays, one for each `ORIGIN` mechanism in the system.

            .. [TBI: time_scale : TimeScale : default TimeScale.TRIAL
               specifies a default TimeScale for the system]

            .. context : str

        Returns
        -------
        output values of system : 3d ndarray
            Each item is a 2d array that contains arrays for each outputState.value of each TERMINAL mechanism

        """

        if not context:
            context = EXECUTING + " " + SYSTEM + " " + self.name

        # Update execution_id for self and all mechanisms in graph (including learning) and controller
        from PsyNeuLink.Globals.Run import _get_unique_id
        self._execution_id = execution_id or _get_unique_id()
        # FIX: GO THROUGH LEARNING GRAPH HERE AND ASSIGN EXECUTION TOKENS FOR ALL MECHANISMS IN IT
        # self.learningExecutionList
        for mech in self.execution_graph_mechs:
            mech._execution_id = self._execution_id
        for learning_mech in self.learningExecutionList:
            learning_mech._execution_id = self._execution_id
        self.controller._execution_id = self._execution_id
        if self.controller.inputStates:
            for state in self.controller.inputStates.values():
                for projection in state.receivesFromProjections:
                    projection.sender.owner._execution_id = self._execution_id

        self._report_system_output = self.prefs.reportOutputPref and context and EXECUTING in context
        if self._report_system_output:
            self._report_process_output = any(process.reportOutputPref for process in self.processes)

        self.timeScale = time_scale or TimeScale.TRIAL

        # FIX: MOVE TO RUN??
        #region ASSIGN INPUTS TO SystemInputStates
        #    that will be used as the input to the MappingProjection to each ORIGIN mechanism
        num_origin_mechs = len(list(self.originMechanisms))

        if input is None:
            if (self.prefs.verbosePref and
                    not (not context or COMPONENT_INIT in context)):
                print("- No input provided;  default will be used: {0}")
            input = np.zeros_like(self.variable)
            for i in range(num_origin_mechs):
                input[i] = self.originMechanisms[i].variableInstanceDefault

        else:
            num_inputs = np.size(input,0)

            # Check if input items are of different lengths (indicated by dtype == np.dtype('O'))
            if num_inputs != num_origin_mechs:
                num_inputs = np.size(input)
               # Check that number of inputs matches number of ORIGIN mechanisms
                if isinstance(input, np.ndarray) and input.dtype is np.dtype('O') and num_inputs == num_origin_mechs:
                    pass
                else:
                    raise SystemError("Number of items in input ({0}) to {1} does not match "
                                      "its number of origin Mechanisms ({2})".
                                      format(num_inputs, self.name,  num_origin_mechs ))

            # Get SystemInputState that projects to each ORIGIN mechanism and assign input to it
            for i, origin_mech in zip(range(num_origin_mechs), self.originMechanisms):
                # For each inputState of the ORIGIN mechansim
                input_states = list(origin_mech.inputStates.values())
                for j, input_state in zip(range(len(origin_mech.inputStates)), input_states):
                   # Get the input from each projection to that inputState (from the corresponding SystemInputState)
                    system_input_state = next(projection.sender for projection in input_state.receivesFromProjections
                                              if isinstance(projection.sender, SystemInputState))
                    if system_input_state:
                        system_input_state.value = input[i][j]
                    else:
                        raise SystemError("Failed to find expected SystemInputState for {}".format(origin_mech.name))

        self.input = input
        #endregion

        if self._report_system_output:
            self._report_system_initiation(clock=clock)


        #region EXECUTE MECHANISMS

        # TEST PRINT:
        # for i in range(len(self.executionList)):
        #     print(self.executionList[i][0].name)
        # sorted_list = list(mech_tuple[0].name for mech_tuple in self.executionList)

        # Execute system without learning on projections (that will be taken care of in _execute_learning()
        self._execute_processing(clock=clock, context=context)
        #endregion

        # region EXECUTE LEARNING FOR EACH PROCESS

        # Don't execute learning for simulation runs
        if not EVC_SIMULATION in context:
            self._execute_learning(clock=clock, context=context + LEARNING)
        # endregion


        #region EXECUTE CONTROLLER
# FIX: 1) RETRY APPENDING TO EXECUTE LIST AND COMPARING TO THIS VERSION
# FIX: 2) REASSIGN INPUT TO SYSTEM FROM ONE DESIGNATED FOR EVC SIMULUS (E.G., StimulusPrediction)

        # Only call controller if this is not a controller simulation run (to avoid infinite recursion)
        if not EVC_SIMULATION in context and self.enable_controller:
            try:
                if self.controller.phaseSpec == (clock.time_step % self.numPhases):
                    self.controller.execute(clock=clock,
                                            time_scale=TimeScale.TRIAL,
                                            runtime_params=None,
                                            context=context)
                    if self._report_system_output:
                        print("{0}: {1} executed".format(self.name, self.controller.name))

            except AttributeError as error_msg:
                if not 'INIT' in context:
                    raise SystemError("Problem executing controller for {}: {}".format(self.name, error_msg))
        #endregion

        # Report completion of system execution and value of designated outputs
        if self._report_system_output:
            self._report_system_completion(clock=clock)

        return self.terminalMechanisms.outputStateValues

    def _execute_processing(self, clock=CentralClock, context=None):
    # def _execute_processing(self, clock=CentralClock, time_scale=TimeScale.Trial, context=None):
        # Execute each Mechanism in self.executionList, in the order listed during its phase
        for i in range(len(self.executionList)):

            mechanism, params, phase_spec = self.executionList[i]

            # Only update Mechanism on time_step(s) determined by its phaseSpec (specified in Mechanism's Process entry)
# FIX: NEED TO IMPLEMENT FRACTIONAL UPDATES (IN Mechanism.update()) FOR phaseSpec VALUES THAT HAVE A DECIMAL COMPONENT
            if phase_spec == (clock.time_step % self.numPhases):
                # Note:  DON'T include input arg, as that will be resolved by mechanism from its sender projections

                processes = list(mechanism.processes.keys())
                process_keys_sorted = sorted(processes, key=lambda i : processes[processes.index(i)].name)
                process_names = list(p.name for p in process_keys_sorted)

                mechanism.execute(clock=clock,
                                  time_scale=self.timeScale,
                                  # time_scale=time_scale,
                                  runtime_params=params,
                                  context=context +
                                          "| mechanism: " + mechanism.name +
                                          " [in processes: " + str(process_names) + "]")


                if self._report_system_output and  self._report_process_output:

                    # REPORT COMPLETION OF PROCESS IF ORIGIN:
                    # Report initiation of process(es) for which mechanism is an ORIGIN
                    # Sort for consistency of reporting:
                    processes = list(mechanism.processes.keys())
                    process_keys_sorted = sorted(processes, key=lambda i : processes[processes.index(i)].name)
                    for process in process_keys_sorted:
                        if mechanism.processes[process] in {ORIGIN, SINGLETON} and process.reportOutputPref:
                            process._report_process_initiation(input=mechanism.inputValue[0])

                    # REPORT COMPLETION OF PROCESS IF TERMINAL:
                    # Report completion of process(es) for which mechanism is a TERMINAL
                    # Sort for consistency of reporting:
                    processes = list(mechanism.processes.keys())
                    process_keys_sorted = sorted(processes, key=lambda i : processes[processes.index(i)].name)
                    for process in process_keys_sorted:
                        if process.learning and process._learning_enabled:
                            continue
                        if mechanism.processes[process] == TERMINAL and process.reportOutputPref:
                            process._report_process_completion()

            if not i:
                # Zero input to first mechanism after first run (in case it is repeated in the pathway)
                # IMPLEMENTATION NOTE:  in future version, add option to allow Process to continue to provide input
                # FIX: USE clamp_input OPTION HERE, AND ADD HARD_CLAMP AND SOFT_CLAMP
                self.variable = convert_to_np_array(self.input, 2) * 0
            i += 1

    def _execute_learning(self, clock=CentralClock, context=None):
        # Execute each monitoringMechanism as well as learning projections in self.learningExecutionList

        # FIRST, if targets were specified as a function, call the function now
        #    (i.e., after execution of the pathways, but before learning)
        # Note:  this accomodates functions that predicate the target on the outcome of processing
        #        (e.g., for rewards in reinforcement learning)
        if isinstance(self.targets, function_type):
            self.current_targets = self.targets()

        for i, target_mech in zip(range(len(self.targetMechanisms)), self.targetMechanisms):
        # Assign each item of targets to the value of the targetInputState for the TARGET mechanism
        #    and zero the value of all ProcessInputStates that project to the TARGET mechanism
            self.targetInputStates[i].value = self.current_targets[i]

        # NEXT, execute all components involved in learning
        for component in self.learningExecutionList:

            from PsyNeuLink.Components.Projections.MappingProjection import MappingProjection
            if isinstance(component, MappingProjection):
                continue

            params = None

            component_type = component.componentType

            processes = list(component.processes.keys())

            # Sort for consistency of reporting:
            process_keys_sorted = sorted(processes, key=lambda i : processes[processes.index(i)].name)
            process_names = list(p.name for p in process_keys_sorted)

            context_str = str("{} | {}: {} [in processes: {}]".
                              format(context,
                                     component_type,
                                     component.name,
                                     re.sub('[\[,\],\n]','',str(process_names))))

            # Note:  DON'T include input arg, as that will be resolved by mechanism from its sender projections
            component.execute(clock=clock,
                              time_scale=self.timeScale,
                              runtime_params=params,
                              # time_scale=time_scale,
                              context=context_str)
            # # TEST PRINT:
            # print ("EXECUTING MONITORING UPDATES: ", component.name)

        # THEN update all MappingProjections
        for component in self.learningExecutionList:

            if isinstance(component, (LearningMechanism, ObjectiveMechanism)):
                continue
            if not isinstance(component, MappingProjection):
                raise SystemError("PROGRAM ERROR:  Attempted learning on non-MappingProjection")

            component_type = "mappingProjection"
            processes = list(component.sender.owner.processes.keys())


            # Sort for consistency of reporting:
            process_keys_sorted = sorted(processes, key=lambda i : processes[processes.index(i)].name)
            process_names = list(p.name for p in process_keys_sorted)

            context_str = str("{} | {}: {} [in processes: {}]".
                              format(context,
                                     component_type,
                                     component.name,
                                     re.sub('[\[,\],\n]','',str(process_names))))

            component.parameterStates[MATRIX].update(time_scale=TimeScale.TRIAL, context=context_str)

            # TEST PRINT:
            # print ("EXECUTING WEIGHT UPDATES: ", component.name)

        # FINALLY report outputs
        if self._report_system_output and self._report_process_output:
            # Report learning for targetMechanisms (and the processes to which they belong)
            # Sort for consistency of reporting:
            print("\n\'{}' learning completed:".format(self.name))

            for target_mech in self.targetMechanisms:
                processes = list(target_mech.processes.keys())
                process_keys_sorted = sorted(processes, key=lambda i : processes[processes.index(i)].name)
                process_names = list(p.name for p in process_keys_sorted)
                # print("\n\'- Target: {}' error: {} (processes: {})".
                print("- error for target {}': {}".
                      format(append_type_to_name(target_mech),
                             re.sub('[\[,\],\n]','',str([float("{:0.3}".format(float(i)))
                                                         for i in target_mech.outputState.value])),
                             ))
                             # process_names))

    def run(self,
            inputs,
            num_executions=None,
            reset_clock=True,
            initialize=False,
            targets=None,
            learning=None,
            call_before_trial=None,
            call_after_trial=None,
            call_before_time_step=None,
            call_after_time_step=None,
            clock=CentralClock,
            time_scale=None,
            context=None):
        """Run a sequence of executions

        Call execute method for each execution in a sequence specified by inputs.  See :doc:`Run` for details of
        formatting input specifications.

        Arguments
        ---------

        inputs : List[input] or ndarray(input) : default default_input_value for a single execution
            the input for each in a sequence of executions (see :doc:`Run` for detailed description of formatting
            requirements and options).

        reset_clock : bool : default :keyword:`True`
            if True, resets the :py:class:`CentralClock <TimeScale.CentralClock>` to 0 before a sequence of executions.

        initialize : bool default :keyword:`False`
            if :keyword:`True`, calls the :py:meth:`initialize <System_Base.initialize>` method of the system before a
            sequence of executions.

        targets : List[input] or np.ndarray(input) : default `None`
            the target values for the MonitoringMechanisms of the system for each execution (used for learning).
            The length (of the outermost level if a nested list, or lowest axis if an ndarray) must be equal to that
            of ``inputs``.

        learning : bool :  default `None`
            enables or disables learning during execution.
            If it is not specified, the current state is left intact.
            If it is :keyword:`True`, learning is forced on; if it is :keyword:`False`, learning is forced off.

        call_before_trial : Function : default= `None`
            called before each trial in the sequence is executed.

        call_after_trial : Function : default= `None`
            called after each trial in the sequence is executed.

        call_before_time_step : Function : default= `None`
            called before each time_step of each trial is executed.

        call_after_time_step : Function : default= `None`
            called after each time_step of each trial is executed.

        time_scale : TimeScale :  default TimeScale.TRIAL
            specifies whether mechanisms are executed for a single time step or a trial.

        Returns
        -------

        COMMMENT:
            OLD;  CORRECT?
            <system>.results : List[outputState.value]
                list of the value of the outputState for each `TERMINAL` mechanism of the system returned for
                each execution.
        COMMMENT
        <system>.results : List[Mechanism.OutputValue]
            list of the OutputValue for each `TERMINAL` mechanism of the system returned for each execution.

        """
        from PsyNeuLink.Globals.Run import run
        return run(self,
                   inputs=inputs,
                   num_executions=num_executions,
                   reset_clock=reset_clock,
                   initialize=initialize,
                   targets=targets,
                   learning=learning,
                   call_before_trial=call_before_trial,
                   call_after_trial=call_after_trial,
                   call_before_time_step=call_before_time_step,
                   call_after_time_step=call_after_time_step,
                   time_scale=time_scale,
                   clock=clock,
                   context=context)

    def _report_system_initiation(self, clock=CentralClock):
        """Prints iniiation message, time_step, and list of processes in system being executed
        """

        if 'system' in self.name or 'System' in self.name:
            system_string = ''
        else:
            system_string = ' system'

        if clock.time_step == 0:
            print("\n\'{}\'{} executing with: **** (time_step {}) ".
                  format(self.name, system_string, clock.time_step))
            processes = list(process.name for process in self.processes)
            print("- processes: {}".format(processes))
            if np.size(self.input, 0) == 1:
                input_string = ''
            else:
                input_string = 's'
            print("- input{}: {}".format(input_string, self.input.tolist()))

        else:
            print("\n\'{}\'{} executing ********** (time_step {}) ".
                  format(self.name, system_string, clock.time_step))

    def _report_system_completion(self, clock=CentralClock):
        """Prints completion message and outputValue of system
        """

        if 'system' in self.name or 'System' in self.name:
            system_string = ''
        else:
            system_string = ' system'

        # Print output value of primary (first) outputState of each terminal Mechanism in System
        # IMPLEMENTATION NOTE:  add options for what to print (primary, all or monitored outputStates)
        print("\n\'{}\'{} completed ***********(time_step {})".format(self.name, system_string, clock.time_step))
        for mech_tuple in self._terminal_mech_tuples:
            if mech_tuple.mechanism.phaseSpec == (clock.time_step % self.numPhases):
                print("- output for {0}: {1}".
                      format(mech_tuple.mechanism.name,
                             re.sub('[\[,\],\n]','',str(["{:0.3}".
                                                format(float(i)) for i in mech_tuple.mechanism.outputState.value]))))
        if self.learning:
            from PsyNeuLink.Components.Projections.LearningProjection import TARGET_MSE
            for mech in self.targetMechanisms:
                print("\n- MSE: {:0.3}".
                      format(float(mech.outputStates[TARGET_MSE].value)))


    # TBI:
    # class InspectOptions(AutoNumber):
    #     """Option value keywords for `inspect` and `show` methods.
    #     """
    #     ALL = ()
    #     """Show all values.
    #     """
    #     EXECUTION_SETS = ()
    #     """Show `execution_sets` attribute."""
    #     ExecutionList = ()
    #     """Show `executionList` attribute."""
    #     ATTRIBUTES = ()
    #     """Show system's attributes."""
    #     ALL_OUTPUTS = ()
    #     """"""
    #     ALL_OUTPUT_LABELS = ()
    #     """"""
    #     PRIMARY_OUTPUTS = ()
    #     """"""
    #     PRIMARY_OUTPUT_LABELS = ()
    #     """"""
    #     MONITORED_OUTPUTS = ()
    #     """"""
    #     MONITORED_OUTPUT_LABELS = ()
    #     """"""
    #     FLAT_OUTPUT = ()
    #     """"""
    #     DICT_OUTPUT = ()
    #     """"""

    def show(self, options=None):
        """Print ``execution_sets``, ``executionList``, `ORIGIN`, `TERMINAL` mechanisms,
        `TARGET` mechahinsms, ``outputs`` and their labels for the system.

        Arguments
        ---------

        options : InspectionOptions
            [TBI]
        """

        # # IMPLEMENTATION NOTE:  Stub for implementing options:
        # if options and self.InspectOptions.ALL_OUTPUT_LABELS in options:
        #     pass

        print ("\n---------------------------------------------------------")
        print ("\n{0}".format(self.name))


        print ("\n\tControl enabled: {0}".format(self.enable_controller))
        print ("\n\tProcesses:")

        for process in self.processes:
            print ("\t\t{} [learning enabled: {}]".format(process.name, process._learning_enabled))


        # Print execution_sets (output of toposort)
        print ("\n\tExecution sets: ".format(self.name))
        # Sort for consistency of output
        execution_sets_sorted = sorted(self.execution_sets)
        for i in range(len(execution_sets_sorted)):
        # for i in range(len(self.execution_sets)):
            print ("\t\tSet {0}:\n\t\t\t".format(i),end='')
            print("{ ",end='')
            sorted_mechs_names_in_set = sorted(list(mech_tuple.mechanism.name
                                                    for mech_tuple in self.execution_sets[i]))
            for name in sorted_mechs_names_in_set:
                print("{0} ".format(name), end='')
            print("}")

        # Print executionList sorted by phase and including EVC mechanism

        # Sort executionList by phase
        sorted_execution_list = self.executionList.copy()


        # Sort by phaseSpec and, within each phase, by mechanism name
        sorted_execution_list.sort(key=lambda mech_tuple: mech_tuple.phase)


        # Add controller to execution list for printing if enabled
        if self.enable_controller:
            sorted_execution_list.append(MechanismTuple(self.controller, None, self.controller.phaseSpec))


        mech_names_from_exec_list = list(mech_tuple.mechanism.name for mech_tuple in self.executionList)
        mech_names_from_sorted_exec_list = list(mech_tuple.mechanism.name for mech_tuple in sorted_execution_list)

        print ("\n\tExecution list: ".format(self.name))
        phase = 0
        print("\t\tPhase {}:".format(phase))
        for mech_tuple in sorted_execution_list:
            if mech_tuple.phase != phase:
                phase = mech_tuple.phase
                print("\t\tPhase {}:".format(phase))
            print ("\t\t\t{}".format(mech_tuple.mechanism.name))

        print ("\n\tOrigin mechanisms: ".format(self.name))
        for mech_tuple in self.originMechanisms.mech_tuples_sorted:
            print("\t\t{0} (phase: {1})".format(mech_tuple.mechanism.name, mech_tuple.phase))

        print ("\n\tTerminal mechanisms: ".format(self.name))
        for mech_tuple in self.terminalMechanisms.mech_tuples_sorted:
            print("\t\t{0} (phase: {1})".format(mech_tuple.mechanism.name, mech_tuple.phase))
            for output_state_name in mech_tuple.mechanism.outputStates:
                print("\t\t\t{0}".format(output_state_name))

        # if any(process.learning for process in self.processes):
        if self.learning:
            print ("\n\tTarget mechanisms: ".format(self.name))
            for mech_tuple in self.targetMechanisms.mech_tuples:
                print("\t\t{0} (phase: {1})".format(mech_tuple.mechanism.name, mech_tuple.phase))

        print ("\n---------------------------------------------------------")


    def inspect(self):
        """Return dictionary with system attributes and values

        Diciontary contains entries for the following attributes and values:

            :keyword:`PROCESSES`: list of processes in system

            :keyword:`MECHANISMS`: list of all mechanisms in the system

            :keyword:`ORIGIN_MECHANISMS`: list of ORIGIN mechanisms

            :keyword:`INPUT_ARRAY`: ndarray of the inputs to the ORIGIN mechanisms

            :keyword:`RECURRENT_MECHANISMS`:  list of INITALIZE_CYCLE mechanisms

            :keyword:`RECURRENT_INIT_ARRAY`: ndarray of initial_values

            :keyword:`TERMINAL_MECHANISMS`:list of TERMINAL mechanisms

            :keyword:`OUTPUT_STATE_NAMES`: list of outputState names corrresponding to 1D arrays in output_value_array

            :keyword:`OUTPUT_VALUE_ARRAY`:3D ndarray of 2D arrays of output.value arrays of outputStates for all
            `TERMINAL` mechs

            :keyword:`NUM_PHASES_PER_TRIAL`:number of phases required to execute all mechanisms in the system

            :keyword:`MONITORING_MECHANISMS`:list of MONITORING mechanisms

            `TARGET`:list of TARGET mechanisms

            :keyword:`LEARNING_PROJECTION_RECEIVERS`:list of MappingProjections that receive learning projections

            :keyword:`CONTROL_MECHANISMS`:list of CONTROL mechanisms

            :keyword:`CONTROL_PROJECTION_RECEIVERS`:list of parameterStates that receive learning projections

        Returns
        -------
        Dictionary of system attributes and values : dict

        """

        input_array = []
        for mech in list(self.originMechanisms.mechanisms):
            input_array.append(mech.value)
        input_array = np.array(input_array)

        recurrent_init_array = []
        for mech in list(self.recurrentInitMechanisms.mechanisms):
            recurrent_init_array.append(mech.value)
        recurrent_init_array = np.array(recurrent_init_array)

        output_state_names = []
        output_value_array = []
        for mech in list(self.terminalMechanisms.mechanisms):
            output_value_array.append(mech.outputValue)
            for name in mech.outputStates:
                output_state_names.append(name)
        output_value_array = np.array(output_value_array)

        from PsyNeuLink.Components.Projections.ControlProjection import ControlProjection
        from PsyNeuLink.Components.Projections.LearningProjection import LearningProjection
        learning_projections = []
        controlled_parameters = []
        for mech in list(self.mechanisms):
            for parameter_state in mech.parameterStates:
                try:
                    for projection in parameter_state.receivesFromProjections:
                        if isinstance(projection, ControlProjection):
                            controlled_parameters.append(parameter_state)
                except AttributeError:
                    pass
            for output_state in mech.outputStates:
                try:
                    for projection in output_state.sendsToProjections:
                        for parameter_state in projection.paramaterStates:
                            for sender in parameter_state.receivesFromProjections:
                                if isinstance(sender, LearningProjection):
                                    learning_projections.append(projection)
                except AttributeError:
                    pass

        inspect_dict = {
            PROCESSES: self.processes,
            MECHANISMS: self.mechanisms,
            ORIGIN_MECHANISMS: self.originMechanisms.mechanisms,
            INPUT_ARRAY: input_array,
            RECURRENT_MECHANISMS: self.recurrentInitMechanisms,
            RECURRENT_INIT_ARRAY: recurrent_init_array,
            TERMINAL_MECHANISMS: self.terminalMechanisms.mechanisms,
            OUTPUT_STATE_NAMES: output_state_names,
            OUTPUT_VALUE_ARRAY: output_value_array,
            NUM_PHASES_PER_TRIAL: self.numPhases,
            MONITORING_MECHANISMS: self.monitoringMechanisms,
            TARGET_MECHANISMS: self.targetMechanisms,
            LEARNING_PROJECTION_RECEIVERS: learning_projections,
            CONTROL_MECHANISMS: self.controlMechanism,
            CONTROL_PROJECTION_RECEIVERS: controlled_parameters,
        }

        return inspect_dict

    def _toposort_with_ordered_mech_tuples(self, data):
        """Returns a single list of dependencies, sorted by mech_tuple[MECHANISM].name"""
        result = []
        for dependency_set in toposort(data):
            d_iter = iter(dependency_set)
            result.extend(sorted(dependency_set, key=lambda item : next(d_iter).mechanism.name))
        return result

    def _cache_state(self):

        # http://stackoverflow.com/questions/11218477/how-can-i-use-pickle-to-save-a-dict
        # import pickle
        #
        # a = {'hello': 'world'}
        #
        # with open('filename.pickle', 'wb') as handle:
        #     pickle.dump(a, handle, protocol=pickle.HIGHEST_PROTOCOL)
        #
        # with open('filename.pickle', 'rb') as handle:
        #     b = pickle.load(handle)
        #
        # print a == b

        # >>> import dill
        # >>> pik = dill.dumps(d)

        # import pickle
        # with open('cached_PNL_sys.pickle', 'wb') as handle:
        #     pickle.dump(self, handle, protocol=pickle.HIGHEST_PROTOCOL)

        # import dill
        # self.cached_system = dill.dumps(self, recurse=True)

        # def mechanisms_cache:
        #     self.input_value = []
        #     self.value= []
        #     self.output_value = []
        #
        # for mech in self.mechanisms:
        #     for
        pass

    def _restore_state(self):
        pass

    @property
    def mechanisms(self):
        """List of all mechanisms in the system

        Returns
        -------
        all mechanisms in the system : List[mechanism]

        """
        return self._allMechanisms.mechanisms

    # # MODIFIED 11/1/16 NEW:
    # @property
    # def processes(self):
    #     return sorted(self._processList.processes)

    @property
    def inputValue(self):
        """Value of input to system

        Returns
        -------
        value of input to system : ndarray
        """
        return self.variable

    @property
    def numPhases(self):
        """Number of phases required to execute all ProcessingMechanisms in the system

        Equals maximum phase value of ProcessingMechanisms in the system + 1

        Returns
        -------
        number of phases in system : int

        """
        return self._phaseSpecMax + 1

    @property
    def execution_graph_mechs(self):
        """Mechanisms whose mech_tuples appear as keys in self.executionGraph

        :rtype: list of Mechanism objects
        """
        return list(mech_tuple[0] for mech_tuple in self.executionGraph)

<<<<<<< HEAD
    def show_graph(self, output_fmt='pdf', direction = 'BT'):
        """Generate visualization of interconnections between all mechanisms including objective and learning mechanisms, and projections

        Arguments
        ---------

        output_fmt : 'jupyter' or 'pdf'
            pdf to generate and open a pdf with the visualization,
            jupyter to simply return the object (ideal for working in jupyter/ipython notebooks)

        direction : 'BT', 'TB', 'LR', or 'RL' correspond to bottom to top, top to bottom, left to right, and right to left
            rank direction of graph

        Returns
        -------

        Graphviz graph object if output_fmt is 'jupyter'

=======
    def show_graph(self, output_fmt='pdf', direction = 'BT', projections='edges'):
        """Shows a graph of a system's mechanisms and projections.
        Arguments
        output_fmt : output format can be either 'pdf' or 'jupyter'
            pdf will actually render and open a pdf
            jupyter will just return the graph to the output stream, ideal for working in jupyter notebooks
        direction : can be used to set rank direction of graph
            possible inputs are BT, TB, LR, and RL
>>>>>>> bdad1e7a
        """

        from PsyNeuLink.Components.Mechanisms.ProcessingMechanisms.ObjectiveMechanism import ObjectiveMechanism

        import graphviz as gv

        system_graph = self.graph
        # build graph and configure visualisation settings

        # is there a way to take in *args so  
        # people can change these settings?

        G = gv.Digraph(engine = "dot", 
                       # format = "svg", 
                       node_attr = {'fontsize':'12', 
                                    'fontname': 'arial', 
                                    'shape':'oval'}, 
                       edge_attr = {'arrowhead':'halfopen', 
                                    'fontsize': '10', 
                                    'fontname': 'arial'},
                       graph_attr = {"rankdir" : direction})
        if projections == 'edges':
            # build list of receivers
            receivers = list(system_graph.keys())

            # loop through each reciever
            for receiver in receivers:
                # filter out objective mechanism
                receiver_name = receiver[0].name
                G.node(receiver_name)
                senders = system_graph[receiver]
                # loop through each sender
                for sender in senders:
                    sender_name = sender[0].name
                    G.node(sender_name)
                    # find the right edge (projection)
                    for projection in sender[0].outputState.sendsToProjections:
                        if projection.receiver.owner == receiver[0]:
                            edge_name = projection.name
                    # add the edge
                    G.edge(sender_name, receiver_name, label = " {0} ".format(edge_name))

            if output_fmt == 'pdf':
                G.view(self.name.replace(" ", "-"), cleanup=True)
            elif output_fmt == 'jupyter':
                return G

        elif projections == 'nodes':
                        # build list of receivers
            receivers = list(system_graph.keys())

            # loop through each reciever
            for receiver in receivers:
                # filter out objective mechanism
                receiver_name = receiver[0].name
                G.node(receiver_name)
                senders = system_graph[receiver]
                # loop through each sender
                for sender in senders:
                    sender_name = sender[0].name
                    # find the right edge (projection)
                    for projection in sender[0].outputState.sendsToProjections:
                        if projection.receiver.owner == receiver[0]:
                            edge_name = projection.name
                    # add the edge
                    G.node(edge_name, shape='diamond')
                    G.edge(sender_name, edge_name)
                    G.edge(edge_name, receiver_name)

            if output_fmt == 'pdf':
                G.view(self.name.replace(" ", "-"), cleanup=True)
            elif output_fmt == 'jupyter':
                return G

    def show_learning_graph(self, output_fmt='pdf', direction='BT'):
        # legwork
        import graphviz as gv   
        G = gv.Digraph(engine = "dot", 
                       node_attr = {'fontsize':'12', 
                                    'fontname': 'arial', 
                                    'shape': 'oval',
                                    'style':'bold'}, 
                       edge_attr = {'arrowhead':'normal', 
                                    'fontsize': '10', 
                                    'fontname': 'arial',
                                    'style':'bold'},
                       graph_attr = {"rankdir" : direction})

        from PsyNeuLink.Components.Projections.MappingProjection import MappingProjection

        # LEARNING GRAPH
        learning_graph = self.learningGraph

        rcvrs = list(learning_graph.keys())

        # for each rcvr
        for rcvr in rcvrs:
            # if rcvr is projection
            if isinstance(rcvr, MappingProjection):
                # for each sndr of rcvr
                sndrs = learning_graph[rcvr]
                for sndr in sndrs:
                    # get rcvr name, sndr name, then add nodes, then add edge
                    G.node(rcvr.name, shape='diamond')
                    G.node(sndr.name)
                    G.edge(sndr.name, rcvr.name)
            else:
                sndrs = learning_graph[rcvr]
                for sndr in sndrs:
                    G.node(rcvr.name)
                    G.node(sndr.name)
                    G.edge(sndr.name, rcvr.name)


        if output_fmt == 'pdf':
            G.view(self.name.replace(" ", "-"), cleanup=True)
        elif output_fmt == 'jupyter':
            return G

<<<<<<< HEAD
    def show_graph_with_learning(self, output_fmt='pdf', direction = 'BT', learning_color='blue'):
        """Generate visualization of interconnections between all mechanisms including objective and learning mechanisms, and projections

        Arguments
        ---------
        output_fmt : 'jupyter' or 'pdf'
            pdf to generate and open a pdf with the visualization,
            jupyter to simply return the object (ideal for working in jupyter/ipython notebooks)

        direction : 'BT', 'TB', 'LR', or 'RL' correspond to bottom to top, top to bottom, left to right, and right to left
            rank direction of graph

        learning_color : default is 'blue', set to 'black' to turn off
            determines color with which to highlight learning machinery

        Returns
        -------

        Graphviz graph object if output_fmt is 'jupyter'
=======
    def show_full_graph(self, output_fmt='pdf', 
                                       direction='BT', 
                                       proj_shape='diamond', 
                                       mech_shape='oval',
                                       learning_color='black',
                                       system_color='black',
                                       label_internal_projections=False
                                       ):


        # filter objective mechanisms from system graph
        filter_objective_mechanisms=True


        # legwork
        import graphviz as gv   
        G = gv.Digraph(engine = "dot", 
                       node_attr = {'fontsize':'12', 
                                    'fontname': 'arial', 
                                    'shape': mech_shape,
                                    'style':'bold'}, 
                       edge_attr = {'arrowhead':'normal', 
                                    'fontsize': '10', 
                                    'fontname': 'arial',
                                    'style':'bold'},
                       graph_attr = {"rankdir" : direction})
>>>>>>> bdad1e7a

        from PsyNeuLink.Components.Mechanisms.ProcessingMechanisms.ObjectiveMechanism import ObjectiveMechanism
        from PsyNeuLink.Components.Projections.MappingProjection import MappingProjection
        from PsyNeuLink.Components.Mechanisms.AdaptiveMechanisms.LearningMechanisms.LearningMechanism import LearningMechanism


<<<<<<< HEAD
        system_graph = self.graph
        learning_graph=self.learningGraph
        
        # build graph and configure visualisation settings
        G = gv.Digraph(engine = "dot", 
                       node_attr  = {'fontsize':'12', 'fontname': 'arial', 'shape':'oval'}, 
                       edge_attr  = {'arrowhead':'halfopen', 'fontsize': '10', 'fontname': 'arial'},
                       graph_attr = {"rankdir" : direction} )
        
        # work with system graph
        rcvrs = list(system_graph.keys())
        # loop through receivers
        for rcvr in rcvrs:
            rcvr_name = rcvr[0].name
            rcvr_label = rcvr_name

            # loop through senders
            sndrs = system_graph[rcvr]
            for sndr in sndrs:
                sndr_name = sndr[0].name
                sndr_label = sndr_name

                # find edge name
                projs = sndr[0].outputState.sendsToProjections
                for proj in projs:
                    if proj.receiver.owner == rcvr[0]:
                        edge_name = proj.name
                        draw_node = not proj.has_learning_projection
                edge_label = edge_name
                #### CHANGE MADE HERE ###
                if draw_node:
                    G.edge(sndr_label, rcvr_label, label = edge_label)
                else:
                    G.node(sndr_label, shape="oval")
                    G.node(edge_label, shape="diamond")
                    G.node(rcvr_label, shape="oval")
                    G.edge(sndr_label, edge_label, arrowhead='none')
                    G.edge(edge_label, rcvr_label)
                #### CHANGE MADE HERE ###
                    
=======
        # LEARNING GRAPH
        learning_graph = self.learningGraph

>>>>>>> bdad1e7a
        rcvrs = list(learning_graph.keys())

        # for each rcvr
        for rcvr in rcvrs:
            # if rcvr is projection
            if isinstance(rcvr, MappingProjection):
                # for each sndr of rcvr
                sndrs = learning_graph[rcvr]
                for sndr in sndrs:
                    # get rcvr name, sndr name, then add nodes, then add edge
                    G.node(rcvr.name, shape=proj_shape, color=learning_color)
                    G.node(sndr.name, color=learning_color)
                    G.edge(sndr.name, rcvr.name)
            # elif rcvr is mechanism
            else:
                # create two lists..
                rcvr_projections = []
                sndr_projections = []
                # for each input state in rcvr,
                rcvr_inputstates = list(rcvr.inputStates.values())
                for rcvr_inputstate in rcvr_inputstates:
                    # for each projection sending to input state,
                    projections = rcvr_inputstate.receivesFromProjections
                    for projection in projections:
                        # add projection name to list 1
                        rcvr_projections.append(projection.name)
                # create list of senders
                sndrs = learning_graph[rcvr]
                # for each sender of the given reciever
                for sndr in sndrs:
                    if isinstance(rcvr, LearningMechanism) and isinstance(sndr, LearningMechanism):
                        continue
                    # for each output state in sndr,
                    sndr_outputstates = list(sndr.outputStates.values())
                    for sndr_outputstate in sndr_outputstates:
                        # for each projection being sent to by output state
                        projections = sndr_outputstate.sendsToProjections
                        for projection in projections:
                            # add projection name to list 2
                            sndr_projections.append(projection.name)
                    # use list intersection to get correct projection
                    proj_name = list(set(rcvr_projections).intersection(sndr_projections))[0]
                    # add nodes and edges
                    G.node(rcvr.name, color=learning_color)
                    G.node(sndr.name, color=learning_color)

                    if label_internal_projections:
                        G.edge(rcvr.name, sndr.name, label=proj_name)
                    else:
                        G.edge(rcvr.name, sndr.name)


        # SYSTEM GRAPH       
        receivers = list(self.graph.keys())

        # loop through each reciever
        for receiver in receivers:
            # filter out objective mechanism
            #==============================================#
            if filter_objective_mechanisms:
                if isinstance(receiver[0], ObjectiveMechanism):
                    continue
            #==============================================#
            receiver_name = receiver[0].name
            G.node(receiver_name, color=system_color)
            senders = self.graph[receiver]
            # loop through each sender
            for sender in senders:
                sender_name = sender[0].name
                # find the right edge (projection)
                for projection in sender[0].outputState.sendsToProjections:
                    if projection.receiver.owner == receiver[0]:
                        edge_name = projection.name
                # add the edge
                G.node(edge_name, shape=proj_shape, color=system_color)

                G.edge(sender_name, edge_name, arrowhead='none')
                G.edge(edge_name, receiver_name)

        if output_fmt == 'pdf':
            G.view(self.name.replace(" ", "-"), cleanup=True)
        elif output_fmt == 'jupyter':
            return G



    # @property
    # def learning_execution_graph_mechs(self):
    #     """Mechanisms whose mech_tuples appear as keys in self.executionGraph
    #
    #     :rtype: list of Mechanism objects
    #     """
    #     return list(mech_tuple[0] for mech_tuple in self.learningExecutionGraph)


SYSTEM_TARGET_INPUT_STATE = 'SystemInputState'

from PsyNeuLink.Components.States.OutputState import OutputState
class SystemInputState(OutputState):
    """Encodes target for the system and transmits it to a `TARGET` mechanism in the system

    Each instance encodes a `target <System.target>` to the system (also a 1d array in 2d array of
    `targets <System.targets>`) and provides it to a `MappingProjection` that projects to a `TARGET`
     mechanism of the system.

    .. Declared as a sublcass of OutputState so that it is recognized as a legitimate sender to a Projection
       in Projection._instantiate_sender()

       self.value is used to represent the item of the targets arg to system.execute or system.run

    """
    def __init__(self, owner=None, variable=None, name=None, prefs=None):
        """Pass variable to MappingProjection from Process to first Mechanism in Pathway

        :param variable:
        """
        if not name:
            self.name = owner.name + "_" + SYSTEM_TARGET_INPUT_STATE
        else:
            self.name = owner.name + "_" + name
        self.prefs = prefs
        self.sendsToProjections = []
        self.owner = owner
        self.value = variable
<|MERGE_RESOLUTION|>--- conflicted
+++ resolved
@@ -2595,7 +2595,6 @@
         """
         return list(mech_tuple[0] for mech_tuple in self.executionGraph)
 
-<<<<<<< HEAD
     def show_graph(self, output_fmt='pdf', direction = 'BT'):
         """Generate visualization of interconnections between all mechanisms including objective and learning mechanisms, and projections
 
@@ -2614,136 +2613,52 @@
 
         Graphviz graph object if output_fmt is 'jupyter'
 
-=======
-    def show_graph(self, output_fmt='pdf', direction = 'BT', projections='edges'):
-        """Shows a graph of a system's mechanisms and projections.
-        Arguments
-        output_fmt : output format can be either 'pdf' or 'jupyter'
-            pdf will actually render and open a pdf
-            jupyter will just return the graph to the output stream, ideal for working in jupyter notebooks
-        direction : can be used to set rank direction of graph
-            possible inputs are BT, TB, LR, and RL
->>>>>>> bdad1e7a
         """
-
         from PsyNeuLink.Components.Mechanisms.ProcessingMechanisms.ObjectiveMechanism import ObjectiveMechanism
-
+        from PsyNeuLink.Components.Mechanisms.AdaptiveMechanisms.LearningMechanisms.LearningMechanism import LearningMechanism
+        
         import graphviz as gv
 
         system_graph = self.graph
+        learning_graph=self.learningGraph
+        
         # build graph and configure visualisation settings
-
-        # is there a way to take in *args so  
-        # people can change these settings?
-
         G = gv.Digraph(engine = "dot", 
-                       # format = "svg", 
-                       node_attr = {'fontsize':'12', 
-                                    'fontname': 'arial', 
-                                    'shape':'oval'}, 
-                       edge_attr = {'arrowhead':'halfopen', 
-                                    'fontsize': '10', 
-                                    'fontname': 'arial'},
-                       graph_attr = {"rankdir" : direction})
-        if projections == 'edges':
-            # build list of receivers
-            receivers = list(system_graph.keys())
-
-            # loop through each reciever
-            for receiver in receivers:
-                # filter out objective mechanism
-                receiver_name = receiver[0].name
-                G.node(receiver_name)
-                senders = system_graph[receiver]
-                # loop through each sender
-                for sender in senders:
-                    sender_name = sender[0].name
-                    G.node(sender_name)
-                    # find the right edge (projection)
-                    for projection in sender[0].outputState.sendsToProjections:
-                        if projection.receiver.owner == receiver[0]:
-                            edge_name = projection.name
-                    # add the edge
-                    G.edge(sender_name, receiver_name, label = " {0} ".format(edge_name))
-
-            if output_fmt == 'pdf':
-                G.view(self.name.replace(" ", "-"), cleanup=True)
-            elif output_fmt == 'jupyter':
-                return G
-
-        elif projections == 'nodes':
-                        # build list of receivers
-            receivers = list(system_graph.keys())
-
-            # loop through each reciever
-            for receiver in receivers:
-                # filter out objective mechanism
-                receiver_name = receiver[0].name
-                G.node(receiver_name)
-                senders = system_graph[receiver]
-                # loop through each sender
-                for sender in senders:
-                    sender_name = sender[0].name
-                    # find the right edge (projection)
-                    for projection in sender[0].outputState.sendsToProjections:
-                        if projection.receiver.owner == receiver[0]:
-                            edge_name = projection.name
-                    # add the edge
-                    G.node(edge_name, shape='diamond')
-                    G.edge(sender_name, edge_name)
-                    G.edge(edge_name, receiver_name)
-
-            if output_fmt == 'pdf':
-                G.view(self.name.replace(" ", "-"), cleanup=True)
-            elif output_fmt == 'jupyter':
-                return G
-
-    def show_learning_graph(self, output_fmt='pdf', direction='BT'):
-        # legwork
-        import graphviz as gv   
-        G = gv.Digraph(engine = "dot", 
-                       node_attr = {'fontsize':'12', 
-                                    'fontname': 'arial', 
-                                    'shape': 'oval',
-                                    'style':'bold'}, 
-                       edge_attr = {'arrowhead':'normal', 
-                                    'fontsize': '10', 
-                                    'fontname': 'arial',
-                                    'style':'bold'},
-                       graph_attr = {"rankdir" : direction})
-
-        from PsyNeuLink.Components.Projections.MappingProjection import MappingProjection
-
-        # LEARNING GRAPH
-        learning_graph = self.learningGraph
-
-        rcvrs = list(learning_graph.keys())
-
-        # for each rcvr
+                       node_attr  = {'fontsize':'12', 'fontname': 'arial', 'shape':'oval'}, 
+                       edge_attr  = {'arrowhead':'halfopen', 'fontsize': '10', 'fontname': 'arial'},
+                       graph_attr = {"rankdir" : direction} )
+        
+        # work with system graph
+        rcvrs = list(system_graph.keys())
+        # loop through receivers
         for rcvr in rcvrs:
-            # if rcvr is projection
-            if isinstance(rcvr, MappingProjection):
-                # for each sndr of rcvr
-                sndrs = learning_graph[rcvr]
-                for sndr in sndrs:
-                    # get rcvr name, sndr name, then add nodes, then add edge
-                    G.node(rcvr.name, shape='diamond')
-                    G.node(sndr.name)
-                    G.edge(sndr.name, rcvr.name)
-            else:
-                sndrs = learning_graph[rcvr]
-                for sndr in sndrs:
-                    G.node(rcvr.name)
-                    G.node(sndr.name)
-                    G.edge(sndr.name, rcvr.name)
-
-
-        if output_fmt == 'pdf':
+            if isinstance(rcvr[0], ObjectiveMechanism) or isinstance(rcvr[0], LearningMechanism):
+                continue
+            rcvr_name = rcvr[0].name
+            rcvr_shape = rcvr[0].variable.shape[1]
+            rcvr_label = " {} ({}) ".format(rcvr_name, rcvr_shape)
+            
+            # loop through senders
+            sndrs = system_graph[rcvr]
+            for sndr in sndrs:
+                sndr_name = sndr[0].name
+                sndr_shape = sndr[0].variable.shape[1]
+                sndr_label = " {} ({}) ".format(sndr_name, sndr_shape)
+                
+                # find edge name
+                projs = sndr[0].outputState.sendsToProjections
+                for proj in projs:
+                    if proj.receiver.owner == rcvr[0]:
+                        edge_name = proj.name
+                        edge_shape = proj.matrix.shape
+                edge_label = " {} {} ".format(edge_name, edge_shape)
+                G.edge(sndr_label, rcvr_label, label = edge_label)
+                
+        if   output_fmt == 'pdf':
             G.view(self.name.replace(" ", "-"), cleanup=True)
         elif output_fmt == 'jupyter':
             return G
 
-<<<<<<< HEAD
     def show_graph_with_learning(self, output_fmt='pdf', direction = 'BT', learning_color='blue'):
         """Generate visualization of interconnections between all mechanisms including objective and learning mechanisms, and projections
 
@@ -2763,41 +2678,14 @@
         -------
 
         Graphviz graph object if output_fmt is 'jupyter'
-=======
-    def show_full_graph(self, output_fmt='pdf', 
-                                       direction='BT', 
-                                       proj_shape='diamond', 
-                                       mech_shape='oval',
-                                       learning_color='black',
-                                       system_color='black',
-                                       label_internal_projections=False
-                                       ):
-
-
-        # filter objective mechanisms from system graph
-        filter_objective_mechanisms=True
-
-
-        # legwork
-        import graphviz as gv   
-        G = gv.Digraph(engine = "dot", 
-                       node_attr = {'fontsize':'12', 
-                                    'fontname': 'arial', 
-                                    'shape': mech_shape,
-                                    'style':'bold'}, 
-                       edge_attr = {'arrowhead':'normal', 
-                                    'fontsize': '10', 
-                                    'fontname': 'arial',
-                                    'style':'bold'},
-                       graph_attr = {"rankdir" : direction})
->>>>>>> bdad1e7a
-
+
+        """
         from PsyNeuLink.Components.Mechanisms.ProcessingMechanisms.ObjectiveMechanism import ObjectiveMechanism
+        from PsyNeuLink.Components.Mechanisms.AdaptiveMechanisms.LearningMechanisms.LearningMechanism import LearningMechanism
         from PsyNeuLink.Components.Projections.MappingProjection import MappingProjection
-        from PsyNeuLink.Components.Mechanisms.AdaptiveMechanisms.LearningMechanisms.LearningMechanism import LearningMechanism
-
-
-<<<<<<< HEAD
+
+        import graphviz as gv
+
         system_graph = self.graph
         learning_graph=self.learningGraph
         
@@ -2838,104 +2726,26 @@
                     G.edge(edge_label, rcvr_label)
                 #### CHANGE MADE HERE ###
                     
-=======
-        # LEARNING GRAPH
-        learning_graph = self.learningGraph
-
->>>>>>> bdad1e7a
         rcvrs = list(learning_graph.keys())
-
-        # for each rcvr
+        
         for rcvr in rcvrs:
-            # if rcvr is projection
-            if isinstance(rcvr, MappingProjection):
-                # for each sndr of rcvr
-                sndrs = learning_graph[rcvr]
-                for sndr in sndrs:
-                    # get rcvr name, sndr name, then add nodes, then add edge
-                    G.node(rcvr.name, shape=proj_shape, color=learning_color)
-                    G.node(sndr.name, color=learning_color)
-                    G.edge(sndr.name, rcvr.name)
-            # elif rcvr is mechanism
-            else:
-                # create two lists..
-                rcvr_projections = []
-                sndr_projections = []
-                # for each input state in rcvr,
-                rcvr_inputstates = list(rcvr.inputStates.values())
-                for rcvr_inputstate in rcvr_inputstates:
-                    # for each projection sending to input state,
-                    projections = rcvr_inputstate.receivesFromProjections
-                    for projection in projections:
-                        # add projection name to list 1
-                        rcvr_projections.append(projection.name)
-                # create list of senders
-                sndrs = learning_graph[rcvr]
-                # for each sender of the given reciever
-                for sndr in sndrs:
-                    if isinstance(rcvr, LearningMechanism) and isinstance(sndr, LearningMechanism):
-                        continue
-                    # for each output state in sndr,
-                    sndr_outputstates = list(sndr.outputStates.values())
-                    for sndr_outputstate in sndr_outputstates:
-                        # for each projection being sent to by output state
-                        projections = sndr_outputstate.sendsToProjections
-                        for projection in projections:
-                            # add projection name to list 2
-                            sndr_projections.append(projection.name)
-                    # use list intersection to get correct projection
-                    proj_name = list(set(rcvr_projections).intersection(sndr_projections))[0]
-                    # add nodes and edges
-                    G.node(rcvr.name, color=learning_color)
-                    G.node(sndr.name, color=learning_color)
-
-                    if label_internal_projections:
-                        G.edge(rcvr.name, sndr.name, label=proj_name)
-                    else:
-                        G.edge(rcvr.name, sndr.name)
-
-
-        # SYSTEM GRAPH       
-        receivers = list(self.graph.keys())
-
-        # loop through each reciever
-        for receiver in receivers:
-            # filter out objective mechanism
-            #==============================================#
-            if filter_objective_mechanisms:
-                if isinstance(receiver[0], ObjectiveMechanism):
-                    continue
-            #==============================================#
-            receiver_name = receiver[0].name
-            G.node(receiver_name, color=system_color)
-            senders = self.graph[receiver]
-            # loop through each sender
-            for sender in senders:
-                sender_name = sender[0].name
-                # find the right edge (projection)
-                for projection in sender[0].outputState.sendsToProjections:
-                    if projection.receiver.owner == receiver[0]:
-                        edge_name = projection.name
-                # add the edge
-                G.node(edge_name, shape=proj_shape, color=system_color)
-
-                G.edge(sender_name, edge_name, arrowhead='none')
-                G.edge(edge_name, receiver_name)
-
-        if output_fmt == 'pdf':
+                # if rcvr is projection
+                if isinstance(rcvr, MappingProjection):
+                    # for each sndr of rcvr
+                    sndrs = learning_graph[rcvr]
+                    for sndr in sndrs:
+                        G.edge(sndr.name, rcvr.name)
+                else:
+                    sndrs = learning_graph[rcvr]
+                    for sndr in sndrs:
+                        G.node(rcvr.name, color=learning_color)
+                        G.node(sndr.name, color=learning_color)
+                        G.edge(sndr.name, rcvr.name, color=learning_color)
+                
+        if   output_fmt == 'pdf':
             G.view(self.name.replace(" ", "-"), cleanup=True)
         elif output_fmt == 'jupyter':
             return G
-
-
-
-    # @property
-    # def learning_execution_graph_mechs(self):
-    #     """Mechanisms whose mech_tuples appear as keys in self.executionGraph
-    #
-    #     :rtype: list of Mechanism objects
-    #     """
-    #     return list(mech_tuple[0] for mech_tuple in self.learningExecutionGraph)
 
 
 SYSTEM_TARGET_INPUT_STATE = 'SystemInputState'
@@ -2966,4 +2776,4 @@
         self.prefs = prefs
         self.sendsToProjections = []
         self.owner = owner
-        self.value = variable
+        self.value = variable