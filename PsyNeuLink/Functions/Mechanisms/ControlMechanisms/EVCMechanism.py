--- conflicted
+++ resolved
@@ -785,12 +785,6 @@
 
         else:
 
-<<<<<<< HEAD
-            # TEST PRINT:
-            print ("\n+++++++ Executing EVC +++++++++++++")
-
-=======
->>>>>>> 34e9ae26
             # Parallelize using MPI
             if MPI_IMPLEMENTATION:
                 Comm = MPI.COMM_WORLD
@@ -894,11 +888,11 @@
                     self.EVCvalues = EVC_values
                     self.EVCpolicies = EVC_policies
             # # TEST PRINT:
-            print("\nFINAL:\n\tmax tuple:\n\t\tEVC_max: {}\n\t\tEVC_max_state_values: {}\n\t\tEVC_max_policy: {}".
-                  format(max_value_state_policy_tuple[0],
-                         max_value_state_policy_tuple[1],
-                         max_value_state_policy_tuple[2]),
-                  flush=True)
+            # print("\nFINAL:\n\tmax tuple:\n\t\tEVC_max: {}\n\t\tEVC_max_state_values: {}\n\t\tEVC_max_policy: {}".
+            #       format(max_value_state_policy_tuple[0],
+            #              max_value_state_policy_tuple[1],
+            #              max_value_state_policy_tuple[2]),
+            #       flush=True)
 
 
             # FROM MIKE ANDERSON (ALTERNTATIVE TO allgather:  REDUCE USING A FUNCTION OVER LOCAL VERSION)
@@ -933,13 +927,8 @@
 
         #endregion
 
-<<<<<<< HEAD
-        # TEST PRINT:
-        print ("\nEND OF TRIAL 1 EVC outputState: {0}\n".format(self.outputState.value))
-=======
         # # TEST PRINT:
         # print ("\nEND OF TRIAL 1 EVC outputState: {0}\n".format(self.outputState.value))
->>>>>>> 34e9ae26
 
 
 
@@ -1014,7 +1003,7 @@
     ctlr, allocation_vector, runtime_params, time_scale, context = args
 
     # #TEST PRINT
-    print("-------- EVC SIMULATION --------");
+    # print("-------- EVC SIMULATION --------");
 
     # Implement the current policy over ControlSignal Projections
     for i in range(len(ctlr.outputStates)):
@@ -1055,10 +1044,10 @@
                                                                           -total_current_control_cost])
 
     # #TEST PRINT:
-    print("allocation_vector: {}".format(allocation_vector))
-    print("total_current_control_cost: {}".format(total_current_control_cost))
-    print("total_current_value: {}".format(total_current_value))
-    print("EVC_current: {}".format(EVC_current))
+    # print("allocation_vector: {}".format(allocation_vector))
+    # print("total_current_control_cost: {}".format(total_current_control_cost))
+    # print("total_current_value: {}".format(total_current_value))
+    # print("EVC_current: {}".format(EVC_current))
 
     if PY_MULTIPROCESSING:
         return
