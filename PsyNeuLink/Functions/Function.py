# Princeton University licenses this file to You under the Apache License, Version 2.0 (the "License");
# you may not use this file except in compliance with the License.  You may obtain a copy of the License at:
#     http://www.apache.org/licenses/LICENSE-2.0
# Unless required by applicable law or agreed to in writing, software distributed under the License is distributed
# on an "AS IS" BASIS, WITHOUT WARRANTIES OR CONDITIONS OF ANY KIND, either express or implied.
# See the License for the specific language governing permissions and limitations under the License.
#
#
# ***********************************************  Function ************************************************************
#

"""  FUNCTION MODULE

This module defines the Function abstract class

It also contains:

- arg_name definitions for primary function categories:
    Process
    Mechanism
        types:
            DDM
            [PDP]
    Projection
        types:
            Mapping
            ControlSignal
    [Learning]
        types:
            Vectorial
            Reinforcement
    Utility

- Definitions for a set of standard Utility function types:
    Example
        Contradiction
    Combination:
        LinearCombination
        [Polynomial]
    Transfer:
        Linear
        Exponential
        Integrator
        LinearMatrix
    [Distribution]

"""
import inspect

from PsyNeuLink.Globals.Main import *
from PsyNeuLink.Globals.Preferences.FunctionPreferenceSet import *

class ResetMode(Enum):
    CURRENT_TO_INSTANCE_DEFAULTS = 0
    INSTANCE_TO_CLASS = 1
    ALL_TO_CLASS_DEFAULTS = 2

# functionSystemDefaultPreferencesDict = FunctionPreferenceSet()

# MODIFIED 8/31/16: ADD FOR PARAMSCURRENT->ATTRIBUTES  START
# Prototype for implementing params as objects rather than dicts
# class Params(object):
#     def __init__(self, **kwargs):
#         for arg in kwargs:
#             self.__setattr__(arg, kwargs[arg])

# Transitional type:
#    for implementing params as attributes that are accessible via current paramsDicts
#    (until params are fully implemented as objects)
from collections import UserDict
class ParamsDict(UserDict):
    def __init__(self, owner, dict=None):
        super().__init__()
        self.owner = owner
        if dict:
            self.update(dict)

    def __getitem__(self, key):

        # # WORKS:
        # return super().__getitem__(key)

        try:
            # Try to retrieve from attribute of owner object
            return getattr(self.owner, key)
        except AttributeError:
            # If the owner has no such attribute, get from params dict entry
            return super().__getitem__(key)
        except:
            TEST = True

    def __setitem__(self, key, item):

        # # WORKS:
        # super().__setitem__(key, item)

        setattr(self.owner, key, item)
        TEST = True
    # # ORIG:
    #     self.data[key] = item
# MODIFIED 8/31/16: ADD FOR PARAMSCURRENT->ATTRIBUTES  END

# Used as templates for requiredParamClassDefaultTypes for kwFunction:
class Params(object):
    def __init__(self, **kwargs):
        for arg in kwargs:
            self.__setattr__(arg, kwargs[arg])


class dummy_class:
    def dummy_method(self):
        pass
def dummy_function():
    pass
method_type = type(dummy_class().dummy_method)
function_type = type(dummy_function)

class FunctionLog(IntEnum):
    NONE            = 0
    ALL = 0
    DEFAULTS = NONE


class FunctionError(Exception):
     def __init__(self, error_value):
         self.error_value = error_value

     def __str__(self):
         return repr(self.error_value)


# *****************************************   FUNCTION CLASS    ********************************************************


class Function(object):
    """Implement parent class for functions used by Process, Mechanism, State, and Projection class categories

        Every function is associated with:
         - child class functionName
         - type
         - input (self.variable)
         - execute (method): called to execute it;  it in turn calls self.function
         - function (Utility object: carries out object's core computation
             it can be referenced either as self.function, self.params[kwFunction] or self.paramsCurrent[kwFunction]
         - output (value: self.value)
         - class and instance variable defaults
         - class and instance param defaults
        The function's execute method (<subclass>.execute is the function's primary method
            (e.g., it is the one called when process, mechanism, state and projections objects are updated);
            the following attributes for or associated with the method are defined for every function object:
                + execute (method) - the execute method itself
                + value (value) - the output of the execute method
            the latter is used for typing and/or templating other variables (e.g., self.variable):
                type checking is generally done using Main.iscompatible(); for iterables (lists, tuples, dicts):
                    if the template (the "reference" arg) has entries (e.g., [1, 2, 3]), comparisons will include length
                    if the template is empty (e.g., [], {}, or ()), length will not be checked
                    if the template has only numbers, then the candidate must as well


        The function itself can be called without any arguments (in which case it uses its instance defaults) or
            one or more variables (as defined by the subclass) followed by an optional params dictionary
        The variable(s) can be a function reference, in which case the function is called to resolve the value;
            however:  it must be "wrapped" as an item in a list, so that it is not called before being passed
                      it must of course return a variable of the type expected for the variable
        The default variableList is a list of default values, one for each of the variables defined in the child class
        The params argument is a dictionary; the key for each entry is the parameter name, associated with its value.
            + function subclasses can define the param kwFunction:<method or Function class>
        The function can be called with a params argument, which should contain entries for one or more of its params;
            - those values will be assigned to paramsCurrent at run time (overriding previous values in paramsCurrent)
            - if the function is called without a variable and/or params argument, it uses paramInstanceDefaults
        The instance defaults can be assigned at initialization or using the assign_defaults class method;
            - if instance defaults are not assigned on initialization, the corresponding class defaults are assigned
        Parameters can be REQUIRED to be in paramClassDefaults (for which there is no default value to assign)
            - for all classes, by listing the name and type in requiredParamClassDefaultTypes dict of the Function class
            - in subclasses, by inclusion in requiredParamClassDefaultTypes (via copy and update) in class definition
            * NOTE: inclusion in requiredParamClasssDefault simply acts as a template;  it does NOT implement the param
        Each function child class must initialize itself by calling super(childfunctionName).__init__()
            with a default value for its variable, and optionally an instance default paramList.

        A subclass MUST either:
            - implement a <class>.function method OR
            - specify paramClassDefaults[kwFunction:<Utility Function>];
            - this is checked in Function.instantiate_function()
            - if params[kwFunction] is NOT specified, it is assigned to self.function (so that it can be referenced)
            - if params[kwFunction] IS specified, it assigns it's value to self.function (superceding existing value):
                self.function is aliased to it (in Function.instantiate_function):
                    if kwFunction is found on initialization:
                        if it is a reference to an instantiated function, self.function is pointed to it
                        if it is a class reference to a function:
                            it is instantiated using self.variable and kwFunctionParams (if they are there too)
                            this works, since validate_params is always called after validate_variable
                            so self.variable can be used to initialize function
                            to the method referenced by paramInstanceDefaults[kwFunction] (see below)
                    if paramClassDefaults[kwFunction] is not found, it's value is assigned to self.function
                    if neither paramClassDefaults[kwFunction] nor self.function is found, an exception is raised
        - self.value is determined for self.execute which calls self.function in Function.instantiate_function

        NOTES:
            * In the current implementation, validation is:
              - top-level only (items in lists, tuples and dictionaries are not checked, nor are nested items)
              - for type only (it is oblivious to content)
              - forgiving (e.g., no distinction is made among numberical types)
            * However, more restrictive validation (e.g., recurisve, range checking, etc.) can be achieved
                by overriding the class validate_variable and validate_params methods

    Class attributes:
        + className
        + suffix - " " + className (used to create subclass and instance names)
        + functionCategory - category of function (i.e., process, mechanism, projection, learning, utility)
        + functionType - type of function within a category (e.g., transfer, distribution, mapping, controlSignal, etc.)
        + requiredParamClassDefaultTypes - dict of param names and types that all subclasses of Function must implement;

    Class methods:
        - validate_variable(variable)
        - validate_params(request_set, target_set, context)
        - assign_defaults(variable, request_set, assign_missing, target_set, default_set=NotImplemented
        - reset_params()
        - check_args(variable, params)
        - assign_args_to_param_dicts(params, param_names, function_param_names)

    Instance attributes:
        + name
        + functionName - name of particular function (linear, exponential, integral, etc.)
        + variableClassDefault (value)
        + variableClassDefault_np_info (ndArrayInfo)
        + variableInstanceDefault (value)
        + variable (value)
        + variable_np_info (ndArrayInfo)
        + paramClassDefaults:
            + kwFunction
            + kwFunctionParams
        + paramInstanceDefaults
        + paramsCurrent
        # + parameter_validation
        + user_params
        + recording

    Instance methods:
        + function (implementation is optional; aliased to params[kwFunction] by default)
    """

    #region CLASS ATTRIBUTES
    className = "FUNCTION"
    suffix = " " + className
# IMPLEMENTATION NOTE:  *** CHECK THAT THIS DOES NOT CAUSE ANY CHANGES AT SUBORDNIATE LEVELS TO PROPOGATE EVERYWHERE
    functionCategory = None
    functionType = None

    initMethod = INIT_FULL_EXECUTE_METHOD

    classPreferenceLevel = PreferenceLevel.SYSTEM
    # Any preferences specified below will override those specified in SystemDefaultPreferences
    # Note: only need to specify setting;  level will be assigned to SYSTEM automatically
    # classPreferences = {
    #     kwPreferenceSetName: 'FunctionCustomClassPreferences',
    #     kp<pref>: <setting>...}

    # Determines whether variableClassDefault can be changed (to match an variable in __init__ method)
    variableClassDefault_locked = False

    # Names and types of params required to be implemented in all subclass paramClassDefaults:
    # Notes:
    # *  entry values here do NOT implement the param; they are simply used as type specs for checking (in __init__)
    # * kwUtilityFunctionCategory (below) is used as placemarker for Function.Utility class; replaced in __init__ below
    #              (can't reference own class directly class block)
    requiredParamClassDefaultTypes = {}
    paramClassDefaults = {}
    #endregion

    def __init__(self,
                 variable_default,
                 param_defaults,
                 name=NotImplemented,
                 prefs=NotImplemented,
                 context=NotImplemented):
        """Assign system-level default preferences, enforce required, validate and instantiate params and execute method

        Initialization arguments:
        - variable_default (anything): establishes type for the variable, used for validation
        - params_default (dict): assigned as paramInstanceDefaults
        Note: if parameter_validation is off, validation is suppressed (for efficiency) (Function class default = on)

        :param variable_default: (anything but a dict) - value to assign as variableInstanceDefault
        :param param_defaults: (dict) - params to be assigned to paramInstanceDefaults
        :param log: (FunctionLog enum) - log entry types set in self.functionLog
        :param name: (string) - optional, overrides assignment of default (functionName of subclass)
        :return:
        """

        # # MODIFIED 8/14/16 NEW:
        # # PROBLEM: variable has different name for different classes;  need to standardize name across classes
        # try:
        #     if self.value is kwDeferredInit:
        #         defer_init = True
        # except AttributeError:
        #     pass
        # else:
        #     if defer_init:
        #         self.init_args = locals().copy()
        #         del self.init_args['self']
        #         # del self.init_args['__class__']
        #         return
        context = context + kwInit + ": " + kwFunctionInit

        # These insure that subclass values are preserved, while allowing them to be referred to below
        self.variableInstanceDefault = NotImplemented
        self.paramClassDefaults = self.paramClassDefaults
        self.paramInstanceDefaults = {}

        #region ASSIGN NAME
        # Assign functionType to self.name as default;
        #  will be overridden with instance-indexed name in call to super
        if name is NotImplemented:
            self.name = self.functionType + " " + self.functionCategory + " Function"
        else:
            self.name = name
        #endregion

        #region ENFORCE REGISRY
        if self.__class__.__bases__[0].__bases__[0].__bases__[0].__name__ is 'ShellClass':
            try:
                self.__class__.__bases__[0].registry
            except AttributeError:
                raise FunctionError("{0} is a category class and so must implement a registry".
                                    format(self.__class__.__bases__[0].__name__))
        #endregion

        #region ASSIGN PREFS

        # If a PreferenceSet was provided, assign to instance
        if isinstance(prefs, PreferenceSet):
            self.prefs = prefs
            # FIX:  CHECK LEVEL HERE??  OR DOES IT NOT MATTER, AS OWNER WILL BE ASSIGNED DYNAMICALLY??
        # Otherwise, if prefs is a specification dict instantiate it, or if it is NotImplemented assign defaults
        else:
            self.prefs = FunctionPreferenceSet(owner=self, prefs=prefs, context=context)
        #endregion

        #region ASSIGN LOG
        self.log = Log(owner=self)
        self.recording = False
        #endregion

        #region ENFORCE REQUIRED CLASS DEFAULTS

        # All subclasses must implement variableClassDefault
        # Do this here, as validate_variable might be overridden by subclass
        try:
            if self.variableClassDefault is NotImplemented:
                raise FunctionError("variableClassDefault must be given a value for {0}".format(self.functionName))
        except AttributeError:
            raise FunctionError("variableClassDefault must be defined for {0} or its base class".
                                format(self.functionName))
        #endregion

        #region CHECK FOR REQUIRED PARAMS

        # All subclasses must implement, in their paramClassDefaults, params of types specified in
        #     requiredClassParams (either above or in subclass defintion)
        # Do the check here, as validate_params might be overridden by subclass
        for required_param, type_requirements in self.requiredParamClassDefaultTypes.items():
            # # Replace 'Function' placemarker with class reference:
            # type_requirements = [self.__class__ if item=='Function' else item for item in type_requirements]

            # get type for kwUtilityFunctionCategory specification
            import PsyNeuLink.Functions.Utility
            if kwUtilityFunctionCategory in type_requirements:
               type_requirements[type_requirements.index(kwUtilityFunctionCategory)] = \
                   type(PsyNeuLink.Functions.Utility.Utility_Base)

            if required_param not in self.paramClassDefaults.keys():
                raise FunctionError("Param {0} must be in paramClassDefaults for {1}".
                                    format(required_param, self.name))

            # If the param does not match any of the types specified for it in type_requirements
            # (either as a subclass or instance of the specified subclass):
            try:
                required_param_value = self.paramClassDefaults[required_param]
                if inspect.isclass(required_param_value):
                    OK = (any(issubclass(required_param_value, type_spec) for type_spec in type_requirements))
                else:
                    OK = (any(isinstance(required_param_value, type_spec) for type_spec in type_requirements))
                if not OK:
                    type_names = format(" or ".join("{!s}".format(type.__name__) for (type) in type_requirements))
                    raise FunctionError("Value ({0}) of param {1} is not appropriate for {2};"
                                        "  requires one of the following types: {3}".
                                        format(required_param_value.__name__, required_param, self.name, type_names))
            except TypeError:
                pass
        #endregion

        #region ASSIGN DEFAULTS
        # Validate the set passed in and assign to paramInstanceDefaults
        # By calling with assign_missing, this also populates any missing params with ones from paramClassDefaults
        self.assign_defaults(variable=variable_default,
                             request_set=param_defaults, # requested set
                             assign_missing=True,        # assign missing params from classPreferences to instanceDefaults
                             target_set=self.paramInstanceDefaults, # destination set to which params are being assigned
                             default_set=self.paramClassDefaults,   # source set from which missing params are assigned
                             context=context
                             )
        #endregion

        #region SET CURRENT VALUES OF VARIABLE AND PARAMS
        self.variable = self.variableInstanceDefault
        self.paramsCurrent = self.paramInstanceDefaults
        #endregion

        #region VALIDATE FUNCTION (self.function and/or self.params[function, kwFunctionParams])
        self.validate_function(context=context)
        #endregion

        #region INSTANTIATE ATTRIBUTES BEFORE FUNCTION
        # Stub for methods that need to be executed before instantiating function
        #    (e.g., instantiate_sender and instantiate_receiver in Projection)
        self.instantiate_attributes_before_function(context=context)
        #endregion

        #region INSTANTIATE FUNCTION and assign output (by way of self.execute) to self.value
        self.instantiate_function(context=context)
        #endregion

        #region INSTANTIATE ATTRIBUTES AFTER FUNCTION
        # Stub for methods that need to be executed after instantiating function
        #    (e.g., instantiate_outputState in Mechanism)
        self.instantiate_attributes_after_function(context=context)
        #endregion

        # MODIFIED 6/28/16 COMMENTED OUT:
        # #region SET NAME
        # if name is NotImplemented:
        #     self.name = self.functionName + self.suffix
        # else:
        #     self.name = name
#endregion

    def deferred_init(self, context=NotImplemented):
        """Use in subclasses that require deferred initialization
        """
        if self.value is kwDeferredInit:

            # Flag that object is now being initialized
            # Note: self.value will be resolved to the object's value as part of initialization
            #       (usually in instantiate_function)
            self.value = kwInit

            del self.init_args['self']
            # Delete function since super doesn't take it as an arg;
            #   the value is stored in paramClassDefaults in assign_ags_to_params_dicts,
            #   and will be restored in instantiate_function
            del self.init_args['function']
            try:
                del self.init_args['__class__']
            except KeyError:
                pass
            # Delete reference to dict created by paramsCurrent -> ParamsDict
            try:
                del self.init_args['__pydevd_ret_val_dict']
            except KeyError:
                pass

            # Complete initialization
            super(self.__class__,self).__init__(**self.init_args)

    def assign_args_to_param_dicts(self, **kwargs):
        """Assign args passed in __init__() to params

        Get args and their corresponding values from call to self.__init__()
        - get default values for all args and assign to class.paramClassDefaults if they have not already been
        - assign arg values to local copy of params dict
        - override those with any values specified in params dict passed as "params" arg
        """

        # DEPRECATED FOR Python 3.6:
        # Get args in call to __init__ and create access to default values
<<<<<<< HEAD
        # args = inspect.getargspec(self.__init__)
        # # Get indices into args of default values, accounting for non-defaulted args
        # non_defaulted = len(args.args) - len(args.defaults)
        # default = lambda val : args.defaults[args.args.index(val)-non_defaulted]

        # Get indices into args of default values:
=======
>>>>>>> 3026d05e
        sig = inspect.signature(self.__init__)
        default = lambda val : list(sig.parameters.values())[list(sig.parameters.keys()).index(val)].default

        def parse_arg(arg):
            # Resolves the string value of any args that use keywords as their name
            try:
                name = eval(arg)
            except NameError:
                name = arg
            if inspect.isclass(name):
                name = arg
            return name

        # ASSIGN DEFAULTS TO paramClassDefaults
        # Check if defaults have been assigned to paramClassDefaults, and if not do so
        for arg in kwargs:

            arg_name = parse_arg(arg)

            # The params arg (nor anything in it) is never a default
            # if arg is kwParams:
            if arg_name is kwParams:
                continue

            # Check if param exists in paramClassDefaults
            try:
                self.paramClassDefaults[arg]

            # param corresponding to arg is NOT in paramClassDefaults, so add it
            except:
                # If arg is function and it's default is not a class, set it to one
                if arg_name is kwFunction and not inspect.isclass(default(arg)):
                    # Note: this is for compatibility with current implementation of instantiate_function()
                    # FIX: REFACTOR Function.instantiate_function TO USE INSTANTIATED function
                    self.paramClassDefaults[arg] = default(arg).__class__

                    # Get params from instantiated function
                    self.paramClassDefaults[kwFunctionParams] = default(arg).user_params.copy()

                # Get defaults values for args listed in kwFunctionParams
                # Note:  is not an arg, but rather used to package args that belong to a non-instantiated function
                elif arg is kwFunctionParams:
                    self.paramClassDefaults[kwFunctionParams] = {}
                    for item in kwargs[arg]:
                        self.paramClassDefaults[kwFunctionParams][item] = default(item)
                else:
                    self.paramClassDefaults[arg] = default(arg)

            # param corresponding to arg IS already in paramClassDefaults, so ignore
            else:
                continue

        # ASSIGN ARG VALUES TO params dicts
        params = {}       # this is for final params that will be returned
        params_arg = {}   # this captures any values specified in a params arg, that are used to override arg values
        ignore_kwFunctionParams = False

        for arg in kwargs:

            # Put any values (presumably in a dict) passed in the "params" arg in params_arg
            if arg is kwParams:
                params_arg = kwargs[arg]
                continue

            arg_name = parse_arg(arg)

            # For function:
            if arg_name is kwFunction:

                function = kwargs[arg]

                # function arg is a class
                if inspect.isclass(function):
                    params[kwFunction] = function
                    continue

                # function arg is not a class (presumably an object), so convert it to one
                # Note: this is for compatibility with current implementation of instantiate_function()
                # FIX: REFACTOR Function.instantiate_function TO USE INSTANTIATED function
                else:
                    params[kwFunction] = function.__class__
                    # Get params from instantiated function
                    # FIX: DOES THIS OVER-WRITE FUNCTION_PARAMS??
                    #      SHOULD IF THEY WERE DERIVED FROM PARAM_CLASS_DEFAULTS;
                    #      BUT SHOULDN'T IF THEY CAME FROM __init__ ARG (I.E., KWARGS)
                    # FIX: GIVE PRECEDENCE TO FUNCTION PARAMS SPECIFIED IN FUNCTION_PARAMS
                    # FIX:     OVER ONES AS ARGS FOR FUNCTION ITSELF
                    # FIX: DOES THE FOLLOWING WORK IN ALL CASES
                    # FIX:    OR DOES TO REINTRODUCE THE OVERWRITE PROBLEM WITH MULTIPLE CONTROL SIGNALS (IN EVC SCRIPT)
                    # FIX: AND, EVEN IF IT DOES, WHAT ABOUT ORDER EFFECTS:
                    # FIX:    CAN IT BE TRUSTED THAT function WILL BE PROCESSED BEFORE FUNCTION_PARAMS,
                    # FIX:     SO THAT FUNCTION_PARAMS WILL ALWAYS COME AFTER AND OVER-RWITE FUNCTION.USER_PARAMS
                    params[kwFunctionParams] = function.user_params.copy()
                    # MODIFIED 8/26/16
                    ignore_kwFunctionParams = True

            elif arg_name is kwFunctionParams:

                # If function was instantiated object, functionParams came from it, so ignore additional specification
                if ignore_kwFunctionParams:
                    TEST = True
                    if TEST:
                        pass
                    continue
                params[kwFunctionParams] = kwargs[arg]

            # For standard params, assign arg and its default value to paramClassDefaults
            else:
                params[arg] = kwargs[arg]

        # Override arg values with any specified in params dict (including kwFunctionParams)
        if params_arg:
            try:
                params[kwFunctionParams].update(params_arg[kwFunctionParams])
            except KeyError:
                pass
            params.update(params_arg)

        # Save user-accessible params
        self.user_params = params.copy()

        # MODIFIED 8/31/16: ADD FOR PARAMSCURRENT->ATTRIBUTES  START
        self.create_attributes_for_user_params(**self.user_params)
        # MODIFIED 8/31/16: ADD FOR PARAMSCURRENT->ATTRIBUTES  END

        # Return params only for args:
        return params

    # MODIFIED 8/31/16: ADD FOR PARAMSCURRENT->ATTRIBUTES  START
    def create_attributes_for_user_params(self, **kwargs):
        for arg in kwargs:
            self.__setattr__(arg, kwargs[arg])
    # MODIFIED 8/31/16: ADD FOR PARAMSCURRENT->ATTRIBUTES  END

    def check_args(self, variable, params=NotImplemented, target_set=NotImplemented, context=NotImplemented):
        """Instantiate variable (if missing or callable) and validate variable and params if PARAM_VALIDATION is set

        Called by execute methods to validate variable and params
        Can be suppressed by turning parameter_validation attribute off

        :param variable: (anything but a dict) - variable to validate
        :param params: (dict) - params to validate
        :target_set: (dict) - set to which params should be assigned (default: self.paramsCurrent)
        :return:
        """

        # If function is called without any arguments, get default for variable
        if variable is NotImplemented:
            variable = self.variableInstanceDefault # assigned by the Function class init when initializing

        # If the variable is a function, call it
        if callable(variable):
            variable = variable()

        # If parameter_validation is set and the function was called with a variable
        if self.prefs.paramValidationPref and not variable is NotImplemented:
            if not context is NotImplemented:
                context = context + kwSeparatorBar + kwFunctionCheckArgs
            else:
                context = kwFunctionCheckArgs
            self.validate_variable(variable, context=context)
        else:
            self.variable = variable

        # If target_set is not specified, use paramsCurrent
        if target_set is NotImplemented:
            target_set = self.paramsCurrent

        # If parameter_validation is set, the function was called with params,
        #   and they have changed, then validate requested values and assign to target_set
        if self.prefs.paramValidationPref and params and not params is NotImplemented and not params is target_set:
            # self.validate_params(params, target_set, context=kwFunctionCheckArgs)
            self.validate_params(request_set=params, target_set=target_set, context=context)

    def assign_defaults(self,
                        variable=NotImplemented,
                        request_set=NotImplemented,
                        assign_missing=True,
                        target_set=NotImplemented,
                        default_set=NotImplemented,
                        context=NotImplemented
                        ):
        """Validate variable and/or param defaults in requested set and assign values to params in target set

          Variable can be any type other than a dictionary (reserved for use as params)
          request_set must contain a dict of params to be assigned to target_set (??and paramInstanceDefaults??)
          If assign_missing option is set, then any params defined for the class
              but not included in the requested set are assigned values from the default_set;
              if request_set is NotImplemented, then all values in the target_set are assigned from the default_set
              if the default set is not specified, then paramInstanceDefaults is used (see below)
          If target_set and/or default_set is not specified, paramInstanceDefaults is used for whichever is missing
              NOTES:
              * this is the most common case, used for updating of instance defaults:
                  neither target_set nor default_set are specified, and params in request_set are (after validation)
                   assigned to paramInstanceDefaults; any params not specified in the request set will stay the same
                   (even if assign_missing is set)
              * individual instance default values can be set to class defaults by
                  calling with a request_set that has the values from paramInstanceDefaults to be preserved,
                  paramInstanceDefaults as target_set, and paramClassDefaults as default_set
              * all paramInstanceDefaults can be set to class ("factory") defaults by
                  calling with an empty request_set (or is NotImplemented), paramInstanceDefaults for target_set,
                  and paramClassDefaults as default_set (although reset_params does the same thing)
          Class defaults can not be passed as target_set
              IMPLEMENTATION NOTE:  for now, treating class defaults as hard coded;
                                    could be changed in the future simply by commenting out code below

        :param variable: (anything but a dict (variable) - value to assign as variableInstanceDefault
        :param request_set: (dict) - params to be assigned
        :param assign_missing: (bool) - controls whether missing params are set to default_set values (default: False)
        :param target_set: (dict) - param set to which assignments should be made
        :param default_set: (dict) - values used for params missing from request_set (only if assign_missing is True)
        :return:
        """

        # Make sure all args are legal
        if not variable is NotImplemented:
            if isinstance(variable,dict):
                raise FunctionError("Dictionary passed as variable; probably trying to use param set as first argument")
        if request_set and not request_set is NotImplemented:
            if not isinstance(request_set, dict):
                raise FunctionError("requested parameter set must be a dictionary")
        if not target_set is NotImplemented:
            if not isinstance(target_set, dict):
                raise FunctionError("target parameter set must be a dictionary")
        if not default_set is NotImplemented:
            if not isinstance(default_set, dict):
                raise FunctionError("default parameter set must be a dictionary")

        # IMPLEMENTATION NOTE:  REMOVE
        # # Enforce implementation of variableEncodingDim and valueEncodingDim:
        # try:
        #     self.variableEncodingDim
        # except AttributeError:
        #     raise FunctionError("{0} or its base class must implement variableEncodingDim".
        #                         format(self.__class__.__name__))
        # try:
        #     self.valueEncodingDim
        # except AttributeError:
        #     raise FunctionError("{0} or its base class must implement valueEncodingDim".
        #                         format(self.__class__.__name__))


        # VALIDATE VARIABLE

        # if variable has been passed then validate and, if OK, assign as variableInstanceDefault
        self.validate_variable(variable, context=context)
        if variable is NotImplemented:
            self.variableInstanceDefault = self.variableClassDefault
        else:
            # MODIFIED 6/9/16 (CONVERT TO np.ndarray)
            self.variableInstanceDefault = self.variable



        # If no params were passed, then done
        if request_set is NotImplemented and  target_set is NotImplemented and default_set is NotImplemented:
            return

        # GET AND VALIDATE PARAMS

        # Assign param defaults for target_set and default_set
        if target_set is NotImplemented:
            target_set = self.paramInstanceDefaults
        if target_set is self.paramClassDefaults:
            raise FunctionError("Altering paramClassDefaults not permitted")
        if default_set is NotImplemented:
            default_set = self.paramInstanceDefaults

        self.paramNames = self.paramInstanceDefaults.keys()

        # If assign_missing option is set,
        #  assign value from specified default set to any params missing from request set
        # Note:  do this before validating execute method and params, as some params may depend on others being present
        if assign_missing:
            if not request_set or request_set is NotImplemented:
                request_set = {}

            # FIX: DO ALL OF THIS IN VALIDATE PARAMS?
            # FIX:    ?? HOWEVER, THAT MEANS MOVING THE ENTIRE IF STATEMENT BELOW TO THERE
            # FIX:    BECAUSE OF THE NEED TO INTERCEPT THE ASSIGNMENT OF functionParams FROM paramClassDefaults
            # FIX:    ELSE DON'T KNOW WHETHER THE ONES IN request_set CAME FROM CALL TO __init__() OR paramClassDefaults
            # FIX: IF functionParams ARE SPECIFIED, NEED TO FLAG THAT function != defaultFunction
            # FIX:    TO SUPPRESS VALIDATION OF functionParams IN validate_params (THEY WON'T MATCH paramclassDefaults)
            # Check if function matches one in paramClassDefaults;
            #    if not, suppress assignment of functionParams from paramClassDefaults, as they don't match the function
            # Note: this still allows functionParams included as arg in call to __init__ to be assigned

            # REFERENCE: Conditions for assignment of default function and functionParams
            #     A) default function, default functionParams
            #         example: Projection.__inits__
            #     B) default function, no default functionParams
            #         example: none??
            #     C) no default function, default functionParams
            #         example: DDM
            #     D) no default function, no default functionParams
            #         example: System, Process, MonitoringMechanism, WeightedError

            self.assign_default_kwFunctionParams = True

            try:
                function = request_set[kwFunction]
            except KeyError:
                # If there is no function specified, then allow functionParams
                # Note: this occurs for objects that have "hard-coded" functions (e.g., DDM)
                self.assign_default_kwFunctionParams = True
            else:
                # Get function class:
                if inspect.isclass(function):
                    function_class = function
                else:
                    function_class = function.__class__
                # Get default function (from ParamClassDefaults)
                try:
                    default_function = default_set[kwFunction]
                except KeyError:
                    # This occurs if a function has been specified as an arg in the call to __init__()
                    #     but there is no function spec in paramClassDefaults;
                    # This will be caught, and an exception raised, in validate_params()
                    pass
                else:
                    # Get default function class
                    if inspect.isclass(function):
                        default_function_class = default_function
                    else:
                        default_function_class = default_function.__class__

                    # If function's class != default function's class, suppress assignment of default functionParams
                    if function_class != default_function_class:
                        self.assign_default_kwFunctionParams = False

            for param_name, param_value in default_set.items():
                if param_name is kwFunctionParams and not self.assign_default_kwFunctionParams:
                    continue
                request_set.setdefault(param_name, param_value)
                if isinstance(param_value, dict):
                    for dict_entry_name, dict_entry_value in param_value.items():
                        request_set[param_name].setdefault(dict_entry_name, dict_entry_value)


        # VALIDATE PARAMS

        # if request_set has been passed or created then validate and, if OK, assign to targets
        if request_set and request_set != NotImplemented:
            self.validate_params(request_set, target_set, context=context)
            # Variable passed validation, so assign as instance_default

    def reset_params(self, mode):
        """Reset current and/or instance defaults

        If called with:
            - CURRENT_TO_INSTANCE_DEFAULTS all current param settings are set to instance defaults
            - INSTANCE_TO_CLASS all instance defaults are set to class defaults
            - ALL_TO_CLASS_DEFAULTS all current and instance param settings are set to class defaults

        :param mode: (ResetMode) - determines which params are reset
        :return none:
        """
        if not isinstance(mode, ResetMode):
            raise FunctionError("Must be called with a valid ResetMode")

        if mode == ResetMode.CURRENT_TO_INSTANCE_DEFAULTS:
            self.params_current = self.paramInstanceDefaults.copy()
        elif mode == ResetMode.INSTANCE_TO_CLASS:
            self.paramInstanceDefaults = self.paramClassDefaults.copy()
        elif mode == ResetMode.ALL_TO_CLASS_DEFAULTS:
            self.params_current = self.paramClassDefaults.copy()
            self.paramInstanceDefaults = self.paramClassDefaults.copy()

    def validate_variable(self, variable, context=NotImplemented):
        """Validate variable and assign validated values to self.variable

        Convert variableClassDefault specification and variable (if specified) to list of 1D np.ndarrays:

        VARIABLE SPECIFICATION:                                        ENCODING:
        Simple value variable:                                         0 -> [array([0])]
        Single state array (vector) variable:                         [0, 1] -> [array([0, 1])
        Multiple state variables, each with a single value variable:  [[0], [0]] -> [array[0], array[0]]

        Perform top-level type validation of variable against the variableClassDefault;
            if the type is OK, the value is assigned to self.variable (which should be used by the function)
        This can be overridden by a subclass to perform more detailed checking (e.g., range, recursive, etc.)
        It is called only if the parameter_validation attribute is True (which it is by default)

        IMPLEMENTATION NOTES:
           * future versions should add hierarchical/recursive content (e.g., range) checking
           * add request/target pattern?? (as per validate_params) and return validated variable?

        :param variable: (anything other than a dictionary) - variable to be validated:
        :param context: (str)
        :return none:
        """

        pre_converted_variable = variable
        pre_converted_variable_class_default = self.variableClassDefault

        # FIX: SAYS "list of np.ndarrays" BELOW, WHICH WOULD BE A 2D ARRAY, BUT CONVERSION BELOW ONLY INDUCES 1D ARRAY
        # FIX: NOTE:  VARIABLE (BELOW) IS CONVERTED TO ONLY 1D ARRAY
        # Convert variableClassDefault to list of np.ndarrays
        # self.variableClassDefault = convert_to_np_array(self.variableClassDefault, 1)

        # If variable is not specified, then assign to (np-converted version of) variableClassDefault and return
        if variable is NotImplemented:
            self.variable = self.variableClassDefault
            return

        # Otherwise, do some checking on variable before converting to np.ndarray

        # If variable is a ParamValueProjection tuple, get value:
        from PsyNeuLink.Functions.Mechanisms.Mechanism import ParamValueProjection
        if isinstance(variable, ParamValueProjection):
            variable = variable.value

        # If variable is callable (function or object reference), call it and assign return to value to variable
        # Note: check for list is necessary since function references must be passed wrapped in a list so that they are
        #       not called before being passed
        if isinstance(variable, list) and callable(variable[0]):
            variable = variable[0]()

        # Convert variable to np.ndarray
        # Note: this insures that self.variable will be AT LEAST 1D;  however, can also be higher:
        #       e.g., given a list specification of [[0],[0]], it will return a 2D np.array
        variable = convert_to_np_array(variable, 1)

        # If variableClassDefault is locked, then check that variable matches it
        if self.variableClassDefault_locked:
            # If variable type matches variableClassDefault
            #    then assign variable to self.variable
            # if (type(variable) == type(self.variableClassDefault) or
            #         (isinstance(variable, numbers.Number) and
            #              isinstance(self.variableClassDefault, numbers.Number))):
            if not variable.dtype is self.variableClassDefault.dtype:
                message = "Variable for {0} (in {1}) must be a {2}".\
                    format(self.functionName, context, pre_converted_variable_class_default.__class__.__name__)
                raise FunctionError(message)

        self.variable = variable

    def validate_params(self, request_set, target_set=NotImplemented, context=NotImplemented):
        """Validate params and assign validated values to targets,

        This performs top-level type validation of params against the paramClassDefaults specifications:
            - checks that param is listed in paramClassDefaults
            - checks that param value is compatible with on in paramClassDefaults
            - if param is a dict, checks entries against corresponding entries paramClassDefaults
            - if all is OK, the value is assigned to the target_set (if it has been provided)
            - otherwise, an exception is raised

        This can be overridden by a subclass to perform more detailed checking (e.g., range, recursive, etc.)
        It is called only if the parameter_validation attribute is True (which it is by default)

        IMPLEMENTATION NOTES:
           * future versions should add recursive and content (e.g., range) checking
           * should method return validated param set?

        :param dict (request_set) - set of params to be validated:
        :param dict (target_set) - repository of params that have been validated:
        :return none:
        """

        for param_name, param_value in request_set.items():

            # Check that param is in paramClassDefaults (if not, it is assumed to be invalid for this object)
            try:
                self.paramClassDefaults[param_name]
            except KeyError:
                raise FunctionError("{0} is not a valid parameter for {1}".format(param_name, self.__class__.__name__))

            # The value of the param is None or NotImplemented in paramClassDefaults: suppress type checking
            # DOCUMENT:
            # IMPLEMENTATION NOTE: this can be used for params with multiple possible types,
            #                      until type lists are implemented (see below)
            if self.paramClassDefaults[param_name] is None or self.paramClassDefaults[param_name] is NotImplemented:
                if self.prefs.verbosePref:
                    print("{0} is specified as NotImplemented for {1} "
                          "which suppresses type checking".format(param_name, self.name))
                if not target_set is NotImplemented:
                    target_set[param_name] = param_value
                continue

            # MODIFIED 8/24/16:
            # If the value in paramClassDefault is a type, check if param value is an instance of it
            if inspect.isclass(self.paramClassDefaults[param_name]):
                if isinstance(param_value, self.paramClassDefaults[param_name]):
                    continue

            # If the value in paramClassDefault is an object, check if param value is the corresponding class
            # This occurs if the item specified by the param has not yet been implemented (e.g., a function)
            if inspect.isclass(param_value):
                if isinstance(self.paramClassDefaults[param_name], param_value):
                    continue

            from PsyNeuLink.Functions.Utility import Utility_Base
            from PsyNeuLink.Functions.States.ParameterState import get_function_param
            if isinstance(self, Utility_Base):
                param_value = get_function_param(param_value)

            # Check if param value is of same type as one with the same name in paramClassDefaults;
            #    don't worry about length
            if iscompatible(param_value, self.paramClassDefaults[param_name], **{kwCompatibilityLength:0}):
                # If param is a dict, check that entry exists in paramClassDefaults
                # IMPLEMENTATION NOTE:
                #    - currently doesn't check compatibility of value with paramClassDefaults
                #      since params can take various forms (e.g., value, tuple, etc.)
                #    - re-instate once paramClassDefaults includes type lists (as per requiredClassParams)
                if isinstance(param_value, dict):

                    # If assign_default_kwFunctionParams is False, it means that function's class is
                    #     compatiable but different from the one in paramClassDefaults;
                    #     therefore, kwFunctionParams will not match paramClassDefaults;
                    #     instead, check that functionParams are compatible with the function's default params
                    if param_name is kwFunctionParams and not self.assign_default_kwFunctionParams:
                        # Get function:
                        try:
                            function = request_set[kwFunction]
                        except KeyError:
                            # If no function is specified, self.assign_default_kwFunctionParams should be True
                            # (see assign_defaults above)
                            raise FunctionError("PROGRAM ERROR: No function params for {} so should be able to "
                                                "validate {}".format(self.name, kwFunctionParams))
                        else:
                            for entry_name, entry_value in param_value.items():
                                try:
                                    function.paramClassDefaults[entry_name]
                                except KeyError:
                                    raise FunctionError("{0} is not a valid entry in {1} for {2} ".
                                                        format(entry_name, param_name, self.name))
                                # add [entry_name] entry to [param_name] dict
                                else:
                                    try:
                                        target_set[param_name][entry_name] = entry_value
                                    # [param_name] dict not yet created, so create it
                                    except KeyError:
                                        target_set[param_name] = {}
                                        target_set[param_name][entry_name] = entry_value
                                    # target_set NotImplemented
                                    except TypeError:
                                        pass
                    else:
                        for entry_name, entry_value in param_value.items():
                            # Make sure [entry_name] entry is in [param_name] dict in paramClassDefaults
                            try:
                                self.paramClassDefaults[param_name][entry_name]
                            except KeyError:
                                raise FunctionError("{0} is not a valid entry in {1} for {2} ".
                                                    format(entry_name, param_name, self.name))
                            # TBI: (see above)
                            # if not iscompatible(entry_value,
                            #                     self.paramClassDefaults[param_name][entry_name],
                            #                     **{kwCompatibilityLength:0}):
                            #     raise FunctionError("{0} ({1}) in {2} of {3} must be a {4}".
                            #         format(entry_name, entry_value, param_name, self.name,
                            #                type(self.paramClassDefaults[param_name][entry_name]).__name__))
                            else:
                                # add [entry_name] entry to [param_name] dict
                                try:
                                    target_set[param_name][entry_name] = entry_value
                                # [param_name] dict not yet created, so create it
                                except KeyError:
                                    target_set[param_name] = {}
                                    target_set[param_name][entry_name] = entry_value
                                # target_set NotImplemented
                                except TypeError:
                                    pass

                                # if not target_set is NotImplemented:
                                #     target_set[param_name][entry_name] = entry_value


                elif not target_set is NotImplemented:
                    target_set[param_name] = param_value
            else:
                raise FunctionError("Value of {0} ({1}) must be of type {2} ".
                                    format(param_name, param_value,
                                           type(self.paramClassDefaults[param_name]).__name__))

    def validate_function(self, context=NotImplemented):
        """Check that either params[kwFunction] and/or self.execute are implemented

        # FROM validate_params:
        # It also checks kwFunction:
        #     if it is specified and is a type reference (rather than an instance),
        #     it instantiates the reference (using kwFunctionParams if present)
        #     and puts a reference to the instance in target_set[kwFunction]
        #
        This checks for an execute method in params[kwFunction].
        It checks for a valid method reference in paramsCurrent, then paramInstanceDefaults, then paramClassDefaults
        If a specification is not present or valid:
            - it checks self.execute and, if present, kwExecute is assigned to it
            - if self.execute is not present or valid, an exception is raised
        When completed, there is guaranteed to be a valid method in paramsCurrent[kwFunction] and/or self.execute;
            otherwise, an exception is raised

        Notes:
            * no new assignments (to kwFunction or self.execute) are made here, except:
                if paramsCurrent[kwMethod] specified is not valid,
                an attempt is made to replace with a valid entry from paramInstanceDefaults or paramClassDefaults
            * if kwFunction is missing, it is assigned to self.execute (if it is present)
            * no instantiations are done here;
            * any assignment(s) to and/or instantiation(s) of self.execute and/or params[kwFunction]
                is/are carried out in instantiate_function

        :return:
        """

        # Check if params[kwFunction] is specified
        try:
            param_set = kwParamsCurrent
            function = self.check_kwFunction(param_set)
            if not function:
                param_set = kwParamInstanceDefaults
                function, param_set = self.check_kwFunction(param_set)
                if not function:
                    param_set = kwParamClassDefaults
                    function, param_set = self.check_kwFunction(param_set)

        except KeyError:
            # kwFunction is not specified, so try to assign self.function to it
            try:
                function = self.function
            except AttributeError:
                # self.function is also missing, so raise exception
                raise FunctionError("{} must either implement a function method, specify one as the kwFunction param in"
                                    " paramClassDefaults, or as the default for the function argument in its init".
                                    format(self.__class__.__name__, kwFunction))
            else:
                # self.function is NotImplemented
                # IMPLEMENTATION NOTE:  This is a coding error;  self.function should NEVER be assigned NotImplemented
                if (function is NotImplemented):
                    raise("PROGRAM ERROR: either {0} must be specified or {1}.function must be implemented for {2}".
                          format(kwFunction,self.__class__.__name__, self.name))
                # self.function is OK, so return
                elif (isinstance(function, Function) or
                        isinstance(function, function_type) or
                        isinstance(function, method_type)):
                    self.paramsCurrent[kwFunction] = function
                    return
                # self.function is NOT OK, so raise exception
                else:
                    raise FunctionError("{0} not specified and {1}.function is not a Function object or class"
                                        "or valid method in {2}".
                                        format(kwFunction, self.__class__.__name__, self.name))

        # paramsCurrent[kwFunction] was specified, so process it
        else:
            # kwFunction is valid:
            if function:
                # - if other than paramsCurrent, report (if in VERBOSE mode) and assign to paramsCurrent
                if param_set is not kwParamsCurrent:
                    if self.prefs.verbosePref:
                        print("{0} ({1}) is not a Function object or a valid method; {2} ({3}) will be used".
                              format(kwFunction,
                                     self.paramsCurrent[kwFunction],
                                     param_set, function))
                self.paramsCurrent[kwFunction] = function

            # kwFunction was not valid, so try to assign self.function to it;
            else:
                # Try to assign to self.function
                try:
                    function = self.function
                except AttributeError:
                    # self.function is not implemented, SO raise exception
                    raise FunctionError("{0} ({1}) is not a Function object or class or valid method, "
                                        "and {2}.function is not implemented for {3}".
                                        format(kwFunction,
                                               self.paramsCurrent[kwFunction],
                                               self.__class__.__name__,
                                               self.name))
                else:
                    # self.function is there and is:
                    # - OK, so just warn that kwFunction was no good and that self.function will be used
                    if (isinstance(function, Function) or
                            isinstance(function, function_type) or
                            isinstance(function, method_type)):
                        if self.prefs.verbosePref:
                            print("{0} ({1}) is not a Function object or class or valid method; "
                                                "{2}.function will be used instead".
                                                format(kwFunction,
                                                       self.paramsCurrent[kwFunction],
                                                       self.__class__.__name__))
                    # - NOT OK, so raise exception (kwFunction and self.function were both no good)
                    else:
                        raise FunctionError("Neither {0} ({1}) nor {2}.function is a Function object or class "
                                            "or a valid method in {3}".
                                            format(kwFunction, self.paramsCurrent[kwFunction],
                                                   self.__class__.__name__, self.name))

    def check_kwFunction(self, param_set):
        """Check kwFunction param is a Function,
        """

        function = getattr(self, param_set)[kwFunction]
        # If it is a Function object, OK so return

        if (isinstance(function, FUNCTION_BASE_CLASS) or
                isinstance(function, function_type) or
                isinstance(function, method_type)):
            return function
        # Try as a Function class reference
        else:
            try:
                is_subclass = issubclass(self.paramsCurrent[kwFunction], FUNCTION_BASE_CLASS)
            # It is not a class reference, so return None
            except TypeError:
                return None
            else:
                # It IS a Function class reference, so return function
                if is_subclass:
                    return function
                # It is NOT a Function class reference, so return none
                else:
                    return None

    def instantiate_attributes_before_function(self, context=NotImplemented):
        pass

    def instantiate_function(self, context=NotImplemented):
        """Instantiate function defined in <subclass>.function or <subclass>.paramsCurrent[kwFunction]

        Instantiate params[kwFunction] if present, and assign it to self.function

        If params[kwFunction] is present and valid,
            it is assigned as the function's execute method, overriding any direct implementation of self.function

        If kwFunction IS in params:
            - if it is a Function object, it is simply assigned to self.function;
            - if it is a Function class reference:
                it is instantiated using self.variable and, if present, params[kwFunctionParams]
        If kwFunction IS NOT in params:
            - if self.function IS implemented, it is assigned to params[kwFunction]
            - if self.function IS NOT implemented: program error (should have been caught in validate_function)
        Upon successful completion:
            - self.function === self.paramsCurrent[kwFunction]
            - self.execute should always return the output of self.function in the first item of its output array;
                 this is done by Function.execute;  any subclass override should do the same, so that...
            - self.value == value[0] returned by self.execute

        :param request_set:
        :return:
        """

        try:
            function = self.paramsCurrent[kwFunction]

        # params[kwFunction] is NOT implemented
        except KeyError:
            function = None

        # params[kwFunction] IS implemented
        else:
            # If kwFunction is an already instantiated method:
            if isinstance(function, method_type):
                if issubclass(type(function.__self__), FUNCTION_BASE_CLASS):
                    pass
                # If it is NOT a subclass of Function,
                # - issue warning if in VERBOSE mode
                # - pass through to try self.function below
                else:
                    if self.prefs.verbosePref:
                        print("{0} ({1}) is not a subclass of Function".
                              format(kwFunction,
                                     self.paramsCurrent[kwFunction].__class__.__name__,
                                     self.name))
                    function = None

            # If kwFunction is a Function object, assign it to self.function (overrides hard-coded implementation)
            elif isinstance(function, FUNCTION_BASE_CLASS):
                self.function = function

            # If kwFunction is a Function class:
            # - instantiate method using:
            #    - self.variable
            #    - params[kwFunctionParams] (if specified)
            # - issue warning if in VERBOSE mode
            # - assign to self.function and params[kwFunction]
            elif inspect.isclass(function) and issubclass(function, FUNCTION_BASE_CLASS):
                #  Check if params[kwFunctionParams] is specified
                try:
                    function_param_specs = self.paramsCurrent[kwFunctionParams].copy()
                except KeyError:
                    # kwFunctionParams not specified, so nullify
                    function_param_specs = {}
                else:
                    # kwFunctionParams are bad (not a dict):
                    if not isinstance(function_param_specs, dict):
                        # - nullify kwFunctionParams
                        function_param_specs = {}
                        # - issue warning if in VERBOSE mode
                        if self.prefs.verbosePref:
                            print("{0} in {1} ({2}) is not a dict; it will be ignored".
                                                format(kwFunctionParams, self.name, function_param_specs))
                    # parse entries of kwFunctionParams dict
                    else:
                        # Get param value from any params specified as ParamValueProjection or (param, projection) tuple
                        from PsyNeuLink.Functions.Projections.Projection import Projection
                        from PsyNeuLink.Functions.Mechanisms.Mechanism import ParamValueProjection
                        for param_name, param_spec in function_param_specs.items():
                            if isinstance(param_spec, ParamValueProjection):
                                from PsyNeuLink.Functions.States.ParameterState import ParameterState
                                function_param_specs[param_name] =  param_spec.value
                            if (isinstance(param_spec, tuple) and len(param_spec) is 2 and
                                    (param_spec[1] is kwMapping or
                                             param_spec[1] is kwControlSignal or
                                             param_spec[1] is kwLearningSignal or
                                         isinstance(param_spec[1], Projection) or
                                         (inspect.isclass(param_spec[1]) and issubclass(param_spec[1], Projection))
                                     )):
                                from PsyNeuLink.Functions.States.ParameterState import ParameterState
                                function_param_specs[param_name] =  param_spec[0]

                # Instantiate function from class specification
                function_instance = function(variable_default=self.variable,
                                             params=function_param_specs,
                                             context=context)
                self.paramsCurrent[kwFunction] = function_instance.function
                # MODIFIED 8/31/16 NEW:
                # # FIX: ?? COMMENT OUT WHEN self.paramsCurrent[kwFunction] NOW MAPS TO self.function
                # self.function = self.paramsCurrent[kwFunction]

                # If in VERBOSE mode, report assignment
                if self.prefs.verbosePref:
                    object_name = self.name
                    if self.__class__.__name__ is not object_name:
                        object_name = object_name + " " + self.__class__.__name__
                    try:
                        object_name = object_name + " of " + self.owner.name
                    except AttributeError:
                        pass
                    print("{0} assigned as function for {1}".
                          format(self.paramsCurrent[kwFunction].__self__.functionName,
                                 object_name))

            # If kwFunction is NOT a Function class reference:
            # - issue warning if in VERBOSE mode
            # - pass through to try self.function below
            else:
                if self.prefs.verbosePref:
                    print("{0} ({1}) is not a subclass of Function".
                          format(kwFunction,
                                 self.paramsCurrent[kwFunction].__class__.__name__,
                                 self.name))
                function = None

        # params[kwFunction] was not specified (in paramsCurrent, paramInstanceDefaults or paramClassDefaults)
        if not function:
            # Try to assign to self.function
            try:
                self.paramsCurrent[kwFunction] = self.function
            # If self.function is also not implemented, raise exception
            # Note: this is a "sanity check," as this should have been checked in validate_function (above)
            except AttributeError:
                raise FunctionError("{0} ({1}) is not a Function object or class, "
                                    "and {2}.function is not implemented".
                                    format(kwFunction, self.paramsCurrent[kwFunction],
                                           self.__class__.__name__))
            # If self.function is implemented, warn if in VERBOSE mode
            else:
                if self.prefs.verbosePref:
                    print("{0} ({1}) is not a Function object or a specification for one; "
                                        "{1}.function ({}) will be used instead".
                                        format(kwFunction,
                                               self.paramsCurrent[kwFunction].__self__.functionName,
                                               self.name,
                                               self.function.__self__.name))

        # Now that function has been instantiated, call self.function
        # to assign its output (and type of output) to self.value
        if context is NotImplemented:
            context = "DIRECT CALL"
        # MODIFIED 8/29/16:  QUESTION:
        # FIX: ?? SHOULD THIS CALL self.execute SO THAT function IS EVALUATED IN CONTEXT,
        # FIX:    AS WELL AS HOW IT HANDLES RETURN VALUES (RE: outputStates AND self.value??
        # ANSWER: MUST BE self.execute AS THE VALUE OF AN OBJECT IS THE OUTPUT OF ITS EXECUTE METHOD, NOT ITS FUNCTION
        # self.value = self.function(context=context+kwSeparator+kwFunctionInit)
        self.value = self.execute(context=context)
        if self.value is None:
            raise FunctionError("Execute method for {} must return a value".format(self.name))

    def instantiate_attributes_after_function(self, context=NotImplemented):
        pass

    def execute(self, input=NotImplemented, params=NotImplemented, time_scale=NotImplemented, context=NotImplemented):
        raise FunctionError("{} class must implement execute".format(self.__class__.__name__))

    def update_value(self, context=NotImplemented):
        """Evaluate execute method
        """
        self.value = self.execute(context=context)

    @property
    def variable(self):
        return self._variable

    @variable.setter
    def variable(self, value):
        self._variable = value

    @property
    def prefs(self):
        # Whenever pref is accessed, use current owner as context (for level checking)
        self._prefs.owner = self
        return self._prefs

    @prefs.setter
    def prefs(self, pref_set):
        if (isinstance(pref_set, PreferenceSet)):
            # IMPLEMENTATION NOTE:
            # - Complements dynamic assignment of owner in getter (above)
            # - Needed where prefs are assigned before they've been gotten (e.g., in PreferenceSet.__init__()
            # - owner needs to be assigned for call to get_pref_setting_for_level below
            # MODIFIED 6/1/16
            try:
                pref_set.owner = self
            except:
                pass
            # MODIFIED 6/1/16 END
            self._prefs = pref_set
            if self.prefs.verbosePref:
                print ('PreferenceSet {0} assigned to {1}'.format(pref_set.name, self.name))
            # Make sure that every pref attrib in PreferenceSet is OK
            for pref_name, pref_entry in self.prefs.__dict__.items():
                if '_pref' in pref_name:
                    value, err_msg = self.prefs.get_pref_setting_for_level(pref_name, pref_entry.level)
                    if err_msg and self.prefs.verbosePref:
                        print(err_msg)
                    # FIX: VALUE RETURNED SHOULD BE OK, SO ASSIGN IT INSTEAD OF ONE IN pref_set??
                    # FIX: LEVEL SHOULD BE LOWER THAN REQUESTED;  REPLACE RAISE WITH WARNING TO THIS EFFECT
        else:
            raise FunctionError("Attempt to assign non-PreferenceSet {0} to {0}.prefs".
                                format(pref_set, self.name))

#endregion

    #region COMMENTED OUT METHODS
    # def execute(self, variable=NotImplemented, params=NotImplemented):
    #     """Calls function referenced by params[kwFunction]
    #
    #     Aliases any call to self.execute to function specified by paramInstanceDefaults[kwFunction];
    #         this defaults to paramClassDefaults[kwFunction] if not explicitly specified on instance initialization
    #
    #     :param variable:
    #     :param params:
    #     :return:
    #     """
    #     return self.paramInstanceDefaults[kwFunction](variable, params)

    @property
    def params(self):
        return self.paramsCurrent

    @property
    def user_params(self):
        return self._user_params

    @user_params.setter
    def user_params(self, new_params):
        self._user_params = new_params
        TEST = True

# MODIFIED 8/31/16: ADD FOR PARAMSCURRENT->ATTRIBUTES  START
    @property
    def paramsCurrent(self):
        return self._paramsCurrent

    @paramsCurrent.setter
    def paramsCurrent(self, dict):

        from collections import UserDict
        try:
            self._paramsCurrent.update(dict)
        except AttributeError:
            self._paramsCurrent = ParamsDict(self, dict)

            # INSTANTIATE PARAMSCURRENT AS A USER DICT HERE (THAT IS CONFIGURED TO HAVE GETTERS AND SETTERS FOR ITS ENTRIES)
            #    AND COPY THE DICT PASSED IN INTO IT (RATHER THAN SIMPLY ASSIGNING IT;  OR, ASSIGN INITIAL PARAM DICTS
            #    TO THE SAME USER CLASS SO THAT THE ASSIGNMENT IS TO A VERSION OF THE USER DICT
            # WHEN THOSE ENTRIES ARE SET IN USER DICT, REFERENCE THEM USING GETTATTR AND SETATTR
            #    TO THE CORRESPONDING ATTRIBUTES OF THE OWNER OBJECT
# MODIFIED 8/31/16: ADD FOR PARAMSCURRENT->ATTRIBUTES  END


FUNCTION_BASE_CLASS = Function

def get_function_param(param):
    from PsyNeuLink.Functions.Mechanisms.Mechanism import ParamValueProjection
    from PsyNeuLink.Functions.Projections.Projection import Projection
    if isinstance(param, ParamValueProjection):
        value =  param.value
    elif (isinstance(param, tuple) and len(param) is 2 and
            (param[1] is kwMapping or
                     param[1] is kwControlSignal or
                     param[1] is kwLearningSignal or
                 isinstance(param[1], Projection) or
                 (inspect.isclass(param[1]) and issubclass(param[1], Projection))
             )):
        value =  param[0]
    else:
        value = param

    return value

# TBI:
# def is_component(spec, type_keyword):
#     """Evaluate whether spec is a valid specification of type
#
#     type_keyword must specify a class registered in the MasterRegistry (dict of Registries)
#     Below, class = class designated by type_keyword
#     Return true if spec ==:
#     + type_keyword
#     + class
#     + instance of class
#     + specification dict instance of class
#         + type_keyword:<spec for subclass of class>
#
#     Otherwise, return False
#     """
#     if spec is tpye_keyword:
#         return True
#     if inspect.isclass(spec) and issubclass(spec, type):
#         return True
#     if isinstance(spec, type):
#         return True
#     # THIS COVERS "kwProjectionType":
#     if isinstance(spec, dict) and type_keyword + 'Type' in spec:
#         return True
#     # THIS COVERS kwControlSignal and kwLearningSignal:
#     if isinstance(spec, dict) and type_keyword in spec:
#         return True
#     if isinstance(spec, str):
#        if [CHECK FOR LEGAL KEYWORDS HERE]:
#         return True
#     return False<|MERGE_RESOLUTION|>--- conflicted
+++ resolved
@@ -471,17 +471,7 @@
         - override those with any values specified in params dict passed as "params" arg
         """
 
-        # DEPRECATED FOR Python 3.6:
         # Get args in call to __init__ and create access to default values
-<<<<<<< HEAD
-        # args = inspect.getargspec(self.__init__)
-        # # Get indices into args of default values, accounting for non-defaulted args
-        # non_defaulted = len(args.args) - len(args.defaults)
-        # default = lambda val : args.defaults[args.args.index(val)-non_defaulted]
-
-        # Get indices into args of default values:
-=======
->>>>>>> 3026d05e
         sig = inspect.signature(self.__init__)
         default = lambda val : list(sig.parameters.values())[list(sig.parameters.keys()).index(val)].default
 
@@ -1481,36 +1471,4 @@
     else:
         value = param
 
-    return value
-
-# TBI:
-# def is_component(spec, type_keyword):
-#     """Evaluate whether spec is a valid specification of type
-#
-#     type_keyword must specify a class registered in the MasterRegistry (dict of Registries)
-#     Below, class = class designated by type_keyword
-#     Return true if spec ==:
-#     + type_keyword
-#     + class
-#     + instance of class
-#     + specification dict instance of class
-#         + type_keyword:<spec for subclass of class>
-#
-#     Otherwise, return False
-#     """
-#     if spec is tpye_keyword:
-#         return True
-#     if inspect.isclass(spec) and issubclass(spec, type):
-#         return True
-#     if isinstance(spec, type):
-#         return True
-#     # THIS COVERS "kwProjectionType":
-#     if isinstance(spec, dict) and type_keyword + 'Type' in spec:
-#         return True
-#     # THIS COVERS kwControlSignal and kwLearningSignal:
-#     if isinstance(spec, dict) and type_keyword in spec:
-#         return True
-#     if isinstance(spec, str):
-#        if [CHECK FOR LEGAL KEYWORDS HERE]:
-#         return True
-#     return False+    return value