# from PsyNeuLink.Components.Mechanisms.ProcessingMechanisms.Deprecated.LinearMechanism import *

<<<<<<< HEAD
from PsyNeuLink.Components.Mechanisms.Mechanism import MonitoredOutputStatesOption
from PsyNeuLink.Components.Mechanisms.ProcessingMechanisms.TransferMechanism import *
from PsyNeuLink.Components.Process import process
from PsyNeuLink.Components.Projections.ModulatoryProjections.ControlProjection import ControlProjection
from PsyNeuLink.Components.States.ModulatorySignals.ControlSignal import ControlSignal
from PsyNeuLink.Components.System import system
from PsyNeuLink.Globals.Keywords import *
from PsyNeuLink.Globals.Preferences.ComponentPreferenceSet import *
from PsyNeuLink.Library.Mechanisms.ProcessingMechanisms.IntegratorMechanisms.DDM import *
from PsyNeuLink.Library.Subsystems.EVC.EVCControlMechanism import EVCControlMechanism
=======
from psyneulink.components.mechanisms.mechanism import MonitoredOutputStatesOption
from psyneulink.components.mechanisms.processing.transfermechanism import *
from psyneulink.components.process import Process
from psyneulink.components.projections.modulatory.controlprojection import ControlProjection
from psyneulink.components.system import System
from psyneulink.globals.keywords import *
from psyneulink.globals.preferences.componentpreferenceset import *
from psyneulink.library.mechanisms.processing.integrator.ddm import *
from psyneulink.library.subsystems.evc.evccontrolmechanism import EVCControlMechanism
>>>>>>> dc1da781

random.seed(0)
np.random.seed(0)

# Preferences:
DDM_prefs = ComponentPreferenceSet(
                prefs = {
                    kpVerbosePref: PreferenceEntry(False,PreferenceLevel.INSTANCE),
                    kpReportOutputPref: PreferenceEntry(True,PreferenceLevel.INSTANCE)})

process_prefs = ComponentPreferenceSet(reportOutput_pref=PreferenceEntry(False,PreferenceLevel.INSTANCE),
                                      verbose_pref=PreferenceEntry(True,PreferenceLevel.INSTANCE))


# Mechanisms:
Input = TransferMechanism(name='Input')

Reward = TransferMechanism(name='Reward',
                           # params={MONITOR_FOR_CONTROL:[PROBABILITY_UPPER_THRESHOLD,(RESPONSE_TIME, -1, 1)]},
                           output_states=[RESULT, MEAN, VARIANCE]
                  )

Decision = DDM(function=BogaczEtAl(drift_rate=(1.0, ControlProjection(function=Linear,
                                                                      control_signal_params={
                                                                          ALLOCATION_SAMPLES:np.arange(0.1, 1.01, 0.3)},
                                                                      )),

                                   # threshold=(1.0, ControlProjection(function=Linear,
                                   #                                   control_signal_params={
                                   #                                       ALLOCATION_SAMPLES:np.arange(0.1, 1.01, 0.3)}
                                   #                                   )),

                                   # threshold=(1.0, ControlProjection(function=Linear,
                                   #                                   control_signal_params={
                                   #                                       ALLOCATION_SAMPLES:np.arange(0.1, 1.01, 0.3),
                                   #                                       MODULATION:ModulationParam.ADDITIVE}
                                   #                                   )),

                                   threshold=(1.0, ControlSignal(function=Linear,
                                                                 allocation_samples=np.arange(0.1, 1.01, 0.3))),

                                   # threshold={VALUE: 1.0,
                                   #            CONTROL_PROJECTION: ControlProjection(function=Linear,
                                   #                                                  control_signal_params={
                                   #                                                      ALLOCATION_SAMPLES:
                                   #                                                          np.arange(0.1, 1.01, 0.3)}
                                   #                                                  ),
                                   #            FUNCTION:LinearCombination()},

                                   noise=(0.5),
                                   starting_point=(0),
                                   t0=0.45),
               output_states=[DECISION_VARIABLE,
                              RESPONSE_TIME,
                              PROBABILITY_UPPER_THRESHOLD],
               # params={MONITOR_FOR_CONTROL:[MonitoredOutputStatesOption.ALL_OUTPUT_STATES]},
               prefs = DDM_prefs,
               name='Decision')

# TEST = Decision._parameter_states[DRIFT_RATE].execute()
# Decision._parameter_states[DRIFT_RATE].value = 10
# TEST = Decision._parameter_states[DRIFT_RATE]._execute(function_params={SCALE: 3}, context=None)
# Decision.function_object.drift_rate = 20
# TEST = Decision._parameter_states[DRIFT_RATE]._execute(function_params={SCALE: 2}, context=None)
# Decision.function_object._drift_rate = 30
# TEST = Decision._parameter_states[DRIFT_RATE]._execute(function_params=None, context=None)
# TEST

# Processes:
TaskExecutionProcess = Process(
    default_variable=[0],
    pathway=[Input, IDENTITY_MATRIX, Decision],
    prefs = process_prefs,
    name = 'TaskExecutionProcess')

RewardProcess = Process(
    default_variable=[0],
    pathway=[Reward],
    prefs = process_prefs,
    name = 'RewardProcess')

# System:
mySystem = System(processes=[TaskExecutionProcess, RewardProcess],

                  # WORKS:
                  controller=EVCControlMechanism,
                  monitor_for_control=[
                      # MonitoredOutputStatesOption.ALL_OUTPUT_STATES,
                      # MonitoredOutputStatesOption.ONLY_SPECIFIED_OUTPUT_STATES,
                      # Reward,
                      # PROBABILITY_UPPER_THRESHOLD,
                      # (RESPONSE_TIME, 1, -1),
                      # MonitoredOutputStatesOption.PRIMARY_OUTPUT_STATES
                      MonitoredOutputStatesOption.ALL_OUTPUT_STATES
                  ],

                  # # WORKS:
                  # controller=EVCControlMechanism,
                  # monitor_for_control=[
                  #     Reward,
                  #     {MECHANISM: Decision,
                  #      OUTPUT_STATES: [PROBABILITY_UPPER_THRESHOLD,
                  #                      (RESPONSE_TIME, 1, -1)]}],

                  # # # WORKS:
                  # controller=EVCControlMechanism(objective_mechanism=[
                  #                                    Reward,
                  #                                    Decision.output_states[PROBABILITY_UPPER_THRESHOLD],
                  #                                    (Decision.output_states[RESPONSE_TIME], 1, -1)]),

                  # # WORKS
                  # controller=EVCControlMechanism(objective_mechanism=ObjectiveMechanism(monitored_output_states=[
                  #                                    Reward,
                  #                                    Decision.output_states[PROBABILITY_UPPER_THRESHOLD],
                  #                                    (Decision.output_states[RESPONSE_TIME], -1, 1)])),

                  # # WORKS:
                  # controller=EVCControlMechanism(objective_mechanism=[Reward,
                  #                                              {MECHANISM: Decision,
                  #                                               OUTPUT_STATES: [PROBABILITY_UPPER_THRESHOLD,
                  #                                                               (RESPONSE_TIME, 1, -1)]}]),

                  # # DOESN'T WORK SINCE Decision.XXX IS A STRING and name can't be resolved by ControlMechanism
                  # controller=EVCControlMechanism(objective_mechanism=[Reward,
                  #                                              PROBABILITY_UPPER_THRESHOLD,
                  #                                              (RESPONSE_TIME, -1, 1)]),

                  enable_controller=True,

                  # monitor_for_control=[Input, PROBABILITY_UPPER_THRESHOLD,(RESPONSE_TIME, -1, 1)],

                  # monitor_for_control=[MonitoredOutputStatesOption.ALL_OUTPUT_STATES],
                  name='EVC Test System')

# Show characteristics of system:
mySystem.show()
mySystem.controller.show()
# mySystem.show_graph(show_control=True)
# mySystem.show_graph()

# Specify stimuli for run:
# #   two ways to do so:
#
# #   - as a dictionary of stimulus lists; for each entry:
# #     key is name of an origin mechanism in the system
# #     value is a list of its sequence of stimuli (one for each trial)
# inputList = [0.5, 0.123]
# rewardList = [20, 20]
# # stim_list_dict = {Input:[0.5, 0.123],
# #               Reward:[20, 20]}

stim_list_dict = {Input:[0.5, 0.123],
                  Reward:[20, 20]}

# #   - as a list of trials;
# #     each item in the list contains the stimuli for a given trial,
# #     one for each origin mechanism in the system
# trial_list = [[0.5, 20], [0.123, 20]]
# reversed_trial_list = [[Reward, Input], [20, 0.5], [20, 0.123]]

# Create printouts function (to call in run):
def show_trial_header():
    print("\n############################ TRIAL {} ############################".format(CentralClock.trial))

def show_results():
    import re
    print('\nRESULTS (time step {}): '.format(CentralClock.time_step))
    results_for_decision = [(state.name, state.value) for state in Decision.output_states]

    print("\tDecision:")
    print('\t\tControlSignal values:')
    print ('\t\t\tDrift rate control signal (from EVC): {} / parameter value: {}'.
           # format(re.sub('[\[,\],\n]','',str(float(Decision.parameterStates[DRIFT_RATE].value)))))
           format(
            mySystem.controller.output_states['drift_rate_ControlSignal'].value,
            re.sub('[\[,\],\n]','',str("{:0.3}".format(float(Decision._parameter_states[DRIFT_RATE].value))))))
    print ('\t\t\tThreshold control signal (from EVC): {} / parameter value: {}'.
           format(mySystem.controller.output_states['threshold_ControlSignal'].value,
                  re.sub('[\[,\],\n]','',str(float(Decision._parameter_states[THRESHOLD].value)))
                  # Decision._parameter_states[THRESHOLD].mod_afferents[0].value
                  ))
    print('\t\tOutput:')
    for result in results_for_decision:
        print("\t\t\t{}: {}".format(result[0],
                                re.sub('[\[,\],\n]','',str("{:0.3}".format(float(result[1]))))))
    results_for_reward = [(state.name, state.value) for state in Reward.output_states]
    print("\tReward:\n\t\tOutput:")
    for result in results_for_reward:
        print("\t\t\t{}: {}".format(result[0],
                                re.sub('[\[,\],\n]','',str("{:0.3}".format(float(result[1]))))))


# Run system:

mySystem.controller.reportOutputPref = False

# mySystem.show_graph(direction='LR')
# mySystem.show_graph(show_control=True)

# mySystem.run(inputs=trial_list,
# # mySystem.run(inputs=reversed_trial_list,
mySystem.run(
    inputs=stim_list_dict,
    call_before_trial=show_trial_header,
    # call_after_time_step=show_results
    call_after_trial=show_results,
)<|MERGE_RESOLUTION|>--- conflicted
+++ resolved
@@ -1,17 +1,5 @@
 # from PsyNeuLink.Components.Mechanisms.ProcessingMechanisms.Deprecated.LinearMechanism import *
 
-<<<<<<< HEAD
-from PsyNeuLink.Components.Mechanisms.Mechanism import MonitoredOutputStatesOption
-from PsyNeuLink.Components.Mechanisms.ProcessingMechanisms.TransferMechanism import *
-from PsyNeuLink.Components.Process import process
-from PsyNeuLink.Components.Projections.ModulatoryProjections.ControlProjection import ControlProjection
-from PsyNeuLink.Components.States.ModulatorySignals.ControlSignal import ControlSignal
-from PsyNeuLink.Components.System import system
-from PsyNeuLink.Globals.Keywords import *
-from PsyNeuLink.Globals.Preferences.ComponentPreferenceSet import *
-from PsyNeuLink.Library.Mechanisms.ProcessingMechanisms.IntegratorMechanisms.DDM import *
-from PsyNeuLink.Library.Subsystems.EVC.EVCControlMechanism import EVCControlMechanism
-=======
 from psyneulink.components.mechanisms.mechanism import MonitoredOutputStatesOption
 from psyneulink.components.mechanisms.processing.transfermechanism import *
 from psyneulink.components.process import Process
@@ -21,7 +9,6 @@
 from psyneulink.globals.preferences.componentpreferenceset import *
 from psyneulink.library.mechanisms.processing.integrator.ddm import *
 from psyneulink.library.subsystems.evc.evccontrolmechanism import EVCControlMechanism
->>>>>>> dc1da781
 
 random.seed(0)
 np.random.seed(0)
@@ -49,10 +36,10 @@
                                                                           ALLOCATION_SAMPLES:np.arange(0.1, 1.01, 0.3)},
                                                                       )),
 
-                                   # threshold=(1.0, ControlProjection(function=Linear,
-                                   #                                   control_signal_params={
-                                   #                                       ALLOCATION_SAMPLES:np.arange(0.1, 1.01, 0.3)}
-                                   #                                   )),
+                                   threshold=(1.0, ControlProjection(function=Linear,
+                                                                     control_signal_params={
+                                                                         ALLOCATION_SAMPLES:np.arange(0.1, 1.01, 0.3)}
+                                                                     )),
 
                                    # threshold=(1.0, ControlProjection(function=Linear,
                                    #                                   control_signal_params={
@@ -60,8 +47,8 @@
                                    #                                       MODULATION:ModulationParam.ADDITIVE}
                                    #                                   )),
 
-                                   threshold=(1.0, ControlSignal(function=Linear,
-                                                                 allocation_samples=np.arange(0.1, 1.01, 0.3))),
+                                   # threshold=(1.0, ControlSignal(function=Linear,
+                                   #                               allocation_samples=np.arange(0.1, 1.01, 0.3))),
 
                                    # threshold={VALUE: 1.0,
                                    #            CONTROL_PROJECTION: ControlProjection(function=Linear,
@@ -159,7 +146,7 @@
 # Show characteristics of system:
 mySystem.show()
 mySystem.controller.show()
-# mySystem.show_graph(show_control=True)
+mySystem.show_graph(show_control=True)
 # mySystem.show_graph()
 
 # Specify stimuli for run:
