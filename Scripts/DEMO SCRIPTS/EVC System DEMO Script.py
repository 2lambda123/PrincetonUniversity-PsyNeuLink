--- conflicted
+++ resolved
@@ -58,13 +58,8 @@
     name = 'RewardProcess')
 
 # System:
-<<<<<<< HEAD
-mySystem = system(processes=[TaskExecutionProcess, RewardProcess],
+mySystem = System(processes=[TaskExecutionProcess, RewardProcess],
                   controller=EVCControlMechanism,
-=======
-mySystem = System(processes=[TaskExecutionProcess, RewardProcess],
-                  controller=evccontrolmechanism,
->>>>>>> dc1da781
                   enable_controller=True,
                   monitor_for_control=[Reward, DDM_PROBABILITY_UPPER_THRESHOLD, (DDM_RESPONSE_TIME, -1, 1)],
                   name='EVC Test System')
