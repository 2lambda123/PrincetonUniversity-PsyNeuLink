--- conflicted
+++ resolved
@@ -58,13 +58,8 @@
 
 # Settings for running script:
 TRAIN = False
-<<<<<<< HEAD
-RUN = False
-DISPLAY = True # show visual graphic of model
-=======
 RUN = True
 DISPLAY = False # show visual graphic of model
->>>>>>> f6a987a4
 
 # PARAMETERS -------------------------------------------------------------------------------------------------------
 
@@ -80,16 +75,12 @@
 NBACK_LEVELS = [2,3] # Currently restricted to these
 NUM_NBACK_LEVELS = len(NBACK_LEVELS)
 CONTEXT_DRIFT_NOISE=0.0  # noise used by DriftOnASphereIntegrator (function of Context mech)
-<<<<<<< HEAD
-=======
 RANDOM_WEIGHTS_INITIALIZATION=RandomMatrix(center=0.0, range=0.1)  # Matrix spec used to initialize all Projections
->>>>>>> f6a987a4
 RETRIEVAL_SOFTMAX_TEMP=1/8 # express as gain # precision of retrieval process
 RETRIEVAL_HAZARD_RATE=0.04 # rate of re=sampling of em following non-match determination in a pass through ffn
 RETRIEVAL_STIM_WEIGHT=.05 # weighting of stimulus field in retrieval from em
 RETRIEVAL_CONTEXT_WEIGHT = 1-RETRIEVAL_STIM_WEIGHT # weighting of context field in retrieval from em
 DECISION_SOFTMAX_TEMP=1/8 # express as gain # binarity of decision process
-<<<<<<< HEAD
 
 # Training parameters:
 NUM_EPOCHS=1000    # nback-paper: 400,000, one trial per epoch
@@ -102,20 +93,6 @@
 REPORT_PROGRESS = ReportProgress.ON  # Sets console progress bar during run
 ANIMATE = True # {UNIT:EXECUTION_SET} # Specifies whether to generate animation of execution
 
-=======
-
-# Training parameters:
-NUM_EPOCHS=1000    # nback-paper: 400,000, one trial per epoch
-LEARNING_RATE=0.1  # nback-paper: .001
-
-# Execution parameters:
-CONTEXT_DRIFT_RATE=.1 # drift rate used for DriftOnASphereIntegrator (function of Context mech) on each trial
-NUM_TRIALS = 48 # number of stimuli presented in a trial sequence
-REPORT_OUTPUT = ReportOutput.OFF   # Sets console output during run
-REPORT_PROGRESS = ReportProgress.ON  # Sets console progress bar during run
-ANIMATE = True # {UNIT:EXECUTION_SET} # Specifies whether to generate animation of execution
-
->>>>>>> f6a987a4
 # Names of Compositions and Mechanisms:
 NBACK_MODEL = "N-Back Model"
 FFN_COMPOSITION = "WORKING MEMORY (fnn)"
@@ -178,11 +155,9 @@
                                 input_retrieved_context,
                                 input_task},
                                hidden, decision],
-<<<<<<< HEAD
                                RandomMatrix(center=0.0, range=0.1)  # Matrix spec used to initialize all Projections
-=======
-                               RANDOM_WEIGHTS_INITIALIZATION,
->>>>>>> f6a987a4
+                               ),
+                              RANDOM_WEIGHTS_INITIALIZATION,
                                ),
                               name=FFN_COMPOSITION,
                               learning_rate=LEARNING_RATE
@@ -272,15 +247,9 @@
 
     if DISPLAY:
         nback_model.show_graph(
-<<<<<<< HEAD
             show_cim=True,
             show_node_structure=ALL,
             show_dimensions=True
-=======
-            # show_cim=True,
-            # show_node_structure=ALL,
-            # show_dimensions=True
->>>>>>> f6a987a4
         )
 
     return nback_model
