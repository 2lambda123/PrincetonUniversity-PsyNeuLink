--- conflicted
+++ resolved
@@ -32,26 +32,6 @@
 # - CHECK THAT VERSION WITH TRANSFERMECHANISM FOR CONTEXT PRODUCES CORRECT EM ENTRIES PER PREVOUS BENCHMARKING
 # - DEBUG LEARNING
 #
-<<<<<<< HEAD
-# PNL STUFF:
-#    - BUG:
-#        ? autodiffcomposition LINE 538: infinite while loop -> due to recurrent connection on INTENGRATOR?
-#        ? try taking out the integrator layer and see if it works
-#        ? try removing learnable attribute from projections to STORE node
-#        ? STORE node shows up multiple times in queue (but should be existing tests for convergence in nested)
-#        ? divergengence of STATE to PREVIOUS_STATE and STATE to EM projections confuses _get_backprop_pathway
-#           when traversing EM.input_CIM projections in depth part of search (since
-#           STATE->PREVIOUS_STATE->PREVIOUS_STATE [QUERY] is a valid path) even though the only one wanted for learning
-#           is the direct STATE->EM->STATE [VALUE] projection
-#           (see _get_backprop_pathway in AutodiffComposition, LINE 591 onward)
-#    - ADD COMMENT TO autodiffcomposition LINE 552 explaining what the subsquent block of code does
-#    - WRITE METHOD IN AUTODIFFCOMPOSITION to show_learning in show_graph()
-#    - DOCUMENT API FOR SPECIFYING PROJECTIONS TO NODES OF NESTED COMPOSITION
-#      (VIZ, *HAVE* TO EXPLICILTY SPECIFY PROJECTIONS TO NODES OF NESTED COMPOSITION AND ALSO INCLUDE THE NESTED COMP)
-#    - DOCUMENT THAT CURRENTLY AUTODIFF LEARNING DOES NOT SUPPORT CYCLIC GRAPHS
-#      or FIX FOR INCLUSION OF RECURRENTTRANSFERMECHANISM PER PROBLEM WITH INTEGRATOR LAYER ABOVE
-=======
->>>>>>> 7d474df0
 
 """
 QUESTIONS:
