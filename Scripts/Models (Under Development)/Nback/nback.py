--- conflicted
+++ resolved
@@ -60,9 +60,10 @@
 
 import random
 from enum import IntEnum
-
+import warnings
+
+import numpy as np
 from graph_scheduler import *
-
 from psyneulink import *
 
 # Settings for running script:
@@ -585,10 +586,6 @@
                   # report_learning=REPORT_LEARNING,
                   learning_rate=learning_rate,
                   # execution_mode=ExecutionMode.LLVMRun
-<<<<<<< HEAD
-                  # execution_mode=ExecutionMode.LLVMRun
-=======
->>>>>>> bb661723
                   )
     stop_time = timeit.default_timer()
     print(f"'{network.name}' trained")
@@ -705,6 +702,8 @@
     saved_weights = train_network(nback_model.nodes[FFN_COMPOSITION],
                                   save_weights_to=weights_filename)
 if RUN:
+    from pathlib import Path
+    import os
     results_filename = f'nback.results_nep_{NUM_EPOCHS}_lr_{str(LEARNING_RATE).split(".")[1]}.pnl'
     results = run_model(nback_model,
                         # load_weights_from=Path(os.path.join(os.getcwd(),'ffn.wts_nep_1_lr_01.pnl')),
