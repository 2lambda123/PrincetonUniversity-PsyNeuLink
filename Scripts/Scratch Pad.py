--- conflicted
+++ resolved
@@ -754,34 +754,6 @@
 # endregion
 
 #region TEST InputState SPECIFICATION
-<<<<<<< HEAD
-print ('TEST InputState SPECIFICATION')
-
-import numpy as np
-from psyneulink.components.states.inputstate import InputState
-from psyneulink.components.states.outputstate import OutputState
-from psyneulink.components.mechanisms.processing.transfermechanism import TransferMechanism
-from psyneulink.components.mechanisms.processing.objectivemechanism import ObjectiveMechanism
-from psyneulink.components.projections.pathway.mappingprojection import MappingProjection
-from psyneulink.library.mechanisms.processing.integrator.ddm import DDM, DECISION_VARIABLE, RESPONSE_TIME
-from psyneulink.globals.keywords import MECHANISM, OUTPUT_STATES, PROJECTIONS, NAME, INPUT_STATES, VARIABLE
-
-R1 = TransferMechanism(input_statGes=[OutputState])
-
-
-# InputState specification tests:
-
-# NOT YET IMPLEMENTED [10/29/17]:
-# MECHANISM/OUTPUT_STATES specification
-# my_mech_2 = TransferMechanism(input_states=[{MECHANISM: my_mech_1,
-#                                              OUTPUT_STATES: [DECISION_VARIABLE, RESPONSE_TIME]}])
-# assert len(my_mech_2.input_states)==2
-# assert all(name in my_mech_2.input_states.names for name in {DECISION_VARIABLE, RESPONSE_TIME})
-# for input_state in my_mech_2.input_states:
-#     for projection in input_state.path_afferents:
-#         assert projection.sender.owner is my_mech_1
-
-=======
 # print ('TEST InputState SPECIFICATION')
 #
 # import numpy as np
@@ -808,7 +780,6 @@
 # #     for projection in input_state.path_afferents:
 # #         assert projection.sender.owner is my_mech_1
 #
->>>>>>> 4ad8aa38
 
 #endregion
 
