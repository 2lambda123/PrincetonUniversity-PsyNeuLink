# GLOBALS:

# MECHANISMS:
<<<<<<< HEAD
=======
# from psyneulink.Components.Mechanisms.ProcessingMechanisms.IntegratorMechanism import IntegratorMechanism
# from psyneulink.Components.Mechanisms.ProcessingMechanisms.TransferMechanism import TransferMechanism
# from psyneulink.Components.Mechanisms.ProcessingMechanisms.DDM import *
# from psyneulink.Components.Mechanisms.ProcessingMechanisms.LCA import LCA, LCA_OUTPUT
>>>>>>> dc1da781

# COMPOSITIONS:

# FUNCTIONS:

# STATES:
<<<<<<< HEAD


# PROJECTIONS:
=======
# from psyneulink.Components.States.OutputState import OutputState
# from psyneulink.Globals.Keywords import PARAMETER_STATE_PARAMS


# PROJECTIONS:
# from psyneulink.Components.Projections.ModulatoryProjections.LearningProjection import LearningProjection
# from psyneulink.Components.Projections.ModulatoryProjections.ControlProjection import ControldProjection
# from psyneulink.Components.States.ParameterState import ParameterState, PARAMETER_STATE_PARAMS
>>>>>>> dc1da781


class ScratchPadError(Exception):
    def __init__(self, error_value):
        self.error_value = error_value

# ----------------------------------------------- psyneulink -----------------------------------------------------------

#region USER GUIDE
<<<<<<< HEAD
=======
# from psyneulink.Components.Process import Process
>>>>>>> dc1da781

#region SIMPLE NN EXAMPLE:

# print("SIMPLE NN EXAMPLE")
# # input_layer = TransferMechanism(size=5)
# # hidden_layer = TransferMechanism(size=2, function=Logistic)
# # output_layer = TransferMechanism(size=5, function=Logistic)
# input_layer = TransferMechanism(default_variable=[0,0,0,0,0])
# hidden_layer = TransferMechanism(default_variable=[0,0], function=Logistic)
# output_layer = TransferMechanism(default_variable=[0,0,0,0,0], function=Logistic)
# # my_process = Process(pathway=[input_layer, hidden_layer, output_layer], target=[0,0,0,0,0], learning=LEARNING)
# my_process = Process(pathway=[input_layer, hidden_layer, output_layer], learning=ENABLED)
#
# # my_system = System(processes=[my_process], targets=[0,0,0,0,0])
# my_system = System(processes=[my_process])
# # my_system.show_graph(show_learning=True, direction='TB')
# my_system.show_graph(show_control=True, direction='TB')
# # MappingProjection(sender=output_layer,
# #                   receiver=hidden_layer,
# #                   matrix=((.2 * np.random.rand(5, 2)) + -.1))
# # print(output_layer.execute([2,2,2,2,2]))
#
# # print(process.execute([2,2,2,2,2]))

#endregion

#region SIMPLE STROOP EXAMPLE:

# print("SIMPLE NN EXAMPLE")
# VERSION 1
# colors_input_layer = TransferMechanism(default_variable=[0,0],
#                                        function=Logistic,
#                                        name='COLORS INPUT')
# words_input_layer = TransferMechanism(default_variable=[0,0],
#                                        function=Logistic,
#                                        name='WORDS INPUT')
# output_layer = TransferMechanism(default_variable=[0,0],
#                                        function=Logistic,
#                                        name='OUTPUT')
# decision_mech = DDM(name='DECISION')
# colors_process = Process(pathway=[colors_input_layer, FULL_CONNECTIVITY_MATRIX, output_layer], name='COLOR PROCESS')
# words_process = Process(pathway=[words_input_layer, FULL_CONNECTIVITY_MATRIX, output_layer], name='WORD PROCESS')
# decision_process = Process(pathway=[output_layer, FULL_CONNECTIVITY_MATRIX, decision_mech], name='DECISION_PROCESS')
# my_simple_Stroop = System(processes=[colors_process, words_process, decision_process])
#

# VERSION 2:
# differencing_weights = np.array([[1], [-1]])
# colors_input_layer = TransferMechanism(default_variable=[0,0], function=Logistic, name='COLORS INPUT')
# words_input_layer = TransferMechanism(default_variable=[0,0], function=Logistic, name='WORDS INPUT')
# output_layer = TransferMechanism(default_variable=[0], name='OUTPUT')
# decision_mech = DDM(name='DECISION')
# colors_process = Process(pathway=[colors_input_layer, differencing_weights, output_layer],
#                          target=[0],
#                          name='COLOR PROCESS')
# words_process = Process(pathway=[words_input_layer, differencing_weights, output_layer],
#                         target=[0],
#                         name='WORD PROCESS')
# decision_process = Process(pathway=[output_layer, decision_mech],
#                            name='DECISION PROCESS')
# my_simple_Stroop = System(processes=[colors_process, words_process],
#                           targets=[0])
#
# my_simple_Stroop.show_graph(direction='LR')
# print(my_simple_Stroop.run(inputs=[-1, 1], targets=[-1, 1]))

#endregion

#region TEST whether function attribute assignment is used and "sticks"

# my_mech = IntegratorMechanism()
# # my_mech.function_object.rate = 2.0
# print(my_mech.execute())
# my_mech.function_object.rate = 0.9
# print(my_mech.execute())
# my_mech.function_object.rate = .75
# print(my_mech.function_object.rate)
# my_mech.function_object.rate = .2
# print(my_mech.execute())

#endregion

#region TEST Multipe Inits

# # WORKS:

# my_mech = mechanism()
# print(my_mech.name)
# my_mech = mechanism()
# print(my_mech.name)
# my_mech = mechanism()
# print(my_mech.name)
# my_mech = mechanism()
# print(my_mech.name)

# my_mech = Mechanism()

# my_mech = Mechanism_Base()

# my_process = Process()
# print(my_process.name)
# my_process = Process()
# print(my_process.name)
# my_process = Process()
# print(my_process.name)
# my_process = Process()
# print(my_process.name)

# my_process = Process()
# print(my_process.name)

# my_process = Process()
# print(my_process.name)
# my_process = Process()
# print(my_process.name)
# my_process = Process()
# print(my_process.name)

# my_sys = System()
# print(my_sys.name)
# my_sys = System()
# print(my_sys.name)
# my_sys = System()
# print(my_sys.name)
# my_sys = System()
# print(my_sys.name)

# my_sys = System()

# my_sys = System_Base()
# print(my_sys.name)
# my_sys = System_Base()
# print(my_sys.name)
# my_sys = System_Base()
# print(my_sys.name)

#endregion

#region TEST arg vs. paramClassDefault @@@@@@@@@@@@@@@@@@@@@@@@@@@@@@@@@@@@@@@@@@@@@@@@@@@@@@@@@@@@@@@@@@@@@@@@@@@@@@@@@

# myTransfer = TransferMechanism(output_states=[*TransferMechanism.my_mean, {NAME: 'NEW_STATE'}],
#                                # input_states={NAME: 'MY INPUT'}
#                                )
# TEST_CONDITION = True

#endregion

# region TEST ReadOnlyOrderedDict

# from collections import UserDict, OrderedDict
#
# # class ReadOnlyOrderedDict(OrderedDict):
# #     def __init__(self, dict=None, **kwargs):
# #         UserDict.__init__(self, dict, **kwargs)
# #         self._ordered_keys = []
# #         for key in list(dict.keys()):
# #             self._ordered_keys.append(key)
# #         TEST = True
# #     def __setitem__(self, key, item):
# #         raise TypeError
# #     def __delitem__(self, key):
# #         raise TypeError
# #     def clear(self):
# #         raise TypeError
# #     def pop(self, key, *args):
# #         raise TypeError
# #     def popitem(self):
# #         raise TypeError
# #
# #     def update(self, dict=None):
# #         if dict is None:
# #             pass
# #         elif isinstance(dict, UserDict):
# #             self.data = dict.data
# #         elif isinstance(dict, type({})):
# #             self.data = dict
# #         else:
# #             raise TypeError
# #
# #     def okeys(self):
# #         return self._ordered_keys
# #
# #     # def __setitem__(self, key, value):
# #     #     self.data[key] = item
# #     #     self._ordered_keys.append(key)
# #
# # x = ReadOnlyOrderedDict(OrderedDict({'hello':1, 'goodbye':2}))
# # print(x.okeys())
#
#
# # Ordered UserDict
# class ReadOnlyOrderedDict(UserDict):
#     def __init__(self, dict=None, name=None, **kwargs):
#         self.name = name or self.__class__.__name__
#         UserDict.__init__(self, dict, **kwargs)
#         self._ordered_keys = []
#     def __setitem__(self, key, item):
#         raise ScratchPadError("{} is read-only".format(self.name))
#     def __delitem__(self, key):
#         raise TypeError
#     def clear(self):
#         raise TypeError
#     def pop(self, key, *args):
#         raise TypeError
#     def popitem(self):
#         raise TypeError
#     def __additem__(self, key, value):
#         self.data[key] = value
#         if not key in self._ordered_keys:
#             self._ordered_keys.append(key)
#     def keys(self):
#         return self._ordered_keys
#
# x = ReadOnlyOrderedDict()
# x.__additem__('hello',1)
# x.__additem__('hello',2)
# x.__additem__('goodbye',2)
# print(x.keys())
# for key in x.keys():
#     print(x[key])
# # x['new item']=3
#
# # # ReadOnly UserDict
# # class ReadOnlyOrderedDict(OrderedDict):
# # 	def __setitem__(self, key, item): raise TypeError
# # 	def __delitem__(self, key): raise TypeError
# # 	def clear(self): raise TypeError
# # 	def pop(self, key, *args): raise TypeError
# # 	def popitem(self): raise TypeError
# # 	def __additem__(selfself, key, item):
# #
# #
# # 	def update(self, dict=None):
# # 		if dict is None:
# # 			pass
# # 		elif isinstance(dict, UserDict):
# # 			self.data = dict.data
# # 		elif isinstance(dict, type({})):
# # 			self.data = dict
# # 		else:
# # 			raise TypeError
# #
# # x = ReadOnlyDict({'hello':1, 'goodbye':2})
# # print(list(x.keys()))
# # # x['new'] = 4
# #
# #
# # # ReadOnly UserDict
# # x = ReadOnlyDict()
# # x['hello'] = 1
# # x['goodbye'] = 2
# # print(list(x.keys()))
# #

#endregion

#region TEST AUTO_PROP @@@@@@@@@@@@@@@@@@@@@@@@@@@@@@@@@@@@@@@@@@@@@@@@@@@@@@@@@@@@@@@@@@@@
#
# defaults = {'foo':5, 'bar': ['hello', 'world']}
#
# docs = {'foo': 'Foo controls the fooness, as modulated by the the bar',
#         'bar': 'Bar none, the most important property'}
#
#
# def make_property(name):
#     backing_field = '_' + name
#
#     def getter(self):
#         if hasattr(self, backing_field):
#             return getattr(self, backing_field)
#         else:
#             return defaults[name]
#
#     def setter(self, val):
#         setattr(self, backing_field, val)
#
#     # Create the property
#     prop = property(getter).setter(setter)
#
#     # Install some documentation
#     prop.__doc__ = docs[name]
#     return prop
#
#
# def autoprop(cls):
#     for k, v in defaults.items():
#         setattr(cls, k, make_property(k))
#     return cls
#
#
# @autoprop
# class Test:
#     pass
#
# if __name__ == '__main__':
#     t = Test()
#     t2 = Test()
#     print("Stored values in t", t.__dict__)
#     print("Properties on t", dir(t))
#     print("Check that default values are there by default")
#     assert t.foo == 5
#     assert t.bar == ['hello', 'world']
#     print("Assign and check the assignment holds")
#     t.foo = 20
#     assert t.foo == 20
#     print("Check that assignment on t didn't change the defaulting on t2 somehow")
#     assert t2.foo == 5
#     print("Check that changing the default changes the value on t2")
#     defaults['foo'] = 27
#     assert t2.foo == 27
#     print("But t1 keeps the value it was assigned")
#     assert t.foo == 20
#     print(""""Note that 'help(Test.foo)' and help('Test.bar') will show
#     the docs we installed are available in the help system""")
# #endregion

#region TEST Linear FUNCTION WITH MATRIX @@@@@@@@@@@@@@@@@@@@@@@@@@@@@@@@@@@@@@@@@@@@@@@@@@@@@@@@@@@@@@@@@@@@
#
# print = Linear(variable=[[1,1],[2,2]])
#endregion

#region TEST 2 Mechanisms and a Projection @@@@@@@@@@@@@@@@@@@@@@@@@@@@@@@@@@@@@@@@@@@@@@@@@@@@@@@@@@@@@@@@@@@@

<<<<<<< HEAD
=======
# from psyneulink.Components.Mechanisms.ProcessingMechanisms.TransferMechanism import TransferMechanism
# from psyneulink.Components.Mechanisms.ProcessingMechanisms.IntegratorMechanism import IntegratorMechanism
# from psyneulink.Components.Projections.PathwayProjections.MappingProjection import MappingProjection
>>>>>>> dc1da781
#
# my_mech_A = IntegratorMechanism()
# my_mech_B = TransferMechanism()
# proj = MappingProjection(sender=my_mech_A,
#                          receiver=my_mech_B)
# my_mech_B.execute(context=EXECUTING)
#
#endregion

#region TEST Modulation @@@@@@@@@@@@@@@@@@@@@@@@@@@@@@@@@@@@@@@@@@@@@@@@@@@@@@@@@@@@@@@@@@@@@@@@@@@@@@@@@@@@@@@@@@@@@@@@

<<<<<<< HEAD
=======
# from psyneulink.Components.Mechanisms.ProcessingMechanisms.TransferMechanism import *
# from psyneulink.Components.Mechanisms.AdaptiveMechanisms.ControlMechanism.ControlMechanism import ControlMechanism
# from psyneulink.Components.Mechanisms.AdaptiveMechanisms.ControlMechanism.EVCControlMechanism import EVCControlMechanism
# from psyneulink.Components.States.ModulatorySignals.ControlSignal import ControlSignal
# from psyneulink.Components.Projections.ModulatoryProjections.ControlProjection import ControlProjection
# from psyneulink.Components.Functions.Function import *
>>>>>>> dc1da781
#
# My_Transfer_Mech_A = TransferMechanism(
#                            function=Logistic(
#                                         gain=(1.0, ControlSignal(modulation=ModulationParam.ADDITIVE))))
#
#
# My_Mech_A = TransferMechanism(function=Logistic)
# My_Mech_B = TransferMechanism(function=Linear,
#                              output_states=[RESULT, MEAN])
#
# Process_A = Process(pathway=[My_Mech_A])
# Process_B = Process(pathway=[My_Mech_B])
# My_System = System(processes=[Process_A, Process_B])
#
# My_EVC_Mechanism = EVCControlMechanism(system=My_System,
#                                 monitor_for_control=[My_Mech_A.output_states[RESULT],
#                                                      My_Mech_B.output_states[MEAN]],
#                                 control_signals=[(GAIN, My_Mech_A),
#                                                  {NAME: INTERCEPT,
#                                                   MECHANISM: My_Mech_B,
#                                                   MODULATION:ModulationParam.ADDITIVE}],
#                                 name='My EVC Mechanism')
#
#
# My_Mech_A = TransferMechanism(function=Logistic)
# My_Mech_B = TransferMechanism(function=Linear,
#                              output_states=[RESULT, MEAN])
# Process_A = Process(pathway=[My_Mech_A])
# Process_B = Process(pathway=[My_Mech_B])
#
# My_System = System(processes=[Process_A, Process_B],
#                                 monitor_for_control=[My_Mech_A.output_states[RESULT],
#                                                      My_Mech_B.output_states[MEAN]],
#                                 control_signals=[(GAIN, My_Mech_A),
#                                                  {NAME: INTERCEPT,
#                                                   MECHANISM: My_Mech_B,
#                                                   MODULATION:ModulationParam.ADDITIVE}],
#                    name='My Test System')

#endregion

#region TEST Learning @@@@@@@@@@@@@@@@@@@@@@@@@@@@@@@@@@@@@@@@@@@@@@@@@@@@@@@@@@@@@@@@@@@@@@@@@@@@@@@@@@@@@@@@@@@@@@@@

<<<<<<< HEAD
#     import ComparatorMechanism
#     import LearningMechanism
=======
# from psyneulink.Components.Mechanisms.ProcessingMechanisms.TransferMechanism import *
# from psyneulink.Components.Mechanisms.ProcessingMechanisms.ObjectiveMechanisms.ComparatorMechanism \
#     import ComparatorMechanism
# from psyneulink.Components.Mechanisms.AdaptiveMechanisms.LearningMechanism.LearningMechanism \
#     import LearningMechanism
# from psyneulink.Components.Functions.Function import *
# from psyneulink.Globals.Preferences.ComponentPreferenceSet import *
>>>>>>> dc1da781
#
# my_Mech_A = TransferMechanism(size=10)
# my_Mech_B = TransferMechanism(size=10)
# my_Mech_C = TransferMechanism(size=10)
# my_mapping_AB = MappingProjection(sender=my_Mech_A, receiver=my_Mech_B)
# my_mapping_AC = MappingProjection(sender=my_Mech_A, receiver=my_Mech_C)
#
# my_comparator = ComparatorMechanism(sample=my_Mech_B, target=TARGET,
#                                     # FIX: DOESN'T WORK WITHOUT EXPLICITY SPECIFIYING input_states, BUT SHOULD
#                                     input_states=[{NAME:SAMPLE,
#                                                    VARIABLE:my_Mech_B.output_state.value,
#                                                    WEIGHT:-1
#                                                    },
#                                                   {NAME:TARGET,
#                                                    VARIABLE:my_Mech_B.output_state.value,
#                                                    # WEIGHT:1
#                                                    }]
#                                     )
# my_learning = LearningMechanism(variable=[my_Mech_A.output_state.value,
#                                           my_Mech_B.output_state.value,
#                                           my_comparator.output_state.value],
#                                 error_source=my_comparator,
#                                 function=BackPropagation(default_variable=[my_Mech_A.output_state.value,
#                                                                            my_Mech_B.output_state.value,
#                                                                            my_Mech_B.output_state.value],
#                                                          activation_derivative_fct=my_Mech_A.function_object.derivative,
#                                                          error_derivative_fct=my_Mech_A.function_object.derivative,
#                                                          error_matrix=my_mapping_AB.matrix),
#                                 learning_signals=[my_mapping_AB, my_mapping_AC])
#
# TEST = True

#endregion

# region TEST ASSIGNMENT OF PROJECTION TO PARAMETER @@@@@@@@@@@@@@@@@@@@@@@@@@@@@@@@@@@@@@@@@@@@@@@@@@@@@@@@

# Decision = DDM(function=BogaczEtAl(drift_rate=ControlProjection),
#                name='Decision')
#
# Decision.execute()


# for i, j in zip(range(5), range(5)):
#     print(i, j)
#     j = 3
#     print(j)

# # ORIGINAL:
# # transfer_mechanism_1 = TransferMechanism()
# # # transfer_mechanism_1 = TransferMechanism(noise=(0.1, ControlProjection))
# # # TM1_parameter_state = ParameterState(value=22)
# # transfer_mechanism_2 = TransferMechanism()
# # # transfer_mechanism_3 = TransferMechanism()
# # transfer_mechanism_3 = TransferMechanism(function=Linear(slope=3))
# #
# # # my_process = Process(pathway=[transfer_mechanism_1,
# # #                               (transfer_mechanism_2,{PARAMETER_STATE_PARAMS:{SLOPE:(1.0,
# # #                                                                                     Modulation.OVERRIDE)}}),
# # #                               transfer_mechanism_2])
# # # my_process.run(inputs=[[[0]]])
# #
# # # mapping_1 = MappingProjection(sender=transfer_mechanism_1, receiver=transfer_mechanism_3)
# # # mapping_2 = MappingProjection(sender=transfer_mechanism_2, receiver=transfer_mechanism_3)
# # print(transfer_mechanism_3.execute(input=1.0,
# #                                    runtime_params={PARAMETER_STATE_PARAMS:{SLOPE:(2.0, Modulation.OVERRIDE)}}))
# #
#
# my_control = ControlProjection(name='MY CONTROL')
#
# transfer_mechanism_Y = TransferMechanism(function=lambda x, y: x + y,
#                                          name='MY_TRANSFER_MECH_Y'
#                                          )
#
# transfer_mechanism_Y.exeucte([2, 3])
#
# transfer_mechanism_X = TransferMechanism(function=Logistic(bias=0,
#                                                            gain=ControlProjection()),
#                                          # noise=(0.3, CONTROL_PROJECTION),
#                                          noise=ControlProjection,
#                                          # noise='MY CONTROL',
#                                          rate=(0.1, ControlProjection),
#                                          params={OUTPUT_STATES:10.0},
#                                          # params={OUTPUT_STATES:['JDC OUTPUT STATE',
#                                          #                        {NAME:TRANSFER_MEAN,
#                                          #                         CALCULATE:lambda x: np.mean(x)}]},
#                                          name='MY_TRANSFER_MECH_X'
#                                          )
#
# transfer_mechanism = TransferMechanism(function=Logistic(bias=(3, ControlProjection()),
#                                                          gain=CONTROL_PROJECTION
#                                                          ),
#                                        noise=(0.3, ControlProjection),
#                                        name='MY_TRANSFER_MECH'
#                                        )
#
#
# transfer_mechanism_1 = TransferMechanism(function=Linear(slope=(1, ControlProjection)))
# # transfer_mechanism_1 = TransferMechanism(noise=(0.1, ControlProjection))
# # TM1_parameter_state = ParameterState(value=22)
# transfer_mechanism_2 = TransferMechanism(function=Logistic(bias=(3, ControlProjection),
#                                                            gain=ControlProjection
#                                                            )
#                                          # noise=(3, ControlProjection)
#                                          )
# # transfer_mechanism_3 = TransferMechanism()
# transfer_mechanism_3 = TransferMechanism(function=Linear(slope=1))
#
# transfer_mechanism_1.execute()
# # my_process = Process(pathway=[transfer_mechanism_1,
# #                               (transfer_mechanism_2,{PARAMETER_STATE_PARAMS:{SLOPE:(1.0,
# #                                                                                     Modulation.OVERRIDE)}}),
# #                               transfer_mechanism_2])
# # my_process.run(inputs=[[[0]]])
#
# # mapping_1 = MappingProjection(sender=transfer_mechanism_1, receiver=transfer_mechanism_3)
# # mapping_2 = MappingProjection(sender=transfer_mechanism_2, receiver=transfer_mechanism_3)
# transfer_mechanism_3.function_object.runtimeParamStickyAssignmentPref = False
# print(transfer_mechanism_3.execute(input=1.0,
#                                    runtime_params={PARAMETER_STATE_PARAMS:{SLOPE:(6.0, Modulation.OVERRIDE)}}))
# # print(transfer_mechanism_3.execute(input=1.0))
# print(transfer_mechanism_3.execute(input=1.0,
#                                    runtime_params={PARAMETER_STATE_PARAMS:{INTERCEPT:(100.0,
#                                                                                    Modulation.OVERRIDE),
#                                                                             # SLOPE:(6.0,
#                                                                             #        Modulation.OVERRIDE
#                                                                                       }}))
# # print(transfer_mechanism_3.run(inputs=[1.0],
# #                                num_trials=3))
#
# my_process = Process(pathway=[transfer_mechanism_1,
#                                # {PARAMETER_STATE_PARAMS:{SLOPE:2}}),
#                               transfer_mechanism_3])
#
# print("My Process: \n", my_process.run(inputs=[[1.0]],
#                                        num_trials=3))
# # print("My Process: \n", my_process.execute(input=[[1.0]]))
# # print("My Process: \n", my_process.execute(input=[1.0]))
#
# # transfer_mechanism_1.assign_params(request_set={FUNCTION: Logistic(gain=10)})
#
#
#
#
#
# # transfer_process = Process(pathway = [transfer_mechanism_1])
# # print(transfer_process.execute())
# print ('Done')
#
# # my_mech1 = TransferMechanism(function=Logistic)
# # my_mech2 = TransferMechanism(function=Logistic)
# # my_monitor = ComparatorMechanism()
# # my_LEARNING_PROJECTION = LearningProjection()
# # my_mapping_projection = MappingProjection(sender=my_mech1, receiver=my_mech2)
# # # my_LEARNING_PROJECTION = LearningProjection(sender=my_monitor, receiver=my_mapping_projection)
# # # my_LEARNING_PROJECTION = LearningProjection(receiver=my_mapping_projection)
# # my_LEARNING_PROJECTION._deferred_init(context="TEST")
#
# # my_DDM = DDM(function=BogaczEtAl(drift_rate=2.0,
# #                                  threshold=20.0),
# #              params={FUNCTION_PARAMS:{DRIFT_RATE:3.0,
# #                                       THRESHOLD:30.0}}
# #              )
# # # my_DDM.execute(time_scale=TimeScale.TIME_STEP)
# # my_DDM.execute()
# #
# # TEST = True
#
# # my_adaptive_integrator = IntegratorMechanism(default_variable=[0],
# #                                                      function=Integrator(
# #                                                                          # default_variable=[0,0],
# #                                                                          weighting=SIMPLE,
# #                                                                          rate=[1]
# #                                                                          )
# #                                                      )
# # print(my_adaptive_integrator.execute([1]))
# # print(my_adaptive_integrator.execute([1]))
# # print(my_adaptive_integrator.execute([1]))
# # print(my_adaptive_integrator.execute([3]))
# # print(my_adaptive_integrator.execute([3]))
# # print(my_adaptive_integrator.execute([3]))
# # print(my_adaptive_integrator.execute([3]))
#endregion

#region TEST INSTANTATION OF System() @@@@@@@@@@@@@@@@@@@@@@@@@@@@@@@@@@@@@@@@@@@@@@@@@@@@@@@@@@@@@@@@@@@@@@@@@@@@@@@@@@

# from Components.Mechanisms.IntegratorMechanism import IntegratorMechanism
# from Components.Function import Integrator
#
# a = IntegratorMechanism([[0],[0]], params={FUNCTION_PARAMS:{Integrator.RATE:0.1}})
#
# init = [0,0,0]
# stim = [1,1,1]
#
# old = init
# new = stim
#
# for i in range(100):
#     old = a.execute([old,new])
#     print (old)
#
# print (a.execute([,[0, 2, 0][1, 1, 1]]))
#endregion

#region TEST INSTANTATION OF System() @@@@@@@@@@@@@@@@@@@@@@@@@@@@@@@@@@@@@@@@@@@@@@@@@@@@@@@@@@@@@@@@@@@@@@@@@@@@@@@@@@
#
<<<<<<< HEAD
=======
# from psyneulink.Components.System import System_Base
# from psyneulink.Components.Mechanisms.ProcessingMechanisms.DDM import DDM
# from psyneulink.Components.Projections.ModulatoryProjections.ControlProjection import ControlProjection
>>>>>>> dc1da781
#
# mech = DDM()
#
# mcs = ControlProjection(receiver=mech)
#
#
# mech.execute([0])
#
# a = System_Base()
# a.execute()
#
#endregion

# #region TEST SYSTEM (test_system) @@@@@@@@@@@@@@@@@@@@@@@@@@@@@@@@@@@@@@@@@@@@@@@@@@@@@@@@@@@@@@@@@@@@@@@@@@@@@@@@@@
# print("TEST SYSTEM test_system")
#
# a = TransferMechanism(name='a', default_variable=[0, 0])
# b = TransferMechanism(name='b')
# c = TransferMechanism(name='c')
# d = TransferMechanism(name='d')
#
# p1 = Process(pathway=[a, b, c], name='p1')
# p2 = Process(pathway=[a, b, d], name='p2')
#
# s = System(
#     processes=[p1, p2],
#     name='Branch System',
#     initial_values={a: [1, 1]},
# )
#
# inputs = {a: [2, 2]}
# s.run(inputs)
# #endregion

# #region TEST MULTIPLE LEARNING SEQUENCES IN A PROCESS @@@@@@@@@@@@@@@@@@@@@@@@@@@@@@@@@@@@@@@@@@@@@@@@@@@@@@@@@@@@@@@@@
# print("TEST MULTIPLE LEARNING SEQUENCES IN A PROCESS")
#
# a = TransferMechanism(name='a', default_variable=[0, 0])
# b = TransferMechanism(name='b')
# c = TransferMechanism(name='c')
# d = TransferMechanism(name='d')
#
# p1 = Process(pathway=[a,
#                       # MappingProjection(matrix=(RANDOM_CONNECTIVITY_MATRIX, LEARNING),
#                       #                   name="MP-1"),
#                       b,
#                       c,
#                       # MappingProjection(matrix=(RANDOM_CONNECTIVITY_MATRIX, LEARNING_PROJECTION),
#                       #                   name="MP-2"),
#                       d],
#              # learning=LEARNING,
#              name='p1')
#
# # s = System(
# #     processes=[p1],
# #     name='Double Learning System',
# #     # initial_values={a: [1, 1]},
# # )
#
# # inputs = {a: [2, 2]}
# # s.run(inputs)
# # s.show_graph(show_learning=True)
#
# inputs = {a: [2, 2]}
# TEST = p1.execute(input=[2,2])
# # p1.run(inputs)
# TEST=True
#
# #endregion

# #region TEST ControlMechanism and ObjectiveMechanism EXAMPLES @@@@@@@@@@@@@@@@@@@@@@@@@@@@@@@@@@@@@@@@@@@@@@@@@@@@@@@@
# print("TEST ControlMechanism and ObjectiveMechanism EXAMPLES")

# my_transfer_mech_A = TransferMechanism()
# my_DDM = DDM()
# my_transfer_mech_B = TransferMechanism(function=Logistic)
#
# my_control_mech = ControlMechanism(
#                          objective_mechanism=ObjectiveMechanism(monitored_output_states=[(my_transfer_mech_A, 2, 1),
#                                                                                   my_DDM.output_states[
#                                                                                       my_DDM.RESPONSE_TIME]],
#                                                                 function=LinearCombination(operation=SUM)),
#                          control_signals=[(THRESHOLD, my_DDM),
#                                           (GAIN, my_transfer_mech_B)])


# my_control_mech = ControlMechanism(objective_mechanism=[(my_transfer_mech_A, 2, 1),
#                                                     my_DDM.output_states[my_DDM.RESPONSE_TIME]],
#                                function=LinearCombination(operation=SUM),
#                                control_signals=[(THRESHOLD, my_DDM),
#                                                 (GAIN, my_transfer_mech_2)])

# my_control_mech = ControlMechanism(
#                         objective_mechanism=[(my_transfer_mech_A, 2, 1),
#                                              my_DDM.output_states[my_DDM.RESPONSE_TIME]],
#                         control_signals=[(THRESHOLD, my_DDM),
#                                          (GAIN, my_transfer_mech_B)])


# my_obj_mech=ObjectiveMechanism(monitored_output_states=[(my_transfer_mech_A, 2, 1),
#                                                  my_DDM.output_states[my_DDM.RESPONSE_TIME]],
#                                function=LinearCombination(operation=PRODUCT))
#
# my_control_mech = ControlMechanism(
#                         objective_mechanism=my_obj_mech,
#                         control_signals=[(THRESHOLD, my_DDM),
#                                          (GAIN, my_transfer_mech_B)])

# # Mechanisms:
# Input = TransferMechanism(name='Input')
# Decision = DDM(function=BogaczEtAl(drift_rate=(1.0, CONTROL),
#                                    threshold=(1.0, CONTROL),
#                                    noise=0.5,
#                                    starting_point=0,
#                                    t0=0.45),
#                output_states=[DECISION_VARIABLE,
#                               RESPONSE_TIME,
#                               PROBABILITY_UPPER_THRESHOLD],
#                name='Decision')
# Reward = TransferMechanism(output_states=[RESULT, MEAN, VARIANCE],
#                            name='Reward')
#
# # Processes:
# TaskExecutionProcess = Process(
#     default_variable=[0],
#     pathway=[Input, IDENTITY_MATRIX, Decision],
#     name = 'TaskExecutionProcess')
# RewardProcess = Process(
#     default_variable=[0],
#     pathway=[Reward],
#     name = 'RewardProcess')
#
# # System:
# mySystem = System(processes=[TaskExecutionProcess, RewardProcess],
#                   controller=EVCControlMechanism(objective_mechanism=ObjectiveMechanism(monitored_output_states=[
#                                                      Reward,
#                                                      Decision.output_states[Decision.PROBABILITY_UPPER_THRESHOLD],
#                                                      (Decision.output_states[Decision.RESPONSE_TIME], -1, 1)])))
#
# TEST = True
# endregion

#region TEST INPUT FORMATS

<<<<<<< HEAD
=======
# from psyneulink.Components.Mechanisms.ProcessingMechanisms.TransferMechanism import *
# from psyneulink.Components.States.InputState import InputState
>>>>>>> dc1da781
#
# x = TransferMechanism([0,0,0],
#              name='x')
#
# i = InputState(owner=x, reference_value=[2,2,2], value=[1,1,1])
#
# y = TransferMechanism(default_variable=[0],
#              params={INPUT_STATES:i},
#              name='y')
#
# TEST = True
#
# print(y.run([1,2,3]))

#endregion

#region TEST INPUT FORMATS

<<<<<<< HEAD
=======
# from psyneulink.Components.Mechanisms.ProcessingMechanisms.TransferMechanism import *
# from psyneulink.Components.Process import Process
# from psyneulink.Components.System import System
>>>>>>> dc1da781
#
#
# # UNEQUAL INPUT LENGTHS:
# inputs=[[[2,2],0],[[2,2],0]]
# # inputs=[[2,2],[0]]
# # inputs=[[[2,2],0],[[2,2],0]]
# # inputs=[[[2,2],[0]],[[2,2],[0]]]
# # inputs=[[[[2,2],[0]]],[[[2,2],[0]]]]
#
# a = TransferMechanism(name='a',default_variable=[0,0])
# b = TransferMechanism(name='b')
# c = TransferMechanism(name='c')
#
#
# print(a.execute([2,2]))
#
#
# p1 = Process(pathway=[a, c], name='p1')
# p2 = Process(pathway=[b, c], name='p2')
#
# s = System(processes=[p1, p2],
#            name='Convergent System')
#
# def show_trial_header():
#     print("\n############################ TRIAL {} ############################".format(CentralClock.trial))
#
# print(a.run(inputs=[[0,0],[1,1],[2,2]],
#       call_before_execution=show_trial_header))
#

# s.run(inputs=inputs,
#       call_before_trial=show_trial_header)

#endregion

#region TEST INSTANTATION OF Cyclic and Acyclic Systems @@@@@@@@@@@@@@@@@@@@@@@@@@@@@@@@@@@@@@@@@@@@@@@@@@@@@@@@@@@@@@@@
#
<<<<<<< HEAD
=======
# from psyneulink.Components.System import System
# from psyneulink.Components.Process import Process
# from psyneulink.Components.Mechanisms.ProcessingMechanisms.TransferMechanism import TransferMechanism
# from psyneulink.Components.Process import MappingProjection
>>>>>>> dc1da781
#
# a = TransferMechanism(name='a')
# b = TransferMechanism(name='b')
# c = TransferMechanism(name='c')
# d = TransferMechanism(name='d')
# e = TransferMechanism(name='e')
#
# fb1 = MappingProjection(sender=c, receiver=b, name='fb1')
# fb2 = MappingProjection(sender=d, receiver=e, name = 'fb2')
#
# p1 = Process(pathway=[a, b, c, d], name='p1')
# p2 = Process(pathway=[e, b, c, d], name='p2')
#
# a = System(processes=[p1, p2], name='systsem')
#
# a.show()
#
# a.execute()

# endregion

#region TEST MECHANISM @@@@@@@@@@@@@@@@@@@@@@@@@@@@@@@@@@@@@@@@@@@@@@@@@@@@@@@@@@@@@@@@@@@@@@@@@@@@@@@@@@@@@

# print("TEST MECHANISM")
# from Components.Mechanisms.Mechanism import Mechanism, mechanism
# from Components.Mechanisms.DDM import DDM

# x = Mechanism(context=kwValidate)
# test = isinstance(x,Mechanism)
# temp = True

#endregion

#region TEST STATE @@@@@@@@@@@@@@@@@@@@@@@@@@@@@@@@@@@@@@@@@@@@@@@@@@@@@@@@@@@@@@@@@@@@@@@@@@@@@@@@@@@@@
# print("TEST _instantiate_state and _parse_state_spec")
#
# def _get_args(frame):
#     args, _, _, values = inspect.getargvalues(frame)
#     return dict((key, value) for key, value in values.items() if key in args)
#     # return zip(args, values)
#
# class State:
#     pass
#
# def _instantiate_state(state_type,
#                        owner,
#                        reference_value=None,
#                        name=None,
#                        variable=None,
#                        params=None,
#                        prefs=None,
#                        context=None,
#                        **state_spec):
#     print('\n_instantiate_state state_spec:',
#           '\n\tcontext:',context,
#           '\n\tstate_spec', state_spec)
#     standard_args = _get_args(inspect.currentframe())
#     _parse_state_spec(standard_args, **state_spec)
#     # _parse_state_spec(state_spec, **standard_args)
#
# import inspect
# def _parse_state_spec(
#                       *standard_args,
#                       **state_spec
#                       ):
#
#     STATE_SPEC_ARG = 'state_spec'
#     state_specific_dict = {}
#     state_specification = None
#
#     # If there is a state_specs arg passed from _instantiate_state:
#     if STATE_SPEC_ARG in state_spec:
#
#         # If it is a State specification dictionary
#         if isinstance(state_spec[STATE_SPEC_ARG], dict):
#             # Use the value of any standard args specified in the State specification dictionary
#             #    to replace those explicitly specified in the call to _instantiate_state (i.e., passed in standard_args)
#             state_specific_dict = state_spec[STATE_SPEC_ARG]
#             standard_args.update({key: state_specific_dict[key] for key in state_specific_dict if key in standard_args})
#             # Delete them from the State specification dictionary, leaving only state-specific items there
#             for key in standard_args:
#                 state_specific_dict.pop(key, None)
#
#         else:
#             state_specification = state_spec[STATE_SPEC_ARG]
#
#         # Delete the State specification dictionary from state_spec
#         del state_spec[STATE_SPEC_ARG]
#
#     state_dict = standard_args
#
#     if isinstance(state_specification, tuple):
#         new_dict = _parse_state_spec(standard_args,
#                                      state_spec=state_specification[0])
#         state_dict.update(new_dict)
#
#     elif state_specific_dict:
#         state_specification_dict=state_specific_dict.copy()
#         if len(state_specification_dict) == 1:
#             name, state_spec = list(state_specification_dict.items())[0]
#             state_dict['name']=name
#             state_dict = _parse_state_spec(state_dict, state_spec=state_spec)
#
#     if state_spec:
#         print('Args other than standard args and state_spec were in _instantiate_state ({})'.
#               format(state_spec))
#
#     print('\nstate_dict:')
#     for arg, val in standard_args.items():
#         print('\t{}: {}'.format(arg, val))
#
#     print('\nstate_specific_dict:')
#     for arg, val in state_specific_dict.items():
#         print('\t{}: {}'.format(arg, val))
#
#     print('\nstate_spec:', state_specification)
#     # for arg, val in state_spec.items():
#     #     print('\t{}: {}'.format(arg, val))
#
#     print('\nstate_specs:', state_spec)
#
#     return state_dict
#
# _instantiate_state(state_type = 'STATE TYPE',
#                    owner='OWNER FROM INSTANTIATE STATE',
#                    # name='NAME',
#                    # state_spec=State,
#                    # state_spec=('state_spec_tuple_item_1','state_spec_tuple_item_2'),
#                    # state_spec=({'state_type': 'STATE HYPE'},23),
#                    state_spec={'GLOMMETT':{'owner':'GLERULET'}},
#                    # state_spec={'GLOMMETT':('state_spec_tuple_item_1','state_spec_tuple_item_2')},
#                    hooblah=3,
#                    # state_spec=({'name':'NAME IN DICT',
#                    #              'owner':'OWNER IN DICT',
#                    #              'goof':'HELLO'})
#                    )
#endregion

#region TEST PROCESS @@@@@@@@@@@@@@@@@@@@@@@@@@@@@@@@@@@@@@@@@@@@@@@@@@@@@@@@@@@@@@@@@@@@@@@@@@@@@@@@@@@@@
# #
# from Components.Process import *
# # from Components.Mechanisms.DDM import DDM
# from Components.Mechanisms.ProcessingMechanisms.TransferMechanism import TransferMechanism
#
# my_transfer = TransferMechanism()
#
# x = Process(params={PATHWAY:[my_transfer]})
#
# for i in range(100):
#     x.execute([1])
#
# endregion

#region TEST LinearCombination FUNCTION @@@@@@@@@@@@@@@@@@@@@@@@@@@@@@@@@@@@@@@@@@@@@@@@@@@@@@@@@@@@@@@@@@@@@@@@@@@@@@@@

<<<<<<< HEAD
=======
# from psyneulink.Components.Functions.Function import LinearCombination
>>>>>>> dc1da781

# x = LinearCombination()
# # print (x.execute(([1, 1],[2, 2])))
#
# print (x.execute(([[1, 1],[2, 2]],
#                   [[3, 3],[4, 4]])))

# print (x.execute(([[[[1, 1],[2, 2]]]])))


#endregion

#region TEST AGTUtilityIntegrator FUNCTION @@@@@@@@@@@@@@@@@@@@@@@@@@@@@@@@@@@@@@@@@@@@@@@@@@@@@@@@@@@@@@@@@@@@@@@@@@@@@@@@

<<<<<<< HEAD
=======
# from psyneulink.Components.Functions.Function import AGTUtilityIntegrator
>>>>>>> dc1da781
# print("TEST AGTUtilityIntegrator FUNCTION")
#
# x = AGTUtilityIntegrator(initial_long_term_utility=0.1,
#                       long_term_rate=.1,
#                       short_term_rate=.6,
#                       initial_short_term_utility=0.1)
# x.operation='s*l'
# x.show_params()
#
# # for i in range(20):
# #     print(x.execute(0))
# for i in range(3):
#     print("input:", 0.1, "; result:", x.execute(0.1))
# print ("SWITCH")
# for i in range(100):
#     print("input:", 1, "; result:", x.execute(1))

#endregion

#region TEST COMBINE_MEANS @@@@@@@@@@@@@@@@@@@@@@@@@@@@@@@@@@@@@@@@@@@@@@@@@@@@@@@@@@@@@@@@@@@@@@@@@@@@@@@@@@@@@

# import numpy as np
<<<<<<< HEAD
=======
# from psyneulink.Globals.Utilities import is_numeric
>>>>>>> dc1da781
# print("TEST CombineMeans Function")
#
#
# x = np.array([[10, 20], [10, 20]])
# # y = np.array([[10, 'a'], ['a']])
# # z = np.array([[10, 'a'], [10]])
# # print(is_numeric(x))
# # print(is_numeric(y))
# # print(is_numeric(z))
#
# z = CombineMeans(x, context='TEST')
# print (z.execute(x))
#
#endregion

#region TEST Hebbian @@@@@@@@@@@@@@@@@@@@@@@@@@@@@@@@@@@@@@@@@@@@@@@@@@@@@@@@@@@@@@@@@@@@@@@@@@@@@@@@@@@@@@@@@@@@@@@@

<<<<<<< HEAD
=======
# from psyneulink.Components.Functions.Function import Hebbian
>>>>>>> dc1da781
# print("TEST Hebbian FUNCTION")
#
# x = Hebbian(default_variable=[0,0,0], learning_rate=[1,-1,3])
# x.show_params()
#
# print(x.execute([1,2,3]))

#endregion

#region TEST RL @@@@@@@@@@@@@@@@@@@@@@@@@@@@@@@@@@@@@@@@@@@@@@@@@@@@@@@@@@@@@@@@@@@@@@@@@@@@@@@@@@@@@@@@@@@@@@@@@@@@@@@@

<<<<<<< HEAD
=======
# from psyneulink.Components.Functions.Function import *
>>>>>>> dc1da781
#
# rl = Reinforcement([[0,0,0], [0,0,0], [0]])
# print(rl.execute([[0,0,0], [0, 0, 1], [7]]))
#

#endregion

#region TEST Backprop FUNCTION @@@@@@@@@@@@@@@@@@@@@@@@@@@@@@@@@@@@@@@@@@@@@@@@@@@@@@@@@@@@@@@@@@@@@@@@@@@@@@@@@@@@@@@@@

# from Components.Function import *
#
# x = BackPropagation()
# print (x.execute(variable=[[1, 2],[0.5, 0],[5, 6]]))
#
# # y = lambda input,output: output*(np.ones_like(output)-output)
# # print (y(2, [0.25, 0.5]))
#
#
#endregion

#region TEST BogaczEtAl Derivative @@@@@@@@@@@@@@@@@@@@@@@@@@@@@@@@@@@@@@@@@@@@@@@@@@@@@@@@@@@@@@@@@@@@@@@@@@@@@@@@@@@@@

<<<<<<< HEAD
=======
# from psyneulink.Components.Functions.Function import *
>>>>>>> dc1da781
# #
# x = BogaczEtAl()
# print(x.function(params={DRIFT_RATE:1.0,
#                          THRESHOLD:1}))
# print(x.derivative())

#endregion

#region TEST SoftMax FUNCTION @@@@@@@@@@@@@@@@@@@@@@@@@@@@@@@@@@@@@@@@@@@@@@@@@@@@@@@@@@@@@@@@@@@@@@@@@@@@@@@@@@@@@@@@@@

<<<<<<< HEAD
=======
# from psyneulink.Components.Functions.Function import *
>>>>>>> dc1da781
# #
# x = SoftMax()
# # x = SoftMax(output=MAX_VAL)
# a = [-1, 2, 1]
# # x = SoftMax(output=SoftMax.PROB)
# y = x.function(a)
# z = x.derivative(a)
# print ("SoftMax execute return value: \n", [float(i) for i in y])
# if z.ndim == 1:
#     print ("SoftMax derivative return value: \n", [float(i) for i in z])
# else:
#     print ("SoftMax derivative return value: \n", [[float(i) for i in j] for j in z])

#endregion

#region TEST Stability and Distance @@@@@@@@@@@@@@@@@@@@@@@@@@@@@@@@@@@@@@@@@@@@@@@@@@@@@@@@@@@@@@@@@@@

# matrix = [[0,-1],[-1,0]]
# normalize = False
# activity = [100,0]
#
#
# eng = Stability(default_variable=activity,
#              matrix=matrix,
#              normalize=normalize
#              )
#
# dist = Distance(default_variable=[activity,activity],
#                 metric=CROSS_ENTROPY,
#                 # normalize=normalize
#                 )
#
# print("Stability: ",eng.function(activity))
# print("Distance: ", dist.function(activity))

#endregion

#region TEST Stroop Model @@@@@@@@@@@@@@@@@@@@@@@@@@@@@@@@@@@@@@@@@@@@@@@@@@@@@@@@@@@@@@@@@@@
print ("TEST Stroop Model")

import psyneulink as pnl
import numpy as np
from psyneulink import System, Process, TransferMechanism, DDM, MappingProjection, Linear, Logistic

# FROM BASICS AND SAMPLER -------------------------------------

# # Construct the Mechanisms:
# colors_input_layer = TransferMechanism(size=2, function=Logistic, name='COLORS INPUT')
# words_input_layer = TransferMechanism(size=2, function=Logistic, name='WORDS INPUT')
# output_layer = TransferMechanism(size=1, name='OUTPUT')
# decision_mech = DDM(name='DECISION')
#
# # Define a MappingProjection from each of the input layers to the output_layer
# input_to_output_weights = np.array([[1], [-1]])
#
# # Construct the Processes:
# colors_process = process(pathway=[colors_input_layer, input_to_output_weights, output_layer])
# words_process = process(pathway=[words_input_layer, input_to_output_weights, output_layer])
# decision_process = process(pathway=[output_layer, decision_mech])
#
# # Construct the System:
# my_simple_Stroop = system(processes=[colors_process, words_process, decision_process])

# # SIMPLE STROOP ---------------
#
# colors_input_layer = TransferMechanism(size=2, function=Logistic, name='COLORS INPUT')
# words_input_layer = TransferMechanism(size=2, function=Logistic, name='WORDS INPUT')
# output_layer = TransferMechanism(size=1, name='OUTPUT')
# decision_mech = DDM(name='DECISION')
#
# input_to_output_weights = MappingProjection(matrix=np.array([[1], [-1]]))
#
# colors_process = process(pathway=[colors_input_layer, input_to_output_weights, output_layer])
# words_process = process(pathway=[words_input_layer, input_to_output_weights, output_layer])
# decision_process = process(pathway=[output_layer, decision_mech])
#
# my_simple_Stroop = system(processes=[colors_process, words_process, decision_process])

# # FULL STROOP ---------------
#
color_input = TransferMechanism(size=2, function=Linear, name='COLOR INPUT')
word_input = TransferMechanism(size=2, function=Linear, name='WORD INPUT')
task_input = TransferMechanism(size=2, function=Linear, name='TASK INPUT')
color_hidden = TransferMechanism(size=2, function=Logistic, name='COLOR HIDDEN')
word_hidden = TransferMechanism(size=2, function=Logistic, name='WORD HIDDEN')
output = TransferMechanism(size=1, function=Linear, name='OUTPUT')
decision_mech = DDM(name='DECISION')

color_weights = MappingProjection(matrix=np.array([[1, -1], [-1, 1]]), name='COLOR_WEIGHTS')
word_weights = MappingProjection(matrix=np.array([[1, -1], [-1, 1]]), name='WORD_WEIGHTS')
output_weights = np.array([[1], [-1]])
color_task_weights = MappingProjection(matrix=np.array([[1, 1], [0, 0]]), name='COLOR_TASK_WEIGHTS')
word_task_weights = MappingProjection(matrix=np.array([[0, 0], [1, 1]]), name='WORD_TASK_WEIGHTS')

color_process = Process(pathway=[color_input, color_weights, color_hidden, output_weights, output], name="COLORS")
word_process = Process(pathway=[word_input, word_weights, word_hidden, output_weights, output], name="WORDS")
color_task_process = Process(pathway=[task_input, color_task_weights, color_hidden], name="COLOR TASK")
word_task_process = Process(pathway=[task_input, word_task_weights, word_hidden], name="WORD TASK")
decision_process = Process(pathway=[output, decision_mech], name="DECISION")

my_simple_Stroop = System(processes=[color_process, word_process,
                                     color_task_process, word_task_process, decision_process])
my_simple_Stroop.show_graph()


# endregion

# ----------------------------------------------- MECHANISM ------------------------------------------------------------

<<<<<<< HEAD
# # region TEST RecurrentTransferMechanism @@@@@@@@@@@@@@@@@@@@@@@@@@@@@@@@@@@@@@@@@@@@@@@@@@@@@@@@@@@@@@@@@@@@@@@@@@
=======
# region TEST RecurrentTransferMechanism @@@@@@@@@@@@@@@@@@@@@@@@@@@@@@@@@@@@@@@@@@@@@@@@@@@@@@@@@@@@@@@@@@@@@@@@@@

# import numpy as np
#
# from psyneulink.components.functions.function import Logistic
# from psyneulink.components.process import Process
# from psyneulink.components.system import System
# from psyneulink.globals.keywords import LEARNING
# from psyneulink.library.mechanisms.processing.transfer.recurrenttransfermechanism \
#     import RecurrentTransferMechanism
# from psyneulink.components.functions.function import Linear
#
# print("\nTEST RecurrentTransferMechanism\n")
#
# my_auto = RecurrentTransferMechanism(
#         # default_variable=[0,0,0,0],
#                                      size=4,
#                                      function=Linear,
#                                      # function=Logistic,
#                                      # matrix=RANDOM_CONNECTIVITY_MATRIX,
#                                      matrix=np.full((4,4), 0.1),
#                                      enable_learning=True
#                                      # matrix=[[1,1,1],[1,1,1],[1,1,1]]
#                                      )
#
# print ("my_auto.matrix:\n",
#        my_auto.matrix)
# print ("\nmy_auto.recurrent_projection.matrix:\n",
#        my_auto.recurrent_projection.matrix)
# print ("\nmy_auto.input_state.path_afferents[0].matrix:\n",
#        my_auto.input_state.path_afferents[0].matrix)
#
# my_process = Process(pathway=[my_auto])
#
# my_auto.learning_enabled = False
# print ("\n***INITIAL STATE WITH [1,1,0,0] AS INPUT")
# print('\nActivity: ', my_auto.value, '\n\nWeight matrix:\n', my_auto.matrix)
# my_process.execute([1,1,0,0]),
# print ("\n***AFTER SINGLE EXECUTION [1,1,0,0] AS INPUT")
# print('\nActivity: ', my_auto.value, '\n\nWeight matrix:\n', my_auto.matrix)
# my_process.execute([1,1,0,0]),
# print ("\n***AFTER SECOND EXECUTION [1,1,0,0] AS INPUT")
# print('\nActivity: ', my_auto.value, '\n\nWeight matrix:\n', my_auto.matrix)
#
# my_auto.learning_enabled = True
# print ("\n***START TRAINING WITH [1,1,0,0]")
#
# my_process.execute([1,1,0,0])
# print(my_auto.matrix.tolist())
# print('\nActivity: ', my_auto.value, '\n\nWeight matrix:\n', my_auto.matrix)
#
# my_process.execute([1,1,0,0]),
# print(my_auto.matrix.tolist())
# print('\nActivity: ', my_auto.value, '\n\nWeight matrix:\n', my_auto.matrix)
#
# my_process.execute([1,1,0,0])
# print('\nActivity: ', my_auto.value, '\n\nWeight matrix:\n', my_auto.matrix)
#
#
# my_auto.learning_enabled = False
# print ("\n*** DISABLED LEARNING")
#
# print ("\n*** START EXECUTING WITH [1,0,0,0]")
# for i in range(4):
#     my_process.execute([1,0,0,0]),
#     print('\nActivity: ', my_auto.value, '\n\nWeight matrix:\n', my_auto.matrix)


# #
# input_list = {my_auto:[1,1,1]}
# target_list = {my_auto:[0,0,0]}
>>>>>>> dc1da781
#
# import numpy as np
#     import RecurrentTransferMechanism
#
<<<<<<< HEAD
# print("\nTEST RecurrentTransferMechanism\n")
=======
# my_system = System(processes=[my_process],
#                    targets=[0,0,0])
>>>>>>> dc1da781
#
# my_auto = RecurrentTransferMechanism(
#         # default_variable=[0,0,0,0],
#                                      size=4,
#                                      function=Linear,
#                                      # function=Logistic,
#                                      # matrix=RANDOM_CONNECTIVITY_MATRIX,
#                                      matrix=np.full((4,4), 0.1),
#                                      enable_learning=True
#                                      # matrix=[[1,1,1],[1,1,1],[1,1,1]]
#                                      )
#
# print ("my_auto.matrix:\n",
#        my_auto.matrix)
# print ("\nmy_auto.recurrent_projection.matrix:\n",
#        my_auto.recurrent_projection.matrix)
# print ("\nmy_auto.input_state.path_afferents[0].matrix:\n",
#        my_auto.input_state.path_afferents[0].matrix)
#
# my_process = process(pathway=[my_auto])
#
# my_auto.learning_enabled = False
# print ("\n***INITIAL STATE WITH [1,1,0,0] AS INPUT")
# print('\nActivity: ', my_auto.value, '\n\nWeight matrix:\n', my_auto.matrix)
# my_process.execute([1,1,0,0]),
# print ("\n***AFTER SINGLE EXECUTION [1,1,0,0] AS INPUT")
# print('\nActivity: ', my_auto.value, '\n\nWeight matrix:\n', my_auto.matrix)
# my_process.execute([1,1,0,0]),
# print ("\n***AFTER SECOND EXECUTION [1,1,0,0] AS INPUT")
# print('\nActivity: ', my_auto.value, '\n\nWeight matrix:\n', my_auto.matrix)
#
# my_auto.learning_enabled = True
# print ("\n***START TRAINING WITH [1,1,0,0]")
#
# my_process.execute([1,1,0,0])
# print(my_auto.matrix.tolist())
# print('\nActivity: ', my_auto.value, '\n\nWeight matrix:\n', my_auto.matrix)
#
# my_process.execute([1,1,0,0]),
# print(my_auto.matrix.tolist())
# print('\nActivity: ', my_auto.value, '\n\nWeight matrix:\n', my_auto.matrix)
#
# my_process.execute([1,1,0,0])
# print('\nActivity: ', my_auto.value, '\n\nWeight matrix:\n', my_auto.matrix)
#
#
# my_auto.learning_enabled = False
# print ("\n*** DISABLED LEARNING")
#
# print ("\n*** START EXECUTING WITH [1,0,0,0]")
# for i in range(4):
#     my_process.execute([1,0,0,0]),
#     print('\nActivity: ', my_auto.value, '\n\nWeight matrix:\n', my_auto.matrix)
#
#
# # #
# # input_list = {my_auto:[1,1,1]}
# # target_list = {my_auto:[0,0,0]}
# #
# # # print(my_process.run(inputs=input_list, targets=target_list, num_trials=5))
# #
# # my_system = system(processes=[my_process],
# #                    targets=[0,0,0])
# #
# # print(my_system.run(inputs=input_list,
# #                     targets=target_list,
# #                     num_trials=5))

# region TEST LCA @@@@@@@@@@@@@@@@@@@@@@@@@@@@@@@@@@@@@@@@@@@@@@@@@@@@@@@@@@@@@@@@@@@@@@@@@

<<<<<<< HEAD
=======
# from psyneulink.Library.Mechanisms.ProcessingMechanisms.TransferMechanisms.LCA import LCA, LCA_OUTPUT
# from psyneulink.Components.System import System
# from psyneulink.Components.Process import Process
# from psyneulink.Globals.Keywords import LEARNING
>>>>>>> dc1da781
#
# print("TEST LCA")
#
# my_auto = LCA(
#         size=3,
#         output_states=[LCA_OUTPUT.RESULT,
#                        LCA_OUTPUT.ENTROPY,
#                        LCA_OUTPUT.ENERGY,
#                        LCA_OUTPUT.MAX_VS_AVG]
#         # inhibition
# )
#
# # my_auto = TransferMechanism(default_variable=[0,0,0],
# #                             # function=Logistic
# #                             )
# #
# # my_auto_matrix = MappingProjection(sender=my_auto,
# #                                    receiver=my_auto,
# #                                    matrix=FULL_CONNECTIVITY_MATRIX)
#
# # THIS DOESN'T WORK, AS Process._instantiate_pathway() EXITS AFTER PROCESSING THE LONE MECHANISM
# #                    SO NEVER HAS A CHANCE TO SEE THE PROJECTION AND THEREBY ASSIGN IT A LearningProjection
# my_process = Process(pathway=[my_auto],
#
# # THIS DOESN'T WORK, AS Process._instantiate_pathway() ONLY CHECKS PROJECTIONS AFTER ENCOUNTERING ANOTHER MECHANISM
# # my_process = Process(pathway=[my_auto, my_auto_matrix],
#                      target=[0,0,0],
#                      learning=LEARNING
#                      )
#
# # my_process = Process(pathway=[my_auto, FULL_CONNECTIVITY_MATRIX, my_auto],
# #                      learning=LEARNING,
# #                      target=[0,0,0])
#
# # print(my_process.execute([1,1,1]))
# # print(my_process.execute([1,1,1]))
# # print(my_process.execute([1,1,1]))
# # print(my_process.execute([1,1,1]))
# #
# input_list = {my_auto:[1,1,1]}
# target_list = {my_auto:[0,0,0]}
#
# # print(my_process.run(inputs=input_list, targets=target_list, num_trials=5))
#
# my_system = System(processes=[my_process],
#                    targets=[0,0,0])
#
# print(my_system.run(inputs=input_list,
#                     targets=target_list,
#                     num_trials=5))

#endregion

#endregion
#region TEST ReportOUtput Pref @@@@@@@@@@@@@@@@@@@@@@@@@@@@@@@@@@@@@@@@@@@@@@@@@@@@@@@@@@@@@@@@@@@@@@@@@@@@@@@@

<<<<<<< HEAD
=======
# from psyneulink.Components.Process import *
# from psyneulink.Components.Mechanisms.ProcessingMechanisms.TransferMechanism import TransferMechanism
# from psyneulink.Components.Functions.Function import Linear
>>>>>>> dc1da781
#
# my_mech = TransferMechanism(function=Linear())
#
# my_process = Process(pathway=[my_mech])
#
# my_mech.reportOutputPref = False
#
# # FIX: CAN'T CHANGE reportOutputPref FOR PROCESS USE LOCAL SETTER (DEFAULT WORKS)
# my_process.reportOutputPref = False
# my_process.verbosePref = False
#
# my_process.execute()

#endregion

#region TEST Matrix Assignment to MappingProjection @@@@@@@@@@@@@@@@@@@@@@@@@@@@@@@@@@@@@@@@@@@@@@@@@@@@@@@@@@@@@@@@@@@

<<<<<<< HEAD
=======
# from psyneulink.Components.Process import *
# from psyneulink.Components.Mechanisms.ProcessingMechanisms.TransferMechanism import TransferMechanism
# from psyneulink.Components.Functions.Function import Linear
# from psyneulink.Components.Projections.TransmissiveProjections.MappingProjection import MappingProjection
>>>>>>> dc1da781
#
# my_mech = TransferMechanism(function=Linear())
# my_mech2 = TransferMechanism(function=Linear())
# my_projection = MappingProjection(sender=my_mech,
#                         receiver=my_mech2,
#                         matrix=np.ones((1,1)))
#
# my_process = Process(pathway=[my_mech, my_mech2])
#
#
# my_process.execute()

#endregion

#region TEST matrix @@@@@@@@@@@@@@@@@@@@@@@@@@@@@@@@@@@@@@@@@@@@@@@@@@@@@@@@@@@@@@@@@@@

# Input_Weights_matrix = (np.arange(2*5).reshape((2, 5)) + 1)/(2*5)
# Middle_Weights_matrix = (np.arange(5*4).reshape((5, 4)) + 1)/(5*4)
# Output_Weights_matrix = (np.arange(4*3).reshape((4, 3)) + 1)/(4*3)
#
# print ("Input Weights:\n",Input_Weights_matrix)
# print ("Middle Weights:\n",Middle_Weights_matrix)
# print ("Output Weights:\n",Output_Weights_matrix)


# a = np.array([-0.8344837,  -0.87072018,  0.10002567])
# b = (np.arange(4*3).reshape((4, 3)) + 1)/(4*3)
# c = np.dot(b, a, )
# print(c)

#endregion  ********

#region TEST Matrix Assignment to MappingProjection @@@@@@@@@@@@@@@@@@@@@@@@@@@@@@@@@@@@@@@@@@@@@@@@@@@@@@@@@@@@@@@@@@@
#
<<<<<<< HEAD
=======
# from psyneulink.Components.Process import *
# from psyneulink.Components.Mechanisms.ProcessingMechanisms.TransferMechanism import TransferMechanism
# from psyneulink.Components.Functions.Function import Linear, Logistic
# from psyneulink.Components.Projections.TransmissiveProjections.MappingProjection import MappingProjection
>>>>>>> dc1da781
#
# color_naming = TransferMechanism(default_variable=[0,0],
#                         function=Linear,
#                         name="Color Naming"
#                         )
#
# word_reading = TransferMechanism(default_variable=[0,0],
#                         function=Logistic,
#                         name="Word Reading")
#
# verbal_response = TransferMechanism(default_variable=[0,0],
#                            function=Logistic)
#
# color_pathway = MappingProjection(sender=color_naming,
#                         receiver=verbal_response,
#                         matrix=IDENTITY_MATRIX,
#                         )
#
# word_pathway = MappingProjection(sender=word_reading,
#                        receiver=verbal_response,
#                         matrix=IDENTITY_MATRIX
#                        )
#
# Stroop_process = Process(default_variable=[[1,2.5]],
#                          pathway=[color_naming, word_reading, verbal_response])
#
#
# Stroop_process.execute()
#
# endregion

#region TEST Stroop Model @@@@@@@@@@@@@@@@@@@@@@@@@@@@@@@@@@@@@@@@@@@@@@@@@@@@@@@@@@@@@@@@@@@
print ("TEST Stroop Model")

import numpy as np

# Construct the Mechanisms:
colors_input_layer = TransferMechanism(size=2, function=Logistic, name='COLORS INPUT')
words_input_layer = TransferMechanism(size=2, function=Logistic, name='WORDS INPUT')
output_layer = TransferMechanism(size=1, name='OUTPUT')
decision_mech = DDM(name='DECISION')

# Define a MappingProjection from each of the input layers to the output_layer
input_to_output_weights = MappingProjection(matrix=np.array([[1], [-1]]))

# Construct the Processes:
colors_process = process(pathway=[colors_input_layer, input_to_output_weights, output_layer])
words_process = process(pathway=[words_input_layer, input_to_output_weights, output_layer])
decision_process = process(pathway=[output_layer, decision_mech])

# Construct the System:
my_simple_Stroop = system(processes=[colors_process, words_process, decision_process])

# SIMPLE STROOP ---------------

colors_input_layer = TransferMechanism(size=2, function=Logistic, name='COLORS INPUT')
words_input_layer = TransferMechanism(size=2, function=Logistic, name='WORDS INPUT')
output_layer = TransferMechanism(size=1, name='OUTPUT')
decision_mech = DDM(name='DECISION')

input_to_output_weights = MappingProjection(matrix=np.array([[1], [-1]]))

colors_process = process(pathway=[colors_input_layer, input_to_output_weights, output_layer])
words_process = process(pathway=[words_input_layer, input_to_output_weights, output_layer])
decision_process = process(pathway=[output_layer, decision_mech])

my_simple_Stroop = system(processes=[colors_process, words_process, decision_process])

# FULL STROOP ---------------

color_input = TransferMechanism(size=2, function=Linear, name='COLOR INPUT')
word_input = TransferMechanism(size=2, function=Linear, name='WORD INPUT')
task_input = TransferMechanism(size=2, function=Linear, name='TASK INPUT')
color_hidden = TransferMechanism(size=2, function=Logistic, name='COLOR HIDDEN')
word_hidden = TransferMechanism(size=2, function=Logistic, name='WORD HIDDEN')
output = TransferMechanism(size=1, function=Linear, name='OUTPUT')
decision_mech = DDM(name='DECISION')

input_weights = MappingProjection(matrix=np.array([[1, -1], [-1, 1]]))
output_weights = MappingProjection(matrix=np.array([[1], [-1]]))
color_task_weights = MappingProjection(matrix=np.array([[1], [0]]))
word_task_weights = MappingProjection(matrix=np.array([[0], [1]]))

color_process = process(pathway=[color_input, input_weights, color_hidden, output_weights, output])
word_process = process(pathway=[word_input, input_weights, word_hidden, output_weights, output])
color_task_process = process(pathway=[task_input, color_task_weights, color_hidden])
word_task_process = process(pathway=[word_input, word_task_weights, word_hidden, output])
decision_process = process(pathway=[output_layer, decision_mech])

my_simple_Stroop = system(processes=[colors_process, words_process,
                                     color_task_process, word_task_process, decision_process])


# endregion

# ----------------------------------------------- UTILITIES ------------------------------------------------------------

#region TEST typecheck: @@@@@@@@@@@@@@@@@@@@@@@@@@@@@@@@@@@@@@@@@@@@@@@@@@@@@@@@@@@@@@@@@@@@@@@@@@@@@

# @tc.typecheck
# def foo2(record:(int,int,bool), rgb:tc.re("^[rgb]$")) -> tc.any(int,float) :
#     # don't expect the following to make much sense:
#     a = record[0]; b = record[1]
#     return a/b if (a/b == float(a)/b) else float(a)/b
#
# # foo2((4,10,True), "r")   # OK
# # foo2([4,10,True], "g")   # OK: list is acceptable in place of tuple
# # foo2((4,10,1), "rg")     # Wrong: 1 is not a bool, string is too long
# # # foo2(None,     "R")      # Wrong: None is no tuple, string has illegal character
#
#
# from enum import Enum
# # class Weightings(AutoNumber):
# class Weightings(Enum):
#     CONSTANT        = 'hello'
#     SIMPLE        = 'goodbye'
#     ADAPTIVE = 'you say'
#
# @tc.typecheck
# def foo3(test:tc.re('hello')):
#     a = test
#
# foo3('hello')
# # foo3('goodbye')
# # foo3(test=3)
#
# @tc.typecheck
# def foo4(test:Weightings=Weightings.SIMPLE):
#     a = test
#
# # foo4(test=Weightings.LINEAR)
# foo4(test='LINEAR')

# @tc.typecheck
# def foo5(test:tc.any(int, float)=2):
#     a = test
#
# foo5(test=1)

# options = ['Happy', 'Sad']

# @tc.typecheck
# def foo6(arg:tc.enum('Happy', 'Sad')):
#     a = arg
#
# foo6(arg='Ugh')

# @tc.typecheck
# # def foo7(arg:tc.optional(tc.any(int, float, tc.seq_of(tc.any(int, float))))):
# def foo7(arg:tc.optional(tc.any(int, float, tc.list_of(tc.any(int, float)), np.ndarray))):
#     a = arg
#
# foo7(np.array([1,'a']))
#

# a = NotImplemented
# if isinstance(a, type(NotImplemented)):
#     print ("TRUE")

#endregion

#region TEST get_user_attributes @@@@@@@@@@@@@@@@@@@@@@@@@@@@@@@@@@@@@@@@@@@@@@@@@@@@@@@@@@@@@@@@@@@@@@@@@@@@@@@@@@@@@@@

# import inspect
#
# def get_class_attributes(cls):
#     boring = dir(type('dummy', (object,), {}))
#     return [item
#             for item in inspect.getmembers(cls)
#             if item[0] not in boring]
#
# class my_class():
#     attrib1 = 0
#     attrib2 = 1
#     # def __init__(self):
#         # self.attrib1 = 0
#         # self.attrib2 = 1
#
# print(get_class_attributes(my_class))

#endregion

#region TEST Function definition in class: @@@@@@@@@@@@@@@@@@@@@@@@@@@@@@@@@@@@@@@@@@@@@@@@@@@@@@@@@@@@@@@@@@@@@@@@@@@@@

# class a:
#     def __init__(self):
#         a.attrib1 = True
#
#     def class_function(string):
#         return 'RETURN: ' + string
#
# print (a.class_function('hello'))
#
#endregion

#region TEST Save function args: @@@@@@@@@@@@@@@@@@@@@@@@@@@@@@@@@@@@@@@@@@@@@@@@@@@@@@@@@@@@@@@@@@@@@@@@@@@@@


# def first_function(sender=NotImplemented,
#                   receiver=NotImplemented,
#                   params=NotImplemented,
#                   name=NotImplemented,
#                   prefs=NotImplemented,
#                   context=None):
#     saved_args = locals()
#     return saved_args
#
# def second_function(sender=NotImplemented,
#                   receiver=NotImplemented,
#                   params=NotImplemented,
#                   name=NotImplemented,
#                   prefs=NotImplemented,
#                   context=None):
#     saved_args = locals()
#     return saved_args
#
# a = first_function(sender='something')
# print ('a: ', a)
# a['context']='new context'
# print ('a: ', a)
# b = second_function(**a)
# print ('b: ', b)
#
#

#endregion

#region TEST Attribute assignment: @@@@@@@@@@@@@@@@@@@@@@@@@@@@@@@@@@@@@@@@@@@@@@@@@@@@@@@@@@@@@@@@@@@@@@@@@@@@@@@@@@

# class a:
#     def __init__(self):
#         a.attrib1 = True
#
# x = a()
# print ('attrib1: ', x.attrib1)
# x.attrib2 = False
# print ('attrib2: ', x.attrib2)

#endregion

#region TEST np.array ASSIGNMENT: @@@@@@@@@@@@@@@@@@@@@@@@@@@@@@@@@@@@@@@@@@@@@@@@@@@@@@@@@@@@@@@@@@@@@@@@@@@@@@@@@@

# test = np.array([[0]])
# print (test)
# test[0] = np.array([5])
# print (test)

#endregion

#region TEST next: @@@@@@@@@@@@@@@@@@@@@@@@@@@@@@@@@@@@@@@@@@@@@@@@@@@@@@@@@@@@@@@@@@@@@@@@@@@@@@@@@@

# class a:
#     pass
# b = a()
# c = a()
# l = ['hello', 1, b, 2, 'test', 3, c, 4, 'goodbye']
#
# x = [item for item in l if isinstance(item, a)]
# print (x)


# x = iter(l)
# # x = iter(['test', 'goodbye'])
# i = 0
# # while next((s for s in x if isinstance(s, int)), None):
#
# y = []
# z = next((s for s in x if isinstance(s, a)), None)
# while z:
#     y.append(z)
#     z = next((s for s in x if isinstance(s, a)), None)
#
# print (y)
# print (len(y))


# print (next((s for s in x if isinstance(s, int)), None))
# print (next((s for s in x if isinstance(s, int)), None))
# print (next((s for s in x if isinstance(s, int)), None))
# print (next((s for s in x if isinstance(s, int)), None))

#endregion

#region TEST BREAK IN FOR LOOP: @@@@@@@@@@@@@@@@@@@@@@@@@@@@@@@@@@@@@@@@@@@@@@@@@@@@@@@@@@@@@@@@@@@@@@@@@@@@@@@@@@

# i = 0
# for i in range(10):
#     if i == 2:
#         break
# print (i)

#endregion

#region TEST np.array DOT PRODUCT: @@@@@@@@@@@@@@@@@@@@@@@@@@@@@@@@@@@@@@@@@@@@@@@@@@@@@@@@@@@@@@@@@@@@@@@@@@

# # output_error = np.array([3, 1])
# # weight_matrix = np.array([[1, 2], [3, 4], [5, 6]])
#
# # sender_error = 5, 13, 21
#
# # receivers = np.array([[1, 2]]).reshape(2,1)
# receivers = np.array([3,1])
# weights = np.array([[1, 2], [3, 4], [5, 6]])
# print ('receivers: \n', receivers)
# print ('weights: \n', weights)
# print ('dot product: \n', np.dot(weights, receivers))

#endregion

#region TEST PRINT W/O RETURN @@@@@@@@@@@@@@@@@@@@@@@@@@@@@@@@@@@@@@@@@@@@@@@@@@@@@@@@@@@@@@@@@@@@@@@@@@@@@@@@@@

# # for item in [1,2,3,4]:
# #     print(item, " ", end="")
# #
# # print("HELLO", "GOOBAH", end="")
#
#
# print("HELLO ", end="")
# print("GOOBAH", end="")
# print(" AND FINALLY")
#
#endregion

#region TEST PHASE_SPEC @@@@@@@@@@@@@@@@@@@@@@@@@@@@@@@@@@@@@@@@@@@@@@@@@@@@@@@@@@@@@@@@@@@@@@@@@@@@@@@@@@

# def phaseSpecFunc(freq_spec, phase_spec, phase_max):
#     for time in range(20):
#         if (time % (phase_max + 1)) == phase_spec:
#             print (time, ": FIRED")
#         else:
#             print (time, ": -----")
#
# phaseSpecFunc(freq_spec=1,
#               phase_spec=1,
#               phase_max=3)

#endregion

#region TEST CUSTOM LIST THAT GETS ITEM FROM ANOTHER LIST @@@@@@@@@@@@@@@@@@@@@@@@@@@@@@@@@@@@@@@@@@@@@@@@@@@@@@@@@@@@@@

# from collections import UserList
#
# # class mech_list(UserList):
# #     def __init__(self):
# #         super(mech_list, self).__init__()
# #         self.mech_tuples = mech_tuples()
# #
# #     def __getitem__(self, item):
# #         return self.mech_tuples.tuples_list[item][0]
# #
# #     def __setitem__(self, key, value):
# #         raise ("MyList is read only ")
# #
# # class mech_tuples:
# #     def __init__(self):
# #         # self.tuples_list = myList()
# #         self.tuples_list = [('mech 1', 1), ('mech 2', 2)]
#
# # x = mech_list(mech_tuples())
# # print (x[0])
#
# class mech_list(UserList):
#     def __init__(self, source_list):
#         super(mech_list, self).__init__()
#         self.mech_tuples = source_list
#
#     def __getitem__(self, item):
#         return self.mech_tuples.tuples_list[item][0]
#
#     def __setitem__(self, key, value):
#         raise ("MyList is read only ")
#
# class system:
#     def __init__(self):
#         self.tuples_list = [('mech 1', 1), ('mech 2', 2)]
#         self.mech_list = mech_list(self)
#
# x = System()
# print (x.mech_list[1])
#
#endregion

#region TEST ERROR HANDLING: NESTED EXCEPTIONS @@@@@@@@@@@@@@@@@@@@@@@@@@@@@@@@@@@@@@@@@@@@@@@@@@@@@@@@@@@@@@@@@@@@@@@@@

#
# MonitoredOutputStatesOption = dict
# target_set = {
#     MONITOR_FOR_CONTROL:'state that is monitored',
#     # FUNCTION_PARAMS:{WEIGHTS:[1]}
#               }
#
# try:
#     # It IS a MonitoredOutputStatesOption specification
#     if isinstance(target_set[MONITOR_FOR_CONTROL], MonitoredOutputStatesOption):
#         # Put in a list (standard format for processing by _instantiate_monitored_output_states)
#         # target_set[MONITOR_FOR_CONTROL] = [target_set[MONITOR_FOR_CONTROL]]
#         print ("Assign monitored States")
#     # It is NOT a MonitoredOutputStatesOption specification, so assume it is a list of Mechanisms or States
#     else:
#         # for item in target_set[MONITOR_FOR_CONTROL]:
#         #     self._validate_monitored_state_in_system(item, context=context)
#         # Insure that number of weights specified in WEIGHTS functionParams equals the number of monitored states
#         print ('Validated monitored states')
#         try:
#             num_weights = len(target_set[FUNCTION_PARAMS][WEIGHTS])
#         except KeyError:
#             # raise ScratchPadError('Key error for assigning weights')
#             pass
#         else:
#             # num_monitored_states = len(target_set[MONITOR_FOR_CONTROL])
#             # if not True:
#             if True:
#                 raise ScratchPadError("Weights not equal")
# except KeyError:
#     pass

#endregion

#region TEST ERROR HANDLING @@@@@@@@@@@@@@@@@@@@@@@@@@@@@@@@@@@@@@@@@@@@@@@@@@@@@@@@@@@@@@@@@@@@@@@@@@@@@@@@@@@@@
#

# myMatrix = np.matrix('1 2 3; 4 5 q')

# try:
#     myMatrix = np.matrix('1 2 3; 4 5 6')
# except (TypeError, ValueError) as e:
#     print ("Error message: {0}".format(e))

# try:
#     myMatrix = np.atleast_2d(['a', 'b'], ['c'])
# except TypeError as e:
#     print ("Array Error message: {0}".format(e))

# try:
#     myMatrix = np.matrix([[1, 2, 3], ['a', 'b', 'c']])
# except TypeError as e:
#     print ("Matrix Error message: {0}".format(e))
#
#
# print ("\nmyMatrix: \n", myMatrix)
#
#endregion

#region TEST ERROR HANDLING: INSTANTIATING A CUSTOM EXCEPTION @@@@@@@@@@@@@@@@@@@@@@@@@@@@@@@@@@@@@@@@@@@@@@@@@@@@@@@@@@

# try:
#     raise TypeError('help')
# except:
#     print ("Exeption raised!")

#endregion

#region TEST FIND TERMINALS IN GRAPH @@@@@@@@@@@@@@@@@@@@@@@@@@@@@@@@@@@@@@@@@@@@@@@@@@@@@@@@@@@@@@@@@@@@@@@@@@@@@@@@@@@

#          A
#         /
#       B
#      / \
#    C    D
#   /
# E

# graph = {"B": {"A"},
#          "C": {"B"},
#          "D": {"B"},
#          "E": {"C"},
#          "A": set()}
#
# B    C
#  \  /
#   A

# graph = {
#     "A": {"B", "C"},
#     "B": set(),
#     "C": set()
# }

# receiver_mechs = set(list(graph.keys()))
#
# print ("receiver_mechs: ", receiver_mechs)
#
# sender_mechs = set()
# for receiver, sender in graph.items():
#     sender = graph[receiver]
#     sender_mechs = sender_mechs.union(sender)
#
# print ("sender_mechs: ", sender_mechs)
#
# terminal_mechs = receiver_mechs-sender_mechs
#
# print ('terminal_mechs: ', terminal_mechs )

# p2 = Process(pathway=[e, c, b, d], name='p2')
# p1e = Process(pathway=[a, b, c, d], name='p1e')

# graph = {"B": {"A"},
#          "C": {"B"},
#          "D": {"B"},
#          "D": {"C"},
#          "E": set(),
#          "A": set()}

# p1e: [a, b, c, d]
# p2:  [e, c, f, b, d]

# graph = {"B": {"A"},
#          "C": {"B"},
#          "D": {"B"},
#          "B": {"D"},
#          "A": set()}
#

# graph = {"B": {"A", "X"},
#                 "C": {"B", "Y"},
#                 "D": {"B"},
#                 "E": {"C"}}
#

# from toposort import toposort, toposort_flatten
#
# print("\nList of sets from toposort: ", list(toposort(graph))) # list of sets
# print("toposort_flatten (not sorted): ", toposort_flatten(graph, sort=False)) # a particular order
# print("toposort_flatten (sorted): ", toposort_flatten(graph, sort=True)) # a particular order

# from itertools import chain
# # graph ={'B': {'A', 'F'}, 'C': {'B'}, 'D': {'B'}, 'E': {'C'}}
# terminals = [k for k in graph.keys() if k not in chain(*graph.values())]
# print ("\nterminals: ", terminals)


#endregion

#region TEST TOPOSORT @@@@@@@@@@@@@@@@@@@@@@@@@@@@@@@@@@@@@@@@@@@@@@@@@@@@@@@@@@@@@@@@@@@@@@@@@@@@@@@@@@@@@


# # from toposort import toposort, toposort_flatten
# # # #
# # # graph = {"C": {"B","D"},  # Note: ignores neste' sets
# # #         "C": { "A"},
# # #         "C": {"C''"},
# # #         "B": {"A'"},
# # #         "B":{"A"},
# # #         "C''":{"A'"}, # ADDED
# # #         "A":set(),
# # #         "A'":set(),
# # #         "C''":{"B''"},
# # #         "B''":{"A''"},
# # #         "A''":set(),
# # #         "D": { "B"}
# # #          }
# # #         # "D":set()}
# # #
# # #
# # #          E
# # #         /
# # #    D   C
# # #     \ / \
# # #      B   Y
# # #     / \
# # #    A   X
# # #
# # graph = {"B": {"A", "X"},
# #          "C": {"B", "Y"},
# #          "D": {"B"},
# #          "E": {"C"}}
# # #
# import re
# print()
# print( list(toposort(graph))) # list of sets
# print(toposort_flatten(graph)) # a particular order
# # print( re.sub('[\"]','',str(list(toposort(graph))))) # list of sets
# # print( re.sub('[\"]','',str(toposort_flatten(graph)))) # a particular order

#
# OUTPUT:
# [{A, A', A''}, {B'', B}, {C''}, {C}]
# [A, A', A'', B, B'', C'', C]

# #endregion

#region TEST **kwARG PASSING  @@@@@@@@@@@@@@@@@@@@@@@@@@@@@@@@@@@@@@@@@@@@@@@@@@@@@@@@@@@@@@@@@@@@@@@@@@@

# def function(arg1=1, arg2=2, **kwargs):
#     print ("arg 1: {}\narg 2: {}\nkwargs: {}\ntype of kwargs: {}".format(arg1, arg2, kwargs, type(kwargs)))
#
# function(**{'arg1':3, 'arg2':4})
#
# arg_dict = {'arg1':5, 'arg2':6, 'arg3':7}
# function(**arg_dict)

# def function(arg1=1, arg2=2):
#     print ("\targ 1: {}\n\targ 2: {}".format(arg1, arg2))
#
# print("\nArgs passed as **{'arg1':5, 'arg2':6}:")
# function(**{'arg1':5, 'arg2':6})
#
# print("\nArgs passed as *(7, 8):")
# function(*(7, 8))
#
# print("\nArgs passed as **{kwArg1:9, kwArg2:10}:")
# kwArg1 = 'arg1'
# kwArg2 = 'arg2'
# function(**{kwArg1:9, kwArg2:10})

#endregion

#region TEST @PROPERTY APPEND FOR SETTER @@@@@@@@@@@@@@@@@@@@@@@@@@@@@@@@@@@@@@@@@@@@@@@@@@@@@@@@@@@@@@@@@@@@@@@@@@@

# class attribute_list(list):
#     def append(self, value):
#         print ('ACCESSED ATTRIBUTE APPEND')
#         super(attribute_list, self).append(value)
#
# class a:
#     def __init__(self):
#         self._attribute = attribute_list()
#         self._attribute.append('happy')
#
#     @property
#     def attribute(self):
#         return self._attribute
#
#     @attribute.setter
#     def attribute(self, value):
#         print ('ACCESSED SETTER')
#         self._attribute.append(value)
#
#     def add(self, value):
#         self.attribute = value
#
#
# x = a()
# # items = ['happy', 'sad']
# # for i in items:
# #     x.attribute = i
#
# x.attribute.append('sad')
# print(x.attribute)
#

#endregion

#region TEST HIERARCHICAL property -- WORKS! @@@@@@@@@@@@@@@@@@@@@@@@@@@@@@@@@@@@@@@@@@@@@@@@@@@@@@@@@@@@@@@@@@@@@@@@@@@

# class a:
#     def __init__(self):
#         self._attribute = None
#
#     # @property
#     # def attribute(self):
#     def getattribute(self):
#         print ('RETRIEVING PARENT attribute')
#         return self._attribute
#
#     # @attribute.setter
#     # def attribute(self, value):
#     def setattribute(self, value):
#         print ('SETTING PARENT TO: ', value)
#         self._attribute = value
#         print ('PARENT SET TO: ', self._attribute)
#
#     attribute = property(getattribute, setattribute, "I'm the attribute property")
#
# class b(a):
#     # def __init__(self):
#     #     self.attrib = 1
#     #     self._attribute = None
#     # @property
#     # def attribute(self):
#     def getattribute(self):
#         print ('RETRIEVING CHILD attribute')
#         return super(b, self).getattribute()
#
#     # @attribute.setter
#     # def attribute(self, value):
#     def setattribute(self, value):
#         # super(b, self).attribute(value)
#         # super(b,self).__set__(value)
#         super(b,self).setattribute(value)
#         print ('SET CHILD TO: ', self._attribute)
#         # self._attribute = value
#
#     attribute = property(getattribute, setattribute, "I'm the attribute property")
#
# x = a()
# x.attribute = 1
# x.attribute = 1
# print (x.attribute)
# y = b()
# y.attribute = 2
# print (y.attribute)


#endregion

#region TEST HIERARCHICAL property -- FROM BRYN @@@@@@@@@@@@@@@@@@@@@@@@@@@@@@@@@@@@@@@@@@@@@@@@@@@@@@@@@@@@@@@@@@@@@@@@

# class A(object):
#     def __init__(self):
#         self._foo = 1
#     @property
#     def foo(self):
#         return self._foo
#
#     @foo.setter
#     def foo(self, value):
#         self._foo = value
#
#
# class B(A):
#     @A.foo.setter
#     def foo(self, value):
#         A.foo.__set__(self, value * 2)
#
#
# if __name__ == '__main__':
#     a = A()
#     b = B()
#     a.foo = 5
#     b.foo = 5
#     print("a is %d, b is %d" % (a.foo, b.foo))

#endregion

#region TEST setattr for @property @@@@@@@@@@@@@@@@@@@@@@@@@@@@@@@@@@@@@@@@@@@@@@@@@@@@@@@@@@@@@@@@@@@@@@@@@@@@@@@@@@@@@
#
# class a:
#     # def __init__(self):
#     #     self.attrib = 1
#     @property
#     def attribute(self):
#         return self._attribute
#
#     @attribute.setter
#     def attribute(self, value):
#         print ('SETTING')
#         self._attribute = value
#
# x = a()
# # x.attribute = 1
# setattr(x, 'attribute', 2)
# print (x.attribute)
# print (x._attribute)
#endregion

#region TEST setattr @@@@@@@@@@@@@@@@@@@@@@@@@@@@@@@@@@@@@@@@@@@@@@@@@@@@@@@@@@@@@@@@@@@@@@@@@@@@@@@@@@@@@@@@@@@@@@@@@@@

# class a:
#     def __init__(self):
#         a.foo = 3
#
# x = a()
# setattr(x, 'foo', 4)
# print (x.foo)
# print (x.__dict__)

# #endregion

#region TEST ARITHMETIC @@@@@@@@@@@@@@@@@@@@@@@@@@@@@@@@@@@@@@@@@@@@@@@@@@@@@@@@@@@@@@@@@@@@@@@@@@@@@@@@@@@@@

# x = np.array([10,10])
# y = np.array([1,2])
# q = np.array([2,3])
#
# z = LinearCombination(x,
#                       param_defaults={LinearCombination.OPERATION: LinearCombination.Operation.PRODUCT},
#                       context='TEST')
# print (z.execute([x, y, q]))

# #endregion

#region TEST LINEAR @@@@@@@@@@@@@@@@@@@@@@@@@@@@@@@@@@@@@@@@@@@@@@@@@@@@@@@@@@@@@@@@@@@@@@@@@@@@@@@@@@@@@

# x = np.array([10,10])
# y = np.array([1,2])
# q = np.array([2,3])
#
# z = Linear(x, context='TEST')
# print (z.execute([x]))
#
# #endregion

#region TEST iscompatible @@@@@@@@@@@@@@@@@@@@@@@@@@@@@@@@@@@@@@@@@@@@@@@@@@@@@@@@@@@@@@@@@@@@@@@@@@@@@@@@@@@@@

# a = 1
# b = LogEntry.OUTPUT_VALUE
#
# # if iscompatible(a,b, **{kwCompatibidlityType:Enum}):
# if iscompatible(a,b):
#     print('COMPATIBLE')
# else:
#     print('INCOMPATIBLE')
#
# #endregion

#region TEST OVER-WRITING OF LOG @@@@@@@@@@@@@@@@@@@@@@@@@@@@@@@@@@@@@@@@@@@@@@@@@@@@@@@@@@@@@@@@@@@@@@@@@@@@@@@@@@@@@
#

# class a:
#
#     attrib = 1
#
#     class LogEntry(IntEnum):
#         NONE            = 0
#         TIME_STAMP      = 1 << 0
#
#     def __init__(self):
#         self.attrib = 2
#
#
# class b(a):
#
#     class LogEntry(IntEnum):
#         OUTPUT_VALUE    = 1 << 2
#         DEFAULTS = 3
#
#     def __init__(self):
#         self.pref = self.LogEntry.DEFAULTS
#
# x = a()
# y = b()
#
# z = b.LogEntry.OUTPUT_VALUE
# print (z)

#endregion

#region TEST SHARED TUPLE @@@@@@@@@@@@@@@@@@@@@@@@@@@@@@@@@@@@@@@@@@@@@@@@@@@@@@@@@@@@@@@@@@@@@@@@@@@@@@@@@@@@@@@@@@@@@@
#
# from collections import namedtuple
#
# TestTuple = namedtuple('TestTuple', 'first second')
#
# class a:
#     def __init__(self):
#         # self.tuple_a = TestTuple('hello','world')
#         self.tuple_a = 5
#
# x = a()
#
# class b:
#     def __init__(self):
#         self.tuple_a = x.tuple_a
#
# class c:
#     def __init__(self):
#         setattr(self, 'tuple_a', x.tuple_a)
#
# y=b()
# z=c()
# x.tuple_a = 6
#
# print (y.tuple_a)
# print (z.tuple_a)
#
#
#endregion

#region TEST PREFS GETTER @@@@@@@@@@@@@@@@@@@@@@@@@@@@@@@@@@@@@@@@@@@@@@@@@@@@@@@@@@@@@@@@@@@@@@@@@@@@@@@@@@@@@@@@@@@@@@
#
# class prefs:
#     def __init__(self):
#         self.pref_attrib = 'PREF ATTRIB'
#
# class a:
#     def __init__(self):
#         self._prefs = prefs()
#
#     @property
#     def prefs(self):
#         print ("accessed")
#         return self._prefs
#
#endregion

#region TEST: Preferences @@@@@@@@@@@@@@@@@@@@@@@@@@@@@@@@@@@@@@@@@@@@@@@@@@@@@@@@@@@@@@@@@@@@@@@@@@@@@@@@@@@@@@@@@@@@@@
#
# # x = DDM()
# # x.prefs.show()
#
# DDM_prefs = ComponentPreferenceSet(
#                 reportOutput_pref=PreferenceEntry(True,PreferenceLevel.SYSTEM),
#                 verbose_pref=PreferenceEntry(True,PreferenceLevel.SYSTEM),
#                 kpFunctionRuntimeParams_pref=PreferenceEntry(Modulation.MULTIPLY,PreferenceLevel.TYPE)
#                 )
# DDM_prefs.show()
# # DDM.classPreferences = DDM_prefs
# #
# # DDM_prefs.show()
# # print (DDM_prefs.verbosePref)
#

#endregion

#region TEST:  GET ATTRIBUTE LIST @@@@@@@@@@@@@@@@@@@@@@@@@@@@@@@@@@@@@@@@@@@@@@@@@@@@@@@@@@@@@@@@@@@@@@@@@@@@@@@@@@@@@@
#
# class x:
#     def __init__(self):
#         self.attrib1 = 'hello'
#         self.attrib2 = 'world'
#
# a = x()
#
# print (a.__dict__.values())
#
# for item in a.__dict__.keys():
#     if 'attrib' in item:
#         print (item)
#
# for item, value in a.__dict__.items():
#     if 'attrib' in item:
#         print (value)

#endregion

#region TEST:  PROPERTY GETTER AND SETTER @@@@@@@@@@@@@@@@@@@@@@@@@@@@@@@@@@@@@@@@@@@@@@@@@@@@@@@@@@@@@@@@@@@@@@@@@@@@@@
#
# ************
#
# EXAMPLE:
#
# class ClassProperty(property):
#     def __get__(self, cls, owner):
#         return self.fget.__get__(None, owner)()
#
# class foo(object):
#     _var=5
#     def getvar(cls):
#         return cls._var
#     getvar=classmethod(getvar)
#     def setvar(cls,value):
#         cls._var=value
#     setvar=classmethod(setvar)
#     var=ClassProperty(getvar,setvar)
#
# assert foo.getvar() == 5
# foo.setvar(4)
# assert foo.getvar() == 4
# assert foo.var == 4
# foo.var = 3
# assert foo.var == 3
# However, the setters don't actually work:
#
# foo.var = 4
# assert foo.var == foo._var # raises AssertionError
# foo._var is unchanged, you've simply overwritten the property with a new value.
#
# You can also use ClassProperty as a decorator:
#
# class Foo(object):
#     _var = 5
#
#     @ClassProperty
#     @classmethod
#     def var(cls):
#         return cls._var
#
#     @var.setter
#     @classmethod
#     def var(cls, value):
#         cls._var = value
#
# assert foo.var == 5
#
# **************
#
# BETTER EXAMPLE:

# class foo(object):
#     _var = 5
#     class __metaclass__(type):
#     	pass
#     @classmethod
#     def getvar(cls):
#     	return cls._var
#     @classmethod
#     def setvar(cls, value):
#     	cls._var = value
#

# class foo(object):
#     _var = 5
#     class __metaclass__(type):
#     	@property
#     	def var(cls):
#     		return cls._var
#     	@var.setter
#     	def var(cls, value):
#     		cls._var = value



# class a:
#     _cAttrib = 5
#
#     def __init__(self):
#         self._iAttrib = 2
#         pass
#
#     @property
#     def iAttrib(self):
#         return self._iAttrib
#
#     @iAttrib.setter
#     def iAttrib(self, value):
#         print('iAttrib SET')
#         self._iAttrib = value
#
#     @property
#     def cAttrib(self):
#         return self._cAttrib
#
#     @cAttrib.setter
#     def cAttrib(self, value):
#         print('cAttrib SET')
#         self._cAttrib = value

# class classProperty(property):
#     def __get__(self, cls, owner):
#         return self.fget.__get__(None, owner)()

# class a(object):
#     _c_Attrib=5
    # def get_c_Attrib(cls):
    #     return cls.__c_Attrib
    # get_c_Attrib=classmethod(get_c_Attrib)
    # def set_c_Attrib(cls,value):
    #     cls.__c_Attrib=value
    # set_c_Attrib=classmethod(set_c_Attrib)
    # _c_Attrib=ClassProperty(get_c_Attrib, set_c_Attrib)

# test = 0
# class a(object):
#
#     _c_Attrib=5
#
#     @classProperty
#     @classmethod
#     def c_Attrib(cls):
#         test = 1
#         return cls._c_Attrib
#
#     @c_Attrib.setter
#     @classmethod
#     def c_Attrib(cls, value):
#         test = 1
#         print ('Did something')
#         cls._c_Attrib = value
#

# test = 0
# class a(object):
#     _c_Attrib = 5
#     class __metaclass__(type):
#         @property
#         def c_Attrib(cls):
#             return cls._c_Attrib
#         @c_Attrib.setter
#         def c_Attrib(cls, value):
#             pass
#             # cls._c_Attrib = value
#

# test = 0
# class a(object):
#     _c_Attrib = 5
#     class __metaclass__(type):
#         pass
#     @classmethod
#     def getc_Attrib(cls):
#         return cls._c_Attrib
#     @classmethod
#     def setc_Attrib(cls, value):
#         test = 1
#         cls._c_Attrib = value
#

# class classproperty(object):
#     def __init__(self, getter):
#         self.getter= getter
#     def __get__(self, instance, owner):
#         return self.getter(owner)
#
# class a(object):
#     _c_Attrib= 4
#     @classproperty
#     def c_Attrib(cls):
#         return cls._c_Attrib
#
# x = a()
#
# a.c_Attrib = 22
# print ('\na.c_Attrib: ',a.c_Attrib)
# print ('x.c_Attrib: ',x.c_Attrib)
# print ('a._c_Attrib: ',a._c_Attrib)
# print ('x._c_Attrib: ',x._c_Attrib)
#
# x.c_Attrib = 101
# x._c_Attrib = 99
# print ('\nx.c_Attrib: ',x.c_Attrib)
# print ('x._c_Attrib: ',x._c_Attrib)
# print ('a.c_Attrib: ',a.c_Attrib)
# print ('a._c_Attrib: ',a._c_Attrib)
#
# a.c_Attrib = 44
# a._c_Attrib = 45
# print ('\nx.c_Attrib: ',x.c_Attrib)
# print ('x._c_Attrib: ',x._c_Attrib)
# print ('a.c_Attrib: ',a.c_Attrib)
# print ('a._c_Attrib: ',a._c_Attrib)

# ------------


# class classproperty(object):
#     def __init__(self, getter):
#         self.getter= getter
#     def __get__(self, instance, owner):
#         return self.getter(owner)
#
# class a(object):
#     # classPrefs= 4
#     @classproperty
#     def c_Attrib(cls):
#         try:
#             return cls.classPrefs
#         except:
#             cls.classPrefs = 'CREATED'
#             return cls.classPrefs

# x = a()
# print (x.classPrefs)
# print (a.classPrefs)
#
# a.c_Attrib = 22
# print ('\na.c_Attrib: ',a.c_Attrib)
# print ('x.c_Attrib: ',x.c_Attrib)
# print ('a.classPrefs: ',a.classPrefs)
# print ('x.classPrefs: ',x.classPrefs)
#
# x.c_Attrib = 101
# x.classPrefs = 99
# print ('\nx.c_Attrib: ',x.c_Attrib)
# print ('x.classPrefs: ',x.classPrefs)
# print ('a.c_Attrib: ',a.c_Attrib)
# print ('a.classPrefs: ',a.classPrefs)
#
# a.c_Attrib = 44
# a.classPrefs = 45
# print ('\nx.c_Attrib: ',x.c_Attrib)
# print ('x.classPrefs: ',x.classPrefs)
# print ('a.c_Attrib: ',a.c_Attrib)
# print ('a.classPrefs: ',a.classPrefs)
#
#
#
#endregion

#region TEST:  DICTIONARY MERGE @@@@@@@@@@@@@@@@@@@@@@@@@@@@@@@@@@@@@@@@@@@@@@@@@@@@@@@@@@@@@@@@@@@@@@@@@@@@@@@@@@@@@@@@

# # -
#
#
# # a = {'hello':1}
# a = {}
# # b = {'word':2}
# b = {}
# # c = {**a, **b} # AWAITING 3.5
# c = {}
# c.update(a)
# c.update(b)
# if (c):
#     print(c)
# else:
#     print('empty')
#
#
#
#endregion

# region TEST: SEQUENTIAL ERROR HANDLING @@@@@@@@@@@@@@@@@@@@@@@@@@@@@@@@@@@@@@@@@@@@@@@@@@@@@@@@@@@@@@@@@@@@@@@@@@@@@@
# # state_params = None
# state_params = {}
# # state_params = {'Already there': 0}
# state_spec = {'hello': {'deeper dict':1}}
# key = 'goodbye'
# # key = 'hello'
#
# try:
#     state_params.update(state_spec[key])
# # state_spec[STATE_PARAMS] was not specified
# except KeyError:
#         pass
# # state_params was not specified
# except (AttributeError):
#     try:
#         state_params = state_spec[key]
#     # state_spec[STATE_PARAMS] was not specified
#     except KeyError:
#         state_params = {}
# # state_params was specified but state_spec[STATE_PARAMS] was not specified
# except TypeError:
#     pass
# #endregion

#region TEST:  ORDERED DICTIONARY ORDERING @@@@@@@@@@@@@@@@@@@@@@@@@@@@@@@@@@@@@@@@@@@@@@@@@@@@@@@@@@@@@@@@@@@@@@@@@@@@@
# from collections import OrderedDict
#
# a = OrderedDict()
# a['hello'] = 1
# a['world'] = 2
#
# for x in a:
#     print ('x: ', x)
#
# print ("a: ", a)
# print (list(a.items())[0], list(a.items())[1])
#
# b = {'hello':1, 'world':2}
#
# print ("b: ", b)
#
#endregion

#region TEST:  add a parameterState to a param after an object is instantiated @@@@@@@@@@@@@@@@@@@@@@@@@@@@@@@@@@@@@@@@@

# from Components.Mechanisms.DDM import DDM
# from Components.States.ParameterState import ParameterState
#
# x = DDM()
# state = x._instantiate_state(state_type=ParameterState,
#                               state_name='DDM_TEST_PARAM_STATE',
#                               state_spec=100.0,
#                               reference_value=0.0,
#                               reference_value_name='DDM T0 CONSTRAINT',
#                               context='EXOGENOUS SPEC')
# x.parameterStates['DDM_TEST_PARAM_STATE'] = state

# x._instantiate_state_list(state_type=ParameterState,
#                                    state_param_identifier='DDM_TEST',
#                                    reference_value=0.0,
#                                    reference_value_name='DDM T0 CONSTRAINT',
#                                    context='EXOGENOUS SPEC')

#endregion

#region TEST OF AutoNumber IntEnum TYPE @@@@@@@@@@@@@@@@@@@@@@@@@@@@@@@@@@@@@@@@@@@@@@@@@@@@@@@@@@@@@@@@@@@@@@@@@@@@@@@@

# #
#
# from enum import IntEnum
# class AutoNumber(IntEnum):
#     """Autonumbers IntEnum type
#
#     Adapted from AutoNumber example for Enum at https://docs.python.org/3/library/enum.html#enum.IntEnum:
#     Notes:
#     * Start of numbering changed to 0 (from 1 in example)
#     * obj based on int rather than object
#     """
#     def __new__(cls):
#         # Original example:
#         # value = len(cls.__members__) + 1
#         # obj = object.__new__(cls)
#         value = len(cls.__members__)
#         obj = int.__new__(cls)
#         obj._value_ = value
#         return obj
#
# class DDM_Output(AutoNumber):
#     DDM_DECISION_VARIABLE = ()
#     DDM_RT_MEAN = ()
#     DDM_ER_MEAN = ()
#     DDM_RT_CORRECT_MEAN = ()
#     DDM_RT_CORRECT_VARIANCE = ()
#     TOTAL_COST = ()
#     TOTAL_ALLOCATION = ()
#     NUM_OUTPUT_VALUES = ()
#
# class DDM_Output_Int(IntEnum):
#     DDM_DECISION_VARIABLE = 0
#     DDM_RT_MEAN = 1
#     DDM_ER_MEAN = 2
#     DDM_RT_CORRECT_MEAN = 3
#     DDM_RT_CORRECT_VARIANCE = 4
#     TOTAL_COST = 5
#     TOTAL_ALLOCATION = 6
#     NUM_OUTPUT_VALUES = 7
#
# x = DDM_Output.NUM_OUTPUT_VALUES
# # x = DDM_Output_Int.NUM_OUTPUT_VALUES
#
# print (x.value)

#endregion

#region TEST OF RIGHT REPLACE (rreplace) @@@@@@@@@@@@@@@@@@@@@@@@@@@@@@@@@@@@@@@@@@@@@@@@@@@@@@@@@@@@@@@@@@@@@@@@@@@@@@@

#

# def rreplace(myStr, old, new, count):
#     return myStr[::-1].replace(old[::-1], new[::-1], count)[::-1]
#
# new_str = rreplace('hello-1', '-1', '-2', 1)
# print(new_str)

#endregion

#region TEST OF OrderedDict @@@@@@@@@@@@@@@@@@@@@@@@@@@@@@@@@@@@@@@@@@@@@@@@@@@@@@@@@@@@@@@@@@@@@@@@@@@@@@@@@@@@@@@@@@@@
#
# from collections import OrderedDict
# from collections import Counter
#
# # class OrderedCounter(Counter, OrderedDict):
# #     'Counter that remembers the order elements are first encountered'
# #
# #     def __repr__(self):
# #         return '%s(%r)' % (self.__class__.__name__, OrderedDict(self))
# #
# #     def __reduce__(self):
# #         return self.__class__, (OrderedDict(self),)
#
#
# a = OrderedDict({'hello': 1,
#                  'goodbye': 2
#                  })
# a['I say'] = 'yes'
# a['You say'] = 'no'
#
# print ('dict: ', a)
#
# print (list(a.items()))
#
# for key, value in a.items():
#     print('value of {0}: '.format(key), value)
#
# print("keys.index('hello'): ", list(a.keys()).index('hello'))
# print('keys.index(1): ', list(a.values()).index(1))
# print("keys.index('I say'): ", list(a.keys()).index('I say'))
# print("keys.index('yes'): ", list(a.values()).index('yes'))
#
# print("list(values): ", list(a.values()))
# print("values[0]: ", list(a.values())[0])
# print("values[2]: ", list(a.values())[2])
#
#
#
# # for item in a if isinstance(a, list) else list(a.items()[1]:
# #     print (item)
#
# # a = [1, 2, 3]
# #
# #
# # for key, value in a.items() if isinstance(a, dict) else enumerate(a):
# #     print (value)
# #
# #
# # # for value in b:
# # for key, value in enumerate(b):
# #     print (value)
# #
# #
# # d.values().index('cat')
# # d.keys().index('animal')
# # list(d.keys()).index("animal")
# #
#
# #endregion

#region TEST OF List indexed by string @@@@@@@@@@@@@@@@@@@@@@@@@@@@@@@@@@@@@@@@@@@@@@@@@@@@@@@@@@@@@@@@@@@@@@@@@@@@@@@@@


# # a = MyClass()
# # b = MyClass()
# # # a.name = 'hello'
# # a.name.append('hello')
# # print(a.name)
# # print(b.name)
#
#
# # from collections import UserList
# #
# # class ClassListTest(UserList):
# #     """Implements dict-like list, that can be indexed by the names of the States in its entries.
# #
# #     Supports getting and setting entries in the list using string (in addition to numeric) indices.
# #     For getting an entry:
# #         the string must match the name of a State in the list; otherwise an excpetion is raised.
# #     For setting an entry:
# #         the string must match the name of the State being assigned;
# #         if there is already a State in the list the name of which matches the string, it is replaced;
# #         if there is no State in the list the name of which matches the string, the State is appended to the list.
# #
# #     IMPLEMENTATION NOTE:
# #         This class allows the states of a mechanism to be maintained in lists, while providing the convenience
# #         (to the user) of access and assignment by name (e.g., akin to a dict).
# #         Lists are used (instead of a dict or OrderedDict) since:
# #             - ordering is in many instances convenient, and in some critical (e.g., for consistent mapping from
# #                 collections of states to other variables, such as lists of their values);
# #             - they are most commonly accessed either exhaustively (e.g., in looping through them during execution),
# #                 or by index (e.g., to get the first, "primary" one), which makes the efficiencies of a dict for
# #                 accessing by key/name less critical;
# #             - the number of states in a collection for a given mechanism is likely to be small so that, even when
# #                 accessed by key/name, the inefficiencies of searching a list are likely to be inconsequential.
# #     """
# #
# #     def __init__(self, list=None, name=None, **kwargs):
# #         self.name = name or self.__class__.__name__
# #         UserList.__init__(self, list, **kwargs)
# #         # self._ordered_keys = []
# #
# #     def __getitem__(self, index):
# #         try:
# #             return self.data[index]
# #         except TypeError:
# #             index = self._get_index_for_item(index)
# #             return self.data[index]
# #
# #     def __setitem__(self, index, value):
# #         try:
# #             self.data[index] = value
# #         except TypeError:
# #             if not index is value.name:
# #                 raise ScratchPadError("Name of entry for {} ({}) must match the name of its State ({})".
# #                                       format(self.name, index, value.name))
# #             index_num = self._get_index_for_item(index)
# #             if index_num is not None:
# #                 self.data[index_num] = value
# #             else:
# #                 self.data.append(value)
# #
# #     def _get_index_for_item(self, index):
# #         if isinstance(index, str):
# #             # return self.data.index(next(obj for obj in self.data if obj.name is index))
# #             obj = next((obj for obj in self.data if obj.name is index), None)
# #             if obj is None:
# #                 return None
# #             else:
# #                 return self.data.index(obj)
# #
# #         elif isinstance(index, MyClass):
# #             return self.data.index(index)
# #         else:
# #             raise ScratchPadError("{} is not a legal index for {} (must be number, string or State".
# #                                   format(index, self.name))
# #
# #     def __delitem__(self, index):
# #         del self.data[index]
# #
# #     def clear(self):
# #         super().clear(self)
# #
# #     # def pop(self, index, *args):
# #     #     raise UtilitiesError("{} is read-only".format(self.name))
# #     # def popitem(self):
# #     #     raise UtilitiesError("{} is read-only".format(self.name))
# #
# #     def __additem__(self, index, value):
# #         if index >= len(self.data):
# #             self.data.append(value)
# #         else:
# #             self.data[index] = value
# #
# #
# #     def __contains__(self, item):
# #         if super().__contains__(item):
# #             return True
# #         else:
# #             return any(item is obj.name for obj in self.data)
# #
# #     def copy(self):
# #         return self.data.copy()
#
# class MyClass():
#     name = None
#     def __init__(self, name=None):
#         self.name = name
#         # self.name = name
#
# my_obj = MyClass(name='hello')
# my_obj_2 = MyClass(name='goodbye')
# my_obj_3 = MyClass(name='goodbye')
#
<<<<<<< HEAD
=======
# from psyneulink.Globals.Utilities import ContentAddressableList
>>>>>>> dc1da781
#
# my_list = ContentAddressableList(component_type=MyClass)
# # my_list.append(my_state)
# my_list['hello'] = my_obj
# my_list['goodbye'] = my_obj_2
# print(my_list, len(my_list))
# print(my_list[0])
# print(my_list['hello'])
# print(my_list['goodbye'])
# my_list['goodbye'] = my_obj_3
# print(my_list['goodbye'])
# print('hello' in my_list)

#endregion

#region TEST parse_state_spec @@@@@@@@@@@@@@@@@@@@@@@@@@@@@@@@@@@@@@@@@@@@@@@@@@@@@@@@@@@@@@@@@@@@@@@@@@@@@@@@@@@@@@@@@@

# print("TEST parse_gated_state_spec")
#
<<<<<<< HEAD
=======
# from psyneulink.Components.Mechanisms.AdaptiveMechanisms.GatingMechanism.GatingMechanism import _parse_gating_signal_spec
# from psyneulink.Components.Mechanisms.AdaptiveMechanisms.GatingMechanism.GatingSignal import GatingSignal
# from psyneulink.Components.Mechanisms.AdaptiveMechanisms.GatingMechanism.GatingMechanism import GatingMechanism
# from psyneulink.Components.Mechanisms.ProcessingMechanisms.DDM import DDM
# from psyneulink.Components.Functions.Function import ModulationParam
# from psyneulink.Components.States.OutputState import OutputState
>>>>>>> dc1da781
#
# gating_mech = GatingMechanism()
# mech_1 = DDM()
# mech_2 = DDM()
#
# single_dict = {NAME:'DECISION_VARIABLE', MECHANISM:mech_1}
# a = _parse_gating_signal_spec(owner=gating_mech, state_spec=single_dict)
# print('\nsingle_dict:', a)
#
# # THESE ARE A HACK TO ASSIGN A PRE-EXISTING GATING SIGNAL TO gating_mech WITHOUTH HAVING TO CONSTRUCT ONE
# x = DDM()
# x.name ='Default_input_state_GatingSignal'
# x.efferents = []
# gating_mech._gating_signals = [x]
# # --------------------------------------------------------------
#
# single_tuple = ('DECISION_VARIABLE', mech_1)
# b = _parse_gating_signal_spec(gating_mech, state_spec=single_tuple)
# print('\nsingle_tuple:', b)
#
# multi_states_dicts = {'MY_SIGNAL':[{NAME:'DECISION_VARIABLE',
#                                    MECHANISM:mech_1},
#                                    {NAME:'RESPONSE_TIME',
#                                    MECHANISM:mech_1}],
#                       MODULATION: ModulationParam.ADDITIVE}
# c = _parse_gating_signal_spec(gating_mech, state_spec=multi_states_dicts)
# print('\nmulti_states_dicts:', c)
#
# multi_states_tuples = {'MY_SIGNAL':[('Default_input_state',mech_1),
#                                    ('Default_input_state',mech_2)]}
# d = _parse_gating_signal_spec(gating_mech, state_spec=multi_states_tuples)
# print('\nmulti_states_tuples:', d)
#
# multi_states_combo = {'MY_SIGNAL':[{NAME:'Default_input_state',
#                                    MECHANISM:mech_1},
#                                    ('Default_input_state',mech_2)]}
# e = _parse_gating_signal_spec(gating_mech, state_spec=multi_states_combo)
# print('\nmulti_states_combo:', e)

#endregion

# region TEST parse_monitored_output_state @@@@@@@@@@@@@@@@@@@@@@@@@@@@@@@@@@@@@@@@@@@@@@@@@@@@@@@@@@@@@@@@@@@@@@@@@@@@

<<<<<<< HEAD
=======
# from psyneulink.Components.Mechanisms.ProcessingMechanisms.ObjectiveMechanism import *
# from psyneulink.Components.States.OutputState import OutputState
>>>>>>> dc1da781
#
# print("TEST parse_monitored_output_state")
#
# def _parse_monitored_output_state(owner, monitored_output_states):
#     """Parse specifications contained in monitored_output_states list or dict,
#
#     Can take either a list or dict of specifications.
#     If it is a list, each item must be one of the following:
#         - OuptutState
#         - Mechanism
#         - string
#         - value
#         - dict
#
#     If it is a dict, each item must be an entry, the key of which must be a string that is used as a name
#         specification, and the value of which can be any of the above.
#
#     Return a list of specification dicts, one for each item of monitored_output_states
#     """
#
#
#     def parse_spec(spec):
#
#         # OutputState:
#         if isinstance(spec, OutputState):
#             name = spec.owner.name + MONITORED_OUTPUT_STATE_NAME_SUFFIX
#             value = spec.value
#             call_for_projection = True
#
#         # Mechanism:
#         elif isinstance(spec, Mechanism_Base):
#             name = spec.name + MONITORED_OUTPUT_STATE_NAME_SUFFIX
#             value = spec.output_state.value
#             call_for_projection = True
#
#         # # If spec is a MonitoredOutputStatesOption:
#         # # FIX: NOT SURE WHAT TO DO HERE YET
#         # elif isinstance(monitored_value, MonitoredOutputStatesOption):
#         #     value = ???
#         #     call_for_projection = True
#
#         # If spec is a string:
#         # - use as name of inputState
#         # - instantiate InputState with defalut value (1d array with single scalar item??)
#
#         # str:
#         elif isinstance(spec, str):
#             name = spec
#             value = DEFAULT_MONITORED_OUTPUT_STATE
#             call_for_projection = False
#
#         # value:
#         elif is_value_spec(spec):
#             name = owner.name + MONITORED_OUTPUT_STATE_NAME_SUFFIX
#             value = spec
#             call_for_projection = False
#
#         elif isinstance(spec, tuple):
#             # FIX: REPLACE CALL TO parse_spec WITH CALL TO _parse_state_spec
#             name = owner.name + MONITORED_OUTPUT_STATE_NAME_SUFFIX
#             value = spec[0]
#             call_for_projection = spec[1]
#
#         # dict:
#         elif isinstance(spec, dict):
#
#             name = None
#             for k, v in spec.items():
#                 # Key is not a spec keyword, so dict must be of the following form: STATE_NAME_ASSIGNMENT:STATE_SPEC
#                 #
#                 if not k in {NAME, VALUE, PROJECTIONS}:
#                     name = k
#                     value = v
#
#             if NAME in spec:
#                 name = spec[NAME]
#
#             call_for_projection = False
#             if PROJECTIONS in spec:
#                 call_for_projection = spec[PROJECTIONS]
#
#             if isinstance(spec[VALUE], (dict, tuple)):
#                 # FIX: REPLACE CALL TO parse_spec WITH CALL TO _parse_state_spec
#                 entry_name, value, call_for_projection = parse_spec(spec[VALUE])
#
#             else:
#                 value = spec[VALUE]
#
#         else:
#             raise ObjectiveMechanismError("Specification for {} arg of {} ({}) must be an "
#                                           "OutputState, Mechanism, value or string".
#                                           format(MONITORED_OUTPUT_STATES, owner.name, spec))
#
#         return name, value, call_for_projection
#
#     # If it is a dict, convert to list by:
#     #    - assigning the key of each entry to a NAME entry of the dict
#     #    - placing the value in a VALUE entry of the dict
#     if isinstance(monitored_output_states, dict):
#         monitored_output_states_list = []
#         for name, spec in monitored_output_states.items():
#             monitored_output_states_list.append({NAME: name, VALUE: spec})
#         monitored_output_states = monitored_output_states_list
#
#     if isinstance(monitored_output_states, list):
#
#         for i, monitored_output_state in enumerate(monitored_output_states):
#             name, value, call_for_projection = parse_spec(monitored_output_state)
#             monitored_output_states[i] = {NAME: name,
#                                    VALUE: value,
#                                    PROJECTION: call_for_projection}
#
#     else:
#         raise ObjectiveMechanismError("{} arg for {} ({} )must be a list or dict".
#                                       format(MONITORED_OUTPUT_STATES, owner.name, monitored_output_states))
#
#     return monitored_output_states
#
#
#
#     # def add_monitored_output_states(self, states_spec, context=None):
#     #     """Validate specification and then add inputState to ObjectiveFunction + MappingProjection to it from state
#     #
#     #     Use by other objects to add a state or list of states to be monitored by EVC
#     #     states_spec can be a Mechanism, OutputState or list of either or both
#     #     If item is a Mechanism, each of its OutputStates will be used
#     #
#     #     Args:
#     #         states_spec (Mechanism, MechanimsOutputState or list of either or both:
#     #         context:
#     #     """
#     #     states_spec = list(states_spec)
#     #     validate_monitored_output_state(self, states_spec, context=context)
#     #     self._instantiate_monitored_output_states(states_spec, context=context)
#
# class SCRATCH_PAD():
#     name = 'SCRATCH_PAD'
#
# print(_parse_monitored_output_state(SCRATCH_PAD, {'TEST_STATE_NAME':{VALUE: (32, 'Projection')}}))

#endregion

#region PREFERENCE TESTS @@@@@@@@@@@@@@@@@@@@@@@@@@@@@@@@@@@@@@@@@@@@@@@@@@@@@@@@@@@@@@@@@@@@@@@@@@@@@@@@@@@@@@@@@@@@@@@

#
# from Globals.Preferences.PreferenceSet import *
# from Globals.Preferences.ComponentPreferenceSet import *
#
# class a(object):
#     prefs = None
#     def __init__(self):
#         a.prefs = ComponentPreferenceSet(owner=a,
#                                         log_pref=PreferenceEntry(1,PreferenceLevel.SYSTEM),
#                                         level=PreferenceLevel.SYSTEM)
#
# class b(a):
#     prefs = None
#     def __init__(self):
#         super(b, self).__init__()
#         b.prefs = ComponentPreferenceSet(owner=b,
#                                         log_pref=PreferenceEntry(5,PreferenceLevel.CATEGORY),
#                                         level=PreferenceLevel.CATEGORY)
#
# class c(b):
#     prefs = None
#     def __init__(self):
#         super(c, self).__init__()
#         c.prefs = ComponentPreferenceSet(owner=self,
#                                         log_pref=PreferenceEntry(3,PreferenceLevel.INSTANCE),
#                                         level=PreferenceLevel.INSTANCE)
#         self.prefs = c.prefs
#
#
# x = c()
#
# x.prefs.logLevel = PreferenceLevel.CATEGORY
# y = x.prefs.logPref
# print (y)
#
# x.prefs.logLevel = PreferenceLevel.INSTANCE
# y = x.prefs.logPref
# print (x.prefs.logPref)
#
# print ("system: ", x.prefs.get_pref_setting_for_level(kpLogPref, PreferenceLevel.SYSTEM))
# print ("category: ", x.prefs.get_pref_setting_for_level(kpLogPref, PreferenceLevel.CATEGORY))
# print ("instance: ", x.prefs.get_pref_setting_for_level(kpLogPref, PreferenceLevel.INSTANCE))
#
# # # print ("system: ", b.prefs.get_pref_setting(b.prefs.logEntry, PreferenceLevel.CATEGORY))
# # # print ("system: ", x.prefs.get_pref_setting(x.prefs.logEntry, PreferenceLevel.SYSTEM))
# # # print ("category: ", x.prefs.get_pref_setting(x.prefs.logEntry, PreferenceLevel.CATEGORY))
# # # print ("instance: ", x.prefs.get_pref_setting(x.prefs.logEntry, PreferenceLevel.INSTANCE))
#

#endregion

#region ATTEMPT TO ASSIGN VARIABLE TO NAME OF ATTRIBUTE: @@@@@@@@@@@@@@@@@@@@@@@@@@@@@@@@@@@@@@@@@@@@@@@@@@@@@@@@@@@@@@@

#
#
# y = 'x'
#
# class a:
#
#     def __init__(self, y):
#         z = getattr(self,y)
#
#     @property
#     def z(self):
#         return self._x
#
#     @z.setter
#     def z(self, value):
#         self._x = value
#
# b = a(y)
# q = getattr(a,y)
# q = 3
# print (a.q)


# from Components.States.InputState import InputState
#
# test = InputState(value=1)
# x = 1

# def func_b():
#     print('hello from b')
#
# class a:
#     def __init__(self):
#         self.func_a = func_b
#
#     def func_a(self):
#         print('hello from a')
#
# x = a()
# x.__class__.func_a(a)
# a.func_a(a)
# c = a.func_a
# c(a)
#

# # a = 'hello'
# class b:
#     pass
#
# class a(b):
#     pass
# # a = [1]
# # test = {'goodbye':2}
#
# try:
#     issubclass(a, b)
# except TypeError:
#     if isinstance(a, str):
#         try:
#             print(test[a])
#         except KeyError:
#             print("got to KeyError nested in TypeError")
#     else:
#         print("got to string else")
#
# else:
#     print("got to outer try else")

# class i():
#     attrib = 0
#     pass
#
# class a(i):
#     pass
#
# x = i()
# y = i()
#
# x.attrib = [1,1]
# y.attrib = [1,2,3]
# print ('x: ', x.attrib, 'y: ', y.attrib)


# z = 'goo'
# x = {'hello':1}
# try:
#     y.a = x[z]
# except KeyError:
#     print('key error')
# except AttributeError:
#     print('attrib error')
# else:
#     print('OK')
#
#
#                     try:
#                         self.paramClassDefaults[FUNCTION] = self.execute
#                     except KeyError:
#                         message = ("{0} missing from {1}".format(required_param, self.name))
#                         self.execute =
#                         xxx
#                     except AttributeError:
# # IMPLEMENTATION NOTE:  *** PARSE ERROR HERE:  WARN IF KEY ERROR, AND ASSIGN FUNCTION;  EXCEPT IF ATTRIBUTE ERROR
#                         raise ComponentError("Either {0} must be specified in paramClassDefaults or"
#                                             " <class.function> must be implemented for {1}".
#                                             format(required_param, self.name))
#                     else:
#                         self.requiredParamClassDefaultTypes[required_param].append(type(self.execute))
#                         if self.functionSettings & FunctionSettings.VERBOSE:
#










# class TestClass(object):
#     def __init__(self):
#         # self.prop1 = None
#         pass
#
#     @property
#     def prop1(self):
#         print ("I was here")
#         return self._prop1
#
#     @prop1.setter
#     def prop1(self, value):
#         print ("I was there")
#         self._prop1 = value
#
#
# a = TestClass()
# a._prop1 = 1
# a.prop1 = 2
# print (a.prop1)
# print (a._prop1)
#

# class C(object):
#     def __init__(self):
#         self._x = None
#
#     @property
#     def x(self):
#         """I'm the 'x' property."""
#         print ("I was here")
#         return self._x
#
#     @x.setter
#     def x(self, value):
#         print ("I was there")
#         self._x = value
#
#
# a = C()
# a.x = 2
# y = a.x
# print (y)







    # return SubTestClass()
#
#
# class TestClass(arg=NotImplemented):
#     def __init__(self):
#         print("Inited Test Class")
#
#
# class SubTestClass(TestClass):
#     def __init__(self):
#         super(SubTestClass, self).__init__()
#         print("Inited Sub Test Class")



# class x:
#       def __init__(self):
#             self.execute = self.execute
#             print("x: self.execute {0}: ",self.execute)
#
# class z(x):
#
#       def __init__(self):
#             super(z, self).__init__()
#             print("z: self.execute {0}: ",self.execute)
#
#       def function(self):
#             pass
#
# y =  z()
#

# paramDict = {'number':1, 'list':[0], 'list2':[1,2], 'number2':2}
#
# def get_params():
#       return (dict((param, value) for param, value in paramDict.items()
#                     if isinstance(value,list) ))
#
#
# print(get_params()['list2'])

# q = z()
#
# class b:
#       pass
#
# print(issubclass(z, x))

# print("x: ",x)
# print("type x: ",type(x))
# print("y: ",y)
# print("type x: ",type(y))
# print(isinstance(y, x))

# test = {'key1':1}
# try:
#       x=test["key2"]
#       x=test["key1"]
# except KeyError:
#       print("passed")
# print(x)

# ***************************************** OLD TEST SCRIPT ************************************************************

# from Components.Projections.ControlProjection import *
#
# # Initialize control_signal with some settings
# settings = ControlSignalSettings.DEFAULTS | \
#            ControlSignalSettings.DURATION_COST | \
#            ControlSignalSettings.LOG
# identity = []
# log_profile = ControlSignalLog.ALL
#
# # Set up ControlProjection
# x = ControlSignal_Base("Test Control Signal",
#                        {kwControlSignalIdentity: identity,
#                         kwControlSignalSettings: settings,
#                         kwControlSignalAllocationSamplingRange: NotImplemented,
#                        )
#
# # Can also change settings on the fly (note:  ControlProjection.OFF is just an enum defined in the ControlProjection module)
# x.set_adjustment_cost(OFF)
#
# # Display some values in control_signal (just to be sure it is set up OK)
# print("Intensity Function: ", x.functions[kwControlSignalIntensityFunction].name)
# print("Initial Intensity: ", x.intensity)
#
# # Add KVO:
# #  Utilities will observe ControlProjection.kpIntensity;
# #  the observe_value_at_keypath method in Utilities will be called each time ControlProjection.kpIntensity changes
# x.add_observer_for_keypath(Utilities,kpIntensity)
#
#
# # Assign testFunction to be a linear function, that returns the current value of an object property (intensity_cost)
# # It is called and printed out after each update of the control signal below;  note that it returns the updated value
# # Note: the function (whether a method or a lambda function) must be in a list so it is not called before being passed
# testFunction_getVersion = Function.Linear([x.get_intensity_cost])
# testFunction_lambdaVersion = Function.Linear([lambda: x.intensity_cost])
# label = x.get_intensity_cost
#
# print("\nINITIAL {0}".format(x.duration_cost))
#
# #Print out test of function with object property assigned as its default variable argument
# getVersion = testFunction_getVersion.function()
# print("{0}: {1}\n".format(label, getVersion))
# lambdaVersion = testFunction_lambdaVersion.function()
# print("{0}: {1}\n".format(label, lambdaVersion))
#
# # Initial allocation value
# z = 3
#
# Utilities.CentralClock.time_step = 0
# x.update_control_signal(z)
# getVersion = testFunction_getVersion.function()
# print("{0}: {1}\n".format(label, getVersion))
# lambdaVersion = testFunction_lambdaVersion.function()
# print("{0}: {1}\n".format(label, lambdaVersion))
#
# #Update control signal with new allocation value
# Utilities.CentralClock.time_step = 1
# x.update_control_signal(z+1)
# getVersion = testFunction_getVersion.function()
# print("{0}: {1}\n".format(label, getVersion))
# lambdaVersion = testFunction_lambdaVersion.function()
# print("{0}: {1}\n".format(label, lambdaVersion))
#
#
# #Update control signal with new allocation value
# Utilities.CentralClock.time_step = 2
# x.update_control_signal(z-2)
# getVersion = testFunction_getVersion.function()
# print("{0}: {1}\n".format(label, getVersion))
# lambdaVersion = testFunction_lambdaVersion.function()
# print("{0}: {1}\n".format(label, lambdaVersion))
#
# #Show all entries in log
# print("\n")
# x.log.print_all_entries()
#
# # q = lambda: x.intensity
# # print(q())
# print((lambda: x.intensity)())
# x.intensity = 99
# print((lambda: x.intensity)())
#


# # test DDM call from Matlab
# print("importing matlab...")
# import matlab.engine
# eng1=matlab.engine.start_matlab('-nojvm')
# print("matlab imported")
#
#
# drift = 0.1
# bias = 0.5
# thresh = 3.0
# noise = 0.5
# T0 = 200
#
#
# t = eng1.ddmSim(drift,bias,thresh,noise,T0,1,nargout=5)
#
# # run matlab function and print output
# # t=eng1.gcd(100.0, 80.0, nargout=3)
# print(t)
#
# print("AFTER MATLAB")
# #end

# exit()<|MERGE_RESOLUTION|>--- conflicted
+++ resolved
@@ -1,33 +1,15 @@
 # GLOBALS:
 
 # MECHANISMS:
-<<<<<<< HEAD
-=======
-# from psyneulink.Components.Mechanisms.ProcessingMechanisms.IntegratorMechanism import IntegratorMechanism
-# from psyneulink.Components.Mechanisms.ProcessingMechanisms.TransferMechanism import TransferMechanism
-# from psyneulink.Components.Mechanisms.ProcessingMechanisms.DDM import *
-# from psyneulink.Components.Mechanisms.ProcessingMechanisms.LCA import LCA, LCA_OUTPUT
->>>>>>> dc1da781
 
 # COMPOSITIONS:
 
 # FUNCTIONS:
 
 # STATES:
-<<<<<<< HEAD
 
 
 # PROJECTIONS:
-=======
-# from psyneulink.Components.States.OutputState import OutputState
-# from psyneulink.Globals.Keywords import PARAMETER_STATE_PARAMS
-
-
-# PROJECTIONS:
-# from psyneulink.Components.Projections.ModulatoryProjections.LearningProjection import LearningProjection
-# from psyneulink.Components.Projections.ModulatoryProjections.ControlProjection import ControldProjection
-# from psyneulink.Components.States.ParameterState import ParameterState, PARAMETER_STATE_PARAMS
->>>>>>> dc1da781
 
 
 class ScratchPadError(Exception):
@@ -37,10 +19,6 @@
 # ----------------------------------------------- psyneulink -----------------------------------------------------------
 
 #region USER GUIDE
-<<<<<<< HEAD
-=======
-# from psyneulink.Components.Process import Process
->>>>>>> dc1da781
 
 #region SIMPLE NN EXAMPLE:
 
@@ -364,12 +342,6 @@
 
 #region TEST 2 Mechanisms and a Projection @@@@@@@@@@@@@@@@@@@@@@@@@@@@@@@@@@@@@@@@@@@@@@@@@@@@@@@@@@@@@@@@@@@@
 
-<<<<<<< HEAD
-=======
-# from psyneulink.Components.Mechanisms.ProcessingMechanisms.TransferMechanism import TransferMechanism
-# from psyneulink.Components.Mechanisms.ProcessingMechanisms.IntegratorMechanism import IntegratorMechanism
-# from psyneulink.Components.Projections.PathwayProjections.MappingProjection import MappingProjection
->>>>>>> dc1da781
 #
 # my_mech_A = IntegratorMechanism()
 # my_mech_B = TransferMechanism()
@@ -381,15 +353,6 @@
 
 #region TEST Modulation @@@@@@@@@@@@@@@@@@@@@@@@@@@@@@@@@@@@@@@@@@@@@@@@@@@@@@@@@@@@@@@@@@@@@@@@@@@@@@@@@@@@@@@@@@@@@@@@
 
-<<<<<<< HEAD
-=======
-# from psyneulink.Components.Mechanisms.ProcessingMechanisms.TransferMechanism import *
-# from psyneulink.Components.Mechanisms.AdaptiveMechanisms.ControlMechanism.ControlMechanism import ControlMechanism
-# from psyneulink.Components.Mechanisms.AdaptiveMechanisms.ControlMechanism.EVCControlMechanism import EVCControlMechanism
-# from psyneulink.Components.States.ModulatorySignals.ControlSignal import ControlSignal
-# from psyneulink.Components.Projections.ModulatoryProjections.ControlProjection import ControlProjection
-# from psyneulink.Components.Functions.Function import *
->>>>>>> dc1da781
 #
 # My_Transfer_Mech_A = TransferMechanism(
 #                            function=Logistic(
@@ -433,18 +396,8 @@
 
 #region TEST Learning @@@@@@@@@@@@@@@@@@@@@@@@@@@@@@@@@@@@@@@@@@@@@@@@@@@@@@@@@@@@@@@@@@@@@@@@@@@@@@@@@@@@@@@@@@@@@@@@
 
-<<<<<<< HEAD
 #     import ComparatorMechanism
 #     import LearningMechanism
-=======
-# from psyneulink.Components.Mechanisms.ProcessingMechanisms.TransferMechanism import *
-# from psyneulink.Components.Mechanisms.ProcessingMechanisms.ObjectiveMechanisms.ComparatorMechanism \
-#     import ComparatorMechanism
-# from psyneulink.Components.Mechanisms.AdaptiveMechanisms.LearningMechanism.LearningMechanism \
-#     import LearningMechanism
-# from psyneulink.Components.Functions.Function import *
-# from psyneulink.Globals.Preferences.ComponentPreferenceSet import *
->>>>>>> dc1da781
 #
 # my_Mech_A = TransferMechanism(size=10)
 # my_Mech_B = TransferMechanism(size=10)
@@ -650,12 +603,6 @@
 
 #region TEST INSTANTATION OF System() @@@@@@@@@@@@@@@@@@@@@@@@@@@@@@@@@@@@@@@@@@@@@@@@@@@@@@@@@@@@@@@@@@@@@@@@@@@@@@@@@@
 #
-<<<<<<< HEAD
-=======
-# from psyneulink.Components.System import System_Base
-# from psyneulink.Components.Mechanisms.ProcessingMechanisms.DDM import DDM
-# from psyneulink.Components.Projections.ModulatoryProjections.ControlProjection import ControlProjection
->>>>>>> dc1da781
 #
 # mech = DDM()
 #
@@ -800,11 +747,6 @@
 
 #region TEST INPUT FORMATS
 
-<<<<<<< HEAD
-=======
-# from psyneulink.Components.Mechanisms.ProcessingMechanisms.TransferMechanism import *
-# from psyneulink.Components.States.InputState import InputState
->>>>>>> dc1da781
 #
 # x = TransferMechanism([0,0,0],
 #              name='x')
@@ -823,12 +765,6 @@
 
 #region TEST INPUT FORMATS
 
-<<<<<<< HEAD
-=======
-# from psyneulink.Components.Mechanisms.ProcessingMechanisms.TransferMechanism import *
-# from psyneulink.Components.Process import Process
-# from psyneulink.Components.System import System
->>>>>>> dc1da781
 #
 #
 # # UNEQUAL INPUT LENGTHS:
@@ -866,13 +802,6 @@
 
 #region TEST INSTANTATION OF Cyclic and Acyclic Systems @@@@@@@@@@@@@@@@@@@@@@@@@@@@@@@@@@@@@@@@@@@@@@@@@@@@@@@@@@@@@@@@
 #
-<<<<<<< HEAD
-=======
-# from psyneulink.Components.System import System
-# from psyneulink.Components.Process import Process
-# from psyneulink.Components.Mechanisms.ProcessingMechanisms.TransferMechanism import TransferMechanism
-# from psyneulink.Components.Process import MappingProjection
->>>>>>> dc1da781
 #
 # a = TransferMechanism(name='a')
 # b = TransferMechanism(name='b')
@@ -1028,10 +957,6 @@
 
 #region TEST LinearCombination FUNCTION @@@@@@@@@@@@@@@@@@@@@@@@@@@@@@@@@@@@@@@@@@@@@@@@@@@@@@@@@@@@@@@@@@@@@@@@@@@@@@@@
 
-<<<<<<< HEAD
-=======
-# from psyneulink.Components.Functions.Function import LinearCombination
->>>>>>> dc1da781
 
 # x = LinearCombination()
 # # print (x.execute(([1, 1],[2, 2])))
@@ -1046,10 +971,6 @@
 
 #region TEST AGTUtilityIntegrator FUNCTION @@@@@@@@@@@@@@@@@@@@@@@@@@@@@@@@@@@@@@@@@@@@@@@@@@@@@@@@@@@@@@@@@@@@@@@@@@@@@@@@
 
-<<<<<<< HEAD
-=======
-# from psyneulink.Components.Functions.Function import AGTUtilityIntegrator
->>>>>>> dc1da781
 # print("TEST AGTUtilityIntegrator FUNCTION")
 #
 # x = AGTUtilityIntegrator(initial_long_term_utility=0.1,
@@ -1072,10 +993,6 @@
 #region TEST COMBINE_MEANS @@@@@@@@@@@@@@@@@@@@@@@@@@@@@@@@@@@@@@@@@@@@@@@@@@@@@@@@@@@@@@@@@@@@@@@@@@@@@@@@@@@@@
 
 # import numpy as np
-<<<<<<< HEAD
-=======
-# from psyneulink.Globals.Utilities import is_numeric
->>>>>>> dc1da781
 # print("TEST CombineMeans Function")
 #
 #
@@ -1093,10 +1010,6 @@
 
 #region TEST Hebbian @@@@@@@@@@@@@@@@@@@@@@@@@@@@@@@@@@@@@@@@@@@@@@@@@@@@@@@@@@@@@@@@@@@@@@@@@@@@@@@@@@@@@@@@@@@@@@@@
 
-<<<<<<< HEAD
-=======
-# from psyneulink.Components.Functions.Function import Hebbian
->>>>>>> dc1da781
 # print("TEST Hebbian FUNCTION")
 #
 # x = Hebbian(default_variable=[0,0,0], learning_rate=[1,-1,3])
@@ -1108,10 +1021,6 @@
 
 #region TEST RL @@@@@@@@@@@@@@@@@@@@@@@@@@@@@@@@@@@@@@@@@@@@@@@@@@@@@@@@@@@@@@@@@@@@@@@@@@@@@@@@@@@@@@@@@@@@@@@@@@@@@@@@
 
-<<<<<<< HEAD
-=======
-# from psyneulink.Components.Functions.Function import *
->>>>>>> dc1da781
 #
 # rl = Reinforcement([[0,0,0], [0,0,0], [0]])
 # print(rl.execute([[0,0,0], [0, 0, 1], [7]]))
@@ -1134,10 +1043,6 @@
 
 #region TEST BogaczEtAl Derivative @@@@@@@@@@@@@@@@@@@@@@@@@@@@@@@@@@@@@@@@@@@@@@@@@@@@@@@@@@@@@@@@@@@@@@@@@@@@@@@@@@@@@
 
-<<<<<<< HEAD
-=======
-# from psyneulink.Components.Functions.Function import *
->>>>>>> dc1da781
 # #
 # x = BogaczEtAl()
 # print(x.function(params={DRIFT_RATE:1.0,
@@ -1148,10 +1053,6 @@
 
 #region TEST SoftMax FUNCTION @@@@@@@@@@@@@@@@@@@@@@@@@@@@@@@@@@@@@@@@@@@@@@@@@@@@@@@@@@@@@@@@@@@@@@@@@@@@@@@@@@@@@@@@@@
 
-<<<<<<< HEAD
-=======
-# from psyneulink.Components.Functions.Function import *
->>>>>>> dc1da781
 # #
 # x = SoftMax()
 # # x = SoftMax(output=MAX_VAL)
@@ -1261,20 +1162,10 @@
 
 # ----------------------------------------------- MECHANISM ------------------------------------------------------------
 
-<<<<<<< HEAD
 # # region TEST RecurrentTransferMechanism @@@@@@@@@@@@@@@@@@@@@@@@@@@@@@@@@@@@@@@@@@@@@@@@@@@@@@@@@@@@@@@@@@@@@@@@@@
-=======
-# region TEST RecurrentTransferMechanism @@@@@@@@@@@@@@@@@@@@@@@@@@@@@@@@@@@@@@@@@@@@@@@@@@@@@@@@@@@@@@@@@@@@@@@@@@
-
+#
 # import numpy as np
-#
-# from psyneulink.components.functions.function import Logistic
-# from psyneulink.components.process import Process
-# from psyneulink.components.system import System
-# from psyneulink.globals.keywords import LEARNING
-# from psyneulink.library.mechanisms.processing.transfer.recurrenttransfermechanism \
 #     import RecurrentTransferMechanism
-# from psyneulink.components.functions.function import Linear
 #
 # print("\nTEST RecurrentTransferMechanism\n")
 #
@@ -1296,7 +1187,7 @@
 # print ("\nmy_auto.input_state.path_afferents[0].matrix:\n",
 #        my_auto.input_state.path_afferents[0].matrix)
 #
-# my_process = Process(pathway=[my_auto])
+# my_process = process(pathway=[my_auto])
 #
 # my_auto.learning_enabled = False
 # print ("\n***INITIAL STATE WITH [1,1,0,0] AS INPUT")
@@ -1330,75 +1221,6 @@
 # for i in range(4):
 #     my_process.execute([1,0,0,0]),
 #     print('\nActivity: ', my_auto.value, '\n\nWeight matrix:\n', my_auto.matrix)
-
-
-# #
-# input_list = {my_auto:[1,1,1]}
-# target_list = {my_auto:[0,0,0]}
->>>>>>> dc1da781
-#
-# import numpy as np
-#     import RecurrentTransferMechanism
-#
-<<<<<<< HEAD
-# print("\nTEST RecurrentTransferMechanism\n")
-=======
-# my_system = System(processes=[my_process],
-#                    targets=[0,0,0])
->>>>>>> dc1da781
-#
-# my_auto = RecurrentTransferMechanism(
-#         # default_variable=[0,0,0,0],
-#                                      size=4,
-#                                      function=Linear,
-#                                      # function=Logistic,
-#                                      # matrix=RANDOM_CONNECTIVITY_MATRIX,
-#                                      matrix=np.full((4,4), 0.1),
-#                                      enable_learning=True
-#                                      # matrix=[[1,1,1],[1,1,1],[1,1,1]]
-#                                      )
-#
-# print ("my_auto.matrix:\n",
-#        my_auto.matrix)
-# print ("\nmy_auto.recurrent_projection.matrix:\n",
-#        my_auto.recurrent_projection.matrix)
-# print ("\nmy_auto.input_state.path_afferents[0].matrix:\n",
-#        my_auto.input_state.path_afferents[0].matrix)
-#
-# my_process = process(pathway=[my_auto])
-#
-# my_auto.learning_enabled = False
-# print ("\n***INITIAL STATE WITH [1,1,0,0] AS INPUT")
-# print('\nActivity: ', my_auto.value, '\n\nWeight matrix:\n', my_auto.matrix)
-# my_process.execute([1,1,0,0]),
-# print ("\n***AFTER SINGLE EXECUTION [1,1,0,0] AS INPUT")
-# print('\nActivity: ', my_auto.value, '\n\nWeight matrix:\n', my_auto.matrix)
-# my_process.execute([1,1,0,0]),
-# print ("\n***AFTER SECOND EXECUTION [1,1,0,0] AS INPUT")
-# print('\nActivity: ', my_auto.value, '\n\nWeight matrix:\n', my_auto.matrix)
-#
-# my_auto.learning_enabled = True
-# print ("\n***START TRAINING WITH [1,1,0,0]")
-#
-# my_process.execute([1,1,0,0])
-# print(my_auto.matrix.tolist())
-# print('\nActivity: ', my_auto.value, '\n\nWeight matrix:\n', my_auto.matrix)
-#
-# my_process.execute([1,1,0,0]),
-# print(my_auto.matrix.tolist())
-# print('\nActivity: ', my_auto.value, '\n\nWeight matrix:\n', my_auto.matrix)
-#
-# my_process.execute([1,1,0,0])
-# print('\nActivity: ', my_auto.value, '\n\nWeight matrix:\n', my_auto.matrix)
-#
-#
-# my_auto.learning_enabled = False
-# print ("\n*** DISABLED LEARNING")
-#
-# print ("\n*** START EXECUTING WITH [1,0,0,0]")
-# for i in range(4):
-#     my_process.execute([1,0,0,0]),
-#     print('\nActivity: ', my_auto.value, '\n\nWeight matrix:\n', my_auto.matrix)
 #
 #
 # # #
@@ -1416,13 +1238,6 @@
 
 # region TEST LCA @@@@@@@@@@@@@@@@@@@@@@@@@@@@@@@@@@@@@@@@@@@@@@@@@@@@@@@@@@@@@@@@@@@@@@@@@
 
-<<<<<<< HEAD
-=======
-# from psyneulink.Library.Mechanisms.ProcessingMechanisms.TransferMechanisms.LCA import LCA, LCA_OUTPUT
-# from psyneulink.Components.System import System
-# from psyneulink.Components.Process import Process
-# from psyneulink.Globals.Keywords import LEARNING
->>>>>>> dc1da781
 #
 # print("TEST LCA")
 #
@@ -1479,12 +1294,6 @@
 #endregion
 #region TEST ReportOUtput Pref @@@@@@@@@@@@@@@@@@@@@@@@@@@@@@@@@@@@@@@@@@@@@@@@@@@@@@@@@@@@@@@@@@@@@@@@@@@@@@@@
 
-<<<<<<< HEAD
-=======
-# from psyneulink.Components.Process import *
-# from psyneulink.Components.Mechanisms.ProcessingMechanisms.TransferMechanism import TransferMechanism
-# from psyneulink.Components.Functions.Function import Linear
->>>>>>> dc1da781
 #
 # my_mech = TransferMechanism(function=Linear())
 #
@@ -1502,13 +1311,6 @@
 
 #region TEST Matrix Assignment to MappingProjection @@@@@@@@@@@@@@@@@@@@@@@@@@@@@@@@@@@@@@@@@@@@@@@@@@@@@@@@@@@@@@@@@@@
 
-<<<<<<< HEAD
-=======
-# from psyneulink.Components.Process import *
-# from psyneulink.Components.Mechanisms.ProcessingMechanisms.TransferMechanism import TransferMechanism
-# from psyneulink.Components.Functions.Function import Linear
-# from psyneulink.Components.Projections.TransmissiveProjections.MappingProjection import MappingProjection
->>>>>>> dc1da781
 #
 # my_mech = TransferMechanism(function=Linear())
 # my_mech2 = TransferMechanism(function=Linear())
@@ -1543,13 +1345,6 @@
 
 #region TEST Matrix Assignment to MappingProjection @@@@@@@@@@@@@@@@@@@@@@@@@@@@@@@@@@@@@@@@@@@@@@@@@@@@@@@@@@@@@@@@@@@
 #
-<<<<<<< HEAD
-=======
-# from psyneulink.Components.Process import *
-# from psyneulink.Components.Mechanisms.ProcessingMechanisms.TransferMechanism import TransferMechanism
-# from psyneulink.Components.Functions.Function import Linear, Logistic
-# from psyneulink.Components.Projections.TransmissiveProjections.MappingProjection import MappingProjection
->>>>>>> dc1da781
 #
 # color_naming = TransferMechanism(default_variable=[0,0],
 #                         function=Linear,
@@ -3033,10 +2828,6 @@
 # my_obj_2 = MyClass(name='goodbye')
 # my_obj_3 = MyClass(name='goodbye')
 #
-<<<<<<< HEAD
-=======
-# from psyneulink.Globals.Utilities import ContentAddressableList
->>>>>>> dc1da781
 #
 # my_list = ContentAddressableList(component_type=MyClass)
 # # my_list.append(my_state)
@@ -3056,15 +2847,6 @@
 
 # print("TEST parse_gated_state_spec")
 #
-<<<<<<< HEAD
-=======
-# from psyneulink.Components.Mechanisms.AdaptiveMechanisms.GatingMechanism.GatingMechanism import _parse_gating_signal_spec
-# from psyneulink.Components.Mechanisms.AdaptiveMechanisms.GatingMechanism.GatingSignal import GatingSignal
-# from psyneulink.Components.Mechanisms.AdaptiveMechanisms.GatingMechanism.GatingMechanism import GatingMechanism
-# from psyneulink.Components.Mechanisms.ProcessingMechanisms.DDM import DDM
-# from psyneulink.Components.Functions.Function import ModulationParam
-# from psyneulink.Components.States.OutputState import OutputState
->>>>>>> dc1da781
 #
 # gating_mech = GatingMechanism()
 # mech_1 = DDM()
@@ -3108,11 +2890,6 @@
 
 # region TEST parse_monitored_output_state @@@@@@@@@@@@@@@@@@@@@@@@@@@@@@@@@@@@@@@@@@@@@@@@@@@@@@@@@@@@@@@@@@@@@@@@@@@@
 
-<<<<<<< HEAD
-=======
-# from psyneulink.Components.Mechanisms.ProcessingMechanisms.ObjectiveMechanism import *
-# from psyneulink.Components.States.OutputState import OutputState
->>>>>>> dc1da781
 #
 # print("TEST parse_monitored_output_state")
 #
