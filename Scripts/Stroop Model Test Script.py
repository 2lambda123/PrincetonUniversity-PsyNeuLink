from PsyNeuLink.Components.Functions.Function import Linear, Logistic
from PsyNeuLink.Components.Mechanisms.ProcessingMechanisms.TransferMechanism import TransferMechanism
from PsyNeuLink.Components.System import *
from PsyNeuLink.Globals.Keywords import *
import os

process_prefs = {REPORT_OPUTPUT_PREF: True,
                 VERBOSE_PREF: False}

system_prefs = {REPORT_OPUTPUT_PREF: True,
                VERBOSE_PREF: False}

colors = TransferMechanism(default_input_value=[0,0],
                        function=Linear,
                        name="Colors")

words = TransferMechanism(default_input_value=[0,0],
                        function=Linear,
                        name="Words")

response = TransferMechanism(default_input_value=[0,0],
                           function=Logistic,
                           name="Response")

color_naming_process = process(
    default_input_value=[1, 2.5],
    # pathway=[(colors, 0), FULL_CONNECTIVITY_MATRIX, (response,0)],
    pathway=[colors, FULL_CONNECTIVITY_MATRIX, response],
    learning=LEARNING_PROJECTION,
    target=[1,2],
    name='Color Naming',
    prefs=process_prefs
)

word_reading_process = process(
    default_input_value=[.5, 3],
    pathway=[words, FULL_CONNECTIVITY_MATRIX, response],
    name='Word Reading',
    learning=LEARNING_PROJECTION,
    target=[3,4],
    prefs=process_prefs
)

mySystem = system(processes=[color_naming_process, word_reading_process],
                  name='Stroop Model',
                  targets=[0,0],
                  prefs=system_prefs,
                  )

# TEST REPORT_OUTPUT_PREFs:
# colors.reportOutputPref = True
# words.reportOutputPref = True
# response.reportOutputPref = True
# color_naming_process.reportOutputPref = False
# word_reading_process.reportOutputPref =  False
# process_prefs.reportOutputPref = PreferenceEntry(True, PreferenceLevel.CATEGORY)

# mySystem.reportOutputPref = True

# Execute processes:
for i in range(10):
    color_naming_process.execute(input=[1, 1],target=[0,1])
    print(response.inputState.receivesFromProjections[0].matrix)
    print(response.inputState.receivesFromProjections[1].matrix)

    word_reading_process.execute(input=[1, 1], target=[1,0])
    print(response.inputState.receivesFromProjections[0].matrix)
    print(response.inputState.receivesFromProjections[1].matrix)

# Execute system:
mySystem.execute(input=[[1,1],[1,1]])

# SHOW OPTIONS:
# mySystem.show()
# mySystem.controller.show()

<<<<<<< HEAD
mySystem.show_graph()

# print(os.environ['PATH'])
=======
mySystem.show_graph()
>>>>>>> 6adf5aaa
<|MERGE_RESOLUTION|>--- conflicted
+++ resolved
@@ -2,7 +2,6 @@
 from PsyNeuLink.Components.Mechanisms.ProcessingMechanisms.TransferMechanism import TransferMechanism
 from PsyNeuLink.Components.System import *
 from PsyNeuLink.Globals.Keywords import *
-import os
 
 process_prefs = {REPORT_OPUTPUT_PREF: True,
                  VERBOSE_PREF: False}
@@ -74,10 +73,4 @@
 # mySystem.show()
 # mySystem.controller.show()
 
-<<<<<<< HEAD
-mySystem.show_graph()
-
-# print(os.environ['PATH'])
-=======
-mySystem.show_graph()
->>>>>>> 6adf5aaa
+mySystem.show_graph()