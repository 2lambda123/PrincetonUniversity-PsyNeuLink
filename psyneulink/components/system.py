
# Princeton University licenses this file to You under the Apache License, Version 2.0 (the "License");
# you may not use this file except in compliance with the License.  You may obtain a copy of the License at:
#     http://www.apache.org/licenses/LICENSE-2.0
# Unless required by applicable law or agreed to in writing, software distributed under the License is distributed
# on an "AS IS" BASIS, WITHOUT WARRANTIES OR CONDITIONS OF ANY KIND, either express or implied.
# See the License for the specific language governing permissions and limitations under the License.


# *****************************************    SYSTEM MODULE    ********************************************************

"""
..
    Sections:
      * `System_Overview`
      * `System_Creation`
      * `System_Structure`
         * `System_Graph`
         * `System_Mechanisms`
      * `System_Execution`
         * `System_Execution_Order`
         * `System_Execution_Phase`
         * `System_Execution_Input_And_Initialization`
         * `System_Execution_Learning`
         * `System_Execution_Control`
      * `System_Class_Reference`


.. _System_Overview:

Overview
--------

A System is a `Composition <Composition>` that is a collection of `Processes <Process>` all of which are executed
together. Executing a System executes all of the `Mechanisms <Mechanism>` in its Processes in a structured order.
`Projections <Projection>` between Mechanisms in different Processes within the System are permitted, as are recurrent
Projections, but Projections from Mechanisms in other Systems are ignored (PsyNeuLink does not support ESP).  A System
can also be assigned a `ControlMechanism <ControlMechanism>` as its `controller <System.controller>`, that can be
used to control parameters of other `Mechanisms <Mechanism>` (or their `functions <Mechanism_Base.function>` in the
System.

.. _System_Creation:

Creating a System
-----------------

Systems are created by instantiating the `System` class.  If no arguments are provided, a System with a single `Process`
containing a single `default_mechanism <Mechanism_Base.default_mechanism>` is created.  More commonly, a System is
created from one or more `Processes <Process>` that are specified in the **processes**  argument of the `System`
class, and listed in its `processes <System.processes>` attribute.

.. note::
   At present, only `Processes <Process>` can be assigned to a System; `Mechanisms <Mechanism>` cannot be assigned
   directly to a System.  They must be assigned to the `pathway <Process_Pathway>` of a Process, and then that Process
   must be included in the **processes** argument of the `System` class.

.. _System_Control_Specification:

Specifying Control
~~~~~~~~~~~~~~~~~~

A controller can also be specified for the System, in the **controller** argument of the `System`.  This can be an
existing `ControlMechanism`, a constructor for one, or a class of ControlMechanism in which case a default
instance of that class will be created.  If an existing ControlMechanism or the constructor for one is used, then
the `OutputStates it monitors <ControlMechanism_ObjectiveMechanism>` and the `parameters it controls
<ControlMechanism_Control_Signals>` can be specified using its `objective_mechanism
<ControlMechanism.objective_mechanism>` and `control_signals <ControlMechanism.control_signals>`
attributes, respectively.  In addition, these can be specified in the **monitor_for_control** and **control_signal**
arguments of the `System`, as described below.

* **monitor_for_control** argument -- used to specify OutputStates of Mechanisms in the System that should be
  monitored by the `ObjectiveMechanism` associated with the System's `controller <System.controller>` (see
  `ControlMechanism_ObjectiveMechanism`);  these are used in addition to any specified for the ControlMechanism or
  its ObjectiveMechanism.  These can be specified in the **monitor_for_control** argument of the `System` using
  any of the ways used to specify the *monitored_output_states* for an ObjectiveMechanism (see
  `ObjectiveMechanism_Monitored_Output_States`).  In addition, the **monitor_for_control** argument supports two
  other forms of specification:

  * **string** -- must be the `name <OutputState.name>` of an `OutputState` of a `Mechanism <Mechanism>` in the System
    (see third example under `System_Control_Examples`).  This can be used anywhere a reference to an OutputState can
    ordinarily be used (e.g., in an `InputState tuple specification <InputState_Tuple_Specification>`). Any OutputState
    with a name matching the string will be monitored, including ones with the same name that belong to different
    Mechanisms within the System. If an OutputState of a particular Mechanism is desired, and it shares its name with
    other Mechanisms in the System, then it must be referenced explicitly (see `InputState specification
    <InputState_Specification>`, and examples under `System_Control_Examples`).
  |
  * **MonitoredOutputStatesOption** -- must be a value of `MonitoredOutputStatesOption`, and must appear alone or as a
    single item in the list specifying the **monitor_for_control** argument;  any other specification(s) included in
    the list will take precedence.  The MonitoredOutputStatesOption applies to all of the Mechanisms in the System
    except its `controller <System.controller>` and `LearningMechanisms <LearningMechanism>`. The
    *PRIMARY_OUTPUT_STATES* value specifies that the `primary OutputState <OutputState_Primary>` of every Mechanism be
    monitored, whereas *ALL_OUTPUT_STATES* specifies that *every* OutputState of every Mechanism be monitored.
  |
  The default for the **monitor_for_control** argument is *MonitoredOutputStatesOption.PRIMARY_OUTPUT_STATES*.
  The OutputStates specified in the **monitor_for_control** argument are added to any already specified for the
  ControlMechanism's `objective_mechanism <ControlMechanism.objective_mechanism>`, and the full set is listed in
  the ControlMechanism's `monitored_output_states <EVCControlMechanism.monitored_output_states>` attribute, and its
  ObjectiveMechanism's `monitored_output_states <ObjectiveMechanism.monitored_output_states>` attribute).
..
* **control_signals** argument -- used to specify the parameters of Components in the System to be controlled. These
  can be specified in any of the ways used to `specify ControlSignals <ControlMechanism_Control_Signals>` in the
  *control_signals* argument of a ControlMechanism. These are added to any `ControlSignals <ControlSignal>` that have
  already been specified for the `controller <System.controller>` (listed in its `control_signals
  <ControlMechanism.control_signals>` attribute), and any parameters that have directly been `specified for
  control <ParameterState_Specification>` within the System (see `System_Control` below for additional details).

.. _System_Structure:

Structure
---------

The Components of a System are shown in the figure below and summarized in the sections that follow.

.. _System_Full_Fig:

.. figure:: _static/System_full_fig.svg
   :alt: Overview of major PsyNeuLink components
   :scale: 75 %

   Two `Processes <Process>` are shown, both belonging to the same System.  Each Process has a
   series of :doc:`ProcessingMechanisms <ProcessingMechanism>` linked by :doc:`MappingProjections <MappingProjection>`,
   that converge on a common final ProcessingMechanism.  Each ProcessingMechanism is labeled with its designation in
   the System.  The `TERMINAL` Mechanism for both Processes projects to an `ObjectiveMechanism` that is used to
   drive `learning <LearningProjection>` in Process B. It also projects to a separate ObjectiveMechanism that is used
   for control of ProcessingMechanisms in both Processes A and B.  Note that the Mechanisms and
   Projections responsible for learning and control belong to the System and can monitor and/or control Mechanisms
   belonging to more than one Process (as shown for control in this figure).

.. _System_Mechanisms:

Mechanisms
~~~~~~~~~~

The `Mechanisms <Mechanism>` in a System are assigned designations based on the position they occupy in the `graph
<System.graph>` and/or the role they play in a System:

    `ORIGIN`: receives input to the System (provided in the `execute <System.execute>` or `run
    <System.run> method), and does not receive a `Projection <Projection>` from any other `ProcessingMechanisms
    <ProcessingMechanism>`.

    `TERMINAL`: provides output from the System, and does not send Projections to any other ProcessingMechanisms.

    `SINGLETON`: both an `ORIGIN` and a `TERMINAL` Mechanism.

    `INITIALIZE_CYCLE`: sends a Projection that closes a recurrent loop; can be assigned an initial value.

    `CYCLE`: receives a Projection that closes a recurrent loop.

    `CONTROL`: monitors the value of another Mechanism for use in controlling parameter values.

    `LEARNING`: monitors the value of another Mechanism for use in learning.

    `TARGET`: ComparatorMechanism that monitors a `TERMINAL` Mechanism of a Process and compares it to a corresponding
    value provided in the `execute <System.execute>` or `run <System.run>` method.

    `INTERNAL`: ProcessingMechanism that does not fall into any of the categories above.

    .. note::
       Any `ORIGIN` and `TERMINAL` Mechanisms of a System must be, respectively, the `ORIGIN` or `TERMINAL` of any
       Process(es) to which they belong.  However, it is not necessarily the case that the `ORIGIN` and/or `TERMINAL`
       Mechanism of a Process is also the `ORIGIN` and/or `TERMINAL` of a System to which the Process belongs (see
       `example <LearningProjection_Target_vs_Terminal_Figure>`).

    .. note: designations are stored in the `systems <Mechanism.systems>` attribute of a `Mechanism <Mechanism>`.
    COMMENT:
    (see _instantiate_graph below)
    COMMENT

.. _System_Graph:

Graph
~~~~~

When a System is created, a graph is constructed that describes the `Projections <Projection>` (edges) among its
`Mechanisms <Mechanism>` (nodes). The graph is assigned to the System's `graph <System.graph>` attribute.  A
System's `graph <System.graph>` can be displayed using its `System.show_graph` method.  The `graph
<System.graph>` is stored as a dictionary of dependencies that can be passed to graph theoretical tools for
analysis.  A System can have recurrent Processing pathways, such as feedback loops;  that is, the System's `graph
<System.graph> can be *cyclic*.  PsyNeuLink also uses the `graph <System.graph>` to determine the order in
which its Mechanisms are executed.  To do so in an orderly manner, however, the graph must be *acyclic*.  To address
this, PsyNeuLink constructs an `execution_graph <System.execution_graph>` from the System's `graph
<System.graph>`. If the  System is acyclic, these are the same. If the System is cyclic, then the `execution_graph
<System.execution_graph>` is a subset of the `graph <System.graph>` in which the dependencies (edges)
associated with Projections that close a loop have been removed. Note that this only impacts the order of execution;
the Projections themselves remain in effect, and will be fully functional during the execution of the Mechanisms
to and from which they project (see `System_Execution` below for a more detailed description).

COMMENT:
    ADD FIGURE OF GRAPH FOR SYSTEM SHOWN IN FIGURE ABOVE
COMMENT

.. _System_Scheduler:

Scheduler
~~~~~~~~~

Every System has two `Schedulers <Scheduler>`, one that handles the ordering of execution of its Components for
`processing <System_Execution_Processing>` (assigned to its `scheduler_processing` attribute), and one that
does the same for `learning <System_Execution_Learning>` (assigned to its `scheduler_learning` attribute).
The `scheduler_processing` can be assigned in the **scheduler** argument of the System's constructor;  if it is not
specified, a default `Scheduler` is created automatically.   The `scheduler_learning` is always assigned automatically.
The System's Schedulers base the ordering of execution of its Components based on the order in which they are listed
in the `pathway <Process.pathway>`\\s of the `Processes <Process>` used to construct the System, constrained by any
`Conditions <Condition>` that have been created for individual Components and assigned to the System's Schedulers (see
`Scheduler`, `Condition <Condition_Creation>`, `System_Execution_Processing`, and `System_Execution_Learning` for
additional details).  Both schedulers maintain a `Clock` that can be used to access their current `time
<Time_Overview>`.

.. _System_Control:

Control
~~~~~~~

A System can be assigned a `ControlMechanism` as its `controller <System.controller>`, that can be  used to
control parameters of other `Mechanisms <Mechanism>` in the System. Although any number of ControlMechanism can be
assigned to and executed within a System, a System can have only one `controller <System.controller>`, that is
executed after all of the other Components in the System have been executed, including any other ControlMechanisms (see
`System Execution <System_Execution>`). When a ControlMechanism is assigned to or created by a System, it inherits
specifications made for the System as follows:

  * the OutputStates specified to be monitored in the System's **monitor_for_control** argument are added to those
    that may have already been specified for the ControlMechanism's `objective_mechanism
    <ControlMechanism.objective_mechanism>` (the full set is listed in the ControlMechanism's `monitored_output_states
    <EVCControlMechanism.monitored_output_states>` attribute, and its ObjectiveMechanism's `monitored_output_states
    <ObjectiveMechanism.monitored_output_states>` attribute); see `System_Control_Specification` for additional details of how
    to specify OutputStates to be monitored.

  * a `ControlSignal` and `ControlProjection` is assigned to the ControlMechanism for every parameter that has been
    `specified for control <ParameterState_Specification>` in the System;  these are added to any that the
    ControlMechanism may already have (listed in its `control_signals <ControlMechanism.control_signals>` attribute).

See `System_Control_Specification` above, `ControlMechanism <ControlMechanism>` and `ModulatorySignal_Modulation`
for details of how control operates, and `System_Execution_Control` below for a description of how it is engaged
when a System is executed. The control Components of a System can be displayed using the System's `show_graph
<System.show_graph>` method with its **show_control** argument assigned as `True`.

.. _System_Learning:

Learning
~~~~~~~~

A System cannot itself be specified for learning.  However, if learning has been specified for any of its `processes
<System.processes>`, then it will be `implemented <LearningMechanism_Learning_Configurations>` and `executed
<System_Execution_Learning>` as part of the System.  Note, however, that for the learning Components of a Process to
be implemented by a System, learning must be `specified for the entire Process <Process_Learning_Specification>`. The
learning Components of a System can be displayed using the System's `System.show_graph` method with its
**show_learning** argument assigned as `True` or *ALL*.


.. _System_Execution:

Execution
---------

A System can be executed by calling either its `execute <System.execute>` or `run <System.execute>` methods.
`execute <System.execute>` executes the System once; that is, it executes a single `TRIAL`.
`run <System.run>` allows a series of `TRIAL`\\s to be executed, one for each input in the **inputs** argument
of the call to `run <System.run>`.  For each `TRIAL`, it makes a series of calls to the `run <Scheduler.run>`
method of the relevant `Scheduler` (see `System_Execution_Processing` and `System_Execution_Learning` below), and
executes the Components returned by that Scheduler (constituting a `TIME_STEP` of execution), until every Component in
the System has been executed at least once, or another `termination condition <Scheduler_Termination_Conditions>` is
met.  The execution of each `TRIAL` occurs in four phases: `initialization <System_Execution_Input_And_Initialization>`,
`processing <System_Execution_Processing>`, `learning <System_Execution_Learning>`, and
`control <System_Execution_Control>`, each of which is described below.


.. _System_Execution_Input_And_Initialization:

Input and Initialization
~~~~~~~~~~~~~~~~~~~~~~~~

The input to a System is specified in the **input** argument of either its `execute <System.execute>` or
`run <System.run>` method. In both cases, the input for a single `TRIAL` must be a list or ndarray of values,
each of which is an appropriate input for the corresponding `ORIGIN` Mechanism (listed in the System's
`origin_mechanisms <System.origin_mechanisms>` attribute). If the `execute <System.execute>` method is used,
input for only a single `TRIAL` is provided, and only a single `TRIAL` is executed.  The `run <System.run>` method
can be used for a sequence of `TRIAL`\\s, by providing it with a list or ndarray of inputs, one for each `TRIAL`.  In
both cases, two other types of input can be provided in corresponding arguments of the `run <System.run>` method:
a list or ndarray of **initial_values**, and a list or ndarray of **target** values. The **initial_values** are
assigned at the start of a `TRIAL` as input to Mechanisms that close recurrent loops (designated as `INITIALIZE_CYCLE`,
and listed in the System's `recurrent_init_mechanisms <System.recurrent_init_mechanisms>` attribute), and
**target** values are assigned as the *TARGET* input of the System's `TARGET` Mechanisms (see
`System_Execution_Learning` below;  also, see `Run` for additional details of formatting input specifications).


.. _System_Execution_Processing:

Processing
~~~~~~~~~~

Once the relevant inputs have been assigned, the `ProcessingMechanisms <ProcessingMechanism>` of the System are executed
in the order they are listed in the `Processes <Process>` used to construct the System.  When a Mechanism is executed,
it receives input from any other Mechanisms that project to it within the System,  but not from any Mechanisms outside
the System (PsyNeuLink does not support ESP).  The order of execution is determined by the System's `execution_graph`
attribute, which is a subset of the System's `graph <System.graph>` that has been "pruned" to be acyclic (i.e.,
devoid of recurrent loops (see `System_Graph` above).  While the `execution_graph` is acyclic, all recurrent Projections
in the System remain intact during execution and can be `initialized <System_Execution_Input_And_Initialization>` at
the start of execution. The order in which Components are executed can also be customized, using the System's
`System_Scheduler` in combination with `Condition` specifications for individual Components, to execute different
Components at different time scales, or to introduce dependencies among them (e.g., require that a recurrent Mechanism
settle before another one execute -- see `example <Condition_Recurrent_Example>`).


.. _System_Execution_Learning:

Learning
~~~~~~~~

A System executes learning if it is specified for one or more `Processes <Process_Learning_Sequence>` in the System.
The System's `learning <System.learning>` attribute indicates whether learning is enabled for the System. Learning
is executed for any Components (individual Projections or Processes) for which it is `specified
<Process_Learning_Sequence>` after the  `processing <System_Execution_Processing>` of each `TRIAL` has completed, but
before the `controller <System.controller> is executed <System_Execution_Control>`.

The learning Components of a System can be displayed using the System's `show_graph <System.show_graph>` method with its
**show_learning** argument assigned `True` or *ALL*. The target values used for learning can be specified in either of
two formats: dictionary or function, which are described in the `Run` module (see `Run_Targets`). Both formats require
that a target value be provided for each `TARGET` Mechanism of the System (listed in its `target_mechanisms
<System.target_mechanisms>` attribute).

.. note::
   A `TARGET` Mechanism of a Process is not necessarily one of the `TARGET` Mechanisms of the System to which it belongs
   (see `TARGET Mechanisms <LearningMechanism_Targets>`).  Also, the changes to a System induced by learning are not
   applied until the Mechanisms that receive the Projections being learned are next executed; see :ref:`Lazy Evaluation
   <LINK>` for an explanation of "lazy" updating).


.. _System_Execution_Control:

Control
~~~~~~~

The System's `controller <System.controller>` is executed in the last phase of execution in a `TRIAL`, after all
other Mechanisms in the System have executed.  Although a System may have more than one `ControlMechanism`, only one
can be assigned as its `controller <System.controller>`;  all other ControlMechanisms are executed during the
`processing `System_Execution_Processing` phase of the `TRIAL` like any other Mechanism.  The `controller
<System.controller>` uses its `objective_mechanism <ControlMechanism.objective_mechanism>` to monitor and evaluate
the `OutputState(s) <OutputState>` of Mechanisms in the System; based on the information it receives from that
`ObjectiveMechanism`, it modulates the value of the parameters of Components in the System that have been `specified
for control <ControlMechanism_Control_Signals>`, which then take effect in the next `TRIAL` (see `System_Control` for
additional information about control). The control Components of a System can be displayed using the System's
`show_graph`method with its **show_control** argument assigned `True`.


.. _System_Examples:

Examples
--------
COMMENT
   XXX ADD EXAMPLES HERE FROM 'System Graph and Input Test Script'
   .. note::  All of the example Systems below use the following set of Mechanisms.  However, in practice, they must be
      created separately for each System;  using the same Mechanisms and Processes in multiple Systems can produce
      confusing results.

   Module Contents
   System: class definition
COMMENT

.. _System_Control_Examples:

Specifying Control for a System
~~~~~~~~~~~~~~~~~~~~~~~~~~~~~~~

The following example specifies an `EVCControlMechanism` as the controller for a System with two `Processes <Process>`
that include two `Mechanisms <Mechanism>` (not shown)::

    my_system = System(processes=[TaskExecutionProcess, RewardProcess],
                       controller=EVCControlMechanism(objective_mechanism=
                                                   ObjectiveMechanism(
                                                       monitored_output_states=[
                                                           Reward,
                                                           Decision.output_states[PROBABILITY_UPPER_THRESHOLD],
                                                           (Decision.output_states[RESPONSE_TIME], -1, 1)]))
                                                       function=LinearCombination(operation=PRODUCT))

A constructor is used to specify the EVCControlMechanism that includes a constructor specifying its `objective_mechanism
<ControlMechanism.objective_mechanism>`;  the **monitored_output_states** argument of the ObjectiveMechanism's constructor
is used to specify that it should monitor the `primary OutputState <OutputState_Primary>` of the Reward Mechanism
and the *PROBABILITY_UPPER_THRESHOLD* and *RESPONSE_TIME* and, specifying how it should combine them (see the `example
<ControlMechanism_Examples>` under ControlMechanism for an explanation). Note that the **function** argument for the
ObjectiveMechanism's constructor is also specified;  this is because an ObjectiveMechanism uses *SUM* as the default
for the `operation <LinearCombination.operation>` of its `LinearCombination` function, whereas as the EVCControlMechanism
requires *PRODUCT* -- in this case, to properly use the weight and exponents specified for the RESPONSE_TIME
OutputState of Decision (see `note <EVCControlMechanism_Objective_Mechanism_Function_Note>` in EVCControlMechanism for
a more complete explanation).  Note that both the EVCControlMechanism and/or the ObjectiveMechanism could have been
constructed separately, and then referenced in the **controller** argument of ``my_system`` and **objective_mechanism**
argument of the EVCControlMechanism, respectively.

The same configuration can be specified in a more concise, though less "transparent" form, as follows::

    my_system = System(processes=[TaskExecutionProcess, RewardProcess],
                       controller=EVCControlMechanism(objective_mechanism=[
                                                             Reward,
                                                             Decision.output_states[PROBABILITY_UPPER_THRESHOLD],
                                                             (Decision.output_states[RESPONSE_TIME], -1, 1)])))

Here, the constructor for the ObjectiveMechanism is elided, and the **objective_mechanism** argument for the
EVCControlMechanism is specified as a list of OutputStates (see `ControlMechanism_ObjectiveMechanism`).

The specification can be made even simpler, but with some additional considerations that must be kept in mind,
as follows::

    my_system = System(processes=[TaskExecutionProcess, RewardProcess],
                       controller=EVCControlMechanism,
                       monitor_for_control=[Reward,
                                            PROBABILITY_UPPER_THRESHOLD,
                                            RESPONSE_TIME, 1, -1)],

Here, the *controller** for ``my_system`` is specified as the EVCControlMechanism, which will created a default
EVCControlMechanism. The OutputStates to be monitored are specified in the **monitor_for_control** argument for
``my_system``.  Note that here they can be referenced simply by name; when ``my_system`` is created, it will search
all of its Mechanisms for OutputStates with those names, and assign them to the `monitored_output_states
<ObjectiveMechanism>` attribute of the EVCControlMechanism's `objective_mechanism
<EVCControlMechanism.objective_mechanism>` (see `System_Control_Specification` for a more detailed explanation of how
OutputStates are assigned to be monitored by a System's `controller <System.controller>`).  While this form of the
specification is much simpler, it less flexible (i.e., it can't be used to customize the ObjectiveMechanism used by
the EVCControlMechanism or its `function <ObjectiveMechanism.function>`.

.. _System_Class_Reference:

Class Reference
---------------

"""

import inspect
import logging
import math
import numbers
import re
import warnings

from collections import OrderedDict, namedtuple

import numpy as np
import typecheck as tc

from toposort import toposort, toposort_flatten

from psyneulink.components.component import Component, ExecutionStatus, InitStatus, function_type
from psyneulink.components.mechanisms.adaptive.control.controlmechanism import ControlMechanism, OBJECTIVE_MECHANISM
from psyneulink.components.mechanisms.adaptive.learning.learningauxilliary import _assign_error_signal_projections, _get_learning_mechanisms
from psyneulink.components.mechanisms.mechanism import MechanismList
from psyneulink.components.mechanisms.processing.objectivemechanism import DEFAULT_MONITORED_STATE_EXPONENT, DEFAULT_MONITORED_STATE_MATRIX, DEFAULT_MONITORED_STATE_WEIGHT, ObjectiveMechanism
from psyneulink.components.process import Process, ProcessList, ProcessTuple
from psyneulink.components.shellclasses import Mechanism, Process_Base, System_Base
from psyneulink.components.states.inputstate import InputState
from psyneulink.components.states.state import _parse_state_spec
from psyneulink.globals.keywords import ALL, COMPONENT_INIT, CONROLLER_PHASE_SPEC, CONTROL, CONTROLLER, CYCLE, EVC_SIMULATION, EXECUTING, EXPONENT, FUNCTION, IDENTITY_MATRIX, INITIALIZED, INITIALIZE_CYCLE, INITIALIZING, INITIAL_VALUES, INTERNAL, LEARNING, LEARNING_SIGNAL, MATRIX, MONITOR_FOR_CONTROL, ORIGIN, PARAMS, PROJECTIONS, SAMPLE, SEPARATOR_BAR, SINGLETON, SYSTEM, SYSTEM_INIT, TARGET, TERMINAL, WEIGHT, kwSeparator, kwSystemComponentCategory
from psyneulink.globals.log import Log
from psyneulink.globals.preferences.componentpreferenceset import is_pref_set
from psyneulink.globals.preferences.preferenceset import PreferenceLevel
from psyneulink.globals.registry import register_category
from psyneulink.globals.utilities import AutoNumber, ContentAddressableList, append_type_to_name, convert_to_np_array, insert_list, iscompatible
from psyneulink.scheduling.scheduler import Scheduler
from psyneulink.components.mechanisms.processing.objectivemechanism import ObjectiveMechanism
from psyneulink.components.mechanisms.adaptive.learning.learningmechanism import LearningMechanism
from psyneulink.components.projections.pathway.mappingprojection import MappingProjection
from psyneulink.components.projections.projection import Projection

from psyneulink.scheduling.time import TimeScale

__all__ = [
    'CONTROL_MECHANISM', 'CONTROL_PROJECTION_RECEIVERS', 'defaultInstanceCount', 'INPUT_ARRAY', 'kwSystemInputState',
    'LEARNING_MECHANISMS', 'LEARNING_PROJECTION_RECEIVERS', 'MECHANISMS', 'MonitoredOutputStateTuple',
    'NUM_PHASES_PER_TRIAL', 'ORIGIN_MECHANISMS',
    'OUTPUT_STATE_NAMES', 'OUTPUT_VALUE_ARRAY', 'PROCESSES', 'RECURRENT_INIT_ARRAY', 'RECURRENT_MECHANISMS', 'SCHEDULER',
    'System', 'SYSTEM_TARGET_INPUT_STATE', 'SystemError', 'SystemInputState', 'SystemRegistry',
    'SystemWarning', 'TARGET_MECHANISMS', 'TERMINAL_MECHANISMS',
]

logger = logging.getLogger(__name__)

# ProcessRegistry ------------------------------------------------------------------------------------------------------

defaultInstanceCount = 0 # Number of default instances (used to index name)

# inspect() keywords
SCHEDULER = 'scheduler'
PROCESSES = 'processes'
MECHANISMS = 'mechanisms'
ORIGIN_MECHANISMS = 'origin_mechanisms'
INPUT_ARRAY = 'input_array'
RECURRENT_MECHANISMS = 'recurrent_mechanisms'
RECURRENT_INIT_ARRAY = 'recurrent_init_array'
TERMINAL_MECHANISMS = 'terminal_mechanisms'
OUTPUT_STATE_NAMES = 'output_state_names'
OUTPUT_VALUE_ARRAY = 'output_value_array'
NUM_PHASES_PER_TRIAL = 'num_phases'
TARGET_MECHANISMS = 'target_mechanisms'
LEARNING_PROJECTION_RECEIVERS = 'learning_projection_receivers'
LEARNING_MECHANISMS = 'learning_mechanisms'
CONTROL_MECHANISM = 'control_mechanism'
CONTROL_PROJECTION_RECEIVERS = 'control_projection_receivers'

SystemRegistry = {}

kwSystemInputState = 'SystemInputState'

class MonitoredOutputStatesOption(AutoNumber):
    """Specifies OutputStates to be monitored by a `ControlMechanism <ControlMechanism>`
    (see `ObjectiveMechanism_Monitored_Output_States` for a more complete description of their meanings."""
    ONLY_SPECIFIED_OUTPUT_STATES = ()
    """Only monitor explicitly specified Outputstates."""
    PRIMARY_OUTPUT_STATES = ()
    """Monitor only the `primary OutputState <OutputState_Primary>` of a Mechanism."""
    ALL_OUTPUT_STATES = ()
    """Monitor all OutputStates <Mechanism_Base.output_states>` of a Mechanism."""
    NUM_MONITOR_STATES_OPTIONS = ()

# Indices for items in tuple format used for specifying monitored_output_states using weights and exponents
OUTPUT_STATE_INDEX = 0
WEIGHT_INDEX = 1
EXPONENT_INDEX = 2
MATRIX_INDEX = 3
MonitoredOutputStateTuple = namedtuple("MonitoredOutputStateTuple", "output_state weight exponent matrix")


class SystemWarning(Warning):
     def __init__(self, error_value):
         self.error_value = error_value

class SystemError(Exception):
     def __init__(self, error_value):
         self.error_value = error_value

     def __str__(self):
         return repr(self.error_value)


# FIX:  IMPLEMENT DEFAULT PROCESS
# FIX:  NEED TO CREATE THE PROJECTIONS FROM THE PROCESS TO THE FIRST MECHANISM IN PROCESS FIRST SINCE,
# FIX:  ONCE IT IS IN THE GRAPH, IT IS NOT LONGER EASY TO DETERMINE WHICH IS WHICH IS WHICH (SINCE SETS ARE NOT ORDERED)

class System(System_Base):
    """

    System(                                  \
        default_variable=None,                    \
        processes=None,                           \
        initial_values=None,                      \
        controller=None,                          \
        enable_controller=:keyword:`False`,       \
        monitor_for_control=None,                 \
        control_signals=None,                     \
        learning_rate=None,                       \
        targets=None,                             \
        params=None,                              \
        name=None,                                \
        prefs=None)

    Base class for System.

    COMMENT:
        Description
        -----------
            System is a Category of the Component class.
            It implements a System that is used to execute a collection of processes.

       Class attributes
       ----------------
        + componentCategory (str): kwProcessFunctionCategory
        + className (str): kwProcessFunctionCategory
        + suffix (str): " <kwMechanismFunctionCategory>"
        + registry (dict): ProcessRegistry
        + classPreference (PreferenceSet): ProcessPreferenceSet, instantiated in __init__()
        + classPreferenceLevel (PreferenceLevel): PreferenceLevel.CATEGORY
        + ClassDefaults.variable = inputValueSystemDefault                     # Used as default input value to Process)
        + paramClassDefaults = {PROCESSES: [Mechanism_Base.default_mechanism],
                                CONTROLLER: None}
       Class methods
       -------------
        - _validate_variable(variable, context):  insures that variable is 3D np.array (one 2D for each Process)
        - _instantiate_attributes_before_function(context):  calls self._instantiate_graph
        - _instantiate_function(context): validates only if self.prefs.paramValidationPref is set
        - _instantiate_graph(input, context):  instantiates Processes in self.process and constructs execution_list
        - _instantiate_controller(): instantiates ControlMechanism in **controller** argument or assigned to attribute
        - identify_origin_and_terminal_mechanisms():  assign self.origin_mechanisms and self.terminalMechanisms
        - _assign_output_states():  assign OutputStates of System (currently = terminalMechanisms)
        - execute(input, context):  executes Mechanisms in order specified by execution_list
        - instance_defaults.variable(value):  setter for instance_defaults.variable;  does some kind of error checking??

       SystemRegistry
       --------------
        Register in SystemRegistry, which maintains a dict for the subclass, a count for all instances of it,
         and a dictionary of those instances

        TBI: MAKE THESE convenience lists, akin to self.terminalMechanisms
        + input (list): contains Process.input for each Process in self.processes
        + output (list): containts Process.ouput for each Process in self.processes
        [TBI: + input (list): each item is the Process.input object for the corresponding Process in self.processes]
        [TBI: + outputs (list): each item is the Process.output object for the corresponding Process in self.processes]
    COMMENT

    Attributes
    ----------

    componentType : SYSTEM

    processes : list of Process objects
        list of `Processes <Process>` in the System specified by the **processes** argument of the constructor.

        .. can be appended with prediction Processes by EVCControlMechanism
           used with self.input to constsruct self.process_tuples

        .. _processList : ProcessList
            Provides access to (process, input) tuples.
            Derived from self.input and self.processes.
            Used to construct :py:data:`execution_graph <System.execution_graph>` and execute the System

    controller : ControlMechanism : default SystemDefaultControlMechanism
        the `ControlMechanism <ControlMechanism>` used to monitor the `value <OutputState.value>` of the `OutputState(s)
        <OutputState>` and/or `Mechanisms <Mechanism>` specified in the **monitor_for_control** argument,
        and that controls the parameters specified in the **control_signals** argument of the System's constructor.

    enable_controller :  bool : default :keyword:`False`
        determines whether the `controller <System.controller>` is executed during System execution.

    learning : bool : default False
        indicates whether learning is enabled for the System;  is set to `True` if learning is specified for any
        `Processes <Process>` in the System.

    learning_rate : float : default None
        determines the learning_rate for all `LearningMechanisms <LearningMechanism>` in the System.  This overrides any
        values set for the function of individual LearningMechanisms or `LearningSignals <LearningSignal>`, and persists
        for all subsequent executions of the System.  If it is set to `None`, then the `learning_rate
        <System.learning_rate>` is determined by last value assigned to each LearningMechanism (either directly,
        or following the execution of any `Process` or System to which the LearningMechanism belongs and for which a
        `learning_rate <LearningMechanism.learning_rate>` was set).

    targets : 2d nparray
        used as template for the values of the System's `target_input_states`, and to represent the targets specified in
        the **targets** argument of System's `execute <System.execute>` and `run <System.run>` methods.

    graph : OrderedDict
        contains a graph of all of the Components in the System. Each entry specifies a set of <Receiver>: {sender,
        sender...} dependencies.  The key of each entry is a receiver Component, and the value is a set of Mechanisms
        that send Projections to that receiver. If a key (receiver) has no dependents, its value is an empty set.

    execution_graph : OrderedDict
        contains an acyclic subset of the System's `graph <System.graph>`, hierarchically organized by a
        `toposort <https://en.wikipedia.org/wiki/Topological_sorting>`_. Used to specify the order in which
        Components are `executed <System_Execution>`.

    execution_sets : list of sets
        contains a list of Component sets. Each set contains Components to be executed at the same time.
        The sets are ordered in the sequence with which they should be executed.

    execution_list : list of Mechanisms and/or Projections
        contains a list of Components in the order in which they are `executed <System_Execution>`.
        The list is a random sample of the permissible orders constrained by the `execution_graph` and produced by the
        `toposort <https://en.wikipedia.org/wiki/Topological_sorting>`_.

    mechanisms : list of Mechanism objects
        contains a list of all `Mechanisms <Mechanism>` in the System.

        .. property that points to _all_mechanisms.mechanisms (see below)

    mechanismsDict : Dict[Mechanism: Process]
        contains a dictionary of all Mechanisms in the System, listing the Processes to which they belong. The key of
        each entry is a `Mechanism <Mechanism>` object, and the value of each entry is a list of `Processes <Process>`.

        .. Note: the following attributes use lists of tuples (Mechanism, runtime_param, phaseSpec) and MechanismList
              xxx_mechs are lists of tuples defined in the Process pathways;
                  tuples are used because runtime_params and phaseSpec are attributes that need
                  to be able to be specified differently for the same Mechanism in different contexts
                  and thus are not easily managed as Mechanism attributes
              xxxMechanismLists point to MechanismList objects that provide access to information
                  about the Mechanism <type> listed in mechs (i.e., the Mechanisms, names, etc.)

        .. _all_mechs : list of (Mechanism, runtime_param, phaseSpec) tuples
            Tuples for all Mechanisms in the System (serve as keys in self.graph).

        .. _all_mechanisms : MechanismList
            Contains all Mechanisms in the System (based on _all_mechs).

        .. _origin_mechs : list of (Mechanism, runtime_param, phaseSpec) tuples
            Tuples for all ORIGIN Mechanisms in the System.

        .. _terminal_mechs : list of (Mechanism, runtime_param, phaseSpec) tuples
            Tuples for all TERMINAL Mechanisms in the System.

        .. _learning_mechs : list of (Mechanism, runtime_param, phaseSpec) tuples
            Tuples for all LearningMechanisms in the System.

        .. _target_mechs : list of (Mechanism, runtime_param, phaseSpec) tuples
            Tuples for all TARGET `ObjectiveMechanisms <ObjectiveMechanism>`  in the System that are a `TERMINAL`
            for at least one Process to which it belongs and that Process has learning enabled --  the criteria for
            being a target used in learning.

        .. _learning_mechs : list of (Mechanism, runtime_param, phaseSpec) tuples
            Tuples for all LearningMechanisms in the System (used for learning).

        .. _control_mechs : list of a single (Mechanism, runtime_param, phaseSpec) tuple
            Tuple for the controller in the System.

    origin_mechanisms : MechanismList
        all `ORIGIN` Mechanisms in the System (i.e., that don't receive `Projections <Projection>` from any other
        `Mechanisms <Mechanism>`, listed in ``origin_mechanisms.data``.

        .. based on _origin_mechs
           System.input contains the input to each `ORIGIN` Mechanism

    terminalMechanisms : MechanismList
        all `TERMINAL` Mechanisms in the System (i.e., that don't project to any other `ProcessingMechanisms
        <ProcessingMechanism>`), listed in ``terminalMechanisms.data``.

        .. based on _terminal_mechs
           System.ouput contains the output of each TERMINAL Mechanism

    recurrent_init_mechanisms : MechanismList
        `Mechanisms <Mechanism>` with recurrent `Projections <Projection>` that are candidates for `initialization
        <System_Execution_Input_And_Initialization>`, listed in ``recurrent_init_mechanisms.data``.

    learning_mechanisms : MechanismList
        all `LearningMechanisms <LearningMechanism>` in the System, listed in ``learning_mechanisms.data``.

    target_mechanisms : MechanismList
        all `TARGET` Mechanisms in the System (used for `learning <System_Execution_Learning>`), listed in
        ``target_mechanisms.data``.
        COMMENT:
            based on _target_mechs)
        COMMENT

    target_input_states : List[SystemInputState]
        one item for each `TARGET` Mechanism in the System (listed in its `target_mechanisms
        <System.target_mechansims>` attribute).  Used to represent the values specified in the **targets**
        argument of the System's `execute <System.execute>` and `run <System.run>` methods, and to provide
        thoese values to the the TARGET `InputState` of each `TARGET` Mechanism during `execution
        <System_Execution_Learning>`.


        .. control_mechanism : MechanismList
            contains the `ControlMechanism <ControlMechanism>` that is the `controller <System.controller>` of the
            System.
            COMMENT:
                ??and any other `ControlMechanisms <ControlMechanism>` in the System
                (based on _control_mechs).
            COMMENT

    value : 3D ndarray
        contains an array of 2D arrays, each of which is the `output_values <Mechanism_Base.output_values>` of a
        `TERMINAL` Mechanism in the System.

        .. _phaseSpecMax : int
            Maximum phase specified for any Mechanism in System.  Determines the phase of the last (set of)
            ProcessingMechanism(s) to be executed in the System.

        .. numPhases : int
            number of phases for System (read-only).

            .. implemented as an @property attribute; = _phaseSpecMax + 1

    initial_values : list or ndarray of values
        values used to initialize Mechanisms that close recurrent loops (designated as `INITIALIZE_CYCLE`).
        Length must equal the number of `INITIALIZE_CYCLE` Mechanisms listed in the System's
        `recurrent_init_mechanisms <System.recurrent_init_mechanisms>` attribute.

    results : List[OutputState.value]
        list of return values (OutputState.value) from the sequence of executions.

    name : str
        the name of the System; if it is not specified in the **name** argument of the constructor, a default is
        assigned by SystemRegistry (see `Naming` for conventions used for default and duplicate names).

    prefs : PreferenceSet or specification dict
        the `PreferenceSet` for the System; if it is not specified in the **prefs** argument of the
        constructor, a default is assigned using `classPreferences` defined in __init__.py (see :doc:`PreferenceSet
        <LINK>` for details).

    """

    componentCategory = kwSystemComponentCategory
    className = componentCategory
    suffix = " " + className
    componentType = "System"

    registry = SystemRegistry

    classPreferenceLevel = PreferenceLevel.CATEGORY
    # These will override those specified in CategoryDefaultPreferences
    # classPreferences = {
    #     kwPreferenceSetName: 'SystemCustomClassPreferences',
    #     kpReportOutputPref: PreferenceEntry(False, PreferenceLevel.INSTANCE)}

    # Use inputValueSystemDefault as default input to process
    class ClassDefaults(System_Base.ClassDefaults):
        variable = None

    paramClassDefaults = Component.paramClassDefaults.copy()
    paramClassDefaults.update({
        'outputStates': {},
        '_phaseSpecMax': 0,
        'stimulusInputStates': [],
        'inputs': [],
        'current_input': None,
        'target_input_states': [],
        'targets': None,
        'current_targets': None,
        'learning': False
    })

    # FIX 5/23/17: ADD control_signals ARGUMENT HERE (AND DOCUMENT IT ABOVE)
    @tc.typecheck
    def __init__(self,
                 default_variable=None,
                 size=None,
                 processes=None,
                 initial_values=None,
                 controller=None,
                 enable_controller=False,
                 monitor_for_control=None,
                 control_signals=None,
                 # learning=None,
                 learning_rate=None,
                 targets=None,
                 params=None,
                 name=None,
                 scheduler=None,
                 prefs:is_pref_set=None,
                 context=None):

        # Required to defer assignment of self.controller by setter
        #     until the rest of the System has been instantiated
        self.status = INITIALIZING
        processes = processes or []
        if not isinstance(processes, list):
            processes = [processes]
        monitor_for_control = monitor_for_control or [MonitoredOutputStatesOption.PRIMARY_OUTPUT_STATES]
        self.control_signals_arg = control_signals or []

        # Assign args to params and functionParams dicts (kwConstants must == arg names)
        params = self._assign_args_to_param_dicts(processes=processes,
                                                  initial_values=initial_values,
                                                  # controller=controller,
                                                  enable_controller=enable_controller,
                                                  monitor_for_control=monitor_for_control,
                                                  # control_signals=control_signals,
                                                  learning_rate=learning_rate,
                                                  targets=targets,
                                                  params=params)

        self.function = self.execute
        self.scheduler_processing = scheduler
        self.scheduler_learning = None
        self.termination_processing = None
        self.termination_learning = None

        register_category(entry=self,
                          base_class=System,
                          name=name,
                          registry=SystemRegistry,
                          context=context)

        if not context:
            context = INITIALIZING + self.name + kwSeparator + SYSTEM_INIT

        super().__init__(default_variable=default_variable,
                         size=size,
                         param_defaults=params,
                         name=self.name,
                         prefs=prefs,
                         context=context)

        self.status = INITIALIZED
        self._execution_id = None

        # Assign controller
        self._instantiate_controller(control_mech_spec=controller, context=context)

        # IMPLEMENT CORRECT REPORTING HERE
        # if self.prefs.reportOutputPref:
        #     print("\n{0} initialized with:\n- pathway: [{1}]".
        #           # format(self.name, self.pathwayMechanismNames.__str__().strip("[]")))
        #           format(self.name, self.names.__str__().strip("[]")))

    def _validate_variable(self, variable, context=None):
        """Convert variable to 2D np.array: \
        one 1D value for each input state
        """
        super(System, self)._validate_variable(variable, context)

        # Force System variable specification to be a 2D array (to accommodate multiple input states of 1st mech(s)):
        if variable is None:
            return

        return variable

    def _validate_params(self, request_set, target_set=None, context=None):
        """Validate controller, processes and initial_values
        """
        super()._validate_params(request_set=request_set, target_set=target_set, context=context)

        if CONTROLLER in target_set and target_set[CONTROLLER] is not None:
            controller = target_set[CONTROLLER]
            if (not isinstance(controller, ControlMechanism) and
                    not (inspect.isclass(controller) and issubclass(controller, ControlMechanism))):
                raise SystemError("{} (controller arg for \'{}\') is not a ControllerMechanism or subclass of one".
                                  format(controller, self.name))

        for process in target_set[PROCESSES]:
            if not isinstance(process, Process_Base):
                raise SystemError("{} (in processes arg for \'{}\') is not a Process object".format(process, self.name))

        if INITIAL_VALUES in target_set and target_set[INITIAL_VALUES] is not None:
            for mech, value in target_set[INITIAL_VALUES].items():
                if not isinstance(mech, Mechanism):
                    raise SystemError("{} (key for entry in initial_values arg for \'{}\') "
                                      "is not a Mechanism object".format(mech, self.name))

    def _instantiate_attributes_before_function(self, context=None):
        """Instantiate processes and graph

        These calls must be made before _instantiate_function as the latter may be called during init for validation
        """
        self._instantiate_processes(input=self.instance_defaults.variable, context=context)
        self._instantiate_graph(context=context)
        self._instantiate_learning_graph(context=context)

    def _instantiate_function(self, context=None):
        """Suppress validation of function

        This is necessary to:
        - insure there is no FUNCTION specified (not allowed for a System object)
        - suppress validation (and attendant execution) of System execute method (unless VALIDATE_PROCESS is set)
            since generally there is no need, as all of the mechanisms in PROCESSES have already been validated
        """

        if self.paramsCurrent[FUNCTION] != self.execute:
            print("System object ({0}) should not have a specification ({1}) for a {2} param;  it will be ignored").\
                format(self.name, self.paramsCurrent[FUNCTION], FUNCTION)
            self.paramsCurrent[FUNCTION] = self.execute

        # If validation pref is set, instantiate and execute the System
        if self.prefs.paramValidationPref:
            super(System, self)._instantiate_function(context=context)
        # Otherwise, just set System output info to the corresponding info for the last mechanism(s) in self.processes
        else:
            self.value = self.processes[-1].output_state.value

    def _instantiate_processes(self, input=None, context=None):
# FIX: ALLOW Projections (??ProjectionTiming TUPLES) TO BE INTERPOSED BETWEEN MECHANISMS IN PATHWAY
# FIX: AUGMENT LinearMatrix TO USE FULL_CONNECTIVITY_MATRIX IF len(sender) != len(receiver)
        """Instantiate processes of System

        Use self.processes (populated by self.paramsCurrent[PROCESSES] in Function._assign_args_to_param_dicts
        If self.processes is empty, instantiate default process by calling process()
        Iterate through self.processes, instantiating each (including the input to each input projection)
        If input is specified, check that it's length equals the number of processes
        If input is not specified, compose from the input for each Process (value specified or, if None, default)
        Note: specification of input for System takes precedence over specification for Processes

        # ??STILL THE CASE, OR MOVED TO _instantiate_graph:
        Iterate through Process._mechs for each Process;  for each sequential pair:
            - create set entry:  <receiving Mechanism>: {<sending Mechanism>}
            - add each pair as an entry in self.execution_graph
        """

        self.mechanismsDict = {}
        self._all_mechs = []
        self._all_mechanisms = MechanismList(self, self._all_mechs)

        # Get list of processes specified in arg to init,
        #    possibly appended by EVCControlMechanism (with prediction processes)
        processes_spec = self.processes

        # Assign default Process if PROCESS is empty, or invalid
        if not processes_spec:
            from psyneulink.components.process import Process
            processes_spec.append(ProcessTuple(Process(), None))

        # If input to system is specified, number of items must equal number of processes with origin mechanisms
        if input is not None and len(input) != len(self.origin_mechanisms):
            raise SystemError("Number of items in input ({}) must equal number of processes ({}) in {} ".
                              format(len(input), len(self.origin_mechanisms),self.name))

        #region VALIDATE EACH ENTRY, STANDARDIZE FORMAT AND INSTANTIATE PROCESS

        # Convert all entries to (process, input) tuples, with None as filler for absent input
        input_index = input_index_curr = 0
        for i in range(len(processes_spec)):

            # Get list of origin mechanisms for processes that have already been converted
            #   (for use below in assigning input)
            orig_mechs_already_processed = list(p[0].origin_mechanisms[0] for
                                                p in processes_spec if isinstance(p,ProcessTuple))

            # Entry is not a tuple
            #    presumably it is a process spec, so enter it as first item of ProcessTuple
            if not isinstance(processes_spec[i], tuple):
                processes_spec[i] = ProcessTuple(processes_spec[i], None)

            # Entry is a tuple but not a ProcessTuple, so convert it
            if isinstance(processes_spec[i], tuple) and not isinstance(processes_spec[i], ProcessTuple):
                processes_spec[i] = ProcessTuple(processes_spec[i][0], processes_spec[i][1])

            # Input was NOT provided on command line, so get it from the process
            if input is None:
                process = processes_spec[i].process
                process_input = []
                for process_input_state in process.process_input_states:
                    process_input.extend(process_input_state.value)
                processes_spec[i] = ProcessTuple(process, process_input)
            # Input was provided on command line, so assign that to input item of tuple
            else:
                # Assign None as input to processes implemented by controller (controller provides their input)
                #    (e.g., prediction processes implemented by EVCControlMechanism)
                if processes_spec[i].process._isControllerProcess:
                    processes_spec[i] = ProcessTuple(processes_spec[i].process, None)
                else:
                    # Replace input item in tuple with one from command line
                    # Note:  check if origin mechanism for current process is same as any previous one;
                    #        if it is, use that one (and don't increment index for input
                    #        otherwise, assign input and increment input_index
                    try:
                        input_index_curr = orig_mechs_already_processed.index(processes_spec[i][0].origin_mechanisms[0])
                    except ValueError:
                        input_index += 1
                    processes_spec[i] = ProcessTuple(processes_spec[i].process, input[input_index_curr])
                    input_index_curr = input_index

            # Validate input
            if (processes_spec[i].input is not None and
                    not isinstance(processes_spec[i].input,(numbers.Number, list, np.ndarray))):
                raise SystemError("Second item of entry {0} ({1}) must be an input value".
                                  format(i, processes_spec[i].input))

            process = processes_spec[i].process
            process_input = processes_spec[i].input

            # IMPLEMENT: THIS IS WHERE LEARNING SPECIFIED FOR A SYSTEM SHOULD BE IMPLEMENTED FOR EACH PROCESS IN THE
            #            SYSTEM;  NOTE:  IF THE PROCESS IS ALREADY INSTANTIATED WITHOUT LEARNING
            #            (FIRST CONDITIONAL BELOW), MAY NEED TO BE RE-INSTANTIATED WITH LEARNING
            #            (QUESTION:  WHERE TO GET SPECS FOR PROCESS FOR RE-INSTANTIATION??)

            # If process item is a Process object, assign process_input as default
            if isinstance(process, Process_Base):
                if process_input is not None:
                    process._instantiate_defaults(variable=process_input, context=context)

            # Otherwise, instantiate Process
            else:
                if inspect.isclass(process) and issubclass(process, Process_Base):
                    # FIX: MAKE SURE THIS IS CORRECT
                    # Provide self as context, so that Process knows it is part of a System (and which one)
                    # Note: this is used by Process._instantiate_pathway() when instantiating first Mechanism
                    #           in Pathway, to override instantiation of projections from Process.input_state
                    process = Process_Base(default_variable=process_input,
                                           learning_rate=self.learning_rate,
                                           context=self)
                elif isinstance(process, dict):
                    # IMPLEMENT:  HANDLE Process specification dict here;
                    #             include process_input as ??param, and context=self
                    raise SystemError("Attempt to instantiate process {0} in PROCESSES of {1} "
                                      "using a Process specification dict: not currently supported".
                                      format(process.name, self.name))
                else:
                    raise SystemError("Entry {0} of PROCESSES ({1}) must be a Process object, class, or a "
                                      "specification dict for a Process".format(i, process))

            # # process should now be a Process object;  assign to processList
            # self.processList.append(process)

            # Assign the Process a reference to this System
            process.systems.append(self)
            if process._learning_enabled:
                self.learning = True

            # Get max of Process phaseSpecs
            self._phaseSpecMax = int(max(math.floor(process._phaseSpecMax), self._phaseSpecMax))

            # Iterate through mechanism tuples in Process' mechs
            #     to construct self._all_mechs and mechanismsDict
            # FIX: ??REPLACE WITH:  for sender_object_item in Process._mechs
            for sender_object_item in process._mechs:

                sender_mech = sender_object_item

                # THIS IS NOW DONE IN _instantiate_graph
                # # Add system to the Mechanism's list of systems of which it is member
                # if not self in sender_object_item[MECHANISM].systems:
                #     sender_mech.systems[self] = INTERNAL

                # Assign sender mechanism entry in self.mechanismsDict, with object_item as key and its Process as value
                #     (this is used by Process._instantiate_pathway() to determine if Process is part of System)
                # If the sender is already in the System's mechanisms dict
                if sender_object_item in self.mechanismsDict:
                    # existing_object_item = self._all_mechanisms._get_tuple_for_mech(sender_mech)
                    # Add to entry's list
                    self.mechanismsDict[sender_mech].append(process)
                else:
                    # Add new entry
                    self.mechanismsDict[sender_mech] = [process]
                if not sender_object_item in self._all_mechs:
                    self._all_mechs.append(sender_object_item)

                # Add ObjectiveMechanism for ControlMechanism if the latter is not the System's controller
                if (isinstance(sender_object_item, ControlMechanism)
                    and (self.controller is None or not sender_object_item is self.controller)
                    and isinstance(sender_object_item.objective_mechanism, ObjectiveMechanism)
                    and not sender_object_item.objective_mechanism in self._all_mechs):
                    self._all_mechs.append(sender_object_item.objective_mechanism)

            process._all_mechanisms = MechanismList(process, components_list=process._mechs)

        # # Instantiate processList using process_tuples, and point self.processes to it
        # # Note: this also points self.params[PROCESSES] to self.processes
        self.process_tuples = processes_spec
        self._processList = ProcessList(self, self.process_tuples)
        self.processes = self._processList.processes

    def _instantiate_graph(self, context=None):
        """Construct graph (full) and execution_graph (acyclic) of System

        Instantate a graph of all of the Mechanisms in the System and their dependencies,
            designate a type for each Mechanism in the graph,
            instantiate the execution_graph, a subset of the graph with any cycles removed,
                and topologically sorted into a sequentially ordered list of sets
                containing mechanisms to be executed at the same time

        graph contains a dictionary of dependency sets for all Mechanisms in the System:
            reciever_object_item : {sender_object_item, sender_object_item...}
        execution_graph contains an acyclic subset of graph used to determine sequence of Mechanism execution;

        They are constructed as follows:
            sequence through self.processes;  for each Process:
                begin with process.first_mechanism (assign as `ORIGIN` if it doesn't receive any Projections)
                traverse all Projections
                for each Mechanism encountered (receiver), assign to its dependency set the previous (sender) Mechanism
                for each assignment, use toposort to test whether the dependency introduced a cycle; if so:
                    eliminate the dependent from execution_graph, and designate it as `CYCLE` (unless it is an `ORIGIN`)
                    designate the sender as `INITIALIZE_CYCLE` (it can receive and initial_value specification)
                if a Mechanism doe not project to any other ProcessingMechanisms (ignore learning and control mechs):
                    assign as `TERMINAL` unless it is already an `ORIGIN`, in which case assign as `SINGLETON`

        Construct execution_sets and exeuction_list

        Assign MechanismLists:
            allMechanisms
            origin_mechanisms
            terminalMechanisms
            recurrent_init_mechanisms (INITIALIZE_CYCLE)
            learning_mechanisms
            control_mechanism

        Validate initial_values

        """
        from psyneulink.components.mechanisms.adaptive.learning.learningmechanism import LearningMechanism

        def is_monitoring_mech(mech):
            if ((isinstance(mech, ObjectiveMechanism) and mech._role) or
                    isinstance(mech, (LearningMechanism, ControlMechanism))):
                return True
            else:
                return False

        # Use to recursively traverse processes
        def build_dependency_sets_by_traversing_projections(sender_mech):

            # DEAL WITH LEARNING AND CONTROL MECHANISMS -----------------------------------------------------------

            # # MODIFIED 9/18/17 OLD:
            # # If sender is an ObjectiveMechanism being used for learning or control,
            # #     or a LearningMechanism or a ControlMechanism,
            # # Assign as LEARNING and move on
            # if is_monitoring_mech(sender_mech):
            #     sender_mech.systems[self] = LEARNING
            # MODIFIED 9/18/17 NEW:
            # Label Mechanisms used for Learning and System's controller, then return
            #    (i.e., don't include their dependents in the System execution_graph;
            #     they will be added to the System's learning_graph or run as the controller)
            #    EXCEPT ObjectiveMechanisms used for control but not the System's controller
            if is_monitoring_mech(sender_mech):
                # LearningMechanisms or ObjectiveMechanism used for learning:  label as LEARNING and return
                if (isinstance(sender_mech, LearningMechanism) or
                        (isinstance(sender_mech, ObjectiveMechanism) and sender_mech._role is LEARNING)):
                    sender_mech.systems[self] = LEARNING
                    return
                # System's controller or ObjectiveMechanism that projects *only* to it:  label as CONTROL and return
                # IMPLEMENTATION NOTE:  This the permits an ObjectiveMechanism to project to other Mechanisms
                #                       that can be included in the System's execution_graph
                elif (sender_mech is self.controller or
                          (isinstance(sender_mech, ObjectiveMechanism) and
                               all(
                                   all(projection.receiver.owner is self.controller
                                       for projection in output_state.efferents)
                                   for output_state in sender_mech.output_states))):
                    sender_mech.systems[self] = CONTROL
                    return
                # If sender is a ControlMechanism that is not the controller for the System,
                #    assign its dependency to its ObjectiveMechanism and label as INTERNAL
                elif isinstance(sender_mech, ControlMechanism):
                    sender_mech.systems[self] = INTERNAL
                    # FIX:  ALLOW TO CONTINUE FROM ControlMechanism TO RECIPIENT OF ITS ControlProjections?
                    # FIX:  I.E., **DON'T** RETURN
            # MODIFIED 9/18/17 END


            # PRUNE ANY NON-SYSTEM COMPONENTS ---------------------------------------------------------------------

            # Delete any projections to mechanism from processes or mechanisms in processes not in current system
            for input_state in sender_mech.input_states:
                for projection in input_state.all_afferents:
                    sender = projection.sender.owner
                    system_processes = self.processes
                    if isinstance(sender, Process_Base):
                        if not sender in system_processes:
                            del projection
                    elif not all(sender_process in system_processes for sender_process in sender.processes):
                        del projection

            # If sender_mech has no projections left, raise exception
            if not any(any(projection for projection in input_state.all_afferents)
                       for input_state in sender_mech.input_states):
                raise SystemError("{} only receives Projections from other Processes or Mechanisms not"
                                  " in the current System ({})".format(sender_mech.name, self.name))

            # ASSIGN TERMINAL MECHANISM(S) -----------------------------------------------------------------------

            # Assign as TERMINAL (or SINGLETON) if it:
            #    - it is not a ControlMechanism and
            #    - it is not an Objective Mechanism used for Learning or Control and
            #    - it has no outgoing projections or
            #          only ones to ObjectiveMechanism(s) used for Learning or Control
            # Note:  SINGLETON is assigned if mechanism is already a TERMINAL;  indicates that it is both
            #        an ORIGIN AND A TERMINAL and thus must be the only mechanism in its process
            if (

                # # MODIFIED 9/18/17 OLD:
                # # It is not a ControlMechanism
                # not (isinstance(sender_mech, ControlMechanism) or
                # MODIFIED 9/18/17 NEW:
                # It is not the controller for the System
                # not (sender_mech is self.controller or
                not (isinstance(sender_mech, ControlMechanism) or
                # MODIFIED 9/18/17 END
                # FIX: ALLOW IT TO BE TERMINAL IF IT PROJECTS ONLY TO A ControlMechanism or ObjectiveMechanism for one
                    # It is not an ObjectiveMechanism used for Learning or for the controller of the System
                    (isinstance(sender_mech, ObjectiveMechanism) and sender_mech._role in (LEARNING,CONTROL)))

                    and
                        # All of its projections
                        all(
                            all(
                                # are to ControlMechanism(s)...
                                isinstance(projection.receiver.owner, (ControlMechanism, LearningMechanism))
                                    # or to ObjectiveMechanism(s) used for Learning or Control...
                                    or (isinstance(projection.receiver.owner, ObjectiveMechanism)
                                        and projection.receiver.owner._role in (LEARNING, CONTROL))
                                # or are to itself!
                                or projection.receiver.owner is sender_mech
                            for projection in output_state.efferents)
                        for output_state in sender_mech.output_states)):
                try:
                    if sender_mech.systems[self] is ORIGIN:
                        sender_mech.systems[self] = SINGLETON
                    else:
                        sender_mech.systems[self] = TERMINAL
                except KeyError:
                    sender_mech.systems[self] = TERMINAL
                # MODIFIED 9/19/17 OLD:
                # return
                # MODIFIED 9/19/17 NEW:
                # If sender_mech has projections to ControlMechanism and/or Objective Mechanisms used for control
                #    that are NOT the System's controller, then continue to track those projections
                #    for dependents to add to the execution_graph;
                if any(
                        any(
                            # Projection to a ControlMechanism that is not the System's controller
                                    (isinstance(projection.receiver.owner, ControlMechanism)
                                     and not projection.receiver.owner is self.controller)
                            # or Projection to an ObjectiveMechanism that is not for the System's controller
                            or (isinstance(projection.receiver.owner, ObjectiveMechanism)
                                and projection.receiver.owner._role is CONTROL
                                and (self.controller is None or (self.controller is not None
                                and not projection.receiver.owner is self.controller.objective_mechanism)))
                                    for projection in output_state.efferents)
                        for output_state in sender_mech.output_states):
                    pass

                # Otherwise, don't track any of the TERMINAL Mechanism's projections
                else:
                    return
                # MODIFIED 9/19/17 END


            # FIND DEPENDENTS AND ADD TO GRAPH ---------------------------------------------------------------------

            for output_state in sender_mech.output_states:

                for projection in output_state.efferents:
                    receiver = projection.receiver.owner
                    # receiver_tuple = self._all_mechanisms._get_tuple_for_mech(receiver)

                    # If receiver is not in system's list of mechanisms, must belong to a process that has
                    #    not been included in the system, so ignore it
                    # MODIFIED 7/28/17 CW: added a check for auto-recurrent projections (i.e. receiver is sender_mech)
                    if not receiver or (receiver is sender_mech):
                        continue
                    if is_monitoring_mech(receiver):
                        # # MODIFIED 9/18/19 OLD:
                        # continue
                        # MODIFIED 9/18/19 NEW:
                        # Don't include receiver if it is the controller for the System,
                        if (receiver is self.controller
                            or isinstance(receiver, LearningMechanism)
                            or self.controller is not None and isinstance(receiver, self.controller.objective_mechanism)
                            or (isinstance(receiver, ObjectiveMechanism) and receiver._role is LEARNING)):
                            continue
                        # MODIFIED 9/18/19 END
                    try:
                        self.graph[receiver].add(sender_mech)
                    except KeyError:
                        self.graph[receiver] = {sender_mech}

                    # Use toposort to test whether the added dependency produced a cycle (feedback loop)
                    # Do not include dependency (or receiver on sender) in execution_graph for this projection
                    #  and end this branch of the traversal if the receiver has already been encountered,
                    #  but do mark for initialization
                    # Notes:
                    # * This is because it is a feedback connection, which introduces a cycle into the graph
                    #     that precludes use of toposort to determine order of execution;
                    #     however, the feedback projection will still be used during execution
                    #     so the sending mechanism should be designated as INITIALIZE_CYCLE
                    # * Check for receiver mechanism and not its tuple,
                    #     since the same mechanism can appear in more than one tuple (e.g., with different phases)
                    #     and would introduce a cycle irrespective of the tuple in which it appears in the graph
                    # FIX: MODIFY THIS TO (GO BACK TO) USING if receiver_tuple in self.execution_graph
                    # FIX  BUT CHECK THAT THEY ARE IN DIFFERENT PHASES
                    if receiver in self.execution_graph:
                        # Try assigning receiver as dependent of current mechanism and test toposort
                        try:
                            # If receiver_tuple already has dependencies in its set, add sender_mech to set
                            if self.execution_graph[receiver]:
                                self.execution_graph[receiver].\
                                    add(sender_mech)
                            # If receiver set is empty, assign sender_mech to set
                            else:
                                self.execution_graph[receiver] = \
                                    {sender_mech}
                            # Use toposort to test whether the added dependency produced a cycle (feedback loop)
                            list(toposort(self.execution_graph))
                        # If making receiver dependent on sender produced a cycle (feedback loop), remove from graph
                        except ValueError:
                            self.execution_graph[receiver].\
                                remove(sender_mech)
                            # Assign sender_mech INITIALIZE_CYCLE as system status if not ORIGIN or not yet assigned
                            if not sender_mech.systems or not (sender_mech.systems[self] in {ORIGIN, SINGLETON}):
                                sender_mech.systems[self] = INITIALIZE_CYCLE
                            if not (receiver.systems[self] in {ORIGIN, SINGLETON}):
                                receiver.systems[self] = CYCLE
                            continue

                    else:
                        # Assign receiver as dependent on sender mechanism
                        try:
                            # FIX: THIS WILL ADD SENDER_MECH IF RECEIVER IS IN GRAPH BUT = set()
                            # FIX: DOES THAT SCREW UP ORIGINS?
                            self.execution_graph[receiver].\
                                add(sender_mech)
                        except KeyError:
                            self.execution_graph[receiver] = \
                                {sender_mech}

                    if not sender_mech.systems:
                        sender_mech.systems[self] = INTERNAL

                    # Traverse list of mechanisms in process recursively
                    build_dependency_sets_by_traversing_projections(receiver)

        self.graph = OrderedDict()
        self.execution_graph = OrderedDict()


        # Sort for consistency of output
        sorted_processes = sorted(self.processes, key=lambda process : process.name)

        for process in sorted_processes:
            first_mech = process.first_mechanism

            # Treat as ORIGIN if ALL projections to the first mechanism in the process are from:
            #    - the process itself (ProcessInputState)
            #    - another mechanism in the in process (i.e., feedback projections from *within* the process)
            #    - mechanisms from other process for which it is an origin
            # Notes:
            # * This precludes a mechanism that is an ORIGIN of a process from being an ORIGIN for the system
            #       if it receives any projections from any other mechanisms in the system (including other processes)
            #       other than ones in processes for which it is also their ORIGIN
            # * This does allow a mechanism to be the ORIGIN (but *only* the ORIGIN) for > 1 process in the system
            try:
                if all(
                        all(
                                # All projections must be from a process (i.e., ProcessInputState) to which it belongs
                                # # MODIFIED 2/8/17 OLD:
                                # #          [THIS CHECKED FOR PROCESS IN SYSTEM'S LIST OF PROCESSES
                                # #           IT CRASHED IF first_mech WAS ASSIGNED TO ANY PROCESS THAT WAS NOT ALSO
                                # #           ASSIGNED TO THE SYSTEM TO WHICH THE first_mech BELONGS
                                #  projection.sender.owner in sorted_processes or
                                # MODIFIED 2/8/17 NEW:
                                #      [THIS CHECKS THAT PROJECTION IS FROM A PROCESS IN first_mech's LIST OF PROCESSES]
                                #       PROBABLY ISN"T NECESSARY, AS IT SHOULD BE COVERED BY INITIAL ASSIGNMENT OF PROJ]
                                projection.sender.owner in first_mech.processes or
                                # MODIFIED 2/8/17 END
                                # or from mechanisms within its own process (e.g., [a, b, a])
                                projection.sender.owner in list(process.mechanisms) or
                                # or from Mechanisms in other processes for which it is also an ORIGIN ([a,b,a],[a,c,a])
                                all(ORIGIN in first_mech.processes[proc]
                                    for proc in projection.sender.owner.processes
                                    if isinstance(projection.sender.owner,Mechanism))
                            # For all the projections to each InputState
                            for projection in input_state.path_afferents)
                        # For all input_states for the first_mech
                        for input_state in first_mech.input_states):
                    # Assign its set value as empty, marking it as a "leaf" in the graph
                    object_item = first_mech
                    self.graph[object_item] = set()
                    self.execution_graph[object_item] = set()
                    first_mech.systems[self] = ORIGIN
            except KeyError as e:
                # IMPLEMENTATION NOTE:
                # This occurs if a Mechanism belongs to one (or more) Process(es) in the System but not ALL of them;
                #    it is because each Mechanism in the test above ("ORIGIN in first_mech.processes[proc]")
                #     is examined for all Processes in the System);
                # FIX: 10/3/17 - this should be factored into the tests above so that the exception does not occur
                if isinstance(e.args[0], Process_Base):
                    pass
                else:
                    raise SystemError(e)

            build_dependency_sets_by_traversing_projections(first_mech)

        # Print graph
        if self.verbosePref:
            warnings.warn("In the System graph for \'{}\':".format(self.name))
            for receiver_object_item, dep_set in self.execution_graph.items():
                mech = receiver_object_item
                if not dep_set:
                    print("\t'{}' is an {} Mechanism".
                          format(mech.name, mech.systems[self]))
                else:
                    status = mech.systems[self]
                    if status is TERMINAL:
                        status = 'a ' + status
                    elif status in {INTERNAL, INITIALIZE_CYCLE}:
                        status = 'an ' + status
                    print("\t'{}' is {} Mechanism that receives Projections from:".format(mech.name, status))
                    for sender_object_item in dep_set:
                        print("\t\t\'{}\'".format(sender_object_item.name))

        # For each mechanism (represented by its tuple) in the graph, add entry to relevant list(s)
        # Note: ignore mechanisms belonging to controllerProcesses (e.g., instantiated by EVCControlMechanism)
        #       as they are for internal use only;
        #       this also ignored learning-related mechanisms (they are handled below)
        self._origin_mechs = []
        self._terminal_mechs = []
        self._recurrent_init_mechs = []
        self._control_mechs = []

        for object_item in self.execution_graph:

            mech = object_item

            if mech.systems[self] in {ORIGIN, SINGLETON}:
                for process, status in mech.processes.items():
                    if process._isControllerProcess:
                        continue
                    self._origin_mechs.append(object_item)
                    break

            if object_item.systems[self] in {TERMINAL, SINGLETON}:
                for process, status in mech.processes.items():
                    if process._isControllerProcess:
                        continue
                    self._terminal_mechs.append(object_item)
                    break

            if object_item.systems[self] in {INITIALIZE_CYCLE}:
                for process, status in mech.processes.items():
                    if process._isControllerProcess:
                        continue
                    self._recurrent_init_mechs.append(object_item)
                    break

            if isinstance(object_item, ControlMechanism):
                if not object_item in self._control_mechs:
                    self._control_mechs.append(object_item)

        self.origin_mechanisms = MechanismList(self, self._origin_mechs)
        self.terminal_mechanisms = MechanismList(self, self._terminal_mechs)
        self.recurrent_init_mechanisms = MechanismList(self, self._recurrent_init_mechs)
        self.control_mechanisms = MechanismList(self, self._control_mechs) # Used for inspection and in case there
                                                                              # are multiple controllers in the future

        try:
            self.execution_sets = list(toposort(self.execution_graph))
        except ValueError as e:
            if 'Cyclic dependencies exist' in e.args[0]:
                # if self.verbosePref:
                # print('{} has feedback connections; be sure that the following items are properly initialized:'.
                #       format(self.name))
                raise SystemError("PROGRAM ERROR: cycle (feedback loop) in {} not detected by _instantiate_graph ".
                                  format(self.name))

        # Create instance of sequential (execution) list:
        self.execution_list = self._toposort_with_ordered_mechs(self.execution_graph)

        # MODIFIED 6/27/17 NEW: (CW)
        # changed "orig_mech_input.extend(input_state.value)" to "orig_mech_input.append(input_state.value)"
        # this is accompanied by a change to the code around line 1510 where a for loop was added.
        # MODIFIED 2/8/17 NEW:
        # Construct self.instance_defaults.variable from inputs to ORIGIN mechanisms
        self.instance_defaults.variable = []
        for mech in self.origin_mechanisms:
            orig_mech_input = []
            for input_state in mech.input_states:
                orig_mech_input.append(input_state.value)
            self.instance_defaults.variable.append(orig_mech_input)
        self.instance_defaults.variable = convert_to_np_array(self.instance_defaults.variable, 2)
        # should add Utility to allow conversion to 3D array
        # MODIFIED 2/8/17 END
        # An example: when input state values are vectors, then self.instance_defaults.variable is a 3D array because
        # an origin mechanism could have multiple input states if there is a recurrent input state. However,
        # if input state values are all non-vector objects, such as strings, then self.instance_defaults.variable
        # would be a 2D array. so we should convert that to a 3D array
        # MODIFIED 6/27/17 END

        # Instantiate StimulusInputStates
        self._instantiate_stimulus_inputs(context=context)

        # Validate initial values
        # FIX: CHECK WHETHER ALL MECHANISMS DESIGNATED AS INITIALIZE HAVE AN INITIAL_VALUES ENTRY
        # FIX: ONLY CHECKS FIRST ITEM OF self.instance_defaults.value (ASSUMES THAT IS ALL THAT WILL GET ASSIGNED)
        # FIX: ONLY CHECK ONES THAT RECEIVE PROJECTIONS
        if self.initial_values is not None:
            for mech, value in self.initial_values.items():
                if not mech in self.execution_graph:
                    raise SystemError("{} (entry in initial_values arg) is not a Mechanism in \'{}\'".
                                      format(mech.name, self.name))
                mech._update_value
                if not iscompatible(value, mech.instance_defaults.value[0]):
                    raise SystemError("{} (in initial_values arg for \'{}\') is not a valid value for {}".
                                      format(value, self.name, append_type_to_name(self)))

    def _instantiate_stimulus_inputs(self, context=None):

# FIX: ZERO VALUE OF ALL ProcessInputStates BEFORE EXECUTING
# FIX: RENAME SystemInputState -> SystemInputState

        # Create SystemInputState for each ORIGIN mechanism in origin_mechanisms and
        #    assign MappingProjection from the SystemInputState to the ORIGIN mechanism
        for i, origin_mech in zip(range(len(self.origin_mechanisms)), self.origin_mechanisms):

            # Skip if ORIGIN mechanism already has a projection from a SystemInputState in current system
            # (this avoids duplication from multiple passes through _instantiate_graph)
            if any(self is projection.sender.owner for projection in origin_mech.input_state.path_afferents):
                continue
            # added a for loop to iterate over origin_mech.input_states to allow for multiple input states in an
            # origin mechanism (useful only if the origin mechanism is a KWTA) Check, for each ORIGIN mechanism,
            # that the length of the corresponding item of self.instance_defaults.variable matches the length of the
            #  ORIGIN inputState's instance_defaults.variable attribute
            for j in range(len(origin_mech.input_states)):
                if len(self.instance_defaults.variable[i][j]) != \
                        len(origin_mech.input_states[j].instance_defaults.variable):
                    raise SystemError("Length of input {} ({}) does not match the length of the input ({}) for the "
                                      "corresponding ORIGIN Mechanism ()".
                                      format(i,
                                             len(self.instance_defaults.variable[i][j]),
                                             len(origin_mech.input_states[j].instance_defaults.variable),
                                             origin_mech.name))
                stimulus_input_state = SystemInputState(owner=self,
                                                        variable=origin_mech.input_states[j].instance_defaults.variable,
                                                        prefs=self.prefs,
                                                        name="System Input State to Mechansism {}, Input State {}".
                                                        format(origin_mech.name,j),
                                                        context=context)
                self.stimulusInputStates.append(stimulus_input_state)
                self.inputs.append(stimulus_input_state.value)

                # Add MappingProjection from stimulus_input_state to ORIGIN mechainsm's inputState
                from psyneulink.components.projections.pathway.mappingprojection import MappingProjection
                MappingProjection(sender=stimulus_input_state,
                        receiver=origin_mech.input_states[j],
                        name=self.name+' Input Projection to '+origin_mech.name+' Input State '+str(j))

    def _instantiate_learning_graph(self, context=None):
        """Build graph of LearningMechanism and LearningProjections
        """
        from psyneulink.components.mechanisms.adaptive.learning.learningmechanism import \
            LearningMechanism, ACTIVATION_INPUT, ACTIVATION_OUTPUT, ERROR_SIGNAL

        self.learningGraph = OrderedDict()
        self.learning_execution_graph = OrderedDict()

        def build_dependency_sets_by_traversing_projections(sender_mech, process):

            # MappingProjections are legal recipients of learning projections (hence the call)
            #  but do not send any projections, so no need to consider further
            from psyneulink.components.projections.pathway.mappingprojection import MappingProjection
            if isinstance(sender_mech, MappingProjection):
                return

            # All other sender_mechs must be either a LearningMechanism or a ComparatorMechanism with role=LEARNING
            elif not (isinstance(sender_mech, LearningMechanism) or
                          (isinstance(sender_mech, ObjectiveMechanism) and sender_mech._role is LEARNING)):
                raise SystemError("PROGRAM ERROR: {} is not a legal object for learning graph;"
                                  "must be a LearningMechanism or an ObjectiveMechanism".
                                  format(sender_mech))

            # MANAGE TARGET ObjectiveMechanism FOR INTERNAL or TERMINAL CONVERGENCE of PATHWAYS

            # If sender_mech is an ObjectiveMechanism, and:
            #    - none of the Mechanisms that project to it are are a TERMINAL Mechanism for the current Process, or
            #    - all of the Mechanisms that project to it already have an ObjectiveMechanism,
            # Then:
            #    - do not include the ObjectiveMechanism in the graph;
            #    - be sure that its outputState projects to the ERROR_SIGNAL inputState of a LearningMechanism
            #        (labelled "learning_mech" here -- raise an exception if it does not;
            #    - determine whether learning_mech's ERROR_SIGNAL inputState receives any other projections
            #        from another ObjectiveMechanism or LearningMechanism (labelled "error_signal_projection" here)
            #        -- if it does, be sure that it is from the same system and if so return;
            #           (note:  this shouldn't be true, but the test is here for completeness and sanity-checking)
            #    - if learning_mech's ERROR_SIGNAL inputState does not receive any projections from
            #        another objectiveMechanism and/or LearningMechanism in the system, then:
            #        - find the sender to the ObjectiveMechanism (labelled "error_source" here)
            #        - find the 1st projection from error_source that projects to the ACTIVATION_INPUT inputState of
            #            a LearningMechanism (labelled "error_signal" here)
            #        - instantiate a MappingProjection from error_signal to learning_mech
            #            projected
            # IMPLEMENTATION NOTE: Composition should allow 1st condition if user indicates internal TARGET is desired;
            #                  for now, however, assume this is not desired (i.e., only TERMINAL mechanisms
            #                  should project to ObjectiveMechanisms) and always replace internal
            #                  ObjectiveMechanism with projection from a LearningMechanism (if it is available)
            # Otherwise:
            #     - include it in the graph

            obj_mech_replaced = False

            if isinstance(sender_mech, ObjectiveMechanism):

                # For clarity, rename as obj_mech
                obj_mech = sender_mech

                # Get the LearningMechanism to which the obj_mech projected
                try:
                    learning_mech = obj_mech.output_state.efferents[0].receiver.owner
                    if not isinstance(learning_mech, LearningMechanism):
                        raise AttributeError
                except AttributeError:
                    raise SystemError("{} in {} does not project to a LearningMechanism".
                                      format(obj_mech.name, process.name))

                sample_mech = obj_mech.input_states[SAMPLE].path_afferents[0].sender.owner
                if sample_mech != learning_mech.output_source:
                    assert False

                # ObjectiveMechanism the 1st item in the learning_execution_graph, so could be for:
                #    - the last Mechanism in a learning sequence, or
                #    - a TERMINAL Mechanism of the System
                if len(self.learning_execution_graph) == 0:
                    # If is the last item in a learning sequence,
                    #    doesn't matter if it is a TERMINAL Mechanism;  needs to remain as a Target for the System
                    if not any(proj.has_learning_projection and self in proj.receiver.owner.systems
                               for proj in sample_mech.output_state.efferents):
                        pass
                    # If sample_mech is:
                    #    - NOT for a TERMINAL Mechanism of the current System
                    # Then:
                    #    - obj_mech should NOT be included in the learning_execution_graph and
                    #    - should be replaced with appropriate projections to sample_mechs's afferent LearningMechanisms
                    elif not sample_mech.systems[self] is TERMINAL:
                        _assign_error_signal_projections(sample_mech, self, obj_mech)
                        # Don't process ObjectiveMechanism any further (since its been replaced)
                        return

                # NOT 1st item in the learning_execution_graph, so it must be for the TERMINAL Mechanism of a Process
                else:

                    # TERMINAL CONVERGENCE
                    # All of the mechanisms that project to obj_mech
                    #    project to another ObjectiveMechanism already in the learning_graph
                    if all(
                            any((isinstance(receiver_mech, ObjectiveMechanism) and
                                 # its already in a dependency set in the learning_execution_graph
                                 receiver_mech in set.union(*list(self.learning_execution_graph.values())) and
                                 not receiver_mech is obj_mech)
                                # receivers of senders to obj_mech
                                for receiver_mech in [proj.receiver.owner for proj in
                                                      mech.output_state.efferents])
                            # senders to obj_mech
                            for mech in [proj.sender.owner
                                         for proj in obj_mech.input_states[SAMPLE].path_afferents]):

                        # Get the other ObjectiveMechanism to which the error_source projects (in addition to obj_mech)
                        other_obj_mech = next((projection.receiver.owner for projection in
                                               sample_mech.output_state.efferents if
                                               isinstance(projection.receiver.owner, ObjectiveMechanism)), None)
                        sender_mech = other_obj_mech

                    # INTERNAL CONVERGENCE
                    # None of the mechanisms that project to it are a TERMINAL mechanism
                    elif (not all(all(projection.sender.owner.processes[proc] is TERMINAL
                                     for proc in projection.sender.owner.processes)
                                 for projection in obj_mech.input_states[SAMPLE].path_afferents)
                          # and it is not for the last Mechanism in a learning sequence
                          and any(proj.has_learning_projection and self in proj.receiver.owner.systems
                                  for proj in sample_mech.output_state.efferents)
                    ):

                        _assign_error_signal_projections(sample_mech, self, obj_mech)
                        obj_mech_replaced = True

            # FIX: TEST FOR CROSSING:
            # FIX:  (LEARNINGMECHANISM FOR INTERNAL MECHANISM THAT HAS >1 PROJECTION TO MECHANISMS IN THE SAME SYSTEM
            #
            # - IDENTIFY ALL OF THE OUTGOING PROJECTIONS FROM THE MECHANISMS ABOVE THAT ARE:
            #     - BEING LEARNED
            #     - PROJECT TO A MECHANISM IN THE CURRENT SYSTEM
            # - ASSIGN MAPPING PROJECTION TO NEW ERROR_SIGNAL INPUT_STATE FOR sender_mech

            # sender_mech is a LearningMechanism:
            else:
                # For each of the ProcessingMechanisms that receive Projections being trained by sender_mech
                for processing_mech in [proj.receiver.owner for proj in sender_mech.learned_projections]:
                    # If it is an INTERNAL Mechanism for the System,
                    #    make sure that the LearningMechanisms for all of its afferent Projections being learned
                    #    receive error_signals from the LearningMechanisms of all it afferent Projections being learned.
                    if processing_mech.systems[self] == INTERNAL:
                        _assign_error_signal_projections(processing_mech, self)

            # If sender_mech has no Projections left, raise exception
            if not any(any(projection for projection in input_state.path_afferents)
                       for input_state in sender_mech.input_states):
                raise SystemError("{} only receives Projections from other Processes or Mechanisms not"
                                  " in the current System ({})".format(sender_mech.name, self.name))

            # For all of the sender_mech's ERROR_SIGNALs and LEARNING_SIGNALs
            for output_state in sender_mech.output_states:

                # Add them to the learning_graph
                for projection in output_state.efferents:
                    receiver = projection.receiver.owner

                    if obj_mech_replaced:
                        ignore, senders = _get_learning_mechanisms(sample_mech, self)
                    else:
                        senders = [sender_mech]

                    for sender_mech in senders:
                        try:
                            # FIX: 2/10/18 IF sender_mech IS A REPLACED OBJ_MECH,
                            # FIX:         THEN SHOULD ADD THE LM THAT PROJECTS TO RECEIVER AS THE SENDER, NOT THE OBJ_MECH
                            self.learningGraph[receiver].add(sender_mech)
                        except KeyError:
                            self.learningGraph[receiver] = {sender_mech}

                        # Use toposort to test whether the added dependency produced a cycle (feedback loop)
                        # Do not include dependency (or receiver on sender) in learning_execution_graph for this Projection
                        #  and end this branch of the traversal if the receiver has already been encountered,
                        #  but do mark for initialization
                        # Notes:
                        # * This is because it is a feedback connection, which introduces a cycle into the learningGraph
                        #     that precludes use of toposort to determine order of execution;
                        #     however, the feedback projection will still be used during execution
                        #     so the sending mechanism should be designated as INITIALIZE_CYCLE
                        # * Check for receiver mechanism and not its tuple,
                        #     since the same mechanism can appear in more than one tuple (e.g., with different phases)
                        #     and would introduce a cycle irrespective of the tuple in which it appears in the learningGraph

                        if receiver in self.learning_execution_graph:
                        # if receiver in self.learning_execution_graph_mechs:
                            # Try assigning receiver as dependent of current mechanism and test toposort
                            try:
                                # If receiver already has dependencies in its set, add sender_mech to set
                                if self.learning_execution_graph[receiver]:
                                    self.learning_execution_graph[receiver].add(sender_mech)
                                # If receiver set is empty, assign sender_mech to set
                                else:
                                    self.learning_execution_graph[receiver] = {sender_mech}
                                # Use toposort to test whether the added dependency produced a cycle (feedback loop)
                                list(toposort(self.learning_execution_graph))
                            # If making receiver dependent on sender produced a cycle, remove from learningGraph
                            except ValueError:
                                self.learning_execution_graph[receiver].remove(sender_mech)
                                receiver.systems[self] = CYCLE
                                continue

                        else:
                            # Assign receiver as dependent on sender mechanism
                            try:
                                # FIX: THIS WILL ADD SENDER_MECH IF RECEIVER IS IN GRAPH BUT = set()
                                # FIX: DOES THAT SCREW UP ORIGINS?
                                self.learning_execution_graph[receiver].add(sender_mech)
                            except KeyError:
                                self.learning_execution_graph[receiver] = {sender_mech}

                        if not sender_mech.systems:
                            sender_mech.systems[self] = LEARNING

                    # Traverse list of mechanisms in process recursively
                    build_dependency_sets_by_traversing_projections(receiver, process)

        # Sort for consistency of output
        sorted_processes = sorted(self.processes, key=lambda process : process.name)

        # This assumes that the first Mechanism in process.learning_mechanisms is the last in the learning sequence
        # (i.e., that the list is being traversed "backwards")
        # However, it does not assume any meaningful order for the Processes (other than alphabetical).
        for process in sorted_processes:
            if process.learning and process._learning_enabled:
                build_dependency_sets_by_traversing_projections(process.learning_mechanisms[0], process)

        # FIX: USE TOPOSORT TO FIND, OR AT LEAST CONFIRM, TARGET MECHANISMS, WHICH SHOULD EQUAL COMPARATOR MECHANISMS
        self.learning_execution_list = toposort_flatten(self.learning_execution_graph, sort=False)
        # self.learning_execution_list = self._toposort_with_ordered_mechs(self.learning_execution_graph)

        # Construct learning_mechanisms and target_mechanisms MechanismLists

        self._learning_mechs = []
        self._target_mechs = []

        from psyneulink.components.projections.pathway.mappingprojection import MappingProjection
        for item in self.learning_execution_list:
            if isinstance(item, MappingProjection):
                continue

            # If a learning_rate has been specified for the system, assign that to all LearningMechanism
            #    for which a mechanism-specific learning_rate has NOT been assigned
            if (isinstance(item, LearningMechanism) and
                        self.learning_rate is not None and
                        item.function_object.learning_rate is None):
                item.function_object.learning_rate = self.learning_rate

            if not item in self._learning_mechs:
                self._learning_mechs.append(item)
            if isinstance(item, ObjectiveMechanism) and not item in self._target_mechs:
                self._target_mechs.append(item)
        self.learning_mechanisms = MechanismList(self, self._learning_mechs)
        self.target_mechanisms = MechanismList(self, self._target_mechs)

        # Instantiate TargetInputStates
        self._instantiate_target_inputs(context=context)

    def _instantiate_target_inputs(self, context=None):

        if self.learning and self.targets is None:
            # MODIFIED CW and KM 1/29/18: changed below from error to warning
            if not self.target_mechanisms:
                if self.verbosePref:
                    warnings.warn("WARNING: Learning has been specified for {} but it has no target_mechanisms. This "
                                  "is okay if the learning (e.g. Hebbian learning) does not need a target.".
                                  format(self.name))
                return
            # # MODIFIED 6/25/17 OLD:
            # raise SystemError("Learning has been specified for {} so its \'targets\' argument must also be specified".
            #                   format(self.name))
            # MODIFIED 6/25/17 NEW:
            # target arg was not specified in System's constructor,
            #    so use the value of the TARGET InputState for the TARGET Mechanism(s) as the default
            self.targets = [target.input_states[TARGET].value for target in self.target_mechanisms]
            if self.verbosePref:
                warnings.warn("Learning has been specified for {} but its \'targets\' argument was not specified;"
                              "default will be used ({})".format(self.name, self.targets))
            # MODIFIED 6/25/17 END
        # Create SystemInputState for each TARGET mechanism in target_mechanisms and
        #    assign MappingProjection from the SystemInputState to the ORIGIN mechanism


        if isinstance(self.targets, dict):
            for target_mech in self.target_mechanisms:

                # Skip if TARGET input state already has a projection from a SystemInputState in current system
                if any(self is projection.sender.owner for projection in target_mech.input_states[TARGET].path_afferents):
                    continue

                sample_mechanism = target_mech.input_states[SAMPLE].path_afferents[0].sender.owner
                TARGET_input_state = target_mech.input_states[TARGET]

                if len(self.targets[sample_mechanism]) != len(TARGET_input_state.instance_defaults.variable):
                            raise SystemError("Length {} of target ({}, {}) does not match the length ({}) of the target "
                                              "expected for its TARGET Mechanism {}".
                                               format(len(self.targets[sample_mechanism]),
                                                      sample_mechanism.name,
                                                      self.targets[sample_mechanism],
                                                      len(TARGET_input_state.instance_defaults.variable),
                                                      target_mech.name))

                system_target_input_state = SystemInputState(owner=self,
                                                        variable=TARGET_input_state.instance_defaults.variable,
                                                        prefs=self.prefs,
                                                        name="System Target for {}".format(target_mech.name),
                                                        context=context)
                self.target_input_states.append(system_target_input_state)

                # Add MappingProjection from system_target_input_state to TARGET mechanism's target inputState
                from psyneulink.components.projections.pathway.mappingprojection import MappingProjection
                MappingProjection(sender=system_target_input_state,
                        receiver=TARGET_input_state,
                        name=self.name+' Input Projection to '+TARGET_input_state.name)

        elif isinstance(self.targets, list):

            # more than one target
            if len(self.target_mechanisms) > 1:
                if len(self.targets) != len(self.target_mechanisms):
                    raise SystemError("Number of target specifications provided ({}) does not match number of target "
                                      "mechanisms ({}) in {}".format(len(self.targets),
                                                                     len(self.target_mechanisms),
                                                                     self.name))

            # only one target, verify that it is wrapped in an outer list
            elif len(self.target_mechanisms) == 1:
                if len(np.shape(self.targets)) < 2:
                    self.targets = [self.targets]




            # Create SystemInputState for each TARGET mechanism in target_mechanisms and
            #    assign MappingProjection from the SystemInputState
            #    to the TARGET mechanism's TARGET inputSate
            #    (i.e., from the SystemInputState to the ComparatorMechanism)
            for i, target_mech in zip(range(len(self.target_mechanisms)), self.target_mechanisms):

                # Create ProcessInputState for each target and assign to targetMechanism's target inputState
                target_mech_TARGET_input_state = target_mech.input_states[TARGET]

                # Check, for each TARGET mechanism, that the length of the corresponding item of targets matches the length
                #    of the TARGET (ComparatorMechanism) target inputState's instance_defaults.variable attribute
                if len(self.targets[i]) != len(target_mech_TARGET_input_state.instance_defaults.variable):
                    raise SystemError("Length of target ({}: {}) does not match the length ({}) of the target "
                                      "expected for its TARGET Mechanism {}".
                                      format(len(self.targets[i]),
                                             self.targets[i],
                                             len(target_mech_TARGET_input_state.instance_defaults.variable),
                                             target_mech.name))

                system_target_input_state = SystemInputState(
                    owner=self,
                    variable=target_mech_TARGET_input_state.instance_defaults.variable,
                    prefs=self.prefs,
                    name="System Target {}".format(i),
                    context=context)
                self.target_input_states.append(system_target_input_state)

                # Add MappingProjection from system_target_input_state to TARGET mechanism's target inputState
                from psyneulink.components.projections.pathway.mappingprojection import MappingProjection
                MappingProjection(sender=system_target_input_state,
                                  receiver=target_mech_TARGET_input_state,
                                  name=self.name + ' Input Projection to ' + target_mech_TARGET_input_state.name)

    def _assign_output_states(self):
        """Assign OutputStates for System (the values of which will comprise System.value)

        Assign the outputs of terminal Mechanisms in the graph to the System's output_values

        Note:
        * Current implementation simply assigns TERMINAL Mechanisms as OutputStates
        * This method is included so that sublcasses and/or future versions can override it to make custom assignments

        """
        for mech in self.terminal_mechanisms.mechanisms:
            self.output_states[mech.name] = mech.output_states

    def _instantiate_controller(self, control_mech_spec, context=None):

        if control_mech_spec is None:
            return

        # Warn for request to assign the ControlMechanism already assigned
        if control_mech_spec is self.controller and self.prefs.verbosePref:
            warnings.warn("{} has already been assigned as the {} for {}; assignment ignored".
                          format(control_mech_spec, CONTROLLER, self.name))
            return

        # An existing ControlMechanism is being assigned, possibly one declared in the System's constructor
        if isinstance(control_mech_spec, ControlMechanism):
            control_mech_spec.assign_as_controller(self, context=context)
            controller = control_mech_spec

        # A ControlMechanism class or subclass is being used to specify the controller
        elif inspect.isclass(control_mech_spec) and issubclass(control_mech_spec, ControlMechanism):
            # Instantiate controller from class specification using:
            #   monitored_output_states for System to specify its objective_mechanism (as list of OutputStates to be monitored)
            #   ControlSignals for System returned by _get_system_control_signals()
            controller = control_mech_spec(
                    system=self,
                    objective_mechanism=self._get_monitored_output_states_for_system(context=context),
                    control_signals=self._get_control_signals_for_system(self.control_signals_arg, context=context))

        else:
            raise SystemError("Specification for {} of {} ({}) is not ControlMechanism".
                              format(CONTROLLER, self.name, control_mech_spec))

        # Warn if current one is being replaced
        if self.controller and self.prefs.verbosePref:
            warnings.warn("The existing {} for {} ({}) is being replaced by {}".
                          format(CONTROLLER, self.name, self.controller.name, controller.name))

        # Make assignment (and assign controller's ControlSignals to self.control_signals)
        self._controller = controller
        # if self.control_signals is None:
        #     self.control_signals = controller.control_signals
        # else:
        #     self.control_signals.append(controller.control_signals)

        # Add controller's ObjectiveMechanism to the System's execution_list and execution_graph
        self.execution_list.append(self.controller.objective_mechanism)
        self.execution_graph[self.controller.objective_mechanism] = set(self.execution_list[:-1])

        # Check whether controller has input, and if not then disable
        has_input_states = isinstance(self.controller.input_states, ContentAddressableList)

        if not has_input_states:
            # If controller was enabled (and verbose is set), warn that it has been disabled
            if self.enable_controller and self.prefs.verbosePref:
                print("{} for {} has no input_states, so controller will be disabled".
                      format(self.controller.name, self.name))
            self.enable_controller = False

        # Compare _phaseSpecMax with controller's phaseSpec, and assign default if it is not specified
        try:
            # Get phaseSpec from controller
            self._phaseSpecMax = max(self._phaseSpecMax, self.controller.phaseSpec)
        except (AttributeError, TypeError):
            # Controller phaseSpec not specified
            try:
                # Assign System specification of Controller phaseSpec if provided
                self.controller.phaseSpec = self.paramsCurrent[CONROLLER_PHASE_SPEC]
                self._phaseSpecMax = max(self._phaseSpecMax, self.controller.phaseSpec)
            except:
                # No System specification, so use System max as default
                self.controller.phaseSpec = self._phaseSpecMax

    def _get_monitored_output_states_for_system(self, controller=None, context=None):
        """
        Parse a list of OutputState specifications for System, controller, Mechanisms and/or their OutputStates:
            - if specification in output_state is None:
                 do NOT monitor this state (this overrides any other specifications)
            - if an OutputState is specified in *any* MONITOR_FOR_CONTROL, monitor it (this overrides any other specs)
            - if a Mechanism is terminal and/or specified in the System or `controller <Systsem_Base.controller>`:
                if MonitoredOutputStatesOptions is PRIMARY_OUTPUT_STATES:  monitor only its primary (first) OutputState
                if MonitoredOutputStatesOptions is ALL_OUTPUT_STATES:  monitor all of its OutputStates
            Note: precedence is given to MonitoredOutputStatesOptions specification in Mechanism > controller > System

        Notes:
        * MonitoredOutputStatesOption is an AutoNumbered Enum declared in ControlMechanism
            - it specifies options for assigning OutputStates of TERMINAL Mechanisms in the System
                to controller.monitored_output_states;  the options are:
                + PRIMARY_OUTPUT_STATES: assign only the `primary OutputState <OutputState_Primary>` for each
                  TERMINAL Mechanism
                + ALL_OUTPUT_STATES: assign all of the outputStates of each terminal Mechanism
            - precedence is given to MonitoredOutputStatesOptions specification in Mechanism > controller > System
        * controller.monitored_output_states is a list, each item of which is an OutputState from which a Projection
            will be instantiated to a corresponding InputState of the ControlMechanism
        * controller.input_states is the usual ordered dict of states,
            each of which receives a Projection from a corresponding OutputState in controller.monitored_output_states

        Returns list of MonitoredOutputStateTuples: (OutputState, weight, exponent, matrix)

        """
        # PARSE SPECS

        # Get OutputStates already being -- or specified to be -- monitored by controller
        if controller is not None and not inspect.isclass(controller):
            try:
                # Get from monitored_output_states attribute if controller is already implemented
                monitored_output_states = controller.monitored_output_states.copy() or []
                # Convert them to MonitoredOutputStateTuple specifications (for treatment below)
                monitored_output_state_specs = []
                for monitored_output_state, input_state in zip(monitored_output_states,
                                                               controller.objective_mechanism.input_states):
                    projection = input_state.path_afferents[0]
                    if not projection.sender is monitored_output_state:
                        raise SystemError("PROGRAM ERROR: Problem identifying projection ({}) for "
                                          "monitored_output_state ({}) specified for {} ({}) assigned to {}".
                                          format(projection.name,
                                                 monitored_output_state.name,
                                                 ControlMechanism.__name__,
                                                 controller.name,
                                                 self.name))
                    monitored_output_state_specs.append(MonitoredOutputStateTuple(monitored_output_state,
                                                                                  projection.weight,
                                                                                  projection.exponent,
                                                                                  projection.matrix))

                controller_specs = monitored_output_state_specs
            except AttributeError:
                # If controller has no monitored_output_states attribute, it has not yet been fully instantiated
                #    (i.e., the call to this method is part of its instantiation by a System)
                #    so, get specification from the **object_mechanism** argument
                if isinstance(controller.objective_mechanism, list):
                    # **objective_mechanism** argument was specified as a list
                    controller_specs = controller.objective_mechanism.copy() or []
                elif isinstance(controller.objective_mechanism, ObjectiveMechanism):
                    # **objective_mechanism** argument was specified as an ObjectiveMechanism, which has presumably
                    # already been instantiated, so use its monitored_output_states attribute
                    controller_specs = controller.objective_mechanism.monitored_output_states
        else:
            controller_specs = []

        # Get system's MONITOR_FOR_CONTROL specifications (specified in paramClassDefaults, so must be there)
        system_specs = self.monitor_for_control.copy()

        # If controller_specs has a MonitoredOutputStatesOption specification, remove any such spec from system specs
        if controller_specs:
            if (any(isinstance(item, MonitoredOutputStatesOption) for item in controller_specs)):
                option_item = next((item for item in system_specs if isinstance(item,MonitoredOutputStatesOption)),None)
                if option_item is not None:
                    del system_specs[option_item]
            for item in controller_specs:
                if item in system_specs:
                    del system_specs[system_specs.index(item)]

        # Combine controller and system specs
        # If there are none, assign PRIMARY_OUTPUT_STATES as default
        all_specs = controller_specs + system_specs or [MonitoredOutputStatesOption.PRIMARY_OUTPUT_STATES]

        # Convert references to Mechanisms and/or OutputStates in all_specs to MonitoredOutputStateTuples;
        # Each spec to be converted should be one of the following:
        #    - a MonitoredOutputStatesOption (parsed below);
        #    - a MonitoredOutputStatesTuple (returned by _get_monitored_states_for_system when
        #          specs were initially processed by the System to parse its *monitor_for_control* argument;
        #    - a specification for an existing Mechanism or OutputStates from the *monitor_for_control* arg of System.
        all_specs_extracted_from_tuples=[]
        all_specs_parsed=[]
        for i, spec in enumerate(all_specs):

            # Leave MonitoredOutputStatesOption and MonitoredOutputStatesTuple spec in place;
            #    these are parsed later on
            if isinstance(spec, MonitoredOutputStatesOption):
                all_specs_extracted_from_tuples.append(spec)
                all_specs_parsed.append(spec)
                continue
            if isinstance(spec, MonitoredOutputStateTuple):
                all_specs_extracted_from_tuples.append(spec.output_state)
                all_specs_parsed.append(spec)
                continue

            # spec is from *monitor_for_control* arg, so convert/parse into MonitoredOutputStateTuple(s)
            # Note:  assign parsed spec(s) to a list, as there may be more than one (that will be added to all_specs)
            monitored_output_state_tuples = []

            weight=DEFAULT_MONITORED_STATE_WEIGHT
            exponent=DEFAULT_MONITORED_STATE_EXPONENT
            matrix=DEFAULT_MONITORED_STATE_MATRIX

            # spec is a tuple
            # - put OutputState(s) in spec
            # - assign any weight, exponent, and/or matrix specified
            if isinstance(spec, tuple):
                # 2-item tuple (<OutputState(s) name(s)>, <Mechanism>)
                if len(spec) == 2:
                    # FIX: DO ERROR CHECK ON THE FOLLOWING / ALLOW LIST OF STATES
                    spec = spec[1].output_states[spec[0]]
                # 3-item tuple (<OutputState(s) spec>, weight, exponent)
                elif len(spec) == 3:
                    spec, weight, exponent = spec
                # 4-item tuple (<OutputState(s) spec>, weight, exponent, matrix)
                elif len(spec) == 4:
                    spec, weight, exponent, matrix = spec

            if not isinstance(spec, list):
                spec_list = [spec]

            for spec in spec_list:
                # spec is an OutputState or Mechanism
                if isinstance(spec, (OutputState, Mechanism)):
                    # spec is an OutputState, so use it
                    if isinstance(spec, OutputState):
                        output_states = [spec]
                    # spec is Mechanism, so use the State's owner, and get the relevant OutputState(s)
                    elif isinstance(spec, Mechanism):
                        if (MONITOR_FOR_CONTROL in spec.params
                            and spec.params[MONITOR_FOR_CONTROL] is MonitoredOutputStatesOption.ALL_OUTPUT_STATES):
                            output_states = spec.output_states
                        else:
                            output_states = [spec.output_state]
                    for output_state in output_states:
                        monitored_output_state_tuples.extend(
                                [MonitoredOutputStateTuple(output_state=output_state,
                                                           weight=weight,
                                                           exponent=exponent,
                                                           matrix=matrix)])
                # spec is a string
                elif isinstance(spec, str):
                    # Search System for Mechanisms with OutputStates with the string as their name
                    for mech in self.mechanisms:
                        for output_state in mech.output_states:
                            if output_state.name is spec:
                                monitored_output_state_tuples.extend(
                                        [MonitoredOutputStateTuple(output_state=output_state,
                                                                   weight=weight,
                                                                   exponent=exponent,
                                                                   matrix=matrix)])

                else:
                    raise SystemError("Specification of item in \'{}\' arg in constructor for {} ({}) "
                                      "is not a recognized specification for an {}".
                                      format(MONITOR_FOR_CONTROL, self.name, spec, OutputState.__name__))

                all_specs_parsed.extend(monitored_output_state_tuples)
                all_specs_extracted_from_tuples.extend([item.output_state for item in monitored_output_state_tuples])

        all_specs = all_specs_parsed

        try:
            all (isinstance(item, (OutputState, MonitoredOutputStatesOption))
                 for item in all_specs_extracted_from_tuples)
        except:
            raise SystemError("PROGRAM ERROR: Fail to parse items of \'{}\' arg ({}) in constructor for {}".
                              format(MONITOR_FOR_CONTROL, self.name, spec, OutputState.__name__))

        # Get MonitoredOutputStatesOptions if specified for controller or System, and make sure there is only one:
        option_specs = [item for item in all_specs_extracted_from_tuples
                        if isinstance(item, MonitoredOutputStatesOption)]
        if not option_specs:
            ctlr_or_sys_option_spec = None
        elif len(option_specs) == 1:
            ctlr_or_sys_option_spec = option_specs[0]
        else:
            raise SystemError("PROGRAM ERROR: More than one MonitoredOutputStatesOption specified "
                              "for OutputStates to be monitored in {}: {}".
                           format(self.name, option_specs))

        # Get MONITOR_FOR_CONTROL specifications for each Mechanism and OutputState in the System
        # Assign OutputStates to monitored_output_states
        monitored_output_states = []

        # Notes:
        # * Use all_specs to accumulate specs from all mechanisms and their outputStates
        #     (for use in generating exponents and weights below)
        # * Use local_specs to combine *only current* Mechanism's specs with those from controller and system specs;
        #     this allows the specs for each Mechanism and its OutputStates to be evaluated independently of any others
        controller_and_system_specs = all_specs_extracted_from_tuples.copy()

        for mech in self.mechanisms:

            # For each Mechanism:
            # - add its specifications to all_specs (for use below in generating exponents and weights)
            # - extract references to Mechanisms and outputStates from any tuples, and add specs to local_specs
            # - assign MonitoredOutputStatesOptions (if any) to option_spec, (overrides one from controller or system)
            # - use local_specs (which now has this Mechanism's specs with those from controller and system specs)
            #     to assign outputStates to monitored_output_states

            local_specs = controller_and_system_specs.copy()
            option_spec = ctlr_or_sys_option_spec

            # PARSE MECHANISM'S SPECS

            # Get MONITOR_FOR_CONTROL specification from Mechanism
            try:
                mech_specs = mech.paramsCurrent[MONITOR_FOR_CONTROL]

                if mech_specs is NotImplemented:
                    raise AttributeError

                # Setting MONITOR_FOR_CONTROL to None specifies Mechanism's OutputState(s) should NOT be monitored
                if mech_specs is None:
                    raise ValueError

            # Mechanism's MONITOR_FOR_CONTROL is absent or NotImplemented, so proceed to parse OutputState(s) specs
            except (KeyError, AttributeError):
                pass

            # Mechanism's MONITOR_FOR_CONTROL is set to None, so do NOT monitor any of its outputStates
            except ValueError:
                continue

            # Parse specs in Mechanism's MONITOR_FOR_CONTROL
            else:

                # Add mech_specs to all_specs
                all_specs.extend(mech_specs)

                # Extract refs from tuples and add to local_specs
                for item in mech_specs:
                    if isinstance(item, tuple):
                        local_specs.append(item[OUTPUT_STATE_INDEX])
                        continue
                    local_specs.append(item)

                # Get MonitoredOutputStatesOptions if specified for Mechanism, and make sure there is only one:
                #    if there is one, use it in place of any specified for controller or system
                option_specs = [item for item in mech_specs if isinstance(item, MonitoredOutputStatesOption)]
                if not option_specs:
                    option_spec = ctlr_or_sys_option_spec
                elif option_specs and len(option_specs) == 1:
                    option_spec = option_specs[0]
                else:
                    raise SystemError("PROGRAM ERROR: More than one MonitoredOutputStatesOption specified in {}: {}".
                                   format(mech.name, option_specs))

            # PARSE OutputState'S SPECS

            for output_state in mech.output_states:

                # Get MONITOR_FOR_CONTROL specification from OutputState
                try:
                    output_state_specs = output_state.paramsCurrent[MONITOR_FOR_CONTROL]
                    if output_state_specs is NotImplemented:
                        raise AttributeError

                    # Setting MONITOR_FOR_CONTROL to None specifies OutputState should NOT be monitored
                    if output_state_specs is None:
                        raise ValueError

                # OutputState's MONITOR_FOR_CONTROL is absent or NotImplemented, so ignore
                except (KeyError, AttributeError):
                    pass

                # OutputState's MONITOR_FOR_CONTROL is set to None, so do NOT monitor it
                except ValueError:
                    continue

                # Parse specs in OutputState's MONITOR_FOR_CONTROL
                else:

                    # Note: no need to look for MonitoredOutputStatesOption as it has no meaning
                    #       as a specification for an OutputState

                    # Add OutputState specs to all_specs and local_specs
                    all_specs.extend(output_state_specs)

                    # Extract refs from tuples and add to local_specs
                    for item in output_state_specs:
                        if isinstance(item, tuple):
                            local_specs.append(item[OUTPUT_STATE_INDEX])
                            continue
                        local_specs.append(item)

            # Ignore MonitoredOutputStatesOption if any outputStates are explicitly specified for the Mechanism
            for output_state in mech.output_states:
                if (output_state in local_specs or output_state.name in local_specs):
                    option_spec = None


            # ASSIGN SPECIFIED OUTPUT STATES FOR MECHANISM TO monitored_output_states

            for output_state in mech.output_states:

                # If OutputState is named or referenced anywhere, include it
                if (output_state in local_specs or output_state.name in local_specs):
                    monitored_output_states.append(output_state)
                    continue

    # FIX: NEED TO DEAL WITH SITUATION IN WHICH MonitoredOutputStatesOptions IS SPECIFIED, BUT MECHANISM IS NEITHER IN
    # THE LIST NOR IS IT A TERMINAL MECHANISM

                # If:
                #   Mechanism is named or referenced in any specification
                #   or a MonitoredOutputStatesOptions value is in local_specs (i.e., was specified for a Mechanism)
                #   or it is a terminal Mechanism
                elif (mech.name in local_specs or mech in local_specs or
                              any(isinstance(spec, MonitoredOutputStatesOption) for spec in local_specs) or
                              mech in self.terminal_mechanisms.mechanisms):
                    #
                    if (not (mech.name in local_specs or mech in local_specs) and
                            not mech in self.terminal_mechanisms.mechanisms):
                        continue

                    # If MonitoredOutputStatesOption is PRIMARY_OUTPUT_STATES and OutputState is primary, include it
                    if option_spec is MonitoredOutputStatesOption.PRIMARY_OUTPUT_STATES:
                        if output_state is mech.output_state:
                            monitored_output_states.append(output_state)
                            continue
                    # If MonitoredOutputStatesOption is ALL_OUTPUT_STATES, include it
                    elif option_spec is MonitoredOutputStatesOption.ALL_OUTPUT_STATES:
                        monitored_output_states.append(output_state)
                    elif mech.name in local_specs or mech in local_specs:
                        if output_state is mech.output_state:
                            monitored_output_states.append(output_state)
                            continue
                    elif option_spec is None:
                        continue
                    else:
                        raise SystemError("PROGRAM ERROR: unrecognized specification of MONITOR_FOR_CONTROL for "
                                       "{0} of {1}".
                                       format(output_state.name, mech.name))


        # ASSIGN EXPONENTS, WEIGHTS and MATRICES

        # Get and assign specification of weights, exponents and matrices
        #    for Mechanisms or OutputStates specified in tuples
        output_state_tuples = [MonitoredOutputStateTuple(output_state=item, weight=None, exponent=None, matrix=None)
                               for item in monitored_output_states]
        for spec in all_specs:
            if isinstance(spec, MonitoredOutputStateTuple):
                object_spec = spec.output_state
                # For each OutputState in monitored_output_states
                for i, output_state_tuple in enumerate(output_state_tuples):
                    output_state = output_state_tuple.output_state
                    # If either that OutputState or its owner is the object specified in the tuple
                    if (output_state is object_spec
                        or output_state.name is object_spec
                        or output_state.owner is object_spec):
                        # Assign the weight, exponent and matrix specified in the spec to the output_state_tuple
                        # (can't just assign spec, as its output_state entry may be an unparsed string rather than
                        #  an actual OutputState)
                        output_state_tuples[i] = MonitoredOutputStateTuple(output_state=output_state,
                                                                           weight=spec.weight,
                                                                           exponent=spec.exponent,
                                                                           matrix=spec.matrix)
        return output_state_tuples

    def _validate_monitored_states_in_system(self, monitored_states, context=None):
        for spec in monitored_states:
            # if not any((spec is mech.name or spec in mech.output_states.names)
            if not any((spec in {mech, mech.name} or spec in mech.output_states or spec in mech.output_states.names)
                       for mech in self.mechanisms):
                raise SystemError("Specification of {} arg for {} appears to be a list of "
                                            "Mechanisms and/or OutputStates to be monitored, but one "
                                            "of them ({}) is in a different System".
                                            format(OBJECTIVE_MECHANISM, self.name, spec))

    def _get_control_signals_for_system(self, control_signals=None, context=None):
        """Generate and return a list of control_signal_specs for System

        Generate list from:
           ControlSignal specifications passed in from the **control_signals** argument.
           ParameterStates of the System's Mechanisms that have been assigned ControlProjections with deferred_init();
               Note: this includes any for which a ControlSignal rather than a ControlProjection
                     was used to specify control for a parameter (e.g., in a 2-item tuple specification for the
                     parameter); the initialization of the ControlProjection and, if specified, the ControlSignal
                     are completed in the call to _instantiate_control_signal() by the ControlMechanism.
        """
        control_signal_specs = control_signals or []
        for mech in self.mechanisms:
            for parameter_state in mech._parameter_states:
                for projection in parameter_state.mod_afferents:
                    # If Projection was deferred for init, instantiate its ControlSignal and then initialize it
                    if projection.init_status is InitStatus.DEFERRED_INITIALIZATION:
                        proj_control_signal_specs = projection.control_signal_params or {}
                        proj_control_signal_specs.update({PROJECTIONS: [projection]})
                        control_signal_specs.append(proj_control_signal_specs)
        return control_signal_specs

    def _validate_control_signals(self, control_signals, context=None):
        if control_signals:
            for control_signal in control_signals:
                for control_projection in control_signal.efferents:
                    if not any(control_projection.receiver in mech.parameter_states for mech in self.mechanisms):
                        raise SystemError("A parameter controlled by a ControlSignal of a controller "
                                          "being assigned to {} is not in that System".format(self.name))

    def initialize(self):
        """Assign `initial_values <System.initialize>` to mechanisms designated as `INITIALIZE_CYCLE` \and
        contained in recurrent_init_mechanisms.
        """
        # FIX:  INITIALIZE PROCESS INPUT??
        # FIX: CHECK THAT ALL MECHANISMS ARE INITIALIZED FOR WHICH mech.system[SELF]==INITIALIZE
        # FIX: ADD OPTION THAT IMPLEMENTS/ENFORCES INITIALIZATION
        # FIX: ADD SOFT_CLAMP AND HARD_CLAMP OPTIONS
        # FIX: ONLY ASSIGN ONES THAT RECEIVE PROJECTIONS
        for mech, value in self.initial_values.items():
            mech.initialize(value)

    def execute(self,
                input=None,
                target=None,
                execution_id=None,
                termination_processing=None,
                termination_learning=None,
                context=None):
        """Execute mechanisms in System at specified :ref:`phases <System_Execution_Phase>` in order \
        specified by the :py:data:`execution_graph <System.execution_graph>` attribute.

        Assign items of input to `ORIGIN` mechanisms

        Execute any learning components specified at the appropriate phase.

        Execute controller after all mechanisms have been executed (after each numPhases)

        .. Execution:
            - the input arg in System.execute() or run() is provided as input to ORIGIN mechanisms (and
              System.input);
                As with a process, `ORIGIN` Mechanisms will receive their input only once (first execution)
                    unless clamp_input (or SOFT_CLAMP or HARD_CLAMP) are specified, in which case they will continue to
            - execute() calls Mechanism.execute() for each Mechanism in its execute_graph in sequence
            - outputs of `TERMINAL` Mechanisms are assigned as System.ouputValue
            - System.controller is executed after execution of all Mechanisms in the System
            - notes:
                * the same Mechanism can be listed more than once in a System, inducing recurrent processing

        Arguments
        ---------
        input : list or ndarray
            a list or array of input value arrays, one for each `ORIGIN` Mechanism in the System.

        termination_processing : Dict[TimeScale: Condition]
            a dictionary containing `Condition`\\ s that signal the end of the associated `TimeScale` within the :ref:`processing
            phase of execution <System_Execution_Processing>`

        termination_learning : Dict[TimeScale: Condition]
            a dictionary containing `Condition`\\ s that signal the end of the associated `TimeScale` within the :ref:`learning
            phase of execution <System_Execution_Learning>`

            .. context : str

        Returns
        -------
        output values of System : 3d ndarray
            Each item is a 2d array that contains arrays for each OutputState.value of each `TERMINAL` Mechanism

        """
        if self.scheduler_processing is None:
            self.scheduler_processing = Scheduler(system=self)

        if self.scheduler_learning is None:
            self.scheduler_learning = Scheduler(graph=self.learning_execution_graph)

        if not context:
            context = EXECUTING + " " + SYSTEM + " " + self.name
            self.execution_status = ExecutionStatus.EXECUTING

        # Update execution_id for self and all mechanisms in graph (including learning) and controller
        from psyneulink.globals.environment import _get_unique_id
        self._execution_id = execution_id or _get_unique_id()
        # FIX: GO THROUGH LEARNING GRAPH HERE AND ASSIGN EXECUTION TOKENS FOR ALL MECHANISMS IN IT
        # self.learning_execution_list
        for mech in self.execution_graph:
            mech._execution_id = self._execution_id
        for learning_mech in self.learning_execution_list:
            learning_mech._execution_id = self._execution_id
        if self.controller is not None:
            self.controller._execution_id = self._execution_id
            if self.enable_controller and self.controller.input_states:
                for state in self.controller.input_states:
                    for projection in state.all_afferents:
                        projection.sender.owner._execution_id = self._execution_id

        self._report_system_output = self.prefs.reportOutputPref and context and (c in context for c in {EXECUTING,
                                                                                                         LEARNING})

        if self._report_system_output:
            self._report_process_output = any(process.reportOutputPref for process in self.processes)

        # FIX: MOVE TO RUN??
        #region ASSIGN INPUTS TO SystemInputStates
        #    that will be used as the input to the MappingProjection to each ORIGIN mechanism
        num_origin_mechs = len(list(self.origin_mechanisms))

        if input is None:
            if (self.prefs.verbosePref and
                    not (not context or COMPONENT_INIT in context)):
                print("- No input provided;  default will be used: {0}")
            input = np.zeros_like(self.instance_defaults.variable)
            for i in range(num_origin_mechs):
                input[i] = self.origin_mechanisms[i].instance_defaults.variable

        else:
            num_inputs = len(input)
            # Check if input items are of different lengths (indicated by dtype == np.dtype('O'))
            if num_inputs != num_origin_mechs:
                num_inputs = np.size(input)
               # Check that number of inputs matches number of ORIGIN mechanisms
                if isinstance(input, np.ndarray) and input.dtype is np.dtype('O') and num_inputs == num_origin_mechs:
                    pass
                else:
                    raise SystemError("Number of items in input ({0}) to {1} does not match "
                                      "its number of origin Mechanisms ({2})".
                                      format(num_inputs, self.name,  num_origin_mechs ))

            # Get SystemInputState that projects to each ORIGIN mechanism and assign input to it
            for origin_mech in self.origin_mechanisms:
                # For each inputState of the ORIGIN mechanism

                for j in range(len(origin_mech.input_states)):
                   # Get the input from each projection to that inputState (from the corresponding SystemInputState)
                    system_input_state = next((projection.sender
                                               for projection in origin_mech.input_states[j].path_afferents
                                               if isinstance(projection.sender, SystemInputState)), None)

                    if system_input_state:
                        if isinstance(input, dict):
                            system_input_state.value = input[origin_mech][j]

                        else:
                            system_input_state.value = input[j]
                    else:
                        logger.warning("Failed to find expected SystemInputState "
                                       "for {} at input state number ({}), ({})".
                              format(origin_mech.name, j+1, origin_mech.input_states[j]))
                        # raise SystemError("Failed to find expected SystemInputState for {}".format(origin_mech.name))

        self.input = input
        if termination_processing is not None:
            self.termination_processing = termination_processing
        if termination_learning is not None:
            self.termination_learning = termination_learning
        #endregion

        if self._report_system_output:
            self._report_system_initiation()


        #region EXECUTE MECHANISMS

        # TEST PRINT:
        # for i in range(len(self.execution_list)):
        #     print(self.execution_list[i][0].name)
        # sorted_list = list(object_item[0].name for object_item in self.execution_list)

        # Execute system without learning on projections (that will be taken care of in _execute_learning()
        self._execute_processing(context=context)
        #endregion

        # region EXECUTE LEARNING FOR EACH PROCESS

        # Don't execute learning for simulation runs
        if not EVC_SIMULATION in context and self.learning:
            self._execute_learning(context=context.replace(EXECUTING, LEARNING + ' '))
        # endregion


        #region EXECUTE CONTROLLER
# FIX: 1) RETRY APPENDING TO EXECUTE LIST AND COMPARING TO THIS VERSION
# FIX: 2) REASSIGN INPUT TO SYSTEM FROM ONE DESIGNATED FOR EVC SIMULUS (E.G., StimulusPrediction)

        # Only call controller if this is not a controller simulation run (to avoid infinite recursion)
        if not EVC_SIMULATION in context and self.enable_controller:
            try:
                self.controller.execute(
                    runtime_params=None,
                    context=context
                )
                if self._report_system_output:
                    print("{0}: {1} executed".format(self.name, self.controller.name))

            except AttributeError as error_msg:
                if not 'INIT' in context:
                    raise SystemError("PROGRAM ERROR: Problem executing controller for {}: {}".
                                      format(self.name, error_msg.args[0]))
        #endregion

        # Report completion of system execution and value of designated outputs
        if self._report_system_output:
            self._report_system_completion()

        return self.terminal_mechanisms.outputStateValues

    def _execute_processing(self, context=None):
        # Execute each Mechanism in self.execution_list, in the order listed during its phase
        # Only update Mechanism on time_step(s) determined by its phaseSpec (specified in Mechanism's Process entry)
        # FIX: NEED TO IMPLEMENT FRACTIONAL UPDATES (IN Mechanism.update())
        # FIX:    FOR phaseSpec VALUES THAT HAVE A DECIMAL COMPONENT
        if self.scheduler_processing is None:
            raise SystemError('System.py:_execute_processing - {0}\'s scheduler is None, '
                              'must be initialized before execution'.format(self.name))
        logger.debug('{0}.scheduler processing termination conditions: {1}'.format(self, self.termination_processing))
        for next_execution_set in self.scheduler_processing.run(termination_conds=self.termination_processing):
            logger.debug('Running next_execution_set {0}'.format(next_execution_set))
            i = 0
            for mechanism in next_execution_set:
                logger.debug('\tRunning Mechanism {0}'.format(mechanism))
                for p in self.processes:
                    try:
                        rt_params = p.runtime_params_dict[mechanism]
                    except:
                        rt_params = None

                processes = list(mechanism.processes.keys())
                process_keys_sorted = sorted(processes, key=lambda i : processes[processes.index(i)].name)
                process_names = list(p.name for p in process_keys_sorted)

                mechanism.execute(
                    runtime_params=rt_params,
                    context=context + "| Mechanism: " + mechanism.name + " [in processes: " + str(process_names) + "]"
                )


                if self._report_system_output and  self._report_process_output:

                    # REPORT COMPLETION OF PROCESS IF ORIGIN:
                    # Report initiation of process(es) for which mechanism is an ORIGIN
                    # Sort for consistency of reporting:
                    processes = list(mechanism.processes.keys())
                    process_keys_sorted = sorted(processes, key=lambda i : processes[processes.index(i)].name)
                    for process in process_keys_sorted:
                        if mechanism.processes[process] in {ORIGIN, SINGLETON} and process.reportOutputPref:
                            process._report_process_initiation(input=mechanism.input_values[0])

                    # REPORT COMPLETION OF PROCESS IF TERMINAL:
                    # Report completion of process(es) for which mechanism is a TERMINAL
                    # Sort for consistency of reporting:
                    processes = list(mechanism.processes.keys())
                    process_keys_sorted = sorted(processes, key=lambda i : processes[processes.index(i)].name)
                    for process in process_keys_sorted:
                        if process.learning and process._learning_enabled:
                            continue
                        if mechanism.processes[process] == TERMINAL and process.reportOutputPref:
                            process._report_process_completion()

            if i == 0:
                # Zero input to first mechanism after first run (in case it is repeated in the pathway)
                # IMPLEMENTATION NOTE:  in future version, add option to allow Process to continue to provide input
                # FIX: USE clamp_input OPTION HERE, AND ADD HARD_CLAMP AND SOFT_CLAMP
                pass
            i += 1

    def _execute_learning(self, context=None):
        # Execute each LearningMechanism as well as LearningProjections in self.learning_execution_list

        # FIRST, if targets were specified as a function, call the function now
        #    (i.e., after execution of the pathways, but before learning)
        # Note:  this accomodates functions that predicate the target on the outcome of processing
        #        (e.g., for rewards in reinforcement learning)
        from psyneulink.components.mechanisms.adaptive.learning.learningmechanism import LearningMechanism

        # if isinstance(self.targets, function_type):
        #     self.current_targets = self.targets()
        #     for i in range(len(self.target_mechanisms)):
        #         self.target_input_states[i].value = self.current_targets[i]
        if isinstance(self.targets, dict):
            for i in range(len(self.target_mechanisms)):

                terminal_mechanism = self.target_mechanisms[i].input_states[SAMPLE].path_afferents[0].sender.owner
                target_value = self.current_targets[terminal_mechanism]

                if callable(target_value):
                    self.target_input_states[i].value = target_value()
                else:
                    self.target_input_states[i].value = target_value

        elif isinstance(self.targets, (list, np.ndarray)):
            for i in range(len(self.target_mechanisms)):
                self.target_input_states[i].value = self.current_targets[i]
        # NEXT, execute all components involved in learning
        if self.scheduler_learning is None:
            raise SystemError('System.py:_execute_learning - {0}\'s scheduler is None, '
                              'must be initialized before execution'.format(self.name))
        logger.debug('{0}.scheduler learning termination conditions: {1}'.format(self, self.termination_learning))
        for next_execution_set in self.scheduler_learning.run(termination_conds=self.termination_learning):
            logger.debug('Running next_execution_set {0}'.format(next_execution_set))
            for component in next_execution_set:
                logger.debug('\tRunning component {0}'.format(component))

                from psyneulink.components.projections.pathway.mappingprojection import MappingProjection
                if isinstance(component, MappingProjection):
                    continue

                params = None

                component_type = component.componentType

                processes = list(component.processes.keys())

                # Sort for consistency of reporting:
                process_keys_sorted = sorted(processes, key=lambda i : processes[processes.index(i)].name)
                process_names = list(p.name for p in process_keys_sorted)

                context_str = str("{} | {}: {} [in processes: {}]".
                                  format(context,
                                         component_type,
                                         component.name,
                                         re.sub(r'[\[,\],\n]','',str(process_names))))

                # Note:  DON'T include input arg, as that will be resolved by mechanism from its sender projections
                component.execute(runtime_params=params, context=context_str)
                # # TEST PRINT:
                # print ("EXECUTING LEARNING UPDATES: ", component.name)

        # THEN update all MappingProjections
        for next_execution_set in self.scheduler_learning.run(termination_conds=self.termination_learning):
            logger.debug('Running next_execution_set {0}'.format(next_execution_set))
            for component in next_execution_set:
                logger.debug('\tRunning component {0}'.format(component))

                if isinstance(component, (LearningMechanism, ObjectiveMechanism)):
                    continue
                if not isinstance(component, MappingProjection):
                    raise SystemError("PROGRAM ERROR:  Attempted learning on non-MappingProjection")

                component_type = "mappingProjection"
                processes = list(component.sender.owner.processes.keys())


                # Sort for consistency of reporting:
                process_keys_sorted = sorted(processes, key=lambda i : processes[processes.index(i)].name)
                process_names = list(p.name for p in process_keys_sorted)

                context_str = str("{} | {}: {} [in processes: {}]".
                                  format(context,
                                         component_type,
                                         component.name,
                                         re.sub(r'[\[,\],\n]','',str(process_names))))

                component._parameter_states[MATRIX].update(context=context_str)

                # TEST PRINT:
                # print ("EXECUTING WEIGHT UPDATES: ", component.name)

        # FINALLY report outputs
        if self._report_system_output and self._report_process_output:
            # Report learning for target_mechanisms (and the processes to which they belong)
            # Sort for consistency of reporting:
            print("\n\'{}' learning completed:".format(self.name))

            for target_mech in self.target_mechanisms:
                processes = list(target_mech.processes.keys())
                process_keys_sorted = sorted(processes, key=lambda i : processes[processes.index(i)].name)
                process_names = list(p.name for p in process_keys_sorted)
                # print("\n\'- Target: {}' error: {} (processes: {})".
                print("- error for target ({}): {}".
                      # format(append_type_to_name(target_mech),
                      format(target_mech.name,
                             re.sub(r'[\[,\],\n]','',str([float("{:0.3}".format(float(i)))
                                                         for i in target_mech.output_state.value])),
                             ))
                             # process_names))

    def run(self,
            inputs,
            num_trials=None,
            initialize=False,
            initial_values=None,
            targets=None,
            learning=None,
            call_before_trial=None,
            call_after_trial=None,
            call_before_time_step=None,
            call_after_time_step=None,
            termination_processing=None,
            termination_learning=None,
            context=None):
        """Run a sequence of executions

        Call execute method for each execution in a sequence specified by inputs.  See :doc:`Run` for details of
        formatting input specifications.

        Arguments
        ---------

        inputs : List[input] or ndarray(input) : default default_variable for a single execution
            the input for each in a sequence of executions (see :doc:`Run` for detailed description of formatting
            requirements and options).

        initialize : bool default :keyword:`False`
            if `True`, calls the :py:meth:`initialize <System.initialize>` method of the System before a
            sequence of executions.

        initial_values : Dict[Mechanism: List[input] or np.ndarray(input)] : default None
            the initial values assigned to Mechanisms designated as `INITIALIZE_CYCLE`.

        targets : List[input] or np.ndarray(input) : default `None`
            the target values for the LearningMechanisms of the System for each execution.
            The length (of the outermost level if a nested list, or lowest axis if an ndarray) must be equal to that
            of ``inputs``.

        learning : bool :  default `None`
            enables or disables learning during execution.
            If it is not specified, the current state is left intact.
            If it is `True`, learning is forced on; if it is :keyword:`False`, learning is forced off.

        call_before_trial : Function : default `None`
            called before each trial in the sequence is executed.

        call_after_trial : Function : default `None`
            called after each trial in the sequence is executed.

        call_before_time_step : Function : default `None`
            called before each time_step of each trial is executed.

        call_after_time_step : Function : default `None`
            called after each time_step of each trial is executed.

        termination_processing : Dict[TimeScale: Condition]
            a dictionary containing `Condition`\\ s that signal the end of the associated `TimeScale` within the :ref:`processing
            phase of execution <System_Execution_Processing>`

        termination_learning : Dict[TimeScale: Condition]
            a dictionary containing `Condition`\\ s that signal the end of the associated `TimeScale` within the :ref:`learning
            phase of execution <System_Execution_Learning>`

        Returns
        -------

        <System>.results : List[Mechanism.OutputValue]
            list of the OutputValue for each `TERMINAL` Mechanism of the System returned for each execution.

        """
        if self.scheduler_processing is None:
            self.scheduler_processing = Scheduler(system=self)

        if self.scheduler_learning is None:
            self.scheduler_learning = Scheduler(graph=self.learning_execution_graph)

        self.initial_values = initial_values

        logger.debug(inputs)

        from psyneulink.globals.environment import run
        return run(self,
                   inputs=inputs,
                   num_trials=num_trials,
                   initialize=initialize,
                   initial_values=initial_values,
                   targets=targets,
                   learning=learning,
                   call_before_trial=call_before_trial,
                   call_after_trial=call_after_trial,
                   call_before_time_step=call_before_time_step,
                   call_after_time_step=call_after_time_step,
                   termination_processing=termination_processing,
                   termination_learning=termination_learning,
                   context=context)

    def _report_system_initiation(self):
        """Prints iniiation message, time_step, and list of Processes in System being executed
        """

        if 'system' in self.name or 'System' in self.name:
            system_string = ''
        else:
            system_string = ' system'

        # replace this with updated Clock
        if False:
            print("\n\'{}\'{} executing with: **** (Time: {}) ".
                  format(self.name, system_string, self.scheduler_processing.clock.simple_time))
            processes = list(process.name for process in self.processes)
            print("- processes: {}".format(processes))
            print("self.input = ", self.input)
            if np.size(self.input) == 1:
                input_string = ''
            else:
                input_string = 's'
            print("- input{}: {}".format(input_string, self.input))

        else:
            print("\n\'{}\'{} executing ********** (Time: {}) ".
                  format(self.name, system_string, self.scheduler_processing.clock.simple_time))

    def _report_system_completion(self):
        """Prints completion message and output_values of system
        """

        if 'system' in self.name or 'System' in self.name:
            system_string = ''
        else:
            system_string = ' system'

        # Print output value of primary (first) outputState of each terminal Mechanism in System
        # IMPLEMENTATION NOTE:  add options for what to print (primary, all or monitored outputStates)
        print("\n\'{}\'{} completed ***********(Time: {})".format(self.name, system_string, self.scheduler_processing.clock.simple_time))
        if self.learning:
            from psyneulink.library.mechanisms.processing.objective.comparatormechanism import MSE
            for mech in self.target_mechanisms:
                if not MSE in mech.output_states:
                    continue
                print("\n- MSE: {:0.3}".
                      format(float(mech.output_states[MSE].value)))


    # TBI:
    # class InspectOptions(AutoNumber):
    #     """Option value keywords for `inspect` and `show` methods.
    #     """
    #     ALL = ()
    #     """Show all values.
    #     """
    #     EXECUTION_SETS = ()
    #     """Show `execution_sets` attribute."""
    #     execution_list = ()
    #     """Show `execution_list` attribute."""
    #     ATTRIBUTES = ()
    #     """Show system's attributes."""
    #     ALL_OUTPUTS = ()
    #     """"""
    #     ALL_OUTPUT_LABELS = ()
    #     """"""
    #     PRIMARY_OUTPUTS = ()
    #     """"""
    #     PRIMARY_OUTPUT_LABELS = ()
    #     """"""
    #     MONITORED_OUTPUTS = ()
    #     """"""
    #     MONITORED_OUTPUT_LABELS = ()
    #     """"""
    #     FLAT_OUTPUT = ()
    #     """"""
    #     DICT_OUTPUT = ()
    #     """"""

    def show(self, options=None):
        """Print ``execution_sets``, ``execution_list``, `ORIGIN`, `TERMINAL` Mechanisms,
        `TARGET` Mechanisms, ``outputs`` and their labels for the System.

        Arguments
        ---------

        options : InspectionOptions
            [TBI]
        """

        # # IMPLEMENTATION NOTE:  Stub for implementing options:
        # if options and self.InspectOptions.ALL_OUTPUT_LABELS in options:
        #     pass

        print ("\n---------------------------------------------------------")
        print ("\n{0}".format(self.name))


        print ("\n\tControl enabled: {0}".format(self.enable_controller))
        print ("\n\tProcesses:")

        for process in self.processes:
            print ("\t\t{} [learning enabled: {}]".format(process.name, process._learning_enabled))

        # Print execution_sets (output of toposort)
        print ("\n\tExecution sets: ".format(self.name))
        # Sort for consistency of output
        execution_sets_sorted = sorted(self.execution_sets)
        for i in range(len(execution_sets_sorted)):
        # for i in range(len(self.execution_sets)):
            print ("\t\tSet {0}:\n\t\t\t".format(i),end='')
            print("{ ",end='')
            sorted_mechs_names_in_set = sorted(list(object_item.name
                                                    for object_item in self.execution_sets[i]))
            for name in sorted_mechs_names_in_set:
                print("{0} ".format(name), end='')
            print("}")

        # Print execution_list sorted by phase and including EVC mechanism

        # Sort execution_list by phase
        sorted_execution_list = self.execution_list.copy()


        # Sort by phaseSpec and, within each phase, by mechanism name
#        sorted_execution_list.sort(key=lambda object_item: object_item.phase)


        # Add controller to execution list for printing if enabled
        if self.enable_controller:
            sorted_execution_list.append(self.controller)

    def inspect(self):
        """Return dictionary with system attributes and values

        Diciontary contains entries for the following attributes and values:

            PROCESSES: list of `Processes <Process>` in system;

            MECHANISMS: list of all `Mechanisms <Mechanism>` in the system;

            ORIGIN_MECHANISMS: list of `ORIGIN` Mechanisms;

            INPUT_ARRAY: ndarray of the inputs to the `ORIGIN` Mechanisms;

            RECURRENT_MECHANISMS:  list of `INITALIZE_CYCLE` Mechanisms;

            RECURRENT_INIT_ARRAY: ndarray of initial_values;

            TERMINAL_MECHANISMS: list of `TERMINAL` Mechanisms;

            OUTPUT_STATE_NAMES: list of `OutputState` names corresponding to 1D arrays in output_value_array;

            OUTPUT_VALUE_ARRAY: 3D ndarray of 2D arrays of output.value arrays of OutputStates for all `TERMINAL`
            Mechanisms;

            NUM_PHASES_PER_TRIAL: number of phases required to execute all Mechanisms in the system;

            LEARNING_MECHANISMS: list of `LearningMechanisms <LearningMechanism>`;

            TARGET: list of `TARGET` Mechanisms;

            LEARNING_PROJECTION_RECEIVERS: list of `MappingProjections <MappingProjection>` that receive learning
            projections;

            CONTROL_MECHANISM: `ControlMechanism <ControlMechanism>` of the System;

            CONTROL_PROJECTION_RECEIVERS: list of `ParameterStates <ParameterState>` that receive learning projections.

        Returns
        -------
        Dictionary of System attributes and values : dict

        """

        input_array = []
        for mech in list(self.origin_mechanisms.mechanisms):
            input_array.append(mech.value)
        input_array = np.array(input_array)

        recurrent_init_array = []
        for mech in list(self.recurrent_init_mechanisms.mechanisms):
            recurrent_init_array.append(mech.value)
        recurrent_init_array = np.array(recurrent_init_array)

        output_state_names = []
        output_value_array = []
        for mech in list(self.terminal_mechanisms.mechanisms):
            output_value_array.append(mech.output_values)
            for name in mech.output_states:
                output_state_names.append(name)
        output_value_array = np.array(output_value_array)

        from psyneulink.components.projections.modulatory.controlprojection import ControlProjection
        from psyneulink.components.projections.modulatory.learningprojection import LearningProjection
        learning_projections = []
        controlled_parameters = []
        for mech in list(self.mechanisms):
            for parameter_state in mech._parameter_states:
                try:
                    for projection in parameter_state.mod_afferents:
                        if isinstance(projection, ControlProjection):
                            controlled_parameters.append(parameter_state)
                except AttributeError:
                    pass
            for output_state in mech.output_states:
                try:
                    for projection in output_state.efferents:
                        for parameter_state in projection.paramaterStates:
                            for sender in parameter_state.mod_afferents:
                                if isinstance(sender, LearningProjection):
                                    learning_projections.append(projection)
                except AttributeError:
                    pass

        inspect_dict = {
            PROCESSES: self.processes,
            MECHANISMS: self.mechanisms,
            ORIGIN_MECHANISMS: self.origin_mechanisms.mechanisms,
            INPUT_ARRAY: input_array,
            RECURRENT_MECHANISMS: self.recurrent_init_mechanisms,
            RECURRENT_INIT_ARRAY: recurrent_init_array,
            TERMINAL_MECHANISMS: self.terminal_mechanisms.mechanisms,
            OUTPUT_STATE_NAMES: output_state_names,
            OUTPUT_VALUE_ARRAY: output_value_array,
            NUM_PHASES_PER_TRIAL: self.numPhases,
            LEARNING_MECHANISMS: self.learning_mechanisms,
            TARGET_MECHANISMS: self.target_mechanisms,
            LEARNING_PROJECTION_RECEIVERS: learning_projections,
            CONTROL_MECHANISM: self.control_mechanisms,
            CONTROL_PROJECTION_RECEIVERS: controlled_parameters,
        }

        return inspect_dict

    def _toposort_with_ordered_mechs(self, data):
        """Returns a single list of dependencies, sorted by object_item[MECHANISM].name"""
        result = []
        for dependency_set in toposort(data):
            d_iter = iter(dependency_set)
            result.extend(sorted(dependency_set, key=lambda item : next(d_iter).name))
        return result

    def _cache_state(self):

        # http://stackoverflow.com/questions/11218477/how-can-i-use-pickle-to-save-a-dict
        # import pickle
        #
        # a = {'hello': 'world'}
        #
        # with open('filename.pickle', 'wb') as handle:
        #     pickle.dump(a, handle, protocol=pickle.HIGHEST_PROTOCOL)
        #
        # with open('filename.pickle', 'rb') as handle:
        #     b = pickle.load(handle)
        #
        # print a == b

        # >>> import dill
        # >>> pik = dill.dumps(d)

        # import pickle
        # with open('cached_PNL_sys.pickle', 'wb') as handle:
        #     pickle.dump(self, handle, protocol=pickle.HIGHEST_PROTOCOL)

        # import dill
        # self.cached_system = dill.dumps(self, recurse=True)

        # def mechanisms_cache:
        #     self.input_value = []
        #     self.value= []
        #     self.output_value = []
        #
        # for mech in self.mechanisms:
        #     for
        pass

    def _restore_state(self):
        pass

    @property
    def mechanisms(self):
        """List of all mechanisms in the system

        Returns
        -------
        all mechanisms in the system : List[Mechanism]

        """
        return self._all_mechanisms.mechanisms

    @property
    def numPhases(self):
        """Number of phases required to execute all ProcessingMechanisms in the system

        Equals maximum phase value of ProcessingMechanisms in the system + 1

        Returns
        -------
        number of phases in system : int

        """
        return self._phaseSpecMax + 1

    @property
    def controller(self):
        try:
            return self._controller
        except AttributeError:
            self._controller = None
            return self._controller

    @controller.setter
    def controller(self, control_mech_spec):
        self._instantiate_controller(control_mech_spec, context='System.controller setter')

    @property
    def control_signals(self):
        if self.controller is None:
            return None
        else:
            return self.controller.control_signals

    def _get_label(self, item, show_dimensions):

        # For Mechanisms, show length of each InputState and OutputState
        if isinstance(item, Mechanism):
            if show_dimensions in {ALL, MECHANISMS}:
                input_str = "in ({})".format(",".join(str(len(input_state.variable))
                                                      for input_state in item.input_states))
                output_str = "out ({})".format(",".join(str(len(np.atleast_1d(output_state.value)))
                                                        for output_state in item.output_states))
                return "{}\n{}\n{}".format(output_str, item.name, input_str)
            else:
                return item.name

        # For Projection, show dimensions of matrix
        elif isinstance(item, Projection):
            if show_dimensions in {ALL, PROJECTIONS}:
                # MappingProjections use matrix
                if isinstance(item, MappingProjection):
                    value = np.array(item.matrix)
                    dim_string = "({})".format("x".join([str(i) for i in value.shape]))
                    return "{}\n{}".format(item.name, dim_string)
                # ModulatoryProjections use value
                else:
                    value = np.array(item.value)
                    dim_string = "({})".format(len(value))
                    return "{}\n{}".format(item.name, dim_string)
            else:
                return item.name

        elif isinstance(item, System):
            if "SYSTEM" in item.name.upper():
                return item.name
            else:
                return "{}\nSystem".format(item.name)

        else:
            raise SystemError("Unrecognized node type ({}) in graph for {}".format(item, self.name))

    def show_graph(self,
                   active_item = None,
                   direction = 'BT',
                   show_learning = False,
                   show_control = False,
                   show_dimensions = False,
                   show_mechanism_structure=False,
                   show_functions=False,
                   show_values=False,
                   active_color = 'yellow',
                   origin_color = 'green',
                   terminal_color = 'red',
                   origin_and_terminal_color = 'brown',
                   learning_color = 'orange',
                   control_color='blue',
                   prediction_mechanism_color='pink',
                   system_color = 'purple',
                   output_fmt='pdf',
                   ):
        """Generate a display of the graph structure of Mechanisms and Projections in the System.

        .. note::
           This method relies on `graphviz <http://www.graphviz.org>`_, which must be installed and imported
           (standard with PsyNeuLink pip install)

        Displays a graph showing the structure of the System (based on the `System's graph <System.graph>`).
        By default, only the primary processing Components are shown, and Mechanisms are displayed as simple nodes.
        However, the **show_mechanism_structure** argument can be used to display more detailed informationa about
        each Mechanism, including its States and, optionally the `function <Component.function>` and `value
        <Component.value>` of the Mechanism and each of its States (using the **show_functions** and **show_values**
        arguments, respectively).  In addition, the **show_learning** and **show_control** arguments can be used to
        also show the Components associated with `learning <LearningMechanism>` and those associated with the
        System's `controller <System_Control>`. `Mechanisms <Mechanism>` are always displayed as (oval) nodes.
        `ORIGIN` and `TERMINAL` Mechanisms of the System are displayed with bold ovals in specified colors.
        `Projections <Projection>` are displayed as labelled arrows, unless **show_learning** is assigned **True**,
        in which case MappingProjections that receive a `LearningProjection` are displayed as diamond-shaped nodes.
        The numbers in parentheses within a Mechanism node indicate its dimensionality.

        COMMENT:
        node shapes: https://graphviz.gitlab.io/_pages/doc/info/shapes.html
        arrow shapes: https://graphviz.gitlab.io/_pages/doc/info/arrows.html
        colors: https://graphviz.gitlab.io/_pages/doc/info/colors.html
        COMMENT

        Arguments
        ---------

        direction : keyword : default 'BT'
            'BT': bottom to top; 'TB': top to bottom; 'LR': left to right; and 'RL`: right to left.

        show_mechanism_structure : bool : default False
            specifies whether or not to show a detailed representation of each `Mechanism` in the graph, including its
            `States` and, optionally, the `function <Component.function>` and `value <Component.value>` of each
            (these can be specified using the **show_functions** and **show_values** arguments.  If this option
            is specified, Projections are connected to and from the State that is the `sender <Projection.sender>` or
            `receiver <Projection.receiver>` of each.  Note:  setting this option calls the
            `Mechanism_Base.show_structure` method for each Mechanism in the graph.

        show_functions : bool : default False
            specifies whether or not to show `function <Component.function>` of Mechanisms and their States in the
            graph;  this requires **show_mechanism_structure** to be specified as `True` to take effect.

        show_values : bool : default False
            specifies whether or not to show `value <Component.value>` of Mechanisms and their States in the
            graph;  this requires **show_mechanism_structure** to be specified as `True` to take effect.

        show_learning : bool or ALL : default False
            specifies whether or not to show the learning components of the system;
            they will all be displayed in the color specified for **learning_color**.
            Projections that receive a `LearningProjection` will be shown as a diamond-shaped node.
            if set to *ALL*, all Projections associated with learning will be shown:  the LearningProjections
            as well as from `ProcessingMechanisms <ProcessingMechanism>` to `LearningMechanisms <LearningMechanism>`
            that convey error and activation information;  if set to `True`, only the LearningPojections are shown.

        show_control :  bool : default False
            specifies whether or not to show the control components of the system;
            they will all be displayed in the color specified for **control_color**.

        show_dimensions : bool, MECHANISMS, PROJECTIONS or ALL : default False
            specifies whether or not to show dimensions of Mechanisms (and/or MappingProjections when show_learning
            is `True`);  can have the following settings:

            * *ALL* -- shows dimensions for both Mechanisms and Projections (see below for formats).

            * *MECHANISMS* -- shows `Mechanism` input and output dimensions.  Input dimensions are shown in parentheses
              below the name of the Mechanism; each number represents the dimension of the `variable
              <InputState.variable>` for each `InputState` of the Mechanism; Output dimensions are shown above
              the name of the Mechanism; each number represents the dimension for `value <OutputState.value>` of each
              of `OutputState` of the Mechanism;

            * *PROJECTIONS* -- shows `MappingProjection` `matrix <MappingProjection.matrix>` dimensions.  Each is
              shown in (<dim>x<dim>...) format;  for standard 2x2 "weight" matrix, the first entry is the number of
              rows (input dimension) and the second the number of columns (output dimension).

        origin_color : keyword : default 'green',
            specifies the color in which the `ORIGIN` Mechanisms of the System are displayed.

        terminal_color : keyword : default 'red',
            specifies the color in which the `TERMINAL` Mechanisms of the System are displayed.

        origin_and_terminal_color : keyword : default 'brown'
            specifies the color in which Mechanisms that are both
            an `ORIGIN` and a `TERMINAL` of the System are displayed.

        learning_color : keyword : default `green`
            specifies the color in which the learning components are displayed.

        control_color : keyword : default `blue`
            specifies the color in which the learning components are displayed (note: if the System's
            `controller <System.controller>`) is an `EVCControlMechanism`, then a link is shown in red from the
            `prediction Mechanisms <EVCControlMechanism_Prediction_Mechanisms>` it creates to the corresponding
            `ORIGIN` Mechanisms of the System, to indicate that although no projection are created for these,
            the prediction Mechanisms determine the input to the `ORIGIN` Mechanisms when the EVCControlMechanism
            `simulates execution <EVCControlMechanism_Execution>` of the System.

        prediction_mechanism_color : keyword : default `pink`
            specifies the color in which the `prediction_mechanisms
            <EVCControlMechanism.prediction_mechanisms>` are displayed for a System using an `EVCControlMechanism`

        system_color : keyword : default `purple`
            specifies the color in which the node representing input from the System is displayed.

        output_fmt : keyword : default 'pdf'
            'pdf': generate and open a pdf with the visualization;
            'jupyter': return the object (ideal for working in jupyter/ipython notebooks).

        Returns
        -------

        display of system : `pdf` or Graphviz graph object
            'pdf' (placed in current directory) if :keyword:`output_fmt` arg is 'pdf';
            Graphviz graph object if :keyword:`output_fmt` arg is 'jupyter'.

        """

        import graphviz as gv

        system_graph = self.graph
        learning_graph=self.learningGraph
        if show_dimensions == True:
            show_dimensions = ALL

        default_node_color = 'black'
        mechanism_shape = 'oval'
        projection_shape = 'diamond'
        # projection_shape = 'Mdiamond'
        # projection_shape = 'hexagon'

        # build graph and configure visualisation settings
        G = gv.Digraph(engine = "dot",
                       node_attr  = {
                           'fontsize':'12',
                           'fontname':'arial',
                           # 'shape':mechanism_shape,
                           'shape':'record',
                           'color':default_node_color
                       },
                       edge_attr  = {
                           # 'arrowhead':'halfopen',
                           'fontsize': '10',
                           'fontname': 'arial'
                       },
                       graph_attr = {
                           "rankdir" : direction
                       } )


        # work with system graph
        rcvrs = list(system_graph.keys())
        # loop through receivers
        for rcvr in rcvrs:
            # rcvr_shape = rcvr.instance_defaults.variable.shape[1]
            if rcvr is active_item:
                color = active_color
            else:
                color = default_node_color
            if show_mechanism_structure:
                rcvr_label=rcvr.name
                G.node(rcvr_label,
                       rcvr.show_structure(show_functions=show_functions,
                                           show_values=show_values,
                                           output_fmt='struct'),
                       color=color)
            else:
                rcvr_label = self._get_label(rcvr, show_dimensions)
                G.node(rcvr_label, shape=mechanism_shape, color=color)

            # handle auto-recurrent projections
            for input_state in rcvr.input_states:
                for proj in input_state.path_afferents:
                    if proj.sender.owner is not rcvr:
                        continue
                    if show_mechanism_structure:
                        sndr_proj_label = '{}:{}'.format(rcvr.name, proj.sender.name)
                        rcvr_proj_label = '{}:{}'.format(rcvr.name, proj.receiver.name)
                    else:
                        sndr_proj_label = rcvr_proj_label = rcvr_label
                    edge_label = self._get_label(proj, show_dimensions)
                    try:
                        has_learning = proj.has_learning_projection
                    except AttributeError:
                        has_learning = None
                    if show_learning and has_learning:
                        if proj is active_item:
                            proj_color = active_color
                        else:
                            proj_color = default_node_color
                        G.node(edge_label, shape=projection_shape, color=proj_color)
                        G.edge(sndr_proj_label, edge_label, arrowhead='none')
                        G.edge(edge_label, rcvr_proj_label)
                    else:
                        # render normally
                        G.edge(sndr_proj_label, rcvr_proj_label, label=edge_label)

            # loop through senders
            sndrs = system_graph[rcvr]
            for sndr in sndrs:
                if show_mechanism_structure:
                    sndr_label = sndr.name
                else:
                    sndr_label = self._get_label(sndr, show_dimensions)

                # find edge name
                for output_state in sndr.output_states:
                    projs = output_state.efferents
                    for proj in projs:
                        if proj.receiver.owner == rcvr:
                            if show_mechanism_structure:
                                sndr_proj_label = '{}:{}'.format(sndr_label, proj.sender.name)
                                rcvr_proj_label = '{}:{}'.format(rcvr_label, proj.receiver.name)
                            else:
                                sndr_proj_label = sndr_label
                                rcvr_proj_label = rcvr_label
                            edge_name = self._get_label(proj, show_dimensions)
                            # edge_shape = proj.matrix.shape
                            try:
                                has_learning = proj.has_learning_projection
                            except AttributeError:
                                has_learning = None
                edge_label = edge_name

                # if rcvr is a LearningMechanism or an ObjectiveMechanism used for control:
                #    break, as those handled below
                if isinstance(rcvr, LearningMechanism):
                    break
                # if recvr is ObjectiveMechanism for ControlMechanism that is System's controller
                if isinstance(rcvr, ObjectiveMechanism) and rcvr.controller is True:
                    break

                arrow_color="black"
                if show_learning and has_learning:
                    # expand
                    G.node(sndr_label, shape=mechanism_shape)
                    G.node(edge_label, shape=projection_shape)
                    G.node(rcvr_label, shape=mechanism_shape)
                    G.edge(sndr_proj_label, edge_label, arrowhead='none')
                    G.edge(edge_label, rcvr_proj_label)
                else:
                    # render normally
                    G.edge(sndr_proj_label, rcvr_proj_label, label = edge_label, color=arrow_color)

                if ORIGIN in sndr.systems[self]:
                    G.node(sndr_label, color=origin_color, penwidth='3')
                if TERMINAL in rcvr.systems[self]:
                    G.node(rcvr_label, color=terminal_color, penwidth='3')
                if ORIGIN in sndr.systems[self] and TERMINAL in sndr.systems[self]:
                    G.node(sndr_label, color=origin_and_terminal_color, penwidth='3')


        # add learning graph if show_learning
        if show_learning:
            rcvrs = list(learning_graph.keys())
            for rcvr in rcvrs:
                # if rcvr is projection
                if isinstance(rcvr, MappingProjection):
                    # for each sndr of rcvr
                    sndrs = learning_graph[rcvr]
                    for sndr in sndrs:
                        edge_label = rcvr._parameter_states['matrix'].mod_afferents[0].name
                        G.edge(self._get_label(sndr, show_dimensions),
                               self._get_label(rcvr, show_dimensions),
                               color=learning_color, label = edge_label)
                else:
                    # Implement edges for Projections to each LearningMechanism from other LearningMechanisms
                    # and from ProcessingMechanisms if 'ALL' is set
                    if self not in rcvr.systems:
                        continue
                    for input_state in rcvr.input_states:
                        for proj in input_state.path_afferents:
                            sndr = proj.sender.owner
                            G.node(self._get_label(rcvr, show_dimensions), color=learning_color)
                            # If Projection is not from another learning component
                            #    only show if ALL is set, and don't color
                            if (isinstance(sndr, LearningMechanism) or
                                (isinstance(sndr, ObjectiveMechanism)
                                 and sndr._role is LEARNING
                                 and self in sndr.systems)):
                                G.node(self._get_label(sndr, show_dimensions), color=learning_color)
                            else:
                                if show_learning is True:
                                    continue
                            if self in sndr.systems:
                                G.edge(self._get_label(sndr, show_dimensions),
                                       self._get_label(rcvr, show_dimensions), color=learning_color,
                                       label=proj.name)

                            # Get Projections to ComparatorMechanism as well
                            if (isinstance(sndr, ObjectiveMechanism)
                                    and self in sndr.systems
                                    and sndr._role is LEARNING
                                    and show_learning is ALL):
                                for input_state in sndr.input_states:
                                    for proj in input_state.path_afferents:
                                        output_mech = proj.sender.owner
                                        # Skip any Projections from ProcesInputStates or SystemInputStates
                                        if isinstance(output_mech, Process):
                                            continue
                                        elif isinstance(output_mech, System):
                                            G.node(self._get_label(output_mech, show_dimensions),
                                                   color=system_color,
                                                   penwidth='3')
                                        G.edge(self._get_label(output_mech, show_dimensions),
                                               self._get_label(sndr, show_dimensions),
                                               color=learning_color,
                                               label=proj.name)
                                        assert True


        # add control graph if show_control
        if show_control:
            controller = self.controller

            if controller is None:
                print ("\nWARNING: {} has not been assigned a \'controller\', so \'show_control\' option "
                       "can't be used in its show_graph() method\n".format(self.name))
                return

            objmech_ctlr_proj = controller.input_state.path_afferents[0]
            objmech = objmech_ctlr_proj.sender.owner

            if show_mechanism_structure:
                ctlr_label = controller.name
                objmech_label = objmech.name
                G.node(ctlr_label,
                       controller.show_structure(show_functions=show_functions,
                                                 show_values=show_values,
                                                 output_fmt='struct'),
                       color=control_color)
                G.node(objmech_label,
                       objmech.show_structure(show_functions=show_functions,
                                              show_values=show_values,
                                              output_fmt='struct'),
                       color=control_color)
            else:
                ctlr_label = self._get_label(controller, show_dimensions)
                objmech_label = self._get_label(objmech, show_dimensions)
                G.node(ctlr_label, color=control_color)
                G.node(objmech_label, color=control_color)

            # objmech to controller edge
            if show_mechanism_structure:
                G.edge(objmech.name + ':' + objmech_ctlr_proj.sender.name,
                       controller.name + ':' + objmech_ctlr_proj.receiver.name,
                       label=objmech_ctlr_proj.name, 
                       color=control_color)
            else:
                G.edge(objmech_label, ctlr_label, label=objmech_ctlr_proj.name, color=control_color)

            # outgoing edges
            for output_state in controller.control_signals:
                for projection in output_state.efferents:
                    if show_mechanism_structure:
                        ctlr_proj_label = ctlr_label + ':' + output_state.name
                        rcvr_proj_label = projection.receiver.owner.name + ':' + projection.receiver.name
                    else:
                        ctlr_proj_label = ctlr_label
                        rcvr_proj_label = self._get_label(projection.receiver.owner, show_dimensions)
                    G.edge(ctlr_proj_label,
                           rcvr_proj_label,
                           label=projection.name, 
                           color=control_color)

            # incoming edges
            for input_state in objmech.input_states:
                for projection in input_state.path_afferents:
                    if show_mechanism_structure:
<<<<<<< HEAD
                        sndr_proj_label = projection.sender.owner.name+':'+projection.sender.name
                        objmech_proj_label = objmech_label+':'+input_state.name
=======
                        sndr_proj_label = projection.sender.owner.name + ':' + projection.sender.name
                        # objmech_proj_label = projection.receiver.owner.name + ':' + projection.receiver.name
                        objmech_proj_label = objmech_label + ':' + istate.name
>>>>>>> c0467eeb
                    else:
                        sndr_proj_label = self._get_label(projection.sender.owner, show_dimensions)
                        objmech_proj_label = self._get_label(objmech, show_dimensions)
                    G.edge(sndr_proj_label, objmech_proj_label)

            # prediction mechanisms
            for mech in self.execution_list:
                if mech._role is CONTROL and hasattr(mech, 'origin_mech'):
                    recvr = mech.origin_mech

                    # IMPLEMENTATION NOTE:
                    #     THIS IS HERE FOR FUTURE COMPATABLITY WITH FULL IMPLEMENTATION OF PredictionMechanisms
                    if show_mechanism_structure and False:
                        proj = mech.output_state.efferents[0]
                        G.node(mech.name,
                               mech.show_structure(show_functions=show_functions,
                                                   show_values=show_values,
                                                   output_fmt='struct'),
                               color=prediction_mechanism_color)


                        G.edge(mech.name + ':' + mech.output_state.name,
                               rcvr.name + ':' + proj.receiver.name,
                               label=' prediction assignment',
                               color=prediction_mechanism_color)
                    else:
                        G.node(self._get_label(mech, show_dimensions),
                               color=prediction_mechanism_color)
                        G.edge(self._get_label(mech, show_dimensions),
                               self._get_label(recvr, show_dimensions),
                               label=' prediction assignment',
                               color=prediction_mechanism_color)
                    pass

        # return
        if output_fmt == 'pdf':
            G.view(self.name.replace(" ", "-"), cleanup=True)
        elif output_fmt == 'jupyter':
            return G


SYSTEM_TARGET_INPUT_STATE = 'SystemInputState'

from psyneulink.components.states.outputstate import OutputState
class SystemInputState(OutputState):
    """Represents inputs and targets specified in a call to the System's `execute <Process.execute>` and `run
    <Process.run>` methods.

    COMMENT:
        Each instance encodes a `target <System.target>` to the system (also a 1d array in 2d array of
        `targets <System.targets>`) and provides it to a `MappingProjection` that projects to a `TARGET`
        Mechanism of the System.

        .. Declared as a subclass of OutputState so that it is recognized as a legitimate sender to a Projection
           in Projection_Base._instantiate_sender()

           self.value is used to represent the item of the targets arg to system.execute or system.run
    COMMENT

    A SystemInputState is created for each `InputState` of each `ORIGIN` Mechanism in `origin_mechanisms`, and for the
    *TARGET* `InputState <ComparatorMechanism_Structure>` of each `ComparatorMechanism <ComparatorMechanism>` listed
    in `target_mechanisms <System.target_mechanisms>`.  A `MappingProjection` is created that projects to each
    of these InputStates from the corresponding SystemInputState.  When the System's `execute <System.execute>` or
    `run <System.run>` method is called, each item of its **inputs** and **targets** arguments is assigned as
    the `value <SystemInputState.value>` of a SystemInputState, which is then conveyed to the
    corresponding InputState of the `origin_mechanisms <System.origin_mechanisms>` and `terminal_mechanisms
    <System.terminal_mechanisms>`.  See `System_Mechanisms` and `System_Execution` for additional details.

    """

    def __init__(self, owner=None, variable=None, name=None, prefs=None, context=None):
        """Pass variable to MappingProjection from Process to first Mechanism in Pathway

        :param variable:
        """
        if not name:
            self.name = owner.name + "_" + SYSTEM_TARGET_INPUT_STATE
        else:
            self.name = owner.name + "_" + name
        self.prefs = prefs
        self.log = Log(owner=self)
        self.recording = False
        self.efferents = []
        self.owner = owner
        self.value = variable<|MERGE_RESOLUTION|>--- conflicted
+++ resolved
@@ -3651,14 +3651,9 @@
             for input_state in objmech.input_states:
                 for projection in input_state.path_afferents:
                     if show_mechanism_structure:
-<<<<<<< HEAD
-                        sndr_proj_label = projection.sender.owner.name+':'+projection.sender.name
-                        objmech_proj_label = objmech_label+':'+input_state.name
-=======
                         sndr_proj_label = projection.sender.owner.name + ':' + projection.sender.name
                         # objmech_proj_label = projection.receiver.owner.name + ':' + projection.receiver.name
-                        objmech_proj_label = objmech_label + ':' + istate.name
->>>>>>> c0467eeb
+                        objmech_proj_label = objmech_label + ':' + input_state.name
                     else:
                         sndr_proj_label = self._get_label(projection.sender.owner, show_dimensions)
                         objmech_proj_label = self._get_label(objmech, show_dimensions)
