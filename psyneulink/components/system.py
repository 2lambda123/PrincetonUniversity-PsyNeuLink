--- conflicted
+++ resolved
@@ -1606,33 +1606,28 @@
 
             # If sender_mech is an ObjectiveMechanism, and:
             #    - none of the Mechanisms that project to it are are a TERMINAL Mechanism for the current Process, or
-            #    - all of the Mechanisms that project to it already have an ObjectiveMechanism, then:
-            #        - do not include the ObjectiveMechanism in the graph;
-            #        - be sure that its outputState projects to the ERROR_SIGNAL inputState of a LearningMechanism
-            #            (labelled "learning_mech" here -- raise an exception if it does not;
-            #        - determine whether learning_mech's ERROR_SIGNAL inputState receives any other projections
-            #            from another ObjectiveMechanism or LearningMechanism (labelled "error_signal_projection" here)
-            #            -- if it does, be sure that it is from the same system and if so return;
-            #               (note:  this shouldn't be true, but the test is here for completeness and sanity-checking)
-            #        - if learning_mech's ERROR_SIGNAL inputState does not receive any projections from
-            #            another objectiveMechanism and/or LearningMechanism in the system, then:
-            #            - find the sender to the ObjectiveMechanism (labelled "error_source" here)
-            #            - find the 1st projection from error_source that projects to the ACTIVATION_INPUT inputState of
-            #                a LearningMechanism (labelled "error_signal" here)
-            #            - instantiate a MappingProjection from error_signal to learning_mech
-            #                projected
+            #    - all of the Mechanisms that project to it already have an ObjectiveMechanism,
+            # Then:
+            #    - do not include the ObjectiveMechanism in the graph;
+            #    - be sure that its outputState projects to the ERROR_SIGNAL inputState of a LearningMechanism
+            #        (labelled "learning_mech" here -- raise an exception if it does not;
+            #    - determine whether learning_mech's ERROR_SIGNAL inputState receives any other projections
+            #        from another ObjectiveMechanism or LearningMechanism (labelled "error_signal_projection" here)
+            #        -- if it does, be sure that it is from the same system and if so return;
+            #           (note:  this shouldn't be true, but the test is here for completeness and sanity-checking)
+            #    - if learning_mech's ERROR_SIGNAL inputState does not receive any projections from
+            #        another objectiveMechanism and/or LearningMechanism in the system, then:
+            #        - find the sender to the ObjectiveMechanism (labelled "error_source" here)
+            #        - find the 1st projection from error_source that projects to the ACTIVATION_INPUT inputState of
+            #            a LearningMechanism (labelled "error_signal" here)
+            #        - instantiate a MappingProjection from error_signal to learning_mech
+            #            projected
             # IMPLEMENTATION NOTE: Composition should allow 1st condition if user indicates internal TARGET is desired;
-<<<<<<< HEAD
             #                  for now, however, assume this is not desired (i.e., only TERMINAL mechanisms
             #                  should project to ObjectiveMechanisms) and always replace internal
             #                  ObjectiveMechanism with projection from a LearningMechanism (if it is available)
             # Otherwise:
             #     - include it in the graph
-=======
-            #                      for now, however, assume this is not desired (i.e., only TERMINAL mechanisms
-            #                      should project to ObjectiveMechanisms) and always replace internal
-            #                      ObjectiveMechanism with projection from a LearningMechanism (if it is available)
->>>>>>> 70c69922
 
             obj_mech_replaced = False
 
@@ -1654,13 +1649,21 @@
                 if sample_mech != learning_mech.output_source:
                     assert False
 
-                # Its the 1st item in the learning_execution_graph, so could be for a TERMINAL Mechanism of the System
+                # ObjectiveMechanism the 1st item in the learning_execution_graph, so could be for:
+                #    - the last Mechanism in a learning sequence, or
+                #    - a TERMINAL Mechanism of the System
                 if len(self.learning_execution_graph) == 0:
-
-                    # If sample_mech is NOT for a TERMINAL Mechanism of the current System,
-                    #  - obj_mech should NOT be included in the learning_execution_graph and
-                    #  - should be replaced with appropriate projections to sample_mechs's afferent LearningMechanisms
-                    if not sample_mech.systems[self] is TERMINAL:
+                    # If is the last item in a learning sequence,
+                    #    doesn't matter if it is a TERMINAL Mechanism;  needs to remain as a Target for the System
+                    if not any(proj.has_learning_projection and self in proj.receiver.owner.systems
+                               for proj in sample_mech.output_state.efferents):
+                        pass
+                    # If sample_mech is:
+                    #    - NOT for a TERMINAL Mechanism of the current System
+                    # Then:
+                    #    - obj_mech should NOT be included in the learning_execution_graph and
+                    #    - should be replaced with appropriate projections to sample_mechs's afferent LearningMechanisms
+                    elif not sample_mech.systems[self] is TERMINAL:
                         _assign_error_signal_projections(sample_mech, self, obj_mech)
                         # Don't process ObjectiveMechanism any further (since its been replaced)
                         return
@@ -1691,9 +1694,13 @@
 
                     # INTERNAL CONVERGENCE
                     # None of the mechanisms that project to it are a TERMINAL mechanism
-                    elif not all(all(projection.sender.owner.processes[proc] is TERMINAL
+                    elif (not all(all(projection.sender.owner.processes[proc] is TERMINAL
                                      for proc in projection.sender.owner.processes)
-                                 for projection in obj_mech.input_states[SAMPLE].path_afferents):
+                                 for projection in obj_mech.input_states[SAMPLE].path_afferents)
+                          # and it is not for the last Mechanism in a learning sequence
+                          and any(proj.has_learning_projection and self in proj.receiver.owner.systems
+                                  for proj in sample_mech.output_state.efferents)
+                    ):
 
                         _assign_error_signal_projections(sample_mech, self, obj_mech)
                         obj_mech_replaced = True
