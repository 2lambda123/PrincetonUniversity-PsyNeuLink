#
# Princeton University licenses this file to You under the Apache License, Version 2.0 (the "License");
# you may not use this file except in compliance with the License.  You may obtain a copy of the License at:
#     http://www.apache.org/licenses/LICENSE-2.0
# Unless required by applicable law or agreed to in writing, software distributed under the License is distributed
# on an "AS IS" BASIS, WITHOUT WARRANTIES OR CONDITIONS OF ANY KIND, either express or implied.
# See the License for the specific language governing permissions and limitations under the License.
#
#
# ***********************************************  Function ************************************************************

"""
Example function:
  * `ArgumentTherapy`

Combination Functions:
  * `Reduce`
  * `LinearCombination`
  * `CombineMeans`
  * `PredictionErrorDelta`

TransferMechanism Functions:
  * `Linear`
  * `Exponential`
  * `Logistic`
  * `SoftMax`
  * `LinearMatrix`

Integrator Functions:
  * `Integrator`
  * `SimpleIntegrator`
  * `ConstantIntegrator`
  * `AdaptiveIntegrator`
  * `DriftDiffusionIntegrator`
  * `OrnsteinUhlenbeckIntegrator`
  * `AccumulatorIntegrator`
  * `FHNIntegrator`
  * `AGTUtilityIntegrator`
  * `BogaczEtAl`
  * `NavarroAndFuss`

Distribution Functions:
  * `NormalDist`
  * `UniformToNormalDist`
  * `ExponentialDist`
  * `UniformDist`
  * `GammaDist`
  * `WaldDist`

Objective Functions:
  * `Stability`
  * `Distance`

Learning Functions:
  * `Hebbian`
  * `Reinforcement`
  * `BackPropagation`
  * `TDLearning`

Custom Function:
  * `UserDefinedFunction`

.. _Function_Overview:

Overview
--------

A Function is a `Component <Component>` that "packages" a function (in its `function <Function_Base.function>` method)
for use by other Components.  Every Component in PsyNeuLink is assigned a Function; when that Component is executed, its
Function's `function <Function_Base.function>` is executed.  The `function <Function_Base.function>` can be any callable
operation, although most commonly it is a mathematical operation (and, for those, almost always uses a call to one or
more numpy functions).  There are two reasons PsyNeuLink packages functions in a Function Component:

* **Manage parameters** -- parameters are attributes of a Function that either remain stable over multiple calls to the
  function (e.g., the `gain <Logistic.gain>` or `bias <Logistic.bias>` of a `Logistic` function, or the learning rate
  of a learning function); or, if they change, they do so less frequently or under the control of different factors
  than the function's variable (i.e., its input).  As a consequence, it is useful to manage these separately from the
  function's variable, and not have to provide them every time the function is called.  To address this, every
  PsyNeuLink Function has a set of attributes corresponding to the parameters of the function, that can be specified at
  the time the Function is created (in arguments to its constructor), and can be modified independently
  of a call to its :keyword:`function`. Modifications can be directly (e.g., in a script), or by the operation of other
  PsyNeuLink Components (e.g., `AdaptiveMechanisms`) by way of `ControlProjections <ControlProjection>`.
..
* **Modularity** -- by providing a standard interface, any Function assigned to a Components in PsyNeuLink can be
  replaced with other PsyNeuLink Functions, or with user-written custom functions so long as they adhere to certain
  standards (the PsyNeuLink :ref:`Function API <LINK>`).

.. _Function_Creation:

Creating a Function
-------------------

A Function can be created directly by calling its constructor.  Functions are also created automatically whenever
any other type of PsyNeuLink Component is created (and its :keyword:`function` is not otherwise specified). The
constructor for a Function has an argument for its `variable <Function_Base.variable>` and each of the parameters of
its `function <Function_Base.function>`.  The `variable <Function_Base.variable>` argument is used both to format the
input to the `function <Function_Base.function>`, and assign its default value.  The arguments for each parameter can
be used to specify the default value for that parameter; the values can later be modified in various ways as described
below.

.. _Function_Structure:

Structure
---------

.. _Function_Core_Attributes:

Core Attributes
~~~~~~~~~~~~~~~

Every Function has the following core attributes:

* `variable <Function_Base.variable>` -- provides the input to the Function's `function <Function_Base.function>`.
..
* `function <Function_Base.function>` -- determines the computation carried out by the Function; it must be a
  callable object (that is, a python function or method of some kind). Unlike other PsyNeuLink `Components
  <Component>`, it *cannot* be (another) Function object (it can't be "turtles" all the way down!). If the Function
  has been assigned to another `Component`, then its `function <Function_Base.function>` is also assigned as the
  the `function <Component.function>` attribute of the Component to which it has been assigned (i.e., its
  `owner <Function_Base.owner>`.

A Function also has an attribute for each of the parameters of its `function <Function_Base.function>`.

Owner
~~~~~

If a Function has been assigned to another `Component`, then it also has an `owner <Function_Base.owner>` attribute
that refers to that Component.  The Function itself is assigned as the Component's
`function_object <Component.function_object>` attribute.  Each of the Function's attributes is also assigned
as an attribute of the `owner <Function_Base.owner>`, and those are each associated with with a
`parameterState <ParameterState>` of the `owner <Function_Base.owner>`.  Projections to those parameterStates can be
used by `ControlProjections <ControlProjection>` to modify the Function's parameters.


COMMENT:
.. _Function_Output_Type_Conversion:

If the `function <Function_Base.function>` returns a single numeric value, and the Function's class implements
FunctionOutputTypeConversion, then the type of value returned by its `function <Function>` can be specified using the
`functionOutputType` attribute, by assigning it one of the following `FunctionOutputType` values:
    * FunctionOutputType.RAW_NUMBER: return "exposed" number;
    * FunctionOutputType.NP_1D_ARRAY: return 1d np.array
    * FunctionOutputType.NP_2D_ARRAY: return 2d np.array.

To implement FunctionOutputTypeConversion, the Function's FUNCTION_OUTPUT_TYPE_CONVERSION parameter must set to True,
and function type conversion must be implemented by its `function <Function_Base.function>` method
(see `Linear` for an example).
COMMENT

.. _Function_Modulatory_Params:

Modulatory Parameters
~~~~~~~~~~~~~~~~~~~~~

Some classes of Functions also implement a pair of modulatory parameters: `multiplicative_param` and `additive_param`.
Each of these is assigned the name of one of the function's parameters. These are used by `ModulatorySignals
<ModulatorySignal>` to modulate the output of the function (see `figure <ModulatorySignal_Detail_Figure>`).  For
example, they are used by `GatingSignals <GatingSignal>` to modulate the `function <State_Base.function>` of an
`InputState` or `OutputState`, and thereby its `value <State_Base.value>`; and by the `ControlSignal(s) <ControlSignal>`
of an `LCControlMechanism` to modulate the `multiplicative_param` of the `function <TransferMechanism.function>` of a
`TransferMechanism`.


.. _Function_Execution:

Execution
---------

Functions are not executable objects, but their `function <Function_Base.function>` can be called.   This can be done
directly.  More commonly, however, they are called when their `owner <Function_Base.owner>` is executed.  The parameters
of the `function <Function_Base.function>` can be modified when it is executed, by assigning a
`parameter specification dictionary <ParameterState_Specification>` to the **params** argument in the
call to the `function <Function_Base.function>`.  For `Mechanisms <Mechanism>`, this can also be done by specifying
`runtime_params <Mechanism_Runtime_Parameters>` for the Mechanism when it is `executed <Mechanism_Base.execute>`.

Class Reference
---------------

"""

import numbers
import numpy as np
import typecheck as tc
import warnings

from collections import namedtuple
from enum import Enum, IntEnum
from random import randint

from psyneulink.components.component import ComponentError, function_type, method_type, parameter_keywords
from psyneulink.components.shellclasses import Function
from psyneulink.globals.keywords import ACCUMULATOR_INTEGRATOR_FUNCTION, ADAPTIVE_INTEGRATOR_FUNCTION, ALL, ARGUMENT_THERAPY_FUNCTION, AUTO_ASSIGN_MATRIX, AUTO_DEPENDENT, BACKPROPAGATION_FUNCTION, BETA, BIAS, COMBINATION_FUNCTION_TYPE, COMBINE_MEANS_FUNCTION, CONSTANT_INTEGRATOR_FUNCTION, CORRELATION, CROSS_ENTROPY, CUSTOM_FUNCTION, DECAY, DIFFERENCE, DISTANCE_FUNCTION, DISTANCE_METRICS, DIST_FUNCTION_TYPE, DIST_MEAN, DIST_SHAPE, DRIFT_DIFFUSION_INTEGRATOR_FUNCTION, DistanceMetrics, ENERGY, ENTROPY, EUCLIDEAN, EXAMPLE_FUNCTION_TYPE, EXECUTING, EXPONENTIAL_DIST_FUNCTION, EXPONENTIAL_FUNCTION, EXPONENTS, FHN_INTEGRATOR_FUNCTION, FULL_CONNECTIVITY_MATRIX, FUNCTION, FUNCTION_OUTPUT_TYPE, FUNCTION_OUTPUT_TYPE_CONVERSION, FUNCTION_PARAMS, GAIN, GAMMA_DIST_FUNCTION, HEBBIAN_FUNCTION, HIGH, HOLLOW_MATRIX, IDENTITY_MATRIX, INCREMENT, INITIALIZER, INITIALIZING, INPUT_STATES, INTEGRATOR_FUNCTION, INTEGRATOR_FUNCTION_TYPE, INTERCEPT, LEARNING, LEARNING_FUNCTION_TYPE, LEARNING_RATE, LINEAR_COMBINATION_FUNCTION, LINEAR_FUNCTION, LINEAR_MATRIX_FUNCTION, LOGISTIC_FUNCTION, LOW, MATRIX, MATRIX_KEYWORD_NAMES, MATRIX_KEYWORD_VALUES, MAX_INDICATOR, MAX_VAL, NOISE, NORMALIZING_FUNCTION_TYPE, NORMAL_DIST_FUNCTION, OBJECTIVE_FUNCTION_TYPE, OFFSET, OPERATION, ORNSTEIN_UHLENBECK_INTEGRATOR_FUNCTION, OUTPUT_STATES, OUTPUT_TYPE, PARAMETER_STATE_PARAMS, PEARSON, PREDICTION_ERROR_DELTA_FUNCTION, PROB, PRODUCT, RANDOM_CONNECTIVITY_MATRIX, RATE, RECEIVER, REDUCE_FUNCTION, RL_FUNCTION, SCALE, SIMPLE_INTEGRATOR_FUNCTION, SLOPE, SOFTMAX_FUNCTION, STABILITY_FUNCTION, STANDARD_DEVIATION, SUM, TDLEARNING_FUNCTION, TIME_STEP_SIZE, TRANSFER_FUNCTION_TYPE, UNIFORM_DIST_FUNCTION, USER_DEFINED_FUNCTION, USER_DEFINED_FUNCTION_TYPE, UTILITY_INTEGRATOR_FUNCTION, VARIABLE, WALD_DIST_FUNCTION, WEIGHTS, kwComponentCategory, kwPreferenceSetName
from psyneulink.globals.preferences.componentpreferenceset import is_pref_set, kpReportOutputPref, kpRuntimeParamStickyAssignmentPref
from psyneulink.globals.preferences.preferenceset import PreferenceEntry, PreferenceLevel
from psyneulink.globals.registry import register_category
from psyneulink.globals.utilities import AutoNumber, is_distance_metric, is_matrix, is_numeric, iscompatible, np_array_less_than_2d, parameter_spec
from psyneulink.scheduling.time import TimeScale

__all__ = [
    'AccumulatorIntegrator', 'AdaptiveIntegrator', 'ADDITIVE', 'ADDITIVE_PARAM',
    'AdditiveParam', 'AGTUtilityIntegrator', 'ArgumentTherapy',
    'AUTOASSOCIATIVE', 'BackPropagation', 'BogaczEtAl', 'BOUNDS',
    'CombinationFunction', 'CombineMeans', 'ConstantIntegrator', 'DISABLE',
    'DISABLE_PARAM', 'Distance', 'DistributionFunction', 'DRIFT_RATE',
    'DRIFT_RATE_VARIABILITY', 'DriftDiffusionIntegrator', 'EPSILON',
    'ERROR_MATRIX', 'Exponential', 'ExponentialDist', 'FHNIntegrator',
    'Function_Base', 'function_keywords', 'FunctionError', 'FunctionOutputType',
    'FunctionRegistry', 'GammaDist', 'get_matrix', 'get_param_value_for_function',
    'get_param_value_for_keyword', 'Hebbian', 'Integrator',
    'IntegratorFunction', 'is_Function', 'is_function_type', 'kwBogaczEtAl',
    'kwNavarrosAndFuss', 'LCAIntegrator', 'LEARNING_ACTIVATION_FUNCTION',
    'LEARNING_ACTIVATION_INPUT', 'LEARNING_ACTIVATION_OUTPUT',
    'LEARNING_ERROR_OUTPUT', 'LearningFunction', 'Linear', 'LinearCombination',
    'LinearMatrix', 'Logistic', 'max_vs_avg', 'max_vs_next', 'ModulatedParam',
    'ModulationParam', 'MULTIPLICATIVE', 'MULTIPLICATIVE_PARAM',
    'MultiplicativeParam', 'NavarroAndFuss', 'NF_Results', 'NON_DECISION_TIME',
    'NormalDist', 'ObjectiveFunction', 'OrnsteinUhlenbeckIntegrator',
    'OVERRIDE', 'OVERRIDE_PARAM', 'PERTINACITY', 'PredictionErrorDeltaFunction',
    'PROPENSITY', 'Reduce', 'Reinforcement', 'ReturnVal', 'SimpleIntegrator',
    'SoftMax', 'Stability', 'STARTING_POINT', 'STARTING_POINT_VARIABILITY',
    'TDLearning', 'THRESHOLD', 'TransferFunction', 'THRESHOLD_VARIABILITY',
    'UniformDist', 'UniformToNormalDist', 'UserDefinedFunction', 'WaldDist', 'WT_MATRIX_RECEIVERS_DIM',
    'WT_MATRIX_SENDERS_DIM'
]

EPSILON = np.finfo(float).eps

FunctionRegistry = {}

function_keywords = {FUNCTION_OUTPUT_TYPE, FUNCTION_OUTPUT_TYPE_CONVERSION}


class FunctionError(Exception):
    def __init__(self, error_value):
        self.error_value = error_value

    def __str__(self):
        return repr(self.error_value)


class FunctionOutputType(IntEnum):
    RAW_NUMBER = 0
    NP_1D_ARRAY = 1
    NP_2D_ARRAY = 2


# Typechecking *********************************************************************************************************

# TYPE_CHECK for Function Instance or Class
def is_Function(x):
    if not x:
        return False
    elif isinstance(x, Function):
        return True
    elif issubclass(x, Function):
        return True
    else:
        return False


def is_function_type(x):
    if not x:
        return False
    elif isinstance(x, (Function, function_type, method_type)):
        return True
    elif issubclass(x, Function):
        return True
    else:
        return False


# Modulatory Parameters ************************************************************************************************

ADDITIVE_PARAM = 'additive_param'
MULTIPLICATIVE_PARAM = 'multiplicative_param'
OVERRIDE_PARAM = 'OVERRIDE'
DISABLE_PARAM = 'DISABLE'


class MultiplicativeParam():
    attrib_name = MULTIPLICATIVE_PARAM
    name = 'MULTIPLICATIVE'
    init_val = 1
    reduce = lambda x : np.product(np.array(x), axis=0)


class AdditiveParam():
    attrib_name = ADDITIVE_PARAM
    name = 'ADDITIVE_PARAM'
    init_val = 0
    reduce = lambda x : np.sum(np.array(x), axis=0)

# IMPLEMENTATION NOTE:  USING A namedtuple DOESN'T WORK, AS CAN'T COPY PARAM IN Component._validate_param
# ModulationType = namedtuple('ModulationType', 'attrib_name, name, init_val, reduce')


class ModulationParam():
    """Specify parameter of a `Function <Function>` for `modulation <ModulatorySignal_Modulation>` by a ModulatorySignal

    COMMENT:
        Each term specifies a different type of modulation used by a `ModulatorySignal <ModulatorySignal>`.  The first
        two refer to classes that define the following terms:
            * attrib_name (*ADDITIVE_PARAM* or *MULTIPLICATIVE_PARAM*):  specifies which meta-parameter of the function
              to use for modulation;
            * name (str): name of the meta-parameter
            * init_val (int or float): value with which to initialize the parameter being modulated if it is not otherwise
              specified
            * reduce (function): the manner by which to aggregate multiple ModulatorySignals of that type, if the
              `ParameterState` receives more than one `ModulatoryProjection <ModulatoryProjection>` of that type.
    COMMENT

    Attributes
    ----------

    MULTIPLICATIVE
        assign the `value <ModulatorySignal.value>` of the ModulatorySignal to the *MULTIPLICATIVE_PARAM*
        of the State's `function <State_Base.function>`

    ADDITIVE
        assign the `value <ModulatorySignal.value>` of the ModulatorySignal to the *ADDITIVE_PARAM*
        of the State's `function <State_Base.function>`

    OVERRIDE
        assign the `value <ModulatorySignal.value>` of the ModulatorySignal directly to the State's
        `value <State_Base.value>` (ignoring its `variable <State_Base.variable>` and `function <State_Base.function>`)

    DISABLE
        ignore the ModulatorySignal when calculating the State's `value <State_Base.value>`
    """
    MULTIPLICATIVE = MultiplicativeParam
    # MULTIPLICATIVE = ModulationType(MULTIPLICATIVE_PARAM,
    #                                 'MULTIPLICATIVE',
    #                                 1,
    #                                 lambda x : np.product(np.array(x), axis=0))
    ADDITIVE = AdditiveParam
    # ADDITIVE = ModulationType(ADDITIVE_PARAM,
    #                           'ADDITIVE_PARAM',
    #                           0,
    #                           lambda x : np.sum(np.array(x), axis=0))
    OVERRIDE = OVERRIDE_PARAM
    DISABLE = DISABLE_PARAM

MULTIPLICATIVE = ModulationParam.MULTIPLICATIVE
ADDITIVE = ModulationParam.ADDITIVE
OVERRIDE = ModulationParam.OVERRIDE
DISABLE = ModulationParam.DISABLE


def _is_modulation_param(val):
    if val in ModulationParam.__dict__.values():
        return True
    else:
        return False

ModulatedParam = namedtuple('ModulatedParam', 'meta_param, function_param, function_param_val')


def _get_modulated_param(owner, mod_proj):
    """Return ModulationParam object, function param name and value of param modulated by ModulatoryProjection
    """

    from psyneulink.components.projections.modulatory.modulatoryprojection import ModulatoryProjection_Base

    if not isinstance(mod_proj, ModulatoryProjection_Base):
        raise FunctionError('mod_proj ({0}) is not a ModulatoryProjection_Base'.format(mod_proj))

    # Get function "meta-parameter" object specified in the Projection sender's modulation attribute
    function_mod_meta_param_obj = mod_proj.sender.modulation

    # Get the actual parameter of owner.function_object to be modulated
    function_param_name = owner.function_object.params[function_mod_meta_param_obj.attrib_name]

    # Get the function parameter's value
    function_param_value = owner.function_object.params[function_param_name]
    # MODIFIED 6/9/17 OLD:
    # if function_param_value is None:
    #     function_param_value = function_mod_meta_param_obj.init_val
    # MODIFIED 6/9/17 END

    # Return the meta_parameter object, function_param name, and function_param_value
    return ModulatedParam(function_mod_meta_param_obj, function_param_name, function_param_value)


# *******************************   get_param_value_for_keyword ********************************************************

def get_param_value_for_keyword(owner, keyword):
    """Return the value for a keyword used by a subclass of Function

    Parameters
    ----------
    owner : Component
    keyword : str

    Returns
    -------
    value

    """
    try:
        return owner.paramsCurrent[FUNCTION].keyword(owner, keyword)
    except FunctionError as e:
        # assert(False)
        # prefs is not always created when this is called, so check
        try:
            owner.prefs
            has_prefs = True
        except AttributeError:
            has_prefs = False

        if has_prefs and owner.prefs.verbosePref:
            print("{} of {}".format(e, owner.name))
        # return None
        else:
            raise FunctionError(e)
    except AttributeError:
        # prefs is not always created when this is called, so check
        try:
            owner.prefs
            has_prefs = True
        except AttributeError:
            has_prefs = False

        if has_prefs and owner.prefs.verbosePref:
            print("Keyword ({}) not recognized for {}".format(keyword, owner.name))
        return None


def get_param_value_for_function(owner, function):
    try:
        return owner.paramsCurrent[FUNCTION].param_function(owner, function)
    except FunctionError as e:
        if owner.prefs.verbosePref:
            print("{} of {}".format(e, owner.name))
        return None
    except AttributeError:
        if owner.prefs.verbosePref:
            print("Function ({}) can't be evaluated for {}".format(function, owner.name))
        return None


class Function_Base(Function):
    """
    Function_Base(           \
         default_variable,   \
         params=None,        \
         owner=None,         \
         name=None,          \
         prefs=None          \
    )

    Implement abstract class for Function category of Component class

    COMMENT:
        Description:
            Functions are used to "wrap" functions used used by other components;
            They are defined here (on top of standard libraries) to provide a uniform interface for managing parameters
             (including defaults)
            NOTE:   the Function category definition serves primarily as a shell, and as an interface to the Function
                       class, to maintain consistency of structure with the other function categories;
                    it also insures implementation of .function for all Function Components
                    (as distinct from other Function subclasses, which can use a FUNCTION param
                        to implement .function instead of doing so directly)
                    Function Components are the end of the recursive line; as such:
                        they don't implement functionParams
                        in general, don't bother implementing function, rather...
                        they rely on Function_Base.function which passes on the return value of .function

        Variable and Parameters:
        IMPLEMENTATION NOTE:  ** DESCRIBE VARIABLE HERE AND HOW/WHY IT DIFFERS FROM PARAMETER
            - Parameters can be assigned and/or changed individually or in sets, by:
              - including them in the initialization call
              - calling the _instantiate_defaults method (which changes their default values)
              - including them in a call the function method (which changes their values for just for that call)
            - Parameters must be specified in a params dictionary:
              - the key for each entry should be the name of the parameter (used also to name associated Projections)
              - the value for each entry is the value of the parameter

        Return values:
            The functionOutputType can be used to specify type conversion for single-item return values:
            - it can only be used for numbers or a single-number list; other values will generate an exception
            - if self.functionOutputType is set to:
                FunctionOutputType.RAW_NUMBER, return value is "exposed" as a number
                FunctionOutputType.NP_1D_ARRAY, return value is 1d np.array
                FunctionOutputType.NP_2D_ARRAY, return value is 2d np.array
            - it must be enabled for a subclass by setting params[FUNCTION_OUTPUT_TYPE_CONVERSION] = True
            - it must be implemented in the execute method of the subclass
            - see Linear for an example

        MechanismRegistry:
            All Function functions are registered in FunctionRegistry, which maintains a dict for each subclass,
              a count for all instances of that type, and a dictionary of those instances

        Naming:
            Function functions are named by their componentName attribute (usually = componentType)

        Class attributes:
            + componentCategory: kwComponentCategory
            + className (str): kwMechanismFunctionCategory
            + suffix (str): " <className>"
            + registry (dict): FunctionRegistry
            + classPreference (PreferenceSet): ComponentPreferenceSet, instantiated in __init__()
            + classPreferenceLevel (PreferenceLevel): PreferenceLevel.CATEGORY
            + paramClassDefaults (dict): {FUNCTION_OUTPUT_TYPE_CONVERSION: :keyword:`False`}

        Class methods:
            none

        Instance attributes:
            + componentType (str):  assigned by subclasses
            + componentName (str):   assigned by subclasses
            + variable (value) - used as input to function's execute method
            + paramInstanceDefaults (dict) - defaults for instance (created and validated in Components init)
            + paramsCurrent (dict) - set currently in effect
            + value (value) - output of execute method
            + name (str) - if not specified as an arg, a default based on the class is assigned in register_category
            + prefs (PreferenceSet) - if not specified as an arg, default is created by copying ComponentPreferenceSet

        Instance methods:
            The following method MUST be overridden by an implementation in the subclass:
            - execute(variable, params)
            The following can be implemented, to customize validation of the function variable and/or params:
            - [_validate_variable(variable)]
            - [_validate_params(request_set, target_set, context)]
    COMMENT

    Arguments
    ---------

    variable : value : default ClassDefaults.variable
        specifies the format and a default value for the input to `function <Function>`.

    params : Dict[param keyword: param value] : default None
        a `parameter dictionary <ParameterState_Specification>` that specifies the parameters for the
        function.  Values specified for parameters in the dictionary override any assigned to those parameters in
        arguments of the constructor.

    owner : Component
        `component <Component>` to which to assign the Function.

    name : str : default see `name <Function.name>`
        specifies the name of the Function.

    prefs : PreferenceSet or specification dict : default Function.classPreferences
        specifies the `PreferenceSet` for the Function (see `prefs <Function_Base.prefs>` for details).


    Attributes
    ----------

    variable: value
        format and default value can be specified by the :keyword:`variable` argument of the constructor;  otherwise,
        they are specified by the Function's :keyword:`ClassDefaults.variable`.

    function : function
        called by the Function's `owner <Function_Base.owner>` when it is executed.

    COMMENT:
    functionOutputTypeConversion : Bool : False
        specifies whether `function output type conversion <Function_Output_Type_Conversion>` is enabled.

    functionOutputType : FunctionOutputType : None
        used to specify the return type for the `function <Function_Base.function>`;  `functionOuputTypeConversion`
        must be enabled and implemented for the class (see `FunctionOutputType <Function_Output_Type_Conversion>`
        for details).
    COMMENT

    owner : Component
        `component <Component>` to which the Function has been assigned.

    name : str
        the name of the Function; if it is not specified in the **name** argument of the constructor, a
        default is assigned by FunctionRegistry (see `Naming` for conventions used for default and duplicate names).

    prefs : PreferenceSet or specification dict : Function.classPreferences
        the `PreferenceSet` for function; if it is not specified in the **prefs** argument of the Function's
        constructor, a default is assigned using `classPreferences` defined in __init__.py (see :doc:`PreferenceSet
        <LINK>` for details).

    """

    componentCategory = kwComponentCategory
    className = componentCategory
    suffix = " " + className

    registry = FunctionRegistry

    classPreferenceLevel = PreferenceLevel.CATEGORY

    variableClassDefault_locked = False

    # Note: the following enforce encoding as 1D np.ndarrays (one array per variable)
    variableEncodingDim = 1

    paramClassDefaults = Function.paramClassDefaults.copy()
    paramClassDefaults.update({
        FUNCTION_OUTPUT_TYPE_CONVERSION: False,  # Enable/disable output type conversion
        FUNCTION_OUTPUT_TYPE:None                # Default is to not convert
    })

    def __init__(self,
                 default_variable,
                 params,
                 owner=None,
                 name=None,
                 prefs=None,
                 context='Function_Base Init'):
        """Assign category-level preferences, register category, and call super.__init__

        Initialization arguments:
        - default_variable (anything): establishes type for the variable, used for validation
        - params_default (dict): assigned as paramInstanceDefaults
        Note: if parameter_validation is off, validation is suppressed (for efficiency) (Function class default = on)

        :param default_variable: (anything but a dict) - value to assign as self.instance_defaults.variable
        :param params: (dict) - params to be assigned to paramInstanceDefaults
        :param log: (ComponentLog enum) - log entry types set in self.componentLog
        :param name: (string) - optional, overrides assignment of default (componentName of subclass)
        :return:
        """

        self._functionOutputType = None
        # self.name = self.componentName

        register_category(entry=self,
                          base_class=Function_Base,
                          registry=FunctionRegistry,
                          name=name,
                          context=context)
        self.owner = owner

        super().__init__(default_variable=default_variable,
                         param_defaults=params,
                         name=name,
                         prefs=prefs,
                         context=context)

    def _validate_parameter_spec(self, param, param_name, numeric_only=True):
        """Validates function param
        Replace direct call to parameter_spec in tc, which seems to not get called by Function __init__()'s"""
        if not parameter_spec(param, numeric_only):
            owner_name = 'of ' + self.owner_name if self.owner else ""
            raise FunctionError("{} is not a valid specification for the {} argument of {}{}".
                                format(param, param_name, self.__class__.__name__, owner_name))

    def execute(self, variable=None, params=None, context=None):
        return self.function(variable=variable, params=params, context=context)

    def get_current_function_param(self, param_name):
        try:
            return self.owner._parameter_states[param_name].value
        except (AttributeError, TypeError):
            try:
                return self._parameter_states[param_name].value
            except (AttributeError, TypeError):

                return getattr(self, param_name)

    @property
    def functionOutputType(self):
        if hasattr(self, FUNCTION_OUTPUT_TYPE_CONVERSION):
            return self._functionOutputType
        return None

    @functionOutputType.setter
    def functionOutputType(self, value):

        # Initialize backing field if it has not yet been set
        #    ??or if FunctionOutputTypeConversion is False?? <- FIX: WHY?? [IS THAT A SIDE EFFECT OR PREVIOUSLY USING
        #                                                       FIX: self.paramsCurrent[FUNCTION_OUTPUT_TYPE_CONVERSION]
        #                                                       FIX: TO DECIDE IF ATTRIBUTE EXISTS?
        if value is None and (not hasattr(self, FUNCTION_OUTPUT_TYPE_CONVERSION)
                              or not self.FunctionOutputTypeConversion):
            self._functionOutputType = value
            return

        # Attempt to set outputType but conversion not enabled
        if value and not self.paramsCurrent[FUNCTION_OUTPUT_TYPE_CONVERSION]:
            raise FunctionError("output conversion is not enabled for {0}".format(self.__class__.__name__))

        # Bad outputType specification
        if value and not isinstance(value, FunctionOutputType):
            raise FunctionError("value ({0}) of functionOutputType attribute must be FunctionOutputType for {1}".
                                format(self.functionOutputType, self.__class__.__name__))

        # Can't convert from arrays of length > 1 to number
        if (len(self.instance_defaults.variable) > 1 and (self.functionOutputType is FunctionOutputType.RAW_NUMBER)):
            raise FunctionError(
                "{0} can't be set to return a single number since its variable has more than one number".
                format(self.__class__.__name__))
        self._functionOutputType = value

    def show_params(self):
        print("\nParams for {} ({}):".format(self.name, self.componentName))
        for param_name, param_value in sorted(self.user_params.items()):
            print("\t{}: {}".format(param_name, param_value))
        print('')

    @property
    def owner_name(self):
        try:
            return self.owner.name
        except AttributeError:
            return '<no owner>'

# *****************************************   EXAMPLE FUNCTION   *******************************************************

PROPENSITY = "PROPENSITY"
PERTINACITY = "PERTINACITY"


class ArgumentTherapy(Function_Base):
    """
    ArgumentTherapy(                   \
         variable,                     \
         propensity=Manner.CONTRARIAN, \
         pertinacity=10.0              \
         params=None,                  \
         owner=None,                   \
         name=None,                    \
         prefs=None                    \
         )

    .. _ArgumentTherapist:

    Return `True` or :keyword:`False` according to the manner of the therapist.

    Arguments
    ---------

    variable : boolean or statement that resolves to one : default ClassDefaults.variable
        assertion for which a therapeutic response will be offered.

    propensity : Manner value : default Manner.CONTRARIAN
        specifies preferred therapeutic manner

    pertinacity : float : default 10.0
        specifies therapeutic consistency

    params : Dict[param keyword: param value] : default None
        a `parameter dictionary <ParameterState_Specification>` that specifies the parameters for the
        function.  Values specified for parameters in the dictionary override any assigned to those parameters in
        arguments of the constructor.

    owner : Component
        `component <Component>` to which to assign the Function.

    name : str : default see `name <Function.name>`
        specifies the name of the Function.

    prefs : PreferenceSet or specification dict : default Function.classPreferences
        specifies the `PreferenceSet` for the Function (see `prefs <Function_Base.prefs>` for details).


    Attributes
    ----------

    variable : boolean
        assertion to which a therapeutic response is made.

    propensity : Manner value : default Manner.CONTRARIAN
        determines therapeutic manner:  tendency to agree or disagree.

    pertinacity : float : default 10.0
        determines consistency with which the manner complies with the propensity.

    owner : Component
        `component <Component>` to which the Function has been assigned.

    name : str
        the name of the Function; if it is not specified in the **name** argument of the constructor, a
        default is assigned by FunctionRegistry (see `Naming` for conventions used for default and duplicate names).

    prefs : PreferenceSet or specification dict : Function.classPreferences
        the `PreferenceSet` for function; if it is not specified in the **prefs** argument of the Function's
        constructor, a default is assigned using `classPreferences` defined in __init__.py (see :doc:`PreferenceSet
        <LINK>` for details).


    """

    # Function componentName and type (defined at top of module)
    componentName = ARGUMENT_THERAPY_FUNCTION
    componentType = EXAMPLE_FUNCTION_TYPE

    class ClassDefaults(Function_Base.ClassDefaults):
        variable = 0

    classPreferences = {
        kwPreferenceSetName: 'ExampleClassPreferences',
        kpReportOutputPref: PreferenceEntry(False, PreferenceLevel.INSTANCE),
        kpRuntimeParamStickyAssignmentPref: PreferenceEntry(False, PreferenceLevel.INSTANCE)
    }

    # Variable class default
    # This is used both to type-cast the variable, and to initialize instance_defaults.variable
    variableClassDefault_locked = False

    # Mode indicators
    class Manner(Enum):
        OBSEQUIOUS = 0
        CONTRARIAN = 1

    # Param class defaults
    # These are used both to type-cast the params, and as defaults if none are assigned
    #  in the initialization call or later (using either _instantiate_defaults or during a function call)

    paramClassDefaults = Function_Base.paramClassDefaults.copy()
    paramClassDefaults.update({FUNCTION_OUTPUT_TYPE_CONVERSION: True,
                               PARAMETER_STATE_PARAMS: None
                               # PROPENSITY: Manner.CONTRARIAN,
                               # PERTINACITY:  10
                               })

    def __init__(self,
                 default_variable=ClassDefaults.variable,
                 propensity=10.0,
                 pertincacity=Manner.CONTRARIAN,
                 params=None,
                 owner=None,
                 prefs: is_pref_set = None,
                 context=componentName + INITIALIZING):

        # Assign args to params and functionParams dicts (kwConstants must == arg names)
        params = self._assign_args_to_param_dicts(propensity=propensity,
                                                  pertinacity=pertincacity,
                                                  params=params)

        # This validates variable and/or params_list if assigned (using _validate_params method below),
        #    and assigns them to paramsCurrent and paramInstanceDefaults;
        #    otherwise, assigns paramClassDefaults to paramsCurrent and paramInstanceDefaults
        # NOTES:
        #    * paramsCurrent can be changed by including params in call to function
        #    * paramInstanceDefaults can be changed by calling assign_default
        super().__init__(default_variable=default_variable,
                         params=params,
                         owner=owner,
                         prefs=prefs,
                         context=context)

        self.functionOutputType = None

    def _validate_variable(self, variable, context=None):
        """Validates variable and returns validated value

        This overrides the class method, to perform more detailed type checking
        See explanation in class method.
        Note: this method (or the class version) is called only if the parameter_validation attribute is `True`

        :param variable: (anything but a dict) - variable to be validated:
        :param context: (str)
        :return variable: - validated
        """

        if type(variable) == type(self.ClassDefaults.variable) or \
                (isinstance(variable, numbers.Number) and isinstance(self.ClassDefaults.variable, numbers.Number)):
            return variable
        else:
            raise FunctionError("Variable must be {0}".format(type(self.ClassDefaults.variable)))

    def _validate_params(self, request_set, target_set=None, context=None):
        """Validates variable and /or params and assigns to targets

        This overrides the class method, to perform more detailed type checking
        See explanation in class method.
        Note: this method (or the class version) is called only if the parameter_validation attribute is `True`

        :param request_set: (dict) - params to be validated
        :param target_set: (dict) - destination of validated params
        :return none:
        """

        message = ""

        # Check params
        for param_name, param_value in request_set.items():

            # Check that specified parameter is legal
            if param_name not in request_set.keys():
                message += "{0} is not a valid parameter for {1}".format(param_name, self.name)

            if param_name == PROPENSITY:
                if isinstance(param_value, ArgumentTherapy.Manner):
                    # target_set[self.PROPENSITY] = param_value
                    pass  # This leaves param in request_set, clear to be assigned to target_set in call to super below
                else:
                    message = "Propensity must be of type Example.Mode"
                continue

            # Validate param
            if param_name == PERTINACITY:
                if isinstance(param_value, numbers.Number) and 0 <= param_value <= 10:
                    # target_set[PERTINACITY] = param_value
                    pass  # This leaves param in request_set, clear to be assigned to target_set in call to super below
                else:
                    message += "Pertinacity must be a number between 0 and 10"
                continue

        if message:
            raise FunctionError(message)

        super()._validate_params(request_set, target_set, context)

    def function(self,
                 variable=None,
                 params=None,
                 context=None):
        """
        Returns a boolean that is (or tends to be) the same as or opposite the one passed in.

        Arguments
        ---------

        variable : boolean : default ClassDefaults.variable
           an assertion to which a therapeutic response is made.

        params : Dict[param keyword: param value] : default None
            a `parameter dictionary <ParameterState_Specification>` that specifies the parameters for the
            function.  Values specified for parameters in the dictionary override any assigned to those parameters in
            arguments of the constructor.


        Returns
        -------

        therapeutic response : boolean

        """
        variable = self._update_variable(self._check_args(variable, params, context))

        # Compute the function
        statement = variable
        propensity = self.get_current_function_param(PROPENSITY)
        pertinacity = self.get_current_function_param(PERTINACITY)
        whim = randint(-10, 10)

        if propensity == self.Manner.OBSEQUIOUS:
            return whim < pertinacity

        elif propensity == self.Manner.CONTRARIAN:
            return whim > pertinacity

        else:
            raise FunctionError("This should not happen if parameter_validation == True;  check its value")


# region ****************************************   FUNCTIONS   ********************************************************
# endregion

# region **********************************  USER-DEFINED FUNCTION  ****************************************************
# endregion

class UserDefinedFunction(Function_Base):
    """
    UserDefinedFunction(           \
         custom_function=None,           \
         default_variable=None,      \
         params=None,        \
         owner=None,         \
         name=None,          \
         prefs=None          \
    )
    COMMENT:
        CW 1/25/18: Below is the documentation from before I modified the UserDefinedFunction. I leave it here as a
        comment. Also, this doc is a bit long: should it be a separate doc page?

        Implement user-defined Function.

        This is used to "wrap" custom functions in the PsyNeuLink `Function API <LINK>`.
        It is automatically invoked and applied to any function that is assigned to the `function <Component.function>`
        attribute of a PsyNeuLink component (other than a Function itself).  The function can take any arguments and
        return any values.  However, if UserDefinedFunction is used to create a custom version of another PsyNeuLink
        `Function <Function>`, then it must conform to the requirements of that Function's type.

        .. note::
            Currently the arguments for the `function <UserDefinedFunction.function>` of a UserDefinedFunction are NOT
            assigned as attributes of the UserDefinedFunction object or its owner, nor to its :keyword:`user_params` dict.
    COMMENT

    This is used to "wrap" custom functions in the PsyNeuLink Function API. It is automatically invoked and applied to
    user-defined functions that are assigned to the `function <Component.function>` attribute of a PsyNeuLink component
    (other than a Function itself). UserDefinedFunction is generally used with `ProcessingMechanism`. For example, if
    you want a mechanism that takes in a vector of length 3, then calculates the sum and adds 2, you could write::

        >>> import psyneulink as pnl
        >>> def myFunction(variable, params, context):
        ...     return sum(variable[0]) + 2
        >>> myMech = pnl.ProcessingMechanism(function = myFunction, size = 3, name = 'myMech')
        >>> myMech.execute(input = [1, 2, 3])

    Equivalently, you can also explicitly create a `UserDefinedFunction` and use it as the function::

        >>> import psyneulink as pnl
        >>> def myFunction(variable, params, context):
        ...     return sum(variable[0]) + 2
        >>> U = pnl.UserDefinedFunction(custom_function=myFunction, default_variable = [[0, 0, 0]])
        >>> myMech = pnl.ProcessingMechanism(function = U, size = 3, name = 'myMech')
        >>> myMech.execute(input = [1, 2, 3])

    .. note::
        Be sure to match the **default_variable** argument of the `UserDefinedFunction` with the **default_variable**
        of the mechanism. (In this example, for `myMech`, `size = 3` is equivalent to `default_variable = [[0, 0, 0]]`.)

    Custom functions can be as elaborate as desired, and can even include PsyNeuLink functions indirectly, such as::

        >>> import psyneulink as pnl
        >>> L = pnl.Logistic(gain = 2)
        >>> def myFunction(variable, params, context):
        ...     return L.function(variable) + 2
        >>> myMech = pnl.ProcessingMechanism(function = myFunction, size = 3, name = 'myMech')
        >>> myMech.execute(input = [1, 2, 3])

    Custom functions should generally ignore the **params** and **context** arguments, since **variable** is
    the input to the function.

    COMMENT:
        CW 1/29/18: Adding params for custom functions sounds useful, but slightly thorny.
    COMMENT

    .. note::
        Note that variable's format may be slightly different than you expect, because PsyNeuLink may change the
        formatting while processing the input. For example, PsyNeuLink converts an input of [1, 2, 3] to [[1, 2, 3]].
        If your custom_function returns the sum of the input, you should use `sum(variable[0])` in this case rather
        than `sum(variable)`. When in doubt, add a `print(variable)` or `print(type(variable))` statement
        in your custom function to verify the variable's format.


    Arguments
    ---------

    COMMENT:
        CW 1/26/18: Again, commented here is the old version, because I'm afraid I may have missed some functionality.
        custom_function : function
        specifies function to "wrap." It can be any function, take any arguments (including standard ones,
        such as :keyword:`params` and :keyword:`context`) and return any value(s), so long as these are consistent
        with the context in which the UserDefinedFunction will be used.
    COMMENT
    custom_function : function
        specifies the function to "wrap." It can be any function, but like any PsyNeuLink function it must take three
        named arguments: :keyword:`variable` (the input to the function), :keyword:`params`, and :keyword:`context`. The
        `custom_function` can return any value(s), so long as they fit with the context. For example, if the dimensions
        of your custom function's output change, then it is not appropriate to pass your function's output to a
        `MappingProjection`, since the `MappingProjection` expects input of consistent dimensions.

    variable : value : default ClassDefaults.variable
        specifies the format and a default value for the input to `function <Function>`.

    params : Dict[param keyword: param value] : default None
        a `parameter dictionary <ParameterState_Specification>` that specifies the parameters for the
        function.  Values specified for parameters in the dictionary override any assigned to those parameters in
        arguments of the constructor.

    owner : Component
        `component <Component>` to which to assign the Function.

    name : str : default see `name <Function.name>`
        specifies the name of the Function.

    prefs : PreferenceSet or specification dict : default Function.classPreferences
        specifies the `PreferenceSet` for the Function (see `prefs <Function_Base.prefs>` for details).

    Attributes
    ----------

    variable: value
        format and default value can be specified by the :keyword:`variable` argument of the constructor;  otherwise,
        they are specified by the Function's :keyword:`ClassDefaults.variable`.

    custom_function : function
        the user-specified function: called by the Function's `owner <Function_Base.owner>` when it is executed.

    COMMENT:
    functionOutputTypeConversion : Bool : False
        specifies whether `function output type conversion <Function_Output_Type_Conversion>` is enabled.

    functionOutputType : FunctionOutputType : None
        used to specify the return type for the `function <Function_Base.function>`;  `functionOuputTypeConversion`
        must be enabled and implemented for the class (see `FunctionOutputType <Function_Output_Type_Conversion>`
        for details).
    COMMENT

    owner : Component
        `component <Component>` to which the Function has been assigned.

    name : str
        the name of the Function; if it is not specified in the **name** argument of the constructor, a
        default is assigned by FunctionRegistry (see `Naming` for conventions used for default and duplicate names).

    prefs : PreferenceSet or specification dict
        the `PreferenceSet` for the Function; if it is not specified in the **prefs** argument of the
        constructor, a default is assigned using `classPreferences` defined in __init__.py (see :doc:`PreferenceSet
        <LINK>` for details).

    """
    componentName = USER_DEFINED_FUNCTION
    componentType = USER_DEFINED_FUNCTION_TYPE

    class ClassDefaults(Function_Base.ClassDefaults):
        variable = [0]

    paramClassDefaults = Function_Base.paramClassDefaults.copy()
    paramClassDefaults.update({
        FUNCTION_OUTPUT_TYPE_CONVERSION: False,
        PARAMETER_STATE_PARAMS: None,
        CUSTOM_FUNCTION: None
    })

    @tc.typecheck
    def __init__(self,
                 custom_function=None,
                 default_variable=None,
                 params=None,
                 owner=None,
                 prefs: is_pref_set = None,
                 context=componentName + INITIALIZING):
        # Assign args to params and functionParams dicts (kwConstants must == arg names)
        params = self._assign_args_to_param_dicts(custom_function=custom_function, params=params)
        # self.custom_function = custom_function

        super().__init__(default_variable=default_variable,
                         params=params,
                         owner=owner,
                         prefs=prefs,
                         context=context)

        self.functionOutputType = None

        # IMPLEMENT: PARSE ARGUMENTS FOR custom_function AND ASSIGN TO user_params

    def function(self,
                 **kwargs):
        return self.custom_function(**kwargs)


# region **********************************  COMBINATION FUNCTIONS  ****************************************************
# endregion


class CombinationFunction(Function_Base):
    """Function that combines multiple items, yielding a result with the same shape as its operands

    All CombinationFunctions must have two attributes - multiplicative_param and additive_param -
        each of which is assigned the name of one of the function's parameters;
        this is for use by ModulatoryProjections (and, in particular, GatingProjections,
        when the CombinationFunction is used as the function of an InputState or OutputState).

    """
    componentType = COMBINATION_FUNCTION_TYPE

    # IMPLEMENTATION NOTE: THESE SHOULD SHOULD BE REPLACED WITH ABC WHEN IMPLEMENTED
    def __init__(self, default_variable,
                 params,
                 owner,
                 prefs,
                 context):

        if not hasattr(self, MULTIPLICATIVE_PARAM):
            raise FunctionError("PROGRAM ERROR: {} must implement a {} attribute".
                                format(self.__class__.__name__, MULTIPLICATIVE_PARAM))

        if not hasattr(self, ADDITIVE_PARAM):
            raise FunctionError("PROGRAM ERROR: {} must implement an {} attribute".
                                format(self.__class__.__name__, ADDITIVE_PARAM))

        super().__init__(default_variable=default_variable,
                         params=params,
                         owner=owner,
                         prefs=prefs,
                         context=context)

    @property
    def multiplicative(self):
        return getattr(self, self.multiplicative_param)

    @multiplicative.setter
    def multiplicative(self, val):
        setattr(self, self.multiplicative_param, val)

    @property
    def additive(self):
        return getattr(self, self.additive_param)

    @additive.setter
    def additive(self, val):
        setattr(self, self.additive_param, val)


class Reduce(CombinationFunction):  # ------------------------------------------------------------------------
    # FIX: CONFIRM THAT 1D KWEIGHTS USES EACH ELEMENT TO SCALE CORRESPONDING VECTOR IN VARIABLE
    # FIX  CONFIRM THAT LINEAR TRANSFORMATION (OFFSET, SCALE) APPLY TO THE RESULTING ARRAY
    # FIX: CONFIRM RETURNS LIST IF GIVEN LIST, AND SIMLARLY FOR NP.ARRAY
    """
    Reduce(                                     \
         default_variable=ClassDefaults.variable, \
         operation=SUM,                         \
         scale=1.0,                             \
         offset=0.0,                            \
         params=None,                           \
         owner=None,                            \
         prefs=None,                            \
    )

    .. _Reduce:

    Combine values in each of one or more arrays into a single value for each array.
    Use optional SCALE and OFFSET parameters to linearly transform the resulting value for each array.
    Returns a scalar value for each array of the input.

    COMMENT:
        IMPLEMENTATION NOTE: EXTEND TO MULTIDIMENSIONAL ARRAY ALONG ARBITRARY AXIS
    COMMENT

    Arguments
    ---------

    default_variable : list or np.array : default ClassDefaults.variable
        specifies a template for the value to be transformed and its default value;  all entries must be numeric.

    operation : SUM or PRODUCT : default SUM
        specifies whether to sum or multiply the elements in `variable <Reduce.function.variable>` of
        `function <Reduce.function>`.

    scale : float
        specifies a value by which to multiply each element of the output of `function <Reduce.function>`
        (see `scale <Reduce.scale>` for details)

    offset : float
        specifies a value to add to each element of the output of `function <Reduce.function>`
        (see `offset <Reduce.offset>` for details)

    params : Dict[param keyword: param value] : default None
        a `parameter dictionary <ParameterState_Specification>` that specifies the parameters for the
        function.  Values specified for parameters in the dictionary override any assigned to those parameters in
        arguments of the constructor.

    owner : Component
        `component <Component>` to which to assign the Function.

    name : str : default see `name <Function.name>`
        specifies the name of the Function.

    prefs : PreferenceSet or specification dict : default Function.classPreferences
        specifies the `PreferenceSet` for the Function (see `prefs <Function_Base.prefs>` for details).

    Attributes
    ----------

    default_variable : list or np.array
        contains array(s) to be reduced.

    operation : SUM or PRODUCT
        determines whether elements of each array in `variable <Reduce.function.variable>` of
        `function <Reduce.function>` are summmed or multiplied.

    scale : float
        value is applied multiplicatively to each element of the array after applying the `operation <Reduce.operation>`
        (see `scale <Reduce.scale>` for details);  this done before applying the `offset <Reduce.offset>`
        (if it is specified).

    offset : float
        value is added to each element of the array after applying the `operation <Reduce.operation>`
        and `scale <Reduce.scale>` (if it is specified).

    owner : Component
        `component <Component>` to which the Function has been assigned.

    name : str
        the name of the Function; if it is not specified in the **name** argument of the constructor, a
        default is assigned by FunctionRegistry (see `Naming` for conventions used for default and duplicate names).

    prefs : PreferenceSet or specification dict : Function.classPreferences
        the `PreferenceSet` for function; if it is not specified in the **prefs** argument of the Function's
        constructor, a default is assigned using `classPreferences` defined in __init__.py (see :doc:`PreferenceSet
        <LINK>` for details).
    """
    componentName = REDUCE_FUNCTION

    multiplicative_param = SCALE
    additive_param = OFFSET

    class ClassDefaults(CombinationFunction.ClassDefaults):
        variable = [0, 0]
    # variableClassDefault_locked = True

    paramClassDefaults = Function_Base.paramClassDefaults.copy()

    @tc.typecheck
    def __init__(self,
                 default_variable=ClassDefaults.variable,
                 operation: tc.enum(SUM, PRODUCT) = SUM,
                 scale: parameter_spec = 1.0,
                 offset: parameter_spec = 0.0,
                 params=None,
                 owner=None,
                 prefs: is_pref_set = None,
                 context=componentName + INITIALIZING):

        # Assign args to params and functionParams dicts (kwConstants must == arg names)
        params = self._assign_args_to_param_dicts(operation=operation,
                                                  scale=scale,
                                                  offset=offset,
                                                  params=params)

        super().__init__(default_variable=default_variable,
                         params=params,
                         owner=owner,
                         prefs=prefs,
                         context=context)

    def _validate_variable(self, variable, context=None):
        """Insure that list or array is 1d and that all elements are numeric

        Args:
            variable:
            context:
        """
        variable = self._update_variable(super()._validate_variable(variable=variable, context=context))
        if not is_numeric(variable):
            raise FunctionError("All elements of {} must be scalar values".
                                format(self.__class__.__name__))
        return variable

    def function(self,
                 variable=None,
                 params=None,
                 context=None):
        """
        Calculate sum or product of the elements for each array in `variable <Reduce.variable>`,
        apply `scale <Reduce.scale>` and/or `offset <Reduce.offset>`, and return array of resulting values.

        Arguments
        ---------

        variable : list or np.array : default ClassDefaults.variable
           a list or np.array of numeric values.

        params : Dict[param keyword: param value] : default None
            a `parameter dictionary <ParameterState_Specification>` that specifies the parameters for the
            function.  Values specified for parameters in the dictionary override any assigned to those parameters in
            arguments of the constructor.


        Returns
        -------

        Sum or product of arrays in variable : np.array
            in an array that is one dimension less than `variable <Reduce.variable>`.


        """

        # Validate variable and assign to variable, and validate params
        variable = self._update_variable(self._check_args(variable=variable, params=params, context=context))

        operation = self.get_current_function_param(OPERATION)
        scale = self.get_current_function_param(SCALE)
        offset = self.get_current_function_param(OFFSET)

        # Calculate using relevant aggregation operation and return
        if operation is SUM:
            result = np.sum(np.atleast_2d(variable), axis=1) * scale + offset
        elif operation is PRODUCT:
            result = np.product(np.atleast_2d(variable), axis=1) * scale + offset
        else:
            raise FunctionError("Unrecognized operator ({0}) for Reduce function".
                                format(self.get_current_function_param(OPERATION)))
        return result


class LinearCombination(CombinationFunction):  # ------------------------------------------------------------------------
    # FIX: CONFIRM THAT 1D KWEIGHTS USES EACH ELEMENT TO SCALE CORRESPONDING VECTOR IN VARIABLE
    # FIX  CONFIRM THAT LINEAR TRANSFORMATION (OFFSET, SCALE) APPLY TO THE RESULTING ARRAY
    # FIX: CONFIRM RETURNS LIST IF GIVEN LIST, AND SIMILARLY FOR NP.ARRAY
    """
    LinearCombination(     \
         default_variable, \
         weights=None,     \
         exponents=None,   \
         operation=SUM,    \
         scale=None,       \
         offset=None,      \
         params=None,      \
         owner=None,       \
         name=None,        \
         prefs=None        \
         )

    .. _LinearCombination:

    Linearly combine arrays of values, with optional weighting and/or exponentiation of each array prior to combining,
    and scaling and/or offset of result.

    Combines the arrays in the items of the `variable <LinearCombination.variable>` argument.  Each array can be
    individually weighted and/or exponentiated; they can combined additively or multiplicatively; and the resulting
    array can be multiplicatively transformed and/or additively offset.

    COMMENT:
        Description:
            Combine corresponding elements of arrays in variable arg, using arithmetic operation determined by OPERATION
            Use optional SCALE and OFFSET parameters to linearly transform the resulting array
            Returns a list or 1D array of the same length as the individual ones in the variable

            Notes:
            * If variable contains only a single array, it is simply linearly transformed using SCALE and OFFSET
            * If there is more than one array in variable, they must all be of the same length
            * WEIGHTS and EXPONENTS can be:
                - 1D: each array in variable is scaled by the corresponding element of WEIGHTS or EXPONENTS
                - 2D: each array in variable is scaled by (Hadamard-wise) corresponding array of WEIGHTS or EXPONENTS
        Initialization arguments:
         - variable (value, np.ndarray or list): values to be combined;
             can be a list of lists, or a 1D or 2D np.array;  a 1D np.array is always returned
             if it is a list, it must be a list of numbers, lists, or np.arrays
             all items in the list or 2D np.array must be of equal length
             + WEIGHTS (list of numbers or 1D np.array): multiplies each item of variable before combining them
                  (default: [1,1])
             + EXPONENTS (list of numbers or 1D np.array): exponentiates each item of variable before combining them
                  (default: [1,1])
         - params (dict) can include:
             + WEIGHTS (list of numbers or 1D np.array): multiplies each variable before combining them (default: [1,1])
             + OFFSET (value): added to the result (after the arithmetic operation is applied; default is 0)
             + SCALE (value): multiples the result (after combining elements; default: 1)
             + OPERATION (Operation Enum) - method used to combine terms (default: SUM)
                  SUM: element-wise sum of the arrays in variable
                  PRODUCT: Hadamard Product of the arrays in variable

        LinearCombination.function returns combined values:
        - single number if variable was a single number
        - list of numbers if variable was list of numbers
        - 1D np.array if variable was a single np.variable or np.ndarray
    COMMENT

    Arguments
    ---------

    variable : 1d or 2d np.array : default ClassDefaults.variable
        specifies a template for the arrays to be combined.  If it is 2d, all items must have the same length.

    weights : 1d or 2d np.array : default None
        specifies values used to multiply the elements of each array in `variable  <LinearCombination.variable>`.
        If it is 1d, its length must equal the number of items in `variable <LinearCombination.variable>`;
        if it is 2d, the length of each item must be the same as those in `variable <LinearCombination.variable>`,
        and there must be the same number of items as there are in `variable <LinearCombination.variable>`
        (see `weights <LinearCombination.weights>` for details)

    exponents : 1d or 2d np.array : default None
        specifies values used to exponentiate the elements of each array in `variable  <LinearCombination.variable>`.
        If it is 1d, its length must equal the number of items in `variable <LinearCombination.variable>`;
        if it is 2d, the length of each item must be the same as those in `variable <LinearCombination.variable>`,
        and there must be the same number of items as there are in `variable <LinearCombination.variable>`
        (see `exponents <LinearCombination.exponents>` for details)

    operation : SUM or PRODUCT : default SUM
        specifies whether the `function <LinearCombination.function>` takes the elementwise (Hadamarad)
        sum or product of the arrays in `variable  <LinearCombination.variable>`.

    scale : float or np.ndarray : default None
        specifies a value by which to multiply each element of the result of `function <LinearCombination.function>`
        (see `scale <LinearCombination.scale>` for details)

    offset : float or np.ndarray : default None
        specifies a value to add to each element of the result of `function <LinearCombination.function>`
        (see `offset <LinearCombination.offset>` for details)

    params : Dict[param keyword: param value] : default None
        a `parameter dictionary <ParameterState_Specification>` that specifies the parameters for the
        function.  Values specified for parameters in the dictionary override any assigned to those parameters in
        arguments of the constructor.

    owner : Component
        `component <Component>` to which to assign the Function.

    name : str : default see `name <Function.name>`
        specifies the name of the Function.

    prefs : PreferenceSet or specification dict : default Function.classPreferences
        specifies the `PreferenceSet` for the Function (see `prefs <Function_Base.prefs>` for details).

    Attributes
    ----------

    variable : 1d or 2d np.array
        contains the arrays to be combined by `function <LinearCombination>`.  If it is 1d, the array is simply
        linearly transformed by and `scale <LinearCombination.scale>` and `offset <LinearCombination.scale>`.
        If it is 2d, the arrays (all of which must be of equal length) are weighted and/or exponentiated as
        specified by `weights <LinearCombination.weights>` and/or `exponents <LinearCombination.exponents>`
        and then combined as specified by `operation <LinearCombination.operation>`.

    weights : 1d or 2d np.array
        if it is 1d, each element is used to multiply all elements in the corresponding array of
        `variable <LinearCombination.variable>`;    if it is 2d, then each array is multiplied elementwise
        (i.e., the Hadamard Product is taken) with the corresponding array of `variable <LinearCombinations.variable>`.
        All :keyword:`weights` are applied before any exponentiation (if it is specified).

    exponents : 1d or 2d np.array
        if it is 1d, each element is used to exponentiate the elements of the corresponding array of
        `variable <LinearCombinations.variable>`;  if it is 2d, the element of each array is used to exponentiate
        the correspnding element of the corresponding array of `variable <LinearCombination.variable>`.
        In either case, exponentiating is applied after application of the `weights <LinearCombination.weights>`
        (if any are specified).

    operation : SUM or PRODUCT
        determines whether the `function <LinearCombination.function>` takes the elementwise (Hadamard) sum or
        product of the arrays in `variable  <LinearCombination.variable>`.

    scale : float or np.ndarray
        value is applied multiplicatively to each element of the array after applying the
        `operation <LinearCombination.operation>` (see `scale <LinearCombination.scale>` for details);
        this done before applying the `offset <LinearCombination.offset>` (if it is specified).

    offset : float or np.ndarray
        value is added to each element of the array after applying the `operation <LinearCombination.operation>`
        and `scale <LinearCombination.scale>` (if it is specified).

    COMMENT:
    function : function
        applies the `weights <LinearCombination.weights>` and/or `exponents <LinearCombinations.weights>` to the
        arrays in `variable <LinearCombination.variable>`, then takes their sum or product (as specified by
        `operation <LinearCombination.operation>`), and finally applies `scale <LinearCombination.scale>` and/or
        `offset <LinearCombination.offset>`.

    functionOutputTypeConversion : Bool : False
        specifies whether `function output type conversion <Function_Output_Type_Conversion>` is enabled.

    functionOutputType : FunctionOutputType : None
        used to specify the return type for the `function <Function_Base.function>`;  `functionOuputTypeConversion`
        must be enabled and implemented for the class (see `FunctionOutputType <Function_Output_Type_Conversion>`
        for details).
    COMMENT

    owner : Component
        `component <Component>` to which the Function has been assigned.

    name : str
        the name of the Function; if it is not specified in the **name** argument of the constructor, a
        default is assigned by FunctionRegistry (see `Naming` for conventions used for default and duplicate names).

    prefs : PreferenceSet or specification dict : Function.classPreferences
        the `PreferenceSet` for function; if it is not specified in the **prefs** argument of the Function's
        constructor, a default is assigned using `classPreferences` defined in __init__.py (see :doc:`PreferenceSet
        <LINK>` for details).
    """

    componentName = LINEAR_COMBINATION_FUNCTION

    classPreferences = {
        kwPreferenceSetName: 'LinearCombinationCustomClassPreferences',
        kpReportOutputPref: PreferenceEntry(False, PreferenceLevel.INSTANCE),
        kpRuntimeParamStickyAssignmentPref: PreferenceEntry(False, PreferenceLevel.INSTANCE)
    }

    multiplicative_param = SCALE
    additive_param = OFFSET

    class ClassDefaults(CombinationFunction.ClassDefaults):
        variable = [2, 2]
    # variableClassDefault_locked = True

    paramClassDefaults = Function_Base.paramClassDefaults.copy()

    @tc.typecheck
    def __init__(self,
                 default_variable=ClassDefaults.variable,
                 # weights: tc.optional(parameter_spec)=None,
                 # exponents: tc.optional(parameter_spec)=None,
                 weights=None,
                 exponents=None,
                 operation: tc.enum(SUM, PRODUCT)=SUM,
                 scale=None,
                 offset=None,
                 params=None,
                 owner=None,
                 prefs: is_pref_set = None,
                 context=componentName + INITIALIZING):

        # Assign args to params and functionParams dicts (kwConstants must == arg names)
        params = self._assign_args_to_param_dicts(weights=weights,
                                                  exponents=exponents,
                                                  operation=operation,
                                                  scale=scale,
                                                  offset=offset,
                                                  params=params)

        super().__init__(default_variable=default_variable,
                         params=params,
                         owner=owner,
                         prefs=prefs,
                         context=context)

        if self.weights is not None:
            self.weights = np.atleast_2d(self.weights).reshape(-1, 1)
        if self.exponents is not None:
            self.exponents = np.atleast_2d(self.exponents).reshape(-1, 1)

    def _validate_variable(self, variable, context=None):
        """Insure that all items of list or np.ndarray in variable are of the same length

        Args:
            variable:
            context:
        """
        variable = self._update_variable(super()._validate_variable(variable=variable, context=context))
        # FIX: CONVERT TO AT LEAST 1D NP ARRAY IN INIT AND EXECUTE, SO ALWAYS NP ARRAY
        # FIX: THEN TEST THAT SHAPES OF EVERY ELEMENT ALONG AXIS 0 ARE THE SAME
        # FIX; PUT THIS IN DOCUMENTATION
        if isinstance(variable, (list, np.ndarray)):
            if isinstance(variable, np.ndarray) and not variable.ndim:
                return variable
            length = 0
            for i in range(len(variable)):
                if i == 0:
                    continue
                if isinstance(variable[i - 1], numbers.Number):
                    old_length = 1
                else:
                    old_length = len(variable[i - 1])
                if isinstance(variable[i], numbers.Number):
                    new_length = 1
                else:
                    new_length = len(variable[i])
                if old_length != new_length:
                    raise FunctionError("Length of all arrays in variable {0} "
                                        "for {1} must be the same".format(variable,
                                                                          self.__class__.__name__))
        return variable

    def _validate_params(self, request_set, target_set=None, context=None):
        """Validate weghts, exponents, scale and offset parameters

        Check that WEIGHTS and EXPONENTS are lists or np.arrays of numbers with length equal to variable
        Check that SCALE and OFFSET are either scalars or np.arrays of numbers with length and shape equal to variable

        Note: the checks of compatibility with variable are only performed for validation calls during execution
              (i.e., from check_args(), since during initialization or COMMAND_LINE assignment,
              a parameter may be re-assigned before variable assigned during is known
        """

        # FIX: MAKE SURE THAT IF OPERATION IS SUBTRACT OR DIVIDE, THERE ARE ONLY TWO VECTORS

        super()._validate_params(request_set=request_set,
                                 target_set=target_set,
                                 context=context)

        if WEIGHTS in target_set and target_set[WEIGHTS] is not None:
            self._validate_parameter_spec(target_set[WEIGHTS], WEIGHTS, numeric_only=True)
            target_set[WEIGHTS] = np.atleast_2d(target_set[WEIGHTS]).reshape(-1, 1)
            if any(c in context for c in {EXECUTING, LEARNING}):
                if len(target_set[WEIGHTS]) != len(self.instance_defaults.variable):
                    raise FunctionError("Number of weights ({0}) is not equal to number of items in variable ({1})".
                                        format(len(target_set[WEIGHTS]), len(self.instance_defaults.variable)))

        if EXPONENTS in target_set and target_set[EXPONENTS] is not None:
            self._validate_parameter_spec(target_set[EXPONENTS], EXPONENTS, numeric_only=True)
            target_set[EXPONENTS] = np.atleast_2d(target_set[EXPONENTS]).reshape(-1, 1)
            if any(c in context for c in {EXECUTING, LEARNING}):
                if len(target_set[EXPONENTS]) != len(self.instance_defaults.variable):
                    raise FunctionError("Number of exponents ({0}) does not equal number of items in variable ({1})".
                                        format(len(target_set[EXPONENTS]), len(self.instance_defaults.variable)))

        if SCALE in target_set and target_set[SCALE] is not None:
            scale = target_set[SCALE]
            if isinstance(scale, numbers.Number):
                pass
            elif isinstance(scale, np.ndarray):
                target_set[SCALE] = np.array(scale)
            else:
                raise FunctionError("{} param of {} ({}) must be a scalar or an np.ndarray".
                                    format(SCALE, self.name, scale))
            if (c in context for c in {EXECUTING, LEARNING}):
                if (isinstance(scale, np.ndarray) and
                        (scale.size != self.instance_defaults.variable.size or
                         scale.shape != self.instance_defaults.variable.shape)):
                    raise FunctionError("Scale is using Hadamard modulation "
                                        "but its shape and/or size (shape: {}, size:{}) "
                                        "do not match the variable being modulated (shape: {}, size: {})".
                                        format(scale.shape, scale.size, self.instance_defaults.variable.shape,
                                               self.instance_defaults.variable.size))

        if OFFSET in target_set and target_set[OFFSET] is not None:
            offset = target_set[OFFSET]
            if isinstance(offset, numbers.Number):
                pass
            elif isinstance(offset, np.ndarray):
                target_set[OFFSET] = np.array(offset)
            else:
                raise FunctionError("{} param of {} ({}) must be a scalar or an np.ndarray".
                                    format(OFFSET, self.name, offset))
            if (c in context for c in {EXECUTING, LEARNING}):
                if (isinstance(offset, np.ndarray) and
                        (offset.size != self.instance_defaults.variable.size or
                         offset.shape != self.instance_defaults.variable.shape)):
                    raise FunctionError("Offset is using Hadamard modulation "
                                        "but its shape and/or size (shape: {}, size:{}) "
                                        "do not match the variable being modulated (shape: {}, size: {})".
                                        format(offset.shape, offset.size, self.instance_defaults.variable.shape,
                                               self.instance_defaults.variable.size))

            # if not operation:
            #     raise FunctionError("Operation param missing")
            # if not operation == self.Operation.SUM and not operation == self.Operation.PRODUCT:
            #     raise FunctionError("Operation param ({0}) must be Operation.SUM or Operation.PRODUCT".
            #     format(operation))

    def function(self,
                 variable=None,
                 params=None,
                 context=None):
        """
        Apply `weights <LinearCombination.weights>` and/or `exponents <LinearCombinations.weights>` to the
        arrays in `variable <LinearCombination.variable>`, then take their sum or product (as specified by
        `operation <LinearCombination.operation>`), apply `scale <LinearCombination.scale>` and/or `offset
        <LinearCombination.offset>`, and return the resulting array.

        COMMENT: [SHORTER VERSION]
            Linearly combine multiple arrays, optionally weighted and/or exponentiated, and return optionally scaled
            and/or offset array (see :ref:`above <LinearCombination>` for details of param specifications`).
        COMMENT

        Arguments
        ---------

        variable : 1d or 2d np.array : default ClassDefaults.variable
           a single numeric array, or multiple arrays to be combined; if it is 2d, all arrays must have the same length.

        params : Dict[param keyword: param value] : default None
            a `parameter dictionary <ParameterState_Specification>` that specifies the parameters for the
            function.  Values specified for parameters in the dictionary override any assigned to those parameters in
            arguments of the constructor.


        Returns
        -------

        combined array : 1d np.array
            the result of linearly combining the arrays in `variable <LinearCombination.variable>`.

        """

        # Validate variable and assign to variable, and validate params
        variable = self._update_variable(self._check_args(variable=variable, params=params, context=context))

        weights = self.get_current_function_param(WEIGHTS)
        exponents = self.get_current_function_param(EXPONENTS)
        operation = self.get_current_function_param(OPERATION)
        scale = self.get_current_function_param(SCALE)
        offset = self.get_current_function_param(OFFSET)

        # QUESTION:  WHICH IS LESS EFFICIENT:
        #                A) UNECESSARY ARITHMETIC OPERATIONS IF SCALE AND/OR OFFSET ARE 1.0 AND 0, RESPECTIVELY?
        #                   (DOES THE COMPILER KNOW NOT TO BOTHER WITH MULT BY 1 AND/OR ADD 0?)
        #                B) EVALUATION OF IF STATEMENTS TO DETERMINE THE ABOVE?
        # IMPLEMENTATION NOTE:  FOR NOW, ASSUME B) ABOVE, AND ASSIGN DEFAULT "NULL" VALUES TO offset AND scale
        if offset is None:
            offset = 0.0

        if scale is None:
            scale = 1.0

        # IMPLEMENTATION NOTE: CONFIRM: SHOULD NEVER OCCUR, AS _validate_variable NOW ENFORCES 2D np.ndarray
        # If variable is 0D or 1D:
        if np_array_less_than_2d(variable):
            return (variable * scale) + offset

        # FIX FOR EFFICIENCY: CHANGE THIS AND WEIGHTS TO TRY/EXCEPT // OR IS IT EVEN NECESSARY, GIVEN VALIDATION ABOVE??
        # Apply exponents if they were specified
        if exponents is not None:
            # Avoid divide by zero warning:
            #    make sure there are no zeros for an element that is assigned a negative exponent
            # Allow during initialization because 0s are common in default_variable argument
            if context is not None and INITIALIZING in context:
                try:
                    variable = self._update_variable(variable ** exponents)
                except ZeroDivisionError:
                    variable = self._update_variable(np.ones_like(variable))
            else:
                # if this fails with ZeroDivisionError it should not be caught outside of initialization
                variable = self._update_variable(variable ** exponents)

        # Apply weights if they were specified
        if weights is not None:
            variable = self._update_variable(variable * weights)

        # CALCULATE RESULT USING RELEVANT COMBINATION OPERATION AND MODULATION

        if operation is SUM:
            if isinstance(scale, numbers.Number):
                # Scalar scale and offset
                if isinstance(offset, numbers.Number):
                    result = np.sum(variable, axis=0) * scale + offset
                # Scalar scale and Hadamard offset
                else:
                    result = np.sum(np.append([variable * scale], [offset], axis=0), axis=0)
            else:
                # Hadamard scale, scalar offset
                if isinstance(offset, numbers.Number):
                    result = np.product([np.sum([variable], axis=0), scale], axis=0)
                # Hadamard scale and offset
                else:
                    hadamard_product = np.product([np.sum([variable], axis=0), scale], axis=0)
                    result = np.sum(np.append([hadamard_product], [offset], axis=0), axis=0)

        elif operation is PRODUCT:
            product = np.product(variable, axis=0)
            if isinstance(scale, numbers.Number):
                # Scalar scale and offset
                if isinstance(offset, numbers.Number):
                    result = product * scale + offset
                # Scalar scale and Hadamard offset
                else:
                    result = np.sum(np.append([product], [offset], axis=0), axis=0) + offset
            else:
                # Hadamard scale, scalar offset
                if isinstance(offset, numbers.Number):
                    result = np.product(np.append([product], [scale], axis=0), axis=0) + offset
                # Hadamard scale and offset
                else:
                    hadamard_product = np.product(np.append([product], [scale], axis=0), axis=0)
                    result = np.sum(np.append([hadamard_product], [offset], axis=0), axis=0)

        else:
            raise FunctionError("Unrecognized operator ({0}) for LinearCombination function".
                                format(operation.self.Operation.SUM))
        return result

    @property
    def offset(self):
        if not hasattr(self, '_offset'):
            return None
        else:
            return self._offset

    @offset.setter
    def offset(self, val):
        self._offset = val

    @property
    def scale(self):
        if not hasattr(self, '_scale'):
            return None
        else:
            return self._scale

    @scale.setter
    def scale(self, val):
        self._scale = val


class CombineMeans(CombinationFunction):  # ------------------------------------------------------------------------
    # FIX: CONFIRM THAT 1D KWEIGHTS USES EACH ELEMENT TO SCALE CORRESPONDING VECTOR IN VARIABLE
    # FIX  CONFIRM THAT LINEAR TRANSFORMATION (OFFSET, SCALE) APPLY TO THE RESULTING ARRAY
    # FIX: CONFIRM RETURNS LIST IF GIVEN LIST, AND SIMLARLY FOR NP.ARRAY
    """
    CombineMeans(            \
         default_variable, \
         weights=None,     \
         exponents=None,   \
         operation=SUM,    \
         scale=None,       \
         offset=None,      \
         params=None,      \
         owner=None,       \
         name=None,        \
         prefs=None        \
         )

    .. _CombineMeans:

    Linearly combines the means of one or more arrays of values with optional scaling and/or offset applied to result.

    Takes the mean of the array in each item of its `variable <CombineMeans.variable>` argument, and combines them
    as specified by the `operation <CombineMeans.operation>` parameter, taking either their sum (the default) or their
    product.  The mean of each array can be individually weighted and/or exponentiated prior to being combined,
    and the resulting scalar can be multiplicatively transformed and/or additively offset.

    COMMENT:
        Description:
            Take means of elements of each array in variable arg,
                and combine using arithmetic operation determined by OPERATION
            Use optional SCALE and OFFSET parameters to linearly transform the resulting array
            Returns a scalar

            Notes:
            * WEIGHTS and EXPONENTS can be:
                - 1D: each array in variable is scaled by the corresponding element of WEIGHTS or EXPONENTS
                - 2D: each array in variable is scaled by (Hadamard-wise) corresponding array of WEIGHTS or EXPONENTS
        Initialization arguments:
         - variable (value, np.ndarray or list): values to be combined;
             can be a list of lists, or a 1D or 2D np.array;  a scalar is always returned
             if it is a list, it must be a list of numbers, lists, or np.arrays
             if WEIGHTS or EXPONENTS are specified, their length along the outermost dimension (axis 0)
                 must equal the number of items in the variable
         - params (dict) can include:
             + WEIGHTS (list of numbers or 1D np.array): multiplies each item of variable before combining them
                  (default: [1,1])
             + EXPONENTS (list of numbers or 1D np.array): exponentiates each item of variable before combining them
                  (default: [1,1])
             + OFFSET (value): added to the result (after the arithmetic operation is applied; default is 0)
             + SCALE (value): multiples the result (after combining elements; default: 1)
             + OPERATION (Operation Enum) - method used to combine the means of the arrays in variable (default: SUM)
                  SUM: sum of the means of the arrays in variable
                  PRODUCT: product of the means of the arrays in variable

        CombineMeans.function returns a scalar value
    COMMENT

    Arguments
    ---------

    variable : 1d or 2d np.array : default ClassDefaults.variable
        specifies a template for the arrays to be combined.  If it is 2d, all items must have the same length.

    weights : 1d or 2d np.array : default None
        specifies values used to multiply the elements of each array in `variable  <CombineMeans.variable>`.
        If it is 1d, its length must equal the number of items in `variable <CombineMeans.variable>`;
        if it is 2d, the length of each item must be the same as those in `variable <CombineMeans.variable>`,
        and there must be the same number of items as there are in `variable <CombineMeans.variable>`
        (see `weights <CombineMeans.weights>` for details)

    exponents : 1d or 2d np.array : default None
        specifies values used to exponentiate the elements of each array in `variable  <CombineMeans.variable>`.
        If it is 1d, its length must equal the number of items in `variable <CombineMeans.variable>`;
        if it is 2d, the length of each item must be the same as those in `variable <CombineMeans.variable>`,
        and there must be the same number of items as there are in `variable <CombineMeans.variable>`
        (see `exponents <CombineMeans.exponents>` for details)

    operation : SUM or PRODUCT : default SUM
        specifies whether the `function <CombineMeans.function>` takes the sum or product of the means of the arrays in
        `variable  <CombineMeans.variable>`.

    scale : float or np.ndarray : default None
        specifies a value by which to multiply the result of `function <CombineMeans.function>`
        (see `scale <CombineMeans.scale>` for details)

    offset : float or np.ndarray : default None
        specifies a value to add to the result of `function <CombineMeans.function>`
        (see `offset <CombineMeans.offset>` for details)

    params : Dict[param keyword: param value] : default None
        a `parameter dictionary <ParameterState_Specification>` that specifies the parameters for the
        function.  Values specified for parameters in the dictionary override any assigned to those parameters in
        arguments of the constructor.

    owner : Component
        `component <Component>` to which to assign the Function.

    name : str : default see `name <Function.name>`
        specifies the name of the Function.

    prefs : PreferenceSet or specification dict : default Function.classPreferences
        specifies the `PreferenceSet` for the Function (see `prefs <Function_Base.prefs>` for details).

    Attributes
    ----------

    variable : 1d or 2d np.array
        contains the arrays to be combined by `function <CombineMeans>`.  If it is 1d, the array is simply
        linearly transformed by and `scale <CombineMeans.scale>` and `offset <CombineMeans.scale>`.
        If it is 2d, the arrays (all of which must be of equal length) are weighted and/or exponentiated as
        specified by `weights <CombineMeans.weights>` and/or `exponents <CombineMeans.exponents>`
        and then combined as specified by `operation <CombineMeans.operation>`.

    weights : 1d or 2d np.array : default NOne
        if it is 1d, each element is used to multiply all elements in the corresponding array of
        `variable <CombineMeans.variable>`;    if it is 2d, then each array is multiplied elementwise
        (i.e., the Hadamard Product is taken) with the corresponding array of `variable <CombineMeanss.variable>`.
        All :keyword:`weights` are applied before any exponentiation (if it is specified).

    exponents : 1d or 2d np.array : default None
        if it is 1d, each element is used to exponentiate the elements of the corresponding array of
        `variable <CombineMeans.variable>`;  if it is 2d, the element of each array is used to exponentiate
        the corresponding element of the corresponding array of `variable <CombineMeans.variable>`.
        In either case, exponentiating is applied after application of the `weights <CombineMeans.weights>`
        (if any are specified).

    operation : SUM or PRODUCT : default SUM
        determines whether the `function <CombineMeans.function>` takes the elementwise (Hadamard) sum or
        product of the arrays in `variable  <CombineMeans.variable>`.

    scale : float or np.ndarray : default None
        value is applied multiplicatively to each element of the array after applying the
        `operation <CombineMeans.operation>` (see `scale <CombineMeans.scale>` for details);
        this done before applying the `offset <CombineMeans.offset>` (if it is specified).

    offset : float or np.ndarray : default None
        value is added to each element of the array after applying the `operation <CombineMeans.operation>`
        and `scale <CombineMeans.scale>` (if it is specified).

    COMMENT:
    function : function
        applies the `weights <CombineMeans.weights>` and/or `exponents <CombineMeanss.weights>` to the
        arrays in `variable <CombineMeans.variable>`, then takes their sum or product (as specified by
        `operation <CombineMeans.operation>`), and finally applies `scale <CombineMeans.scale>` and/or
        `offset <CombineMeans.offset>`.

    functionOutputTypeConversion : Bool : False
        specifies whether `function output type conversion <Function_Output_Type_Conversion>` is enabled.

    functionOutputType : FunctionOutputType : None
        used to specify the return type for the `function <Function_Base.function>`;  `functionOuputTypeConversion`
        must be enabled and implemented for the class (see `FunctionOutputType <Function_Output_Type_Conversion>`
        for details).
    COMMENT

    owner : Component
        `component <Component>` to which the Function has been assigned.

    name : str
        the name of the Function; if it is not specified in the **name** argument of the constructor, a
        default is assigned by FunctionRegistry (see `Naming` for conventions used for default and duplicate names).

    prefs : PreferenceSet or specification dict : Function.classPreferences
        the `PreferenceSet` for function; if it is not specified in the **prefs** argument of the Function's
        constructor, a default is assigned using `classPreferences` defined in __init__.py (see :doc:`PreferenceSet
        <LINK>` for details).
    """

    componentName = COMBINE_MEANS_FUNCTION

    classPreferences = {
        kwPreferenceSetName: 'CombineMeansCustomClassPreferences',
        kpReportOutputPref: PreferenceEntry(False, PreferenceLevel.INSTANCE),
        kpRuntimeParamStickyAssignmentPref: PreferenceEntry(False, PreferenceLevel.INSTANCE)
    }

    multiplicative_param = SCALE
    additive_param = OFFSET

    class ClassDefaults(CombinationFunction.ClassDefaults):
        variable = [2, 2]
    # variableClassDefault_locked = True

    paramClassDefaults = Function_Base.paramClassDefaults.copy()

    @tc.typecheck
    def __init__(self,
                 default_variable=ClassDefaults.variable,
                 # weights:tc.optional(parameter_spec)=None,
                 # exponents:tc.optional(parameter_spec)=None,
                 weights=None,
                 exponents=None,
                 operation: tc.enum(SUM, PRODUCT)=SUM,
                 scale=None,
                 offset=None,
                 params=None,
                 owner=None,
                 prefs: is_pref_set = None,
                 context=componentName + INITIALIZING):

        # Assign args to params and functionParams dicts (kwConstants must == arg names)
        params = self._assign_args_to_param_dicts(weights=weights,
                                                  exponents=exponents,
                                                  operation=operation,
                                                  scale=scale,
                                                  offset=offset,
                                                  params=params)

        super().__init__(default_variable=default_variable,
                         params=params,
                         owner=owner,
                         prefs=prefs,
                         context=context)

        if self.weights is not None:
            self.weights = np.atleast_2d(self.weights).reshape(-1, 1)
        if self.exponents is not None:
            self.exponents = np.atleast_2d(self.exponents).reshape(-1, 1)

    def _validate_variable(self, variable, context=None):
        """Insure that all items of variable are numeric
        """
        variable = self._update_variable(super()._validate_variable(variable=variable, context=context))
        # if any(not is_numeric(item) for item in variable):
        #     raise FunctionError("All items of the variable for {} must be numeric".format(self.componentName))
        return variable

    def _validate_params(self, request_set, target_set=None, context=None):
        """Validate weights, exponents, scale and offset parameters

        Check that WEIGHTS and EXPONENTS are lists or np.arrays of numbers with length equal to variable
        Check that SCALE and OFFSET are either scalars or np.arrays of numbers with length and shape equal to variable

        Note: the checks of compatibility with variable are only performed for validation calls during execution
              (i.e., from check_args(), since during initialization or COMMAND_LINE assignment,
              a parameter may be re-assigned before variable assigned during is known
        """

        # FIX: MAKE SURE THAT IF OPERATION IS SUBTRACT OR DIVIDE, THERE ARE ONLY TWO VECTORS

        super()._validate_params(request_set=request_set,
                                 target_set=target_set,
                                 context=context)

        if WEIGHTS in target_set and target_set[WEIGHTS] is not None:
            target_set[WEIGHTS] = np.atleast_2d(target_set[WEIGHTS]).reshape(-1, 1)
            if (c in context for c in {EXECUTING, LEARNING}):
                if len(target_set[WEIGHTS]) != len(self.instance_defaults.variable):
                    raise FunctionError("Number of weights ({0}) is not equal to number of items in variable ({1})".
                                        format(len(target_set[WEIGHTS]), len(self.instance_defaults.variable.shape)))

        if EXPONENTS in target_set and target_set[EXPONENTS] is not None:
            target_set[EXPONENTS] = np.atleast_2d(target_set[EXPONENTS]).reshape(-1, 1)
            if (c in context for c in {EXECUTING, LEARNING}):
                if len(target_set[EXPONENTS]) != len(self.instance_defaults.variable):
                    raise FunctionError("Number of exponents ({0}) does not equal number of items in variable ({1})".
                                        format(len(target_set[EXPONENTS]), len(self.instance_defaults.variable.shape)))

        if SCALE in target_set and target_set[SCALE] is not None:
            scale = target_set[SCALE]
            if isinstance(scale, numbers.Number):
                pass
            elif isinstance(scale, np.ndarray):
                target_set[SCALE] = np.array(scale)
            else:
                raise FunctionError("{} param of {} ({}) must be a scalar or an np.ndarray".
                                    format(SCALE, self.name, scale))
            if (c in context for c in {EXECUTING, LEARNING}):
                if (isinstance(scale, np.ndarray) and
                        (scale.size != self.instance_defaults.variable.size or
                         scale.shape != self.instance_defaults.variable.shape)):
                    raise FunctionError("Scale is using Hadamard modulation "
                                        "but its shape and/or size (shape: {}, size:{}) "
                                        "do not match the variable being modulated (shape: {}, size: {})".
                                        format(scale.shape, scale.size, self.instance_defaults.variable.shape, self.instance_defaults.variable.size))

        if OFFSET in target_set and target_set[OFFSET] is not None:
            offset = target_set[OFFSET]
            if isinstance(offset, numbers.Number):
                pass
            elif isinstance(offset, np.ndarray):
                target_set[OFFSET] = np.array(offset)
            else:
                raise FunctionError("{} param of {} ({}) must be a scalar or an np.ndarray".
                                    format(OFFSET, self.name, offset))
            if (c in context for c in {EXECUTING, LEARNING}):
                if (isinstance(offset, np.ndarray) and
                        (offset.size != self.instance_defaults.variable.size or
                         offset.shape != self.instance_defaults.variable.shape)):
                    raise FunctionError("Offset is using Hadamard modulation "
                                        "but its shape and/or size (shape: {}, size:{}) "
                                        "do not match the variable being modulated (shape: {}, size: {})".
                                        format(offset.shape, offset.size, self.instance_defaults.variable.shape, self.instance_defaults.variable.size))

            # if not operation:
            #     raise FunctionError("Operation param missing")
            # if not operation == self.Operation.SUM and not operation == self.Operation.PRODUCT:
            #     raise FunctionError("Operation param ({0}) must be Operation.SUM or Operation.PRODUCT".
            #     format(operation))


    def function(self,
                 variable=None,
                 params=None,
                 context=None):
        """Calculate and combine means of items in `variable <CombineMean.variable>`.

        Take mean of each item of `variable <CombineMean.variable>`;
        Apply `weights <CombineMeans.weights>` and/or `exponents <CombineMeanss.weights>` (if specified) to the means;
        Take their sum or product, as specified by `operation <CombineMeans.operation>`;
        Apply `scale <CombineMeans.scale>` (if specified) multiplicatively to the result;
        Apply `offset <CombineMeans.offset>` (if specified) to the result;
        Return scalar

        Arguments
        ---------

        variable : 1d or 2d np.array : default ClassDefaults.variable
           a single numeric array, or multiple arrays to be combined; if it is 2d, all arrays must have the same length.

        params : Dict[param keyword: param value] : default None
            a `parameter dictionary <ParameterState_Specification>` that specifies the parameters for the
            function.  Values specified for parameters in the dictionary override any assigned to those parameters in
            arguments of the constructor.


        Returns
        -------

        combined array : 1d np.array
            the result of linearly combining the arrays in `variable <CombineMeans.variable>`.

        """

        # Validate variable and assign to variable, and validate params
        variable = self._update_variable(self._check_args(variable=variable, params=params, context=context))

        exponents = self.get_current_function_param(EXPONENTS)
        weights = self.get_current_function_param(WEIGHTS)
        operation = self.get_current_function_param(OPERATION)
        offset = self.get_current_function_param(OFFSET)
        scale = self.get_current_function_param(SCALE)

        # QUESTION:  WHICH IS LESS EFFICIENT:
        #                A) UNECESSARY ARITHMETIC OPERATIONS IF SCALE AND/OR OFFSET ARE 1.0 AND 0, RESPECTIVELY?
        #                   (DOES THE COMPILER KNOW NOT TO BOTHER WITH MULT BY 1 AND/OR ADD 0?)
        #                B) EVALUATION OF IF STATEMENTS TO DETERMINE THE ABOVE?
        # IMPLEMENTATION NOTE:  FOR NOW, ASSUME B) ABOVE, AND ASSIGN DEFAULT "NULL" VALUES TO offset AND scale
        if offset is None:
            offset = 0.0

        if scale is None:
            scale = 1.0

        # IMPLEMENTATION NOTE: CONFIRM: SHOULD NEVER OCCUR, AS _validate_variable NOW ENFORCES 2D np.ndarray
        # If variable is 0D or 1D:
        # if np_array_less_than_2d(variable):
        #     return (variable * scale) + offset

        means = np.array([[None]]*len(variable))
        for i, item in enumerate(variable):
            means[i] = np.mean(item)

        # FIX FOR EFFICIENCY: CHANGE THIS AND WEIGHTS TO TRY/EXCEPT // OR IS IT EVEN NECESSARY, GIVEN VALIDATION ABOVE??
        # Apply exponents if they were specified
        if exponents is not None:
            # Avoid divide by zero warning:
            #    make sure there are no zeros for an element that is assigned a negative exponent
            if INITIALIZING in context and any(not any(i) and j < 0 for i, j in zip(variable, exponents)):
                means = np.ones_like(means)
            else:
                means = means ** exponents

        # Apply weights if they were specified
        if weights is not None:
            means = means * weights

        # CALCULATE RESULT USING RELEVANT COMBINATION OPERATION AND MODULATION

        if operation is SUM:
            result = np.sum(means, axis=0) * scale + offset

        elif operation is PRODUCT:
            result = np.product(means, axis=0) * scale + offset

        else:
            raise FunctionError("Unrecognized operator ({0}) for CombineMeans function".
                                format(self.get_current_function_param(OPERATION)))
        return result

    @property
    def offset(self):
        if not hasattr(self, '_offset'):
            return None
        else:
            return self._offset

    @offset.setter
    def offset(self, val):
        self._offset = val

    @property
    def scale(self):
        if not hasattr(self, '_scale'):
            return None
        else:
            return self._scale

    @scale.setter
    def scale(self, val):
        self._scale = val


GAMMA = 'gamma'
class PredictionErrorDeltaFunction(CombinationFunction):
    """
    Function that calculates the temporal difference prediction error
    """
    componentName = PREDICTION_ERROR_DELTA_FUNCTION

    classPreferences = {
        kwPreferenceSetName: 'PredictionErrorDeltaCustomClassPreferences',
        kpReportOutputPref: PreferenceEntry(False, PreferenceLevel.INSTANCE),
        kpRuntimeParamStickyAssignmentPref: PreferenceEntry(False,
                                                            PreferenceLevel.INSTANCE)
    }

    class ClassDefaults(CombinationFunction.ClassDefaults):
        variable = [[1], [1]]

    paramClassDefaults = Function_Base.paramClassDefaults.copy()
    multiplicative_param = None
    additive_param = None

    @tc.typecheck
    def __init__(self,
                 default_variable=ClassDefaults.variable,
                 gamma: tc.optional(float) = 1.0,
                 params=None,
                 owner=None,
                 prefs: is_pref_set = None,
                 context=componentName + INITIALIZING):
        # Assign args to params and functionParams dicts
        # (kwConstants must == arg names)
        params = self._assign_args_to_param_dicts(gamma=gamma,
                                                  params=params)

        super().__init__(default_variable=default_variable,
                         params=params,
                         owner=owner,
                         prefs=prefs,
                         context=context)

        self.gamma = gamma

    def _validate_variable(self, variable, context=None):
        """
        Insure that all items of variable are numeric

        Parameters
        ----------
        variable
        context

        Returns
        -------
        variable if all items are numeric
        """
        variable = self._update_variable(super()._validate_variable(variable=variable, context=context))

        if isinstance(variable, (list, np.ndarray)):
            if isinstance(variable, np.ndarray) and not variable.ndim:
                return variable
            length = 0
            for i in range(1, len(variable)):
                if i == 0:
                    continue
                if isinstance(variable[i - 1], numbers.Number):
                    old_length = 1
                else:
                    old_length = len(variable[i - 1])
                if isinstance(variable[i], numbers.Number):
                    new_length = 1
                else:
                    new_length = len(variable[i])
                if old_length != new_length:
                    raise FunctionError("Length of all arrays in variable {} "
                                        "for {} must be the same".format(variable,
                                                                         self.__class__.__name__))
        return variable

    def _validate_params(self, request_set, target_set=None, context=None):
        """
        Checks that WEIGHTS is a list or np.array of numbers with length equal
        to variable.

        Note: the checks of compatibility with variable are only performed for
        validation calls during execution (i.e. from `check_args()`), since
        during initialization or COMMAND_LINE assignment, a parameter may be
        re-assigned before variable assigned during is known

        Parameters
        ----------
        request_set
        target_set
        context

        Returns
        -------
        None
        """
        super()._validate_params(request_set,
                                 target_set=target_set,
                                 context=context)

        if GAMMA in target_set and target_set[GAMMA] is not None:
            self._validate_parameter_spec(target_set[GAMMA] ,GAMMA, numeric_only=True)

        if WEIGHTS in target_set and target_set[WEIGHTS] is not None:
            self._validate_parameter_spec(target_set[WEIGHTS] ,WEIGHTS, numeric_only=True)
            target_set[WEIGHTS] = np.atleast_2d(target_set[WEIGHTS]).reshape(-1,1)
            if EXECUTING in context:
                if len(target_set[WEIGHTS]) != len(
                        self.instance_defaults.variable):
                    raise FunctionError("Number of weights {} is not equal to "
                                        "number of items in variable {}".format(
                        len(target_set[WEIGHTS]),
                        len(self.instance_defaults.variable.shape)))

    def function(self,
                 variable=None,
                 params=None,
                 context=None):
        """
        Calculates the prediction error using the arrays in `variable
        <PredictionErrorDeltaFunction.variable>` and returns the resulting
        array.

        Parameters
        ----------
        variable : 2d np.array : default ClassDefaults.variable
            a 2d array representing the sample and target values to be used to
            calculate the temporal difference delta values. Both arrays must
            have the same length

        params : Dict[param keyword, param value] : default None
            a `parameter dictionary <ParameterState_Specification>` that
            specifies the parameters for the function. Values specified for
            parameters in the dictionary override any assigned to those
            parameters in arguments of the constructor.


        Returns
        -------
        delta values : 1d np.array
            the result of
                :math: `\\delta(t) = r(t) + \\gamma sample(t) - sample(t - 1)`

        """
        variable = self._update_variable(self._check_args(variable=variable,
                                                          params=params,
                                                          context=context))
        gamma = self.get_current_function_param(GAMMA)
        sample = variable[0]
        reward = variable[1]
        delta = np.zeros(sample.shape)

        for t in range(1, len(sample)):
            delta[t] = reward[t] + gamma * sample[t] - sample[t - 1]
        return delta


# *********************************** NORMALIZING FUNCTIONS **************************************************

class NormalizingFunction(Function_Base):
    """Function that adjusts a set of values
    """
    componentType = NORMALIZING_FUNCTION_TYPE

    # IMPLEMENTATION NOTE: THESE SHOULD SHOULD BE REPLACED WITH ABC WHEN IMPLEMENTED
    def __init__(self, default_variable,
                 params,
                 owner,
                 prefs,
                 context):

        if not hasattr(self, MULTIPLICATIVE_PARAM):
            raise FunctionError("PROGRAM ERROR: {} must implement a {} attribute".
                                format(self.__class__.__name__, MULTIPLICATIVE_PARAM))

        if not hasattr(self, ADDITIVE_PARAM):
            raise FunctionError("PROGRAM ERROR: {} must implement an {} attribute".
                                format(self.__class__.__name__, ADDITIVE_PARAM))

        super().__init__(default_variable=default_variable,
                         params=params,
                         owner=owner,
                         prefs=prefs,
                         context=context)

    @property
    def multiplicative(self):
        return getattr(self, self.multiplicative_param)

    @multiplicative.setter
    def multiplicative(self, val):
        setattr(self, self.multiplicative_param, val)

    @property
    def additive(self):
        return getattr(self, self.additive_param)

    @additive.setter
    def additive(self, val):
        setattr(self, self.additive_param, val)


class SoftMax(NormalizingFunction):
    """
    SoftMax(               \
         default_variable, \
         gain=1.0,         \
         output=ALL,       \
         params=None,      \
         owner=None,       \
         name=None,        \
         prefs=None        \
         )

    .. _SoftMax:

    SoftMax transform of variable (see `The Softmax function and its derivative
    <http://eli.thegreenplace.net/2016/the-softmax-function-and-its-derivative/>`_ for a nice discussion).

    Arguments
    ---------

    default_variable : 1d np.array : default ClassDefaults.variable
        specifies a template for the value to be transformed.

    gain : float : default 1.0
        specifies a value by which to multiply `variable <Linear.variable>` before SoftMax transformation.

    output : ALL, MAX_VAL, MAX_INDICATOR, or PROB : default ALL
        specifies the format of array returned by `function <SoftMax.function>`
        (see `output <SoftMax.output>` for details).

    params : Dict[param keyword: param value] : default None
        a `parameter dictionary <ParameterState_Specification>` that specifies the parameters for the
        function.  Values specified for parameters in the dictionary override any assigned to those parameters in
        arguments of the constructor.

    owner : Component
        `component <Component>` to which to assign the Function.

    name : str : default see `name <Function.name>`
        specifies the name of the Function.

    prefs : PreferenceSet or specification dict : default Function.classPreferences
        specifies the `PreferenceSet` for the Function (see `prefs <Function_Base.prefs>` for details).

    Attributes
    ----------

    variable : 1d np.array
        contains value to be transformed.

    gain : float
        value by which `variable <Logistic.variable>` is multiplied before the SoftMax transformation;  determines
        the "sharpness" of the distribution.

    output : ALL, MAX_VAL, MAX_INDICATOR, or PROB
        determines how the SoftMax-transformed values of the elements in `variable <SoftMax.variable>` are reported
        in the array returned by `function <SoftMax.function>`:
            * **ALL**: array of all SoftMax-transformed values (the default);
            * **MAX_VAL**: SoftMax-transformed value for the element with the maximum such value, 0 for all others;
            * **MAX_INDICATOR**: 1 for the element with the maximum SoftMax-transformed value, 0 for all others;
            * **PROB**: probabilistically chosen element based on SoftMax-transformed values after normalizing sum of
              values to 1, 0 for all others.

    bounds : None if `output <SoftMax.output>` == MAX_VAL, else (0,1) : default (0,1)

    owner : Component
        `component <Component>` to which the Function has been assigned.

    name : str
        the name of the Function; if it is not specified in the **name** argument of the constructor, a
        default is assigned by FunctionRegistry (see `Naming` for conventions used for default and duplicate names).

    prefs : PreferenceSet or specification dict : Function.classPreferences
        the `PreferenceSet` for function; if it is not specified in the **prefs** argument of the Function's
        constructor, a default is assigned using `classPreferences` defined in __init__.py (see :doc:`PreferenceSet
        <LINK>` for details).
    """

    componentName = SOFTMAX_FUNCTION

    bounds = (0,1)
    multiplicative_param = GAIN
    additive_param = None

    class ClassDefaults(NormalizingFunction.ClassDefaults):
        variable = 0

    paramClassDefaults = Function_Base.paramClassDefaults.copy()

    @tc.typecheck
    def __init__(self,
                 default_variable=ClassDefaults.variable,
                 gain: parameter_spec = 1.0,
                 output: tc.enum(ALL, MAX_VAL, MAX_INDICATOR, PROB) = ALL,
                 params: tc.optional(dict) = None,
                 owner=None,
                 prefs: is_pref_set = None,
                 context='SoftMax Init'):

        # Assign args to params and functionParams dicts (kwConstants must == arg names)
        params = self._assign_args_to_param_dicts(gain=gain,
                                                  output=output,
                                                  params=params)
        if output is MAX_VAL:
            bounds = None

        super().__init__(default_variable=default_variable,
                         params=params,
                         owner=owner,
                         prefs=prefs,
                         context=context)

    def function(self,
                 variable=None,
                 params=None,
                 context=None):
        """
        Return: e**(`gain <SoftMax.gain>` * `variable <SoftMax.variable>`) /
        sum(e**(`gain <SoftMax.gain>` * `variable <SoftMax.variable>`)),
        filtered by `ouptput <SoftMax.output>` specification.

        Arguments
        ---------

        variable : 1d np.array : default ClassDefaults.variable
           an array to be transformed.

        params : Dict[param keyword: param value] : default None
            a `parameter dictionary <ParameterState_Specification>` that specifies the parameters for the
            function.  Values specified for parameters in the dictionary override any assigned to those parameters in
            arguments of the constructor.


        Returns
        -------

        SoftMax transformation of variable : number or np.array

        """

        variable = self._update_variable(self._check_args(variable=variable, params=params, context=context))

        # Assign the params and return the result
        output_type = self.get_current_function_param(OUTPUT_TYPE)
        gain = self.get_current_function_param(GAIN)

        # Modulate variable by gain
        v = gain * variable
        # Shift by max to avoid extreme values:
        v = v - np.max(v)
        # Exponentiate
        v = np.exp(v)
        # Normalize (to sum to 1)
        sm = v / np.sum(v, axis=0)

        # For the element that is max of softmax, set it's value to its softmax value, set others to zero
        if output_type is MAX_VAL:
            max_value = np.max(sm)
            sm = np.where(sm == max_value, max_value, 0)

        # For the element that is max of softmax, set its value to 1, set others to zero
        elif output_type is MAX_INDICATOR:
            # sm = np.where(sm == np.max(sm), 1, 0)
            max_value = np.max(sm)
            sm = np.where(sm == max_value, 1, 0)

        # Choose a single element probabilistically based on softmax of their values;
        #    leave that element's value intact, set others to zero
        elif output_type is PROB:
            cum_sum = np.cumsum(sm)
            random_value = np.random.uniform()
            chosen_item = next(element for element in cum_sum if element > random_value)
            chosen_in_cum_sum = np.where(cum_sum == chosen_item, 1, 0)
            sm = variable * chosen_in_cum_sum

        return sm

    def derivative(self, output, input=None):
        """
        derivative(output)

        Calculate the derivative of `function <SoftMax.function>`.  If OUTPUT_TYPE for the SoftMax Function is ALL,
        return Jacobian matrix (derivative for each element of the output array with respect to each of the others):
            COMMENT:
                D[j]/S[i] = S[i](d[i,j] - S[j]) where d[i,j]=1 if i==j; d[i,j]=0 if i!=j.
            COMMENT
            D\\ :sub:`j`\\ S\\ :sub:`i` = S\\ :sub:`i`\\ (𝜹\\ :sub:`i,j` - S\\ :sub:`j`),
            where 𝜹\\ :sub:`i,j`\\ =1 if i=j and 𝜹\\ :sub:`i,j`\\ =0 if i≠j.
        If OUTPUT_TYPE is MAX_VAL or MAX_INDICATOR, return 1d array of the derivatives of the maximum
        value with respect to the others (calculated as above). If OUTPUT_TYPE is PROB, raise an exception
        (since it is ambiguous as to which element would have been chosen by the SoftMax function)

        Returns
        -------

        derivative :  1d or 2d np.array (depending on OUTPUT_TYPE of SoftMax)
            derivative of values returns by SoftMax.

        """

        output_type = self.params[OUTPUT_TYPE]
        size = len(output)
        sm = self.function(output, params={OUTPUT_TYPE: ALL})

        if output_type is ALL:
            # Return full Jacobian matrix of derivatives
            derivative = np.empty([size, size])
            for j in range(size):
                for i, val in zip(range(size), output):
                    if i==j:
                        d = 1
                    else:
                        d = 0
                    derivative[j,i] = sm[i] * (d - sm[j])

        elif output_type in {MAX_VAL, MAX_INDICATOR}:
            # Return 1d array of derivatives for max element (i.e., the one chosen by SoftMax)
            derivative = np.empty(size)
            # Get the element of output returned as non-zero when output_type is not ALL
            index_of_max = int(np.where(output==np.max(output))[0])
            max_val = sm[index_of_max]
            for i in range(size):
                if i==index_of_max:
                    d = 1
                else:
                    d = 0
                derivative[i] = sm[i] * (d - max_val)

        else:
            raise FunctionError("Can't calculate derivative for SoftMax function{} since OUTPUT_TYPE is PROB "
                                "(and therefore the relevant element is ambiguous)".format(self.owner_name))

        return derivative


# region ***********************************  TRANSFER FUNCTIONS  ***********************************************
# endregion

BOUNDS = 'bounds'

class TransferFunction(Function_Base):
    """Function that transforms variable but maintains its shape

    All TransferFunctions must have the following attributes:

    `bounds` -- specifies the lower and upper limits of the result;  if there are none, the attribute is set to
    `None`;  if it has at least one bound, the attribute is set to a tuple specifying the lower and upper bounds,
    respectively, with `None` as the entry for no bound.

    `multiplicative_param` and `additive_param` -- each of these is assigned the name of one of the function's
    parameters and used by `ModulatoryProjections <ModulatoryProjection>` to modulate the output of the
    TransferFunction's function (see `Function_Modulatory_Params`).

    """
    componentType = TRANSFER_FUNCTION_TYPE

    # IMPLEMENTATION NOTE: THESE SHOULD SHOULD BE REPLACED WITH ABC WHEN IMPLEMENTED
    def __init__(self, default_variable,
                 params,
                 owner,
                 prefs,
                 context):

        if not hasattr(self, BOUNDS):
            raise FunctionError("PROGRAM ERROR: {} must implement a {} attribute".
                                format(self.__class__.__name__, BOUNDS))

        if not hasattr(self, MULTIPLICATIVE_PARAM):
            raise FunctionError("PROGRAM ERROR: {} must implement a {} attribute".
                                format(self.__class__.__name__, MULTIPLICATIVE_PARAM))

        if not hasattr(self, ADDITIVE_PARAM):
            raise FunctionError("PROGRAM ERROR: {} must implement an {} attribute".
                                format(self.__class__.__name__, ADDITIVE_PARAM))

        super().__init__(default_variable=default_variable,
                         params=params,
                         owner=owner,
                         prefs=prefs,
                         context=context)

    @property
    def multiplicative(self):
        return getattr(self, self.multiplicative_param)

    @multiplicative.setter
    def multiplicative(self, val):
        setattr(self, self.multiplicative_param, val)

    @property
    def additive(self):
        return getattr(self, self.additive_param)

    @additive.setter
    def additive(self, val):
        setattr(self, self.additive_param, val)


class Linear(TransferFunction):  # -------------------------------------------------------------------------------------
    """
    Linear(                \
         default_variable, \
         slope=1.0,        \
         intercept=0.0,    \
         params=None,      \
         owner=None,       \
         name=None,        \
         prefs=None        \
         )

    .. _Linear:

    Linearly transform variable.

    Note: default values for `slope` and `intercept` implement the IDENTITY_FUNCTION

    Arguments
    ---------

    variable : number or np.array : default ClassDefaults.variable
        specifies a template for the value to be transformed.

    slope : float : default 1.0
        specifies a value by which to multiply `variable <Linear.variable>`.

    intercept : float : default 0.0
        specifies a value to add to each element of `variable <Linear.variable>` after applying `slope <Linear.slope>`.

    params : Dict[param keyword: param value] : default None
        a `parameter dictionary <ParameterState_Specification>` that specifies the parameters for the
        function.  Values specified for parameters in the dictionary override any assigned to those parameters in
        arguments of the constructor.

    owner : Component
        `component <Component>` to which to assign the Function.

    name : str : default see `name <Function.name>`
        specifies the name of the Function.

    prefs : PreferenceSet or specification dict : default Function.classPreferences
        specifies the `PreferenceSet` for the Function (see `prefs <Function_Base.prefs>` for details).

    Attributes
    ----------

    variable : number or np.array
        contains value to be transformed.

    slope : float
        value by which each element of `variable <Linear.variable>` is multiplied before applying the
        `intercept <Linear.intercept>` (if it is specified).

    intercept : float
        value added to each element of `variable <Linear.variable>` after applying the `slope <Linear.slope>`
        (if it is specified).

    bounds : None

    owner : Component
        `component <Component>` to which the Function has been assigned.

    name : str
        the name of the Function; if it is not specified in the **name** argument of the constructor, a
        default is assigned by FunctionRegistry (see `Naming` for conventions used for default and duplicate names).

    prefs : PreferenceSet or specification dict : Function.classPreferences
        the `PreferenceSet` for function; if it is not specified in the **prefs** argument of the Function's
        constructor, a default is assigned using `classPreferences` defined in __init__.py (see :doc:`PreferenceSet
        <LINK>` for details).
    """

    componentName = LINEAR_FUNCTION

    bounds = None
    multiplicative_param = SLOPE
    additive_param = INTERCEPT

    classPreferences = {
        kwPreferenceSetName: 'LinearClassPreferences',
        kpReportOutputPref: PreferenceEntry(False, PreferenceLevel.INSTANCE),
        kpRuntimeParamStickyAssignmentPref: PreferenceEntry(False, PreferenceLevel.INSTANCE)
    }

    class ClassDefaults(TransferFunction.ClassDefaults):
        variable = [0]

    paramClassDefaults = Function_Base.paramClassDefaults.copy()
    paramClassDefaults.update({
        FUNCTION_OUTPUT_TYPE_CONVERSION: True,
        PARAMETER_STATE_PARAMS: None
    })

    @tc.typecheck
    def __init__(self,
                 default_variable=ClassDefaults.variable,
                 slope: parameter_spec = 1.0,
                 intercept: parameter_spec = 0.0,
                 params=None,
                 owner=None,
                 prefs: is_pref_set = None,
                 context=componentName + INITIALIZING):

        # Assign args to params and functionParams dicts (kwConstants must == arg names)
        params = self._assign_args_to_param_dicts(slope=slope,
                                                  intercept=intercept,
                                                  params=params)

        super().__init__(default_variable=default_variable,
                         params=params,
                         owner=owner,
                         prefs=prefs,
                         context=context)

        # self.functionOutputType = None

    def function(self,
                 variable=None,
                 params=None,
                 context=None):
        """
        Return: `slope <Linear.slope>` * `variable <Linear.variable>` + `intercept <Linear.intercept>`.

        Arguments
        ---------

        variable : number or np.array : default ClassDefaults.variable
           a single value or array to be transformed.

        params : Dict[param keyword: param value] : default None
            a `parameter dictionary <ParameterState_Specification>` that specifies the parameters for the
            function.  Values specified for parameters in the dictionary override any assigned to those parameters in
            arguments of the constructor.


        Returns
        -------

        linear transformation of variable : number or np.array

        """

        variable = self._update_variable(self._check_args(variable=variable, params=params, context=context))
        slope = self.get_current_function_param(SLOPE)
        intercept = self.get_current_function_param(INTERCEPT)
        outputType = self.functionOutputType

        # MODIFIED 11/9/17 NEW:
        try:
        # By default, result should be returned as np.ndarray with same dimensionality as input
            result = variable * slope + intercept
        except TypeError:
            # If variable is an array with mixed sizes or types, try item-by-item operation
            if variable.dtype == object:
                result = np.zeros_like(variable)
                for i, item in enumerate(variable):
                    result[i] = variable[i] * slope + intercept
            else:
                raise FunctionError("Unrecognized type for {} of {} ({})".format(VARIABLE, self.name, variable))
        # MODIFIED 11/9/17 END


        # region Type conversion (specified by outputType):
        # Convert to 2D array, irrespective of variable type:
        if outputType is FunctionOutputType.NP_2D_ARRAY:
            result = np.atleast_2d(result)

        # Convert to 1D array, irrespective of variable type:
        # Note: if 2D array (or higher) has more than two items in the outer dimension, generate exception
        elif outputType is FunctionOutputType.NP_1D_ARRAY:
            # If variable is 2D
            if variable.ndim == 2:
                # If there is only one item:
                if len(variable) == 1:
                    result = result[0]
                else:
                    raise FunctionError("Can't convert result ({0}: 2D np.ndarray object with more than one array)"
                                        " to 1D array".format(result))
            elif len(variable) == 1:
                result = result
            elif len(variable) == 0:
                result = np.atleast_1d(result)
            else:
                raise FunctionError("Can't convert result ({0} to 1D array".format(result))

        # Convert to raw number, irrespective of variable type:
        # Note: if 2D or 1D array has more than two items, generate exception
        elif outputType is FunctionOutputType.RAW_NUMBER:
            # If variable is 2D
            if variable.ndim == 2:
                # If there is only one item:
                if len(variable) == 1 and len(variable[0]) == 1:
                    result = result[0][0]
                else:
                    raise FunctionError("Can't convert result ({0}) with more than a single number to a raw number".
                                        format(result))
            elif len(variable) == 1:
                if len(variable) == 1:
                    result = result[0]
                else:
                    raise FunctionError("Can't convert result ({0}) with more than a single number to a raw number".
                                        format(result))
            else:
                return result
        # endregion

        return result

    def derivative(self, input=None, output=None):
        """
        derivative()

        Derivative of `function <Linear.function>`.

        Returns
        -------

        derivative :  number
            current value of `slope <Linear.slope>`.

        """

        return self.get_current_function_param(SLOPE)


class Exponential(TransferFunction):  # --------------------------------------------------------------------------------
    """
    Exponential(           \
         default_variable, \
         scale=1.0,        \
         rate=1.0,         \
         params=None,      \
         owner=None,       \
         name=None,        \
         prefs=None        \
         )

    .. _Exponential:

    Exponentially transform variable.

    Arguments
    ---------

    variable : number or np.array : default ClassDefaults.variable
        specifies a template for the value to be transformed.

    rate : float : default 1.0
        specifies a value by which to multiply `variable <Exponential.variable>` before exponentiation.

    scale : float : default 1.0
        specifies a value by which to multiply the exponentiated value of `variable <Exponential.variable>`.

    params : Dict[param keyword: param value] : default None
        a `parameter dictionary <ParameterState_Specification>` that specifies the parameters for the
        function.  Values specified for parameters in the dictionary override any assigned to those parameters in
        arguments of the constructor.

    owner : Component
        `component <Component>` to which to assign the Function.

    name : str : default see `name <Function.name>`
        specifies the name of the Function.

    prefs : PreferenceSet or specification dict : default Function.classPreferences
        specifies the `PreferenceSet` for the Function (see `prefs <Function_Base.prefs>` for details).

    Attributes
    ----------

    variable : number or np.array
        contains value to be transformed.

    rate : float
        value by which `variable <Exponential.variable>` is multiplied before exponentiation.

    scale : float
        value by which the exponentiated value is multiplied.

    bounds : (0, None)

    owner : Component
        `component <Component>` to which the Function has been assigned.

    name : str
        the name of the Function; if it is not specified in the **name** argument of the constructor, a
        default is assigned by FunctionRegistry (see `Naming` for conventions used for default and duplicate names).

    prefs : PreferenceSet or specification dict : Function.classPreferences
        the `PreferenceSet` for function; if it is not specified in the **prefs** argument of the Function's
        constructor, a default is assigned using `classPreferences` defined in __init__.py (see :doc:`PreferenceSet
        <LINK>` for details).
    """

    componentName = EXPONENTIAL_FUNCTION

    bounds = (0, None)
    multiplicative_param = RATE
    additive_param = SCALE


    class ClassDefaults(TransferFunction.ClassDefaults):
        variable = 0

    paramClassDefaults = Function_Base.paramClassDefaults.copy()

    @tc.typecheck
    def __init__(self,
                 default_variable=ClassDefaults.variable,
                 rate: parameter_spec = 1.0,
                 scale: parameter_spec = 1.0,
                 params=None,
                 owner=None,
                 prefs: is_pref_set = None,
                 context=componentName + INITIALIZING):
        # Assign args to params and functionParams dicts (kwConstants must == arg names)
        params = self._assign_args_to_param_dicts(rate=rate,
                                                  scale=scale,
                                                  params=params)

        super().__init__(default_variable=default_variable,
                         params=params,
                         owner=owner,
                         prefs=prefs,
                         context=context)

    def function(self,
                 variable=None,
                 params=None,
                 context=None):
        """
        Return: `scale <Exponential.scale>`
        :math:`*` e**(`rate <Exponential.rate>` :math:`*` `variable <Linear.variable>`).

        Arguments
        ---------

        variable : number or np.array : default ClassDefaults.variable
           a single value or array to be exponentiated.

        params : Dict[param keyword: param value] : default None
            a `parameter dictionary <ParameterState_Specification>` that specifies the parameters for the
            function.  Values specified for parameters in the dictionary override any assigned to those parameters in
            arguments of the constructor.


        Returns
        -------

        exponential transformation of variable : number or np.array

        """

        variable = self._update_variable(self._check_args(variable=variable, params=params, context=context))
        rate = self.get_current_function_param(RATE)
        scale = self.get_current_function_param(SCALE)

        return scale * np.exp(rate * variable)

    def derivative(self, input, output=None):
        """
        derivative(input)

        Derivative of `function <Exponential.function>`.

        Returns
        -------

        derivative :  number
            `rate <Exponential.rate>` * input.

        """
        return self.get_current_function_param(RATE) * input


class Logistic(TransferFunction):  # ------------------------------------------------------------------------------------
    """
    Logistic(              \
         default_variable, \
         gain=1.0,         \
         bias=0.0,         \
         offset=0.0,       \
         params=None,      \
         owner=None,       \
         name=None,        \
         prefs=None        \
         )

    .. _Logistic:

    Logistically transform variable.

    Arguments
    ---------

    variable : number or np.array : default ClassDefaults.variable
        specifies a template for the value to be transformed.

    gain : float : default 1.0
        specifies a value by which to multiply `variable <Logistic.variable>` before logistic transformation

    bias : float : default 0.0
        specifies a value to add to each element of `variable <Logistic.variable>` before applying `gain <Logistic.gain>`
        and before logistic transformation.

    offset : float : default 0.0
        specifies a value to add to each element of `variable <Logistic.variable>` after applying `gain <Logistic.gain>`
        but before logistic transformation.

    params : Dict[param keyword: param value] : default None
        a `parameter dictionary <ParameterState_Specification>` that specifies the parameters for the
        function.  Values specified for parameters in the dictionary override any assigned to those parameters in
        arguments of the constructor.

    owner : Component
        `component <Component>` to which to assign the Function.

    name : str : default see `name <Function.name>`
        specifies the name of the Function.

    prefs : PreferenceSet or specification dict : default Function.classPreferences
        specifies the `PreferenceSet` for the Function (see `prefs <Function_Base.prefs>` for details).

    Attributes
    ----------

    variable : number or np.array
        contains value to be transformed.

    gain : float : default 1.0
        value by which each element of `variable <Logistic.variable>` is multiplied before applying the
        `bias <Logistic.bias>` (if it is specified).

    bias : float : default 0.0
        value added to each element of `variable <Logistic.variable>` after applying the `gain <Logistic.gain>`
        (if it is specified).

    bounds : (0,1)

    owner : Component
        `component <Component>` to which the Function has been assigned.

    name : str
        the name of the Function; if it is not specified in the **name** argument of the constructor, a
        default is assigned by FunctionRegistry (see `Naming` for conventions used for default and duplicate names).

    prefs : PreferenceSet or specification dict : Function.classPreferences
        the `PreferenceSet` for function; if it is not specified in the **prefs** argument of the Function's
        constructor, a default is assigned using `classPreferences` defined in __init__.py (see :doc:`PreferenceSet
        <LINK>` for details).
    """

    componentName = LOGISTIC_FUNCTION
    parameter_keywords.update({GAIN, BIAS})

    bounds = (0,1)
    multiplicative_param = GAIN
    additive_param = BIAS

    class ClassDefaults(TransferFunction.ClassDefaults):
        variable = 0

    paramClassDefaults = Function_Base.paramClassDefaults.copy()

    @tc.typecheck
    def __init__(self,
                 default_variable=ClassDefaults.variable,
                 gain: parameter_spec = 1.0,
                 bias: parameter_spec = 0.0,
                 offset: parameter_spec = 0.0,
                 params=None,
                 owner=None,
                 prefs: is_pref_set = None,
                 context='Logistic Init'):
        # Assign args to params and functionParams dicts (kwConstants must == arg names)
        params = self._assign_args_to_param_dicts(gain=gain,
                                                  bias=bias,
                                                  offset=offset,
                                                  params=params)

        super().__init__(default_variable=default_variable,
                         params=params,
                         owner=owner,
                         prefs=prefs,
                         context=context)

    def function(self,
                 variable=None,
                 params=None,
                 context=None):
        """
        Return:

        .. math::

            \\frac{1}{1 + e^{ - gain ( variable - bias ) + offset}}

        Arguments
        ---------

        variable : number or np.array : default ClassDefaults.variable
           a single value or array to be transformed.

        params : Dict[param keyword: param value] : default None
            a `parameter dictionary <ParameterState_Specification>` that specifies the parameters for the
            function.  Values specified for parameters in the dictionary override any assigned to those parameters in
            arguments of the constructor.


        Returns
        -------

        logistic transformation of variable : number or np.array

        """

        variable = self._update_variable(self._check_args(variable=variable, params=params, context=context))
        gain = self.get_current_function_param(GAIN)
        bias = self.get_current_function_param(BIAS)
        offset = self.get_current_function_param(OFFSET)

        return 1 / (1 + np.exp(-gain*(variable-bias) + offset))

    def derivative(self, output, input=None):
        """
        derivative(output)

        Derivative of `function <Logistic.function>`.

        Returns
        -------

        derivative :  number
            output * (1 - output).

        """
        return output * (1 - output)

class LinearMatrix(TransferFunction):  # -------------------------------------------------------------------------------
    """
    LinearMatrix(          \
         default_variable, \
         matrix=None,      \
         params=None,      \
         owner=None,       \
         name=None,        \
         prefs=None        \
         )

    .. _LinearMatrix:

    Matrix transform of variable:

        `function <LinearMatrix.function>` returns dot product of `variable <LinearMatrix.variable>` and
        `matrix <LinearMatrix.matrix>`.

    COMMENT:  [CONVERT TO FIGURE]
        ----------------------------------------------------------------------------------------------------------
        MATRIX FORMAT <shape: (3,5)>
                                         INDICES:
                                     Output elements:
                              0       1       2       3       4
                         0  [0,0]   [0,1]   [0,2]   [0,3]   [0,4]
        Input elements:  1  [1,0]   [1,1]   [1,2]   [1,3]   [1,4]
                         2  [2,0]   [2,1]   [2,2]   [2,3]   [2,4]

        matrix.shape => (input/rows, output/cols)

        ----------------------------------------------------------------------------------------------------------
        ARRAY FORMAT
                                                                            INDICES
                                          [ [      Input 0 (row0)       ], [       Input 1 (row1)      ]... ]
                                          [ [ out0,  out1,  out2,  out3 ], [ out0,  out1,  out2,  out3 ]... ]
        matrix[input/rows, output/cols]:  [ [ row0,  row0,  row0,  row0 ], [ row1,  row1,  row1,  row1 ]... ]
                                          [ [ col0,  col1,  col2,  col3 ], [ col0,  col1,  col2,  col3 ]... ]
                                          [ [[0,0], [0,1], [0,2], [0,3] ], [[1,0], [1,1], [1,2], [1,3] ]... ]

        ----------------------------------------------------------------------------------------------------------
    COMMENT


    Arguments
    ---------

    variable : list or 1d np.array : default ClassDefaults.variable
        specifies a template for the value to be transformed; length must equal the number of rows of `matrix
        <LinearMatrix.matrix>`.

    matrix : number, list, 1d or 2d np.ndarray, np.matrix, function, or matrix keyword : default IDENTITY_MATRIX
        specifies matrix used to transform `variable <LinearMatrix.variable>`
        (see `matrix <LinearMatrix.matrix>` for specification details).

        When LinearMatrix is the `function <Projection.function>` of a projection:

            - the matrix specification must be compatible with the variables of the `sender <Projection.sender>` and
              `receiver <Projection.receiver>`

            - a matrix keyword specification generates a matrix based on the sender and receiver shapes

        When LinearMatrix is instantiated on its own, or as the function of `Mechanism` or `State`:

            - the matrix specification must be compatible with the function's own `variable <LinearMatrix.variable>`

            - if matrix is not specified, a square identity matrix is generated based on the number of columns in
              `variable <LinearMatrix.variable>`

            - matrix keywords are not valid matrix specifications

    bounds : None

    params : Dict[param keyword: param value] : default None
        a `parameter dictionary <ParameterState_Specification>` that specifies the parameters for the
        function.  Values specified for parameters in the dictionary override any assigned to those parameters in
        arguments of the constructor.

    owner : Component
        `component <Component>` to which to assign the Function.

    name : str : default see `name <Function.name>`
        specifies the name of the Function.

    prefs : PreferenceSet or specification dict : default Function.classPreferences
        specifies the `PreferenceSet` for the Function (see `prefs <Function_Base.prefs>` for details).

    Attributes
    ----------

    variable : 1d np.array
        contains value to be transformed.

    matrix : 2d np.array
        matrix used to transform `variable <LinearMatrix.variable>`.
        Can be specified as any of the following:
            * number - used as the filler value for all elements of the :keyword:`matrix` (call to np.fill);
            * list of arrays, 2d np.array or np.matrix - assigned as the value of :keyword:`matrix`;
            * matrix keyword - see `MatrixKeywords` for list of options.
        Rows correspond to elements of the input array (outer index), and
        columns correspond to elements of the output array (inner index).

    owner : Component
        `component <Component>` to which the Function has been assigned.

    name : str
        the name of the Function; if it is not specified in the **name** argument of the constructor, a
        default is assigned by FunctionRegistry (see `Naming` for conventions used for default and duplicate names).

    prefs : PreferenceSet or specification dict : Function.classPreferences
        the `PreferenceSet` for function; if it is not specified in the **prefs** argument of the Function's
        constructor, a default is assigned using `classPreferences` defined in __init__.py (see :doc:`PreferenceSet
        <LINK>` for details).
    """

    componentName = LINEAR_MATRIX_FUNCTION

    bounds = None
    multiplicative_param = None
    additive_param = None

    DEFAULT_FILLER_VALUE = 0

    class ClassDefaults(TransferFunction.ClassDefaults):
        variable = [0]  # Sender vector

    paramClassDefaults = Function_Base.paramClassDefaults.copy()

    # def is_matrix_spec(m):
    #     if m is None:
    #         return True
    #     if m in MATRIX_KEYWORD_VALUES:
    #         return True
    #     if isinstance(m, (list, np.ndarray, np.matrix, function_type)):
    #         return True
    #     return False

    @tc.typecheck
    def __init__(self,
                 default_variable=None,
                 matrix:tc.optional(is_matrix) = None,
                 params=None,
                 owner=None,
                 prefs: is_pref_set = None,
                 context=componentName + INITIALIZING):

        # Assign args to params and functionParams dicts (kwConstants must == arg names)
        params = self._assign_args_to_param_dicts(matrix=matrix,
                                                  params=params)

        # Note: this calls _validate_variable and _validate_params which are overridden below;
        #       the latter implements the matrix if required
        # super(LinearMatrix, self).__init__(default_variable=default_variable,
        super().__init__(default_variable=default_variable,
                         params=params,
                         owner=owner,
                         prefs=prefs,
                         context=context)

        self._matrix = self.instantiate_matrix(self.paramsCurrent[MATRIX])

    # def _validate_variable(self, variable, context=None):
    #     """Insure that variable passed to LinearMatrix is a max 2D np.array
    #
    #     :param variable: (max 2D np.array)
    #     :param context:
    #     :return:
    #     """
    #     variable = self._update_variable(super()._validate_variable(variable, context))
    #
    #     # Check that variable <= 2D
    #     try:
    #         if not variable.ndim <= 2:
    #             raise FunctionError("variable ({0}) for {1} must be a numpy.ndarray of dimension at most 2".format(variable, self.__class__.__name__))
    #     except AttributeError:
    #         raise FunctionError("PROGRAM ERROR: variable ({0}) for {1} should be a numpy.ndarray".
    #                                 format(variable, self.__class__.__name__))
    #
    #     return variable


    def _validate_params(self, request_set, target_set=None, context=None):
        """Validate params and assign to targets

        This overrides the class method, to perform more detailed type checking (see explanation in class method).
        Note: this method (or the class version) is called only if the parameter_validation attribute is `True`

        :param request_set: (dict) - params to be validated
        :param target_set: (dict) - destination of validated params
        :param context: (str)
        :return none:
        """

        super()._validate_params(request_set, target_set, context)

        param_set = target_set
        # proxy for checking whether the owner is a projection
        if hasattr(self.owner, "receiver"):
            sender = self.instance_defaults.variable
            # Note: this assumes variable is a 1D np.array, as enforced by _validate_variable
            sender_len = sender.size

            # FIX: RELABEL sender -> input AND receiver -> output
            # FIX: THIS NEEDS TO BE CLEANED UP:
            #      - AT LEAST CHANGE THE NAME FROM kwReceiver TO output_template OR SOMETHING LIKE THAT
            #      - MAKE ARG?  OR ADD OTHER PARAMS:  E.G., FILLER?
            #      - OR REFACTOR TO INCLUDE AS MATRIX SPEC:
            #                  IF MATRIX IS 1D, USE AS OUTPUT TEMPLATE
            #                     IF ALL ITS VALUES ARE 1'S => FULL CONNECTIVITY MATRIX
            #                     IF ALL ITS VALUES ARE 0'S => RANDOM CONNECTIVITY MATRIX
            #                     NOTE:  NO NEED FOR IDENTITY MATRIX, AS THAT WOULD BE SQUARE SO NO NEED FOR OUTPUT TEMPLATE
            #      - DOCUMENT WHEN DONE
            # MODIFIED 3/26/17 OLD:
            # Check for and validate kwReceiver first, since it may be needed to validate and/or construct the matrix
            # First try to get receiver from specification in params
            if RECEIVER in param_set:
                self.receiver = param_set[RECEIVER]
                # Check that specification is a list of numbers or an np.array
                if ((isinstance(self.receiver, list) and all(
                        isinstance(elem, numbers.Number) for elem in self.receiver)) or
                        isinstance(self.receiver, np.ndarray)):
                    self.receiver = np.atleast_1d(self.receiver)
                else:
                    raise FunctionError("receiver param ({0}) for {1} must be a list of numbers or an np.array".
                                        format(self.receiver, self.name))
            # No receiver, so use sender as template (assuming square -- e.g., identity -- matrix)
            else:
                if (self.owner and self.owner.prefs.verbosePref) or self.prefs.verbosePref:
                    print("Identity matrix requested but kwReceiver not specified; sender length ({0}) will be used".
                          format(sender_len))
                self.receiver = param_set[RECEIVER] = sender

            receiver_len = len(self.receiver)

            # Check rest of params
            message = ""
            for param_name, param_value in param_set.items():

                # Receiver param already checked above
                if param_name is RECEIVER:
                    continue

                # Not currently used here
                if param_name in function_keywords:
                    continue

                if param_name is AUTO_DEPENDENT:
                    continue

                # Matrix specification param
                elif param_name == MATRIX:

                    # A number (to be used as a filler), so OK
                    if isinstance(param_value, numbers.Number):
                        continue

                    # np.matrix or np.ndarray provided, so validate that it is numeric and check dimensions
                    elif isinstance(param_value, (list, np.ndarray, np.matrix)):
                        # get dimensions specified by:
                        #   variable (sender): width/cols/outer index
                        #   kwReceiver param: height/rows/inner index

                        weight_matrix = np.matrix(param_value)
                        if 'U' in repr(weight_matrix.dtype):
                            raise FunctionError("Non-numeric entry in MATRIX "
                                                "specification ({}) for the {} "
                                                "function of {}".format(param_value,
                                                                        self.name,
                                                                        self.owner_name))

                        if weight_matrix.ndim != 2:
                            raise FunctionError("The matrix provided for the {} function of {} must be 2d (it is {}d".
                                                format(weight_matrix.ndim, self.name, self.owner_name))

                        matrix_rows = weight_matrix.shape[0]
                        matrix_cols = weight_matrix.shape[1]

                        # Check that number of rows equals length of sender vector (variable)
                        if matrix_rows != sender_len:
                            raise FunctionError("The number of rows ({}) of the "
                                                "matrix provided for {} function "
                                                "of {} does not equal the length "
                                                "({}) of the sender vector "
                                                "(variable)".format(matrix_rows,
                                                                    self.name,
                                                                    self.owner_name,
                                                                    sender_len))

                    # Auto, full or random connectivity matrix requested (using keyword):
                    # Note:  assume that these will be properly processed by caller
                    #        (e.g., MappingProjection._instantiate_receiver)
                    elif param_value in MATRIX_KEYWORD_VALUES:
                        continue

                    # Identity matrix requested (using keyword), so check send_len == receiver_len
                    elif param_value in {IDENTITY_MATRIX, HOLLOW_MATRIX}:
                        # Receiver length doesn't equal sender length
                        if not (self.receiver.shape == sender.shape and self.receiver.size == sender.size):
                            # if self.owner.prefs.verbosePref:
                            #     print ("Identity matrix requested, but length of receiver ({0})"
                            #            " does not match length of sender ({1});  sender length will be used".
                            #            format(receiver_len, sender_len))
                            # # Set receiver to sender
                            # param_set[kwReceiver] = sender
                            raise FunctionError("{} requested for the {} function of {}, "
                                                "but length of receiver ({}) does not match length of sender ({})".
                                                format(param_value, self.name, self.owner_name, receiver_len,
                                                       sender_len))
                        continue

                    # list used to describe matrix, so convert to 2D np.array and pass to validation of matrix below
                    elif isinstance(param_value, list):
                        try:
                            param_value = np.atleast_2d(param_value)
                        except (ValueError, TypeError) as error_msg:
                            raise FunctionError(
                                "Error in list specification ({}) of matrix for the {} function of {}: {})".
                                # format(param_value, self.__class__.__name__, error_msg))
                                format(param_value, self.name, self.owner_name, error_msg))

                    # string used to describe matrix, so convert to np.matrix and pass to validation of matrix below
                    elif isinstance(param_value, str):
                        try:
                            param_value = np.matrix(param_value)
                        except (ValueError, TypeError) as error_msg:
                            raise FunctionError("Error in string specification ({}) of the matrix "
                                                "for the {} function of {}: {})".
                                                # format(param_value, self.__class__.__name__, error_msg))
                                                format(param_value, self.name, self.owner_name, error_msg))

                    # function so:
                    # - assume it uses random.rand()
                    # - call with two args as place markers for cols and rows
                    # -  validate that it returns an np.array or np.matrix
                    elif isinstance(param_value, function_type):
                        test = param_value(1, 1)
                        if not isinstance(test, (np.ndarray, np.matrix)):
                            raise FunctionError("A function is specified for the matrix of the {} function of {}: {}) "
                                                "that returns a value ({}) that is neither a matrix nor an array".
                                                # format(param_value, self.__class__.__name__, test))
                                                format(self.name, self.owner_name, param_value, test))

                    elif param_value is None:
                        raise FunctionError("TEMP ERROR: param value is None.")

                    else:
                        raise FunctionError("Value of {} param ({}) for the {} function of {} "
                                            "must be a matrix, a number (for filler), or a matrix keyword ({})".
                                            format(param_name,
                                                   param_value,
                                                   self.name,
                                                   self.owner_name,
                                                   MATRIX_KEYWORD_NAMES))
                else:
                    message += "Unrecognized param ({}) specified for the {} function of {}\n".format(param_name,
                                                                                                      self.componentName,
                                                                                                      self.owner_name)
                    continue
            if message:
                raise FunctionError(message)

        # owner is a mechanism, state
        # OR function was defined on its own (no owner)
        else:
            if MATRIX in param_set:
                param_value = param_set[MATRIX]

                # numeric value specified; verify that it is compatible with variable
                if isinstance(param_value, (float, list, np.ndarray, np.matrix)):
                    if np.size(np.atleast_2d(param_value), 0) != np.size(np.atleast_2d(self.instance_defaults.variable),1):
                        raise FunctionError("Specification of matrix and/or default_variable for {} is not valid. "
                                            "The shapes of variable {} and matrix {} are not compatible for "
                                            "multiplication".format(self.name,
                                                                    np.shape(np.atleast_2d(self.instance_defaults.variable)),
                                                                    np.shape(np.atleast_2d(param_value))))

                # keyword matrix specified - not valid outside of a projection
                elif param_value in MATRIX_KEYWORD_VALUES:
                    raise FunctionError("{} is not a valid specification for the matrix parameter of {}. Keywords "
                                        "may only be used to specify the matrix parameter of a Projection's "
                                        "LinearMatrix function. When the LinearMatrix function is implemented in a "
                                        "mechanism, such as {}, the correct matrix cannot be determined from a "
                                        "keyword. Instead, the matrix must be fully specified as a float, list, "
                                        "np.ndarray, or np.matrix".
                                        format(param_value, self.name, self.owner.name))

                # The only remaining valid option is matrix = None (sorted out in instantiate_attribs_before_fn)
                elif param_value is not None:
                    raise FunctionError("Value of the matrix param ({}) for the {} function of {} "
                                        "must be a matrix, a number (for filler), or a matrix keyword ({})".
                                        format(param_value,
                                               self.name,
                                               self.owner_name,
                                               MATRIX_KEYWORD_NAMES))

    def _instantiate_attributes_before_function(self, context=None):
        if self.matrix is None and not hasattr(self.owner, "receiver"):
            variable_length = np.size(np.atleast_2d(self.instance_defaults.variable), 1)
            self.matrix = np.identity(variable_length)
        self.matrix = self.instantiate_matrix(self.matrix)

    def instantiate_matrix(self, specification, context=None):
        """Implements matrix indicated by specification

         Specification is derived from MATRIX param (passed to self.__init__ or self.function)

         Specification (validated in _validate_params):
            + single number (used to fill self.matrix)
            + matrix keyword (see get_matrix)
            + 2D list or np.ndarray of numbers

        :return matrix: (2D list)
        """
        from psyneulink.components.projections.projection import Projection
        if isinstance(self.owner, Projection):
            # Matrix provided (and validated in _validate_params); convert to np.array
            if isinstance(specification, np.matrix):
                return np.array(specification)

            sender = self.instance_defaults.variable
            sender_len = sender.shape[0]
            try:
                receiver = self.receiver
            except:
                raise FunctionError("Can't instantiate matrix specification ({}) for the {} function of {} "
                                    "since its receiver has not been specified".
                                    format(specification, self.name, self.owner_name))
                # receiver = sender
            receiver_len = receiver.shape[0]

            matrix = get_matrix(specification, rows=sender_len, cols=receiver_len, context=context)

            # This should never happen (should have been picked up in validate_param or above)
            if matrix is None:
                raise FunctionError("MATRIX param ({}) for the {} function of {} must be a matrix, a function that returns "
                                    "one, a matrix specification keyword ({}), or a number (filler)".
                                    format(specification, self.name, self.owner_name, MATRIX_KEYWORD_NAMES))
            else:
                return matrix
        else:
            return np.array(specification)

    def function(self,
                 variable=None,
                 params=None,
                 context=None):
        """
        Return: `variable <LinearMatrix.variable>` • `matrix <LinearMatrix.matrix>`

        Arguments
        ---------
        variable : list or 1d np.array
            array to be transformed;  length must equal the number of rows of 'matrix <LinearMatrix.matrix>`.

        params : Dict[param keyword: param value] : default None
            a `parameter dictionary <ParameterState_Specification>` that specifies the parameters for the
            function.  Values specified for parameters in the dictionary override any assigned to those parameters in
            arguments of the constructor.


        Returns
        ---------

        dot product of variable and matrix : 1d np.array
            length of the array returned equals the number of columns of `matrix <LinearMatrix.matrix>`.

        """

        # Note: this calls _validate_variable and _validate_params which are overridden above;
        variable = self._update_variable(self._check_args(variable=variable, params=params, context=context))
        matrix = self.get_current_function_param(MATRIX)
        return np.dot(variable, matrix)

    def keyword(self, keyword):

        from psyneulink.components.projections.pathway.mappingprojection import MappingProjection
        rows = None
        cols = None
        # use of variable attribute here should be ok because it's using it as a format/type
        if isinstance(self, MappingProjection):
            rows = len(self.sender.value)
            cols = len(self.receiver.instance_defaults.variable)
        matrix = get_matrix(keyword, rows, cols)

        if matrix is None:
            raise FunctionError("Unrecognized keyword ({}) specified for the {} function of {}".
                                format(keyword, self.name, self.owner_name))
        else:
            return matrix

    def param_function(owner, function):
        sender_len = len(owner.sender.value)
        receiver_len = len(owner.receiver.instance_defaults.variable)
        return function(sender_len, receiver_len)


# def is_matrix_spec(m):
#     if m is None:
#         return True
#     if isinstance(m, (list, np.ndarray, np.matrix, function_type)):
#         return True
#     if m in MATRIX_KEYWORD_VALUES:
#         return True
#     return False


def get_matrix(specification, rows=1, cols=1, context=None):
    """Returns matrix conforming to specification with dimensions = rows x cols or None

     Specification can be a matrix keyword, filler value or np.ndarray

     Specification (validated in _validate_params):
        + single number (used to fill self.matrix)
        + matrix keyword:
            + AUTO_ASSIGN_MATRIX: IDENTITY_MATRIX if it is square, othwerwise FULL_CONNECTIVITY_MATRIX
            + IDENTITY_MATRIX: 1's on diagonal, 0's elsewhere (must be square matrix), otherwise generates error
            + HOLLOW_MATRIX: 0's on diagonal, 1's elsewhere (must be square matrix), otherwise generates error
            + FULL_CONNECTIVITY_MATRIX: all 1's
            + RANDOM_CONNECTIVITY_MATRIX (random floats uniformly distributed between 0 and 1)
        + 2D list or np.ndarray of numbers

     Returns 2D np.array with length=rows in dim 0 and length=cols in dim 1, or none if specification is not recognized
    """

    # Matrix provided (and validated in _validate_params); convert to np.array
    if isinstance(specification, (list, np.matrix)):
        specification = np.array(specification)

    if isinstance(specification, np.ndarray):
        if specification.ndim == 2:
            return specification
        # FIX: MAKE THIS AN np.array WITH THE SAME DIMENSIONS??
        elif specification.ndim < 2:
            return np.atleast_2d(specification)
        else:
            raise FunctionError("Specification of np.array for matrix ({}) is more than 2d".
                                format(specification))

    if specification == AUTO_ASSIGN_MATRIX:
        if rows == cols:
            specification = IDENTITY_MATRIX
        else:
            specification = FULL_CONNECTIVITY_MATRIX

    if specification == FULL_CONNECTIVITY_MATRIX:
        return np.full((rows, cols), 1.0)

    if specification == IDENTITY_MATRIX:
        if rows != cols:
            raise FunctionError("Sender length ({}) must equal receiver length ({}) to use {}".
                                format(rows, cols, specification))
        return np.identity(rows)

    if specification == HOLLOW_MATRIX:
        if rows != cols:
            raise FunctionError("Sender length ({}) must equal receiver length ({}) to use {}".
                                format(rows, cols, specification))
        return 1-np.identity(rows)

    if specification == RANDOM_CONNECTIVITY_MATRIX:
        return np.random.rand(rows, cols)

    # Function is specified, so assume it uses random.rand() and call with sender_len and receiver_len
    if isinstance(specification, function_type):
        return specification(rows, cols)

    # (7/12/17 CW) this is a PATCH (like the one in MappingProjection) to allow users to
    # specify 'matrix' as a string (e.g. r = RecurrentTransferMechanism(matrix='1 2; 3 4'))
    if type(specification) == str:
        try:
            return np.array(np.matrix(specification))
        except (ValueError, NameError, TypeError):
            # np.matrix(specification) will give ValueError if specification is a bad value (e.g. 'abc', '1; 1 2')
            #                          [JDC] actually gives NameError if specification is a string (e.g., 'abc')
            pass

    # Specification not recognized
    return None


# region ***********************************  INTEGRATOR FUNCTIONS *****************************************************

#  Integrator
#  DDM_BogaczEtAl
#  DDM_NavarroAndFuss

class IntegratorFunction(Function_Base):
    componentType = INTEGRATOR_FUNCTION_TYPE

# • why does integrator return a 2d array?
# • are rate and noise converted to 1d np.array?  If not, correct docstring
# • can noise and initializer be an array?  If so, validated in validate_param?

class Integrator(IntegratorFunction):  # --------------------------------------------------------------------------------
    """
    Integrator(                 \
        default_variable=None,  \
        rate=1.0,               \

        noise=0.0,              \
        time_step_size=1.0,     \
        initializer,     \
        params=None,            \
        owner=None,             \
        prefs=None,             \
        )

    .. _Integrator:

    Integrate current value of `variable <Integrator.variable>` with its prior value.

    Arguments
    ---------

    default_variable : number, list or np.array : default ClassDefaults.variable
        specifies a template for the value to be integrated;  if it is a list or array, each element is independently
        integrated.

    rate : float, list or 1d np.array : default 1.0
        specifies the rate of integration.  If it is a list or array, it must be the same length as
        `variable <Integrator.default_variable>` (see `rate <Integrator.rate>` for details).

    noise : float, PsyNeuLink Function, list or 1d np.array : default 0.0
        specifies random value to be added in each call to `function <Integrator.function>`. (see
        `noise <Integrator.noise>` for details).

    time_step_size : float : default 0.0
        determines the timing precision of the integration process

    initializer float, list or 1d np.array : default 0.0
        specifies starting value for integration.  If it is a list or array, it must be the same length as
        `default_variable <Integrator.default_variable>` (see `initializer <Integrator.initializer>` for details).

    params : Dict[param keyword: param value] : default None
        a `parameter dictionary <ParameterState_Specification>` that specifies the parameters for the
        function.  Values specified for parameters in the dictionary override any assigned to those parameters in
        arguments of the constructor.

    owner : Component
        `component <Component>` to which to assign the Function.

    name : str : default see `name <Function.name>`
        specifies the name of the Function.

    prefs : PreferenceSet or specification dict : default Function.classPreferences
        specifies the `PreferenceSet` for the Function (see `prefs <Function_Base.prefs>` for details).

    Attributes
    ----------

    variable : number or np.array
        current input value some portion of which (determined by `rate <Integrator.rate>`) that will be
        added to the prior value;  if it is an array, each element is independently integrated.

    rate : float or 1d np.array
        determines the rate of integration based on current and prior values.  If integration_type is set to ADAPTIVE,
        all elements must be between 0 and 1 (0 = no change; 1 = instantaneous change). If it has a single element, it
        applies to all elements of `variable <Integrator.variable>`;  if it has more than one element, each element
        applies to the corresponding element of `variable <Integrator.variable>`.

    noise : float, function, list, or 1d np.array
        specifies random value to be added in each call to `function <Integrator.function>`.

        If noise is a list or array, it must be the same length as `variable <Integrator.default_variable>`. If noise is
        specified as a single float or function, while `variable <Integrator.variable>` is a list or array,
        noise will be applied to each variable element. In the case of a noise function, this means that the function
        will be executed separately for each variable element.

        Note that in the case of DIFFUSION, noise must be specified as a float (or list or array of floats) because this
        value will be used to construct the standard DDM probability distribution. For all other types of integration,
        in order to generate random noise, we recommend that you instead select a probability distribution function
        (see `Distribution Functions <DistributionFunction>` for details), which will generate a new noise value from
        its distribution on each execution. If noise is specified as a float or as a function with a fixed output (or a
        list or array of these), then the noise will simply be an offset that remains the same across all executions.

    initializer : 1d np.array or list
        determines the starting value for integration (i.e., the value to which
        `previous_value <Integrator.previous_value>` is set.

        If initializer is a list or array, it must be the same length as `variable <Integrator.default_variable>`. If
        initializer is specified as a single float or function, while `variable <Integrator.variable>` is a list or
        array, initializer will be applied to each variable element. In the case of an initializer function, this means
        that the function will be executed separately for each variable element.

    previous_value : 1d np.array : default ClassDefaults.variable
        stores previous value with which `variable <Integrator.variable>` is integrated.

    owner : Component
        `component <Component>` to which the Function has been assigned.

    name : str
        the name of the Function; if it is not specified in the **name** argument of the constructor, a
        default is assigned by FunctionRegistry (see `Naming` for conventions used for default and duplicate names).

    prefs : PreferenceSet or specification dict : Function.classPreferences
        the `PreferenceSet` for function; if it is not specified in the **prefs** argument of the Function's
        constructor, a default is assigned using `classPreferences` defined in __init__.py (see :doc:`PreferenceSet
        <LINK>` for details).
    """

    componentName = INTEGRATOR_FUNCTION
    class ClassDefaults(IntegratorFunction.ClassDefaults):
        variable = [[0]]

    paramClassDefaults = Function_Base.paramClassDefaults.copy()
    # paramClassDefaults.update({INITIALIZER: ClassDefaults.variable})
    paramClassDefaults.update({
        NOISE: None,
        RATE: None
    })

    @tc.typecheck
    def __init__(self,
                 default_variable=None,
                 rate: parameter_spec = 1.0,
                 noise=0.0,
                 initializer=ClassDefaults.variable,
                 params: tc.optional(dict) = None,
                 owner=None,
                 prefs: is_pref_set = None,
                 context="Integrator Init"):

        # Assign args to params and functionParams dicts (kwConstants must == arg names)
        params = self._assign_args_to_param_dicts(rate=rate,
                                                  initializer=initializer,
                                                  noise=noise,
                                                  params=params)


        # Assign here as default, for use in initialization of function
        self.previous_value = self.paramClassDefaults[INITIALIZER]

        super().__init__(default_variable=default_variable,
                         params=params,
                         owner=owner,
                         prefs=prefs,
                         context=context)

        # Reassign to kWInitializer in case default value was overridden
        # self.previous_value = self.initializer

        self.auto_dependent = True


    def _validate_params(self, request_set, target_set=None, context=None):

        # Handle list or array for rate specification
        if RATE in request_set:
            rate = request_set[RATE]

            if isinstance(rate, (list, np.ndarray)) and not iscompatible(rate, self.instance_defaults.variable):
                if len(rate) != 1 and len(rate) != np.array(self.instance_defaults.variable).size:
                    # If the variable was not specified, then reformat it to match rate specification
                    #    and assign ClassDefaults.variable accordingly
                    # Note: this situation can arise when the rate is parametrized (e.g., as an array) in the
                    #       Integrator's constructor, where that is used as a specification for a function parameter
                    #       (e.g., for an IntegratorMechanism), whereas the input is specified as part of the
                    #       object to which the function parameter belongs (e.g., the IntegratorMechanism);
                    #       in that case, the Integrator gets instantiated using its ClassDefaults.variable ([[0]]) before
                    #       the object itself, thus does not see the array specification for the input.
                    if self._variable_not_specified:
                        self._instantiate_defaults(variable=np.zeros_like(np.array(rate)), context=context)
                        if self.verbosePref:
                            warnings.warn(
                                "The length ({}) of the array specified for the rate parameter ({}) of {} "
                                "must match the length ({}) of the default input ({});  "
                                "the default input has been updated to match".format(
                                    len(rate),
                                    rate,
                                    self.name,
                                    np.array(self.instance_defaults.variable).size
                                ),
                                self.instance_defaults.variable,
                            )
                    else:
                        raise FunctionError(
                            "The length of the array specified for the rate parameter of {} ({})"
                            "must match the length of the default input ({}).".format(
                                len(rate),
                                # rate,
                                self.name,
                                np.array(self.instance_defaults.variable).size,
                                # self.instance_defaults.variable,
                            )
                        )
                # OLD:
                # self.paramClassDefaults[RATE] = np.zeros_like(np.array(rate))

                # KAM changed 5/15 b/c paramClassDefaults were being updated and *requiring* future integrator functions
                # to have a rate parameter of type ndarray/list

        super()._validate_params(request_set=request_set,
                                 target_set=target_set,
                                 context=context)

        # if INITIALIZER in target_set:
        #     print(target_set)
        #     self._validate_initializer(target_set[INITIALIZER])

        if NOISE in target_set:
            self._validate_noise(target_set[NOISE], self.instance_defaults.variable)

    # Ensure that the noise parameter makes sense with the input type and shape; flag any noise functions that will
    # need to be executed

    def _validate_noise(self, noise, var):
        # Noise is a list or array
        if isinstance(noise, (np.ndarray, list)):
            if len(noise) == 1:
                pass
            # Variable is a list/array
            elif not iscompatible(np.atleast_2d(noise), var) and not iscompatible(np.atleast_1d(noise), var) and len(noise) > 1:
                raise FunctionError(
                    "Noise parameter ({}) does not match default variable ({}). Noise parameter of {} must be specified "
                    "as a float, a function, or an array of the appropriate shape ({})."
                    .format(noise, self.instance_defaults.variable, self.name, np.shape(np.array(var))))
            else:
                for noise_item in noise:
                    if not isinstance(noise_item, (float, int)) and not callable(noise_item):
                        raise FunctionError(
                            "The elements of a noise list or array must be floats or functions. {} is not a valid noise "
                            "element for {}".format(noise_item, self.name))

        # Otherwise, must be a float, int or function
        elif not isinstance(noise, (float, int)) and not callable(noise):
            raise FunctionError(
                "Noise parameter ({}) for {} must be a float, function, or array/list of these."
                    .format(noise, self.name))


    def _try_execute_param(self, param, var):

        # param is a list; if any element is callable, execute it
        if isinstance(param, (np.ndarray, list)):
            # NOTE: np.atleast_2d will cause problems if the param has "rows" of different lengths
            param = np.atleast_2d(param)
            for i in range(len(param)):
                for j in range(len(param[i])):
                    if callable(param[i][j]):
                        param[i][j] = param[i][j]()
        # param is one function
        elif callable(param):
            # NOTE: np.atleast_2d will cause problems if the param has "rows" of different lengths
            new_param = []
            for row in np.atleast_2d(var):
                new_row = []
                for item in row:
                    new_row.append(param())
                new_param.append(new_row)
            param = new_param

        return param

    def _euler(self, previous_value, previous_time, slope, time_step_size):

        if callable(slope):
            slope = slope(previous_time, previous_value)

        return previous_value + slope*time_step_size

    def _runge_kutta_4(self, previous_value, previous_time, slope, time_step_size):

        if callable(slope):
            slope_approx_1 = slope(previous_time,
                                        previous_value)

            slope_approx_2 = slope(previous_time + time_step_size/2,
                                        previous_value + (0.5 * time_step_size * slope_approx_1))

            slope_approx_3 = slope(previous_time + time_step_size/2,
                                        previous_value + (0.5 * time_step_size * slope_approx_2))

            slope_approx_4 = slope(previous_time + time_step_size,
                                        previous_value + (time_step_size * slope_approx_3))

            value = previous_value \
                    + (time_step_size/6)*(slope_approx_1 + 2*(slope_approx_2 + slope_approx_3) + slope_approx_4)

        else:
            value = previous_value + time_step_size*slope

        return value

    def reinitialize(self, new_previous_value=None, **kwargs):
        """
            Effectively begins accumulation over again at the specified value.

            Sets

            - `previous_value <Integrator.previous_value>`
            - `initializer <Integrator.initial_value>`
            - `value <Integrator.value>`

            to the quantity specified.

            For specific types of Integrator functions, additional values, such as initial time, must be specified, and
            additional attributes are reset.

            If no arguments are specified, then the instance default for `initializer <Integrator.initializer>` is used.
        """
        if new_previous_value is None:
            new_previous_value = self.instance_defaults.initializer
        self._initializer = new_previous_value
        self.value = new_previous_value
        self.previous_value = new_previous_value
        return self.value

    def function(self, *args, **kwargs):
        raise FunctionError("Integrator is not meant to be called explicitly")

class SimpleIntegrator(
    Integrator):  # --------------------------------------------------------------------------------
    """
    SimpleIntegrator(                 \
        default_variable=None,  \
        rate=1.0,               \
        noise=0.0,              \
        initializer,            \
        params=None,            \
        owner=None,             \
        prefs=None,             \
        )

    .. _SimpleIntegrator:

    Integrate current value of `variable <SimpleIntegrator.variable>` with its prior value:

    `previous_value <SimpleIntegrator.previous_value>` + \
    `rate <SimpleIntegrator.rate>` *`variable <variable.SimpleIntegrator.variable>` + \
    `noise <SimpleIntegrator.noise>`;

    Arguments
    ---------

    default_variable : number, list or np.array : default ClassDefaults.variable
        specifies a template for the value to be integrated;  if it is a list or array, each element is independently
        integrated.

    rate : float, list or 1d np.array : default 1.0
        specifies the rate of integration.  If it is a list or array, it must be the same length as
        `variable <SimpleIntegrator.default_variable>` (see `rate <SimpleIntegrator.rate>` for details).

    noise : float, PsyNeuLink Function, list or 1d np.array : default 0.0
        specifies random value to be added in each call to `function <SimpleIntegrator.function>`. (see
        `noise <SimpleIntegrator.noise>` for details).

    initializer float, list or 1d np.array : default 0.0
        specifies starting value for integration.  If it is a list or array, it must be the same length as
        `default_variable <SimpleIntegrator.default_variable>` (see `initializer <SimpleIntegrator.initializer>` for details).

    params : Dict[param keyword: param value] : default None
        a `parameter dictionary <ParameterState_Specification>` that specifies the parameters for the
        function.  Values specified for parameters in the dictionary override any assigned to those parameters in
        arguments of the constructor.

    owner : Component
        `component <Component>` to which to assign the Function.

    name : str : default see `name <Function.name>`
        specifies the name of the Function.

    prefs : PreferenceSet or specification dict : default Function.classPreferences
        specifies the `PreferenceSet` for the Function (see `prefs <Function_Base.prefs>` for details).

    Attributes
    ----------

    variable : number or np.array
        current input value some portion of which (determined by `rate <SimpleIntegrator.rate>`) will be
        added to the prior value;  if it is an array, each element is independently integrated.

    rate : float or 1d np.array
        determines the rate of integration based on current and prior values. If it has a single element, it
        applies to all elements of `variable <SimpleIntegrator.variable>`;  if it has more than one element, each element
        applies to the corresponding element of `variable <SimpleIntegrator.variable>`.

    noise : float, function, list, or 1d np.array
        specifies random value to be added in each call to `function <SimpleIntegrator.function>`.

        If noise is a list or array, it must be the same length as `variable <SimpleIntegrator.default_variable>`.

        If noise is specified as a single float or function, while `variable <SimpleIntegrator.variable>` is a list or array,
        noise will be applied to each variable element. In the case of a noise function, this means that the function
        will be executed separately for each variable element.


        .. note::
            In order to generate random noise, we recommend selecting a probability distribution function
            (see `Distribution Functions <DistributionFunction>` for details), which will generate a new noise value from
            its distribution on each execution. If noise is specified as a float or as a function with a fixed output, then
            the noise will simply be an offset that remains the same across all executions.

    initializer : float, 1d np.array or list
        determines the starting value for integration (i.e., the value to which
        `previous_value <SimpleIntegrator.previous_value>` is set.

        If initializer is a list or array, it must be the same length as `variable <SimpleIntegrator.default_variable>`.

    previous_value : 1d np.array : default ClassDefaults.variable
        stores previous value with which `variable <SimpleIntegrator.variable>` is integrated.

    owner : Component
        `component <Component>` to which the Function has been assigned.

    name : str
        the name of the Function; if it is not specified in the **name** argument of the constructor, a
        default is assigned by FunctionRegistry (see `Naming` for conventions used for default and duplicate names).

    prefs : PreferenceSet or specification dict : Function.classPreferences
        the `PreferenceSet` for function; if it is not specified in the **prefs** argument of the Function's
        constructor, a default is assigned using `classPreferences` defined in __init__.py (see :doc:`PreferenceSet
        <LINK>` for details).
    """

    componentName = SIMPLE_INTEGRATOR_FUNCTION

    class ClassDefaults(Integrator.ClassDefaults):
        variable = [[0]]

    paramClassDefaults = Function_Base.paramClassDefaults.copy()
    # paramClassDefaults.update({INITIALIZER: ClassDefaults.variable})
    paramClassDefaults.update({
        NOISE: None,
        RATE: None
    })

    multiplicative_param = RATE
    additive_param = OFFSET

    @tc.typecheck
    def __init__(self,
                 default_variable=None,
                 rate: parameter_spec=1.0,
                 noise=0.0,
                 offset=None,
                 initializer=ClassDefaults.variable,
                 params: tc.optional(dict)=None,
                 owner=None,
                 prefs: is_pref_set = None,
                 context="SimpleIntegrator Init"):

        # Assign args to params and functionParams dicts (kwConstants must == arg names)
        params = self._assign_args_to_param_dicts(rate=rate,
                                                  initializer=initializer,
                                                  noise=noise,
                                                  offset=offset,
                                                  params=params)

        super().__init__(default_variable=default_variable,
                         params=params,
                         owner=owner,
                         prefs=prefs,
                         context=context)

        self.previous_value = self.initializer
        self.auto_dependent = True

    def function(self,
                 variable=None,
                 params=None,
                 context=None):
        """
        Return: `variable <Linear.slope>` combined with `previous_value <SimpleIntegrator.previous_value>`
        according to `previous_value <SimpleIntegrator.previous_value>` + `rate <SimpleIntegrator.rate>` *`variable
        <variable.SimpleIntegrator.variable>` + `noise <SimpleIntegrator.noise>`;

        Arguments
        ---------

        variable : number, list or np.array : default ClassDefaults.variable
           a single value or array of values to be integrated.

        params : Dict[param keyword: param value] : default None
            a `parameter dictionary <ParameterState_Specification>` that specifies the parameters for the
            function.  Values specified for parameters in the dictionary override any assigned to those parameters in
            arguments of the constructor.

        Returns
        -------

        updated value of integral : 2d np.array

        """

        variable = self._update_variable(self._check_args(variable=variable, params=params, context=context))

        rate = np.array(self.get_current_function_param(RATE)).astype(float)

        offset = self.get_current_function_param(OFFSET)
        if offset is None:
            offset = 0.0

        # execute noise if it is a function
        noise = self._try_execute_param(self.get_current_function_param(NOISE), variable)
        previous_value = self.previous_value
        new_value = variable

        value = previous_value + (new_value * rate) + noise

        adjusted_value = value + offset

        # If this NOT an initialization run, update the old value
        # If it IS an initialization run, leave as is
        #    (don't want to count it as an execution step)
        if not context or not INITIALIZING in context:
            self.previous_value = adjusted_value

        return adjusted_value

class LCAIntegrator(
    Integrator):  # --------------------------------------------------------------------------------
    """
    LCAIntegrator(                  \
        default_variable=None,      \
        noise=0.0,                  \
        initializer=0.0,            \
        rate=1.0,                   \
        offset=None,                \
        time_step_size=0.1,         \
        params=None,                \
        owner=None,                 \
        prefs=None,                 \
        )

    .. _LCAIntegrator:

    Integrate current value of `variable <LCAIntegrator.variable>` with its prior value:

    .. math::

        rate \\cdot previous\\_value + variable + noise \\sqrt{time\\_step\\_size}

    COMMENT:
    `rate <LCAIntegrator.rate>` * `previous_value <LCAIntegrator.previous_value>` + \
    `variable <variable.LCAIntegrator.variable>` + \
    `noise <LCAIntegrator.noise>`;
    COMMENT

    Arguments
    ---------

    default_variable : number, list or np.array : default ClassDefaults.variable
        specifies a template for the value to be integrated;  if it is a list or array, each element is independently
        integrated.

    rate : float, list or 1d np.array : default 1.0
        scales the contribution of `previous_value <LCAIntegrator.previous_value>` to the accumulation of the
        `value <LCAIntegrator.value>` on each time step

    noise : float, PsyNeuLink Function, list or 1d np.array : default 0.0
        specifies random value to be added in each call to `function <LCAIntegrator.function>`. (see
        `noise <LCAIntegrator.noise>` for details).

    initializer : float, list or 1d np.array : default 0.0
        specifies starting value for integration.  If it is a list or array, it must be the same length as
        `default_variable <LCAIntegrator.default_variable>` (see `initializer <LCAIntegrator.initializer>` for details).

    params : Dict[param keyword: param value] : default None
        a `parameter dictionary <ParameterState_Specification>` that specifies the parameters for the
        function.  Values specified for parameters in the dictionary override any assigned to those parameters in
        arguments of the constructor.

    owner : Component
        `component <Component>` to which to assign the Function.

    name : str : default see `name <Function.name>`
        specifies the name of the Function.

    prefs : PreferenceSet or specification dict : default Function.classPreferences
        specifies the `PreferenceSet` for the Function (see `prefs <Function_Base.prefs>` for details).

    Attributes
    ----------

    variable : number or np.array
        current input value some portion of which (determined by `rate <LCAIntegrator.rate>`) will be
        added to the prior value;  if it is an array, each element is independently integrated.

    rate : float or 1d np.array
        scales the contribution of `previous_value <LCAIntegrator.previous_value>` to the
        accumulation of the `value <LCAIntegrator.value>` on each time step. If rate has a single element, it
        applies to all elements of `variable <LCAIntegrator.variable>`;  if rate has more than one element, each element
        applies to the corresponding element of `variable <LCAIntegrator.variable>`.

    noise : float, function, list, or 1d np.array
        specifies a value to be added in each call to `function <LCAIntegrator.function>`.

        If noise is a list or array, it must be the same length as `variable <LCAIntegrator.default_variable>`.

        If noise is specified as a single float or function, while `variable <LCAIntegrator.variable>` is a list or array,
        noise will be applied to each variable element. In the case of a noise function, this means that the function
        will be executed separately for each variable element.

        .. note::
            In order to generate random noise, we recommend selecting a probability distribution function
            (see `Distribution Functions <DistributionFunction>` for details), which will generate a new noise value from
            its distribution on each execution. If noise is specified as a float or as a function with a fixed output, then
            the noise will simply be an offset that remains the same across all executions.

    initializer : float, 1d np.array or list
        determines the starting value for integration (i.e., the value to which
        `previous_value <LCAIntegrator.previous_value>` is set.

        If initializer is a list or array, it must be the same length as `variable <LCAIntegrator.default_variable>`.

    previous_value : 1d np.array : default ClassDefaults.variable
        stores previous value with which `variable <LCAIntegrator.variable>` is integrated.

    owner : Component
        `component <Component>` to which the Function has been assigned.

    name : str
        the name of the Function; if it is not specified in the **name** argument of the constructor, a
        default is assigned by FunctionRegistry (see `Naming` for conventions used for default and duplicate names).

    prefs : PreferenceSet or specification dict : Function.classPreferences
        the `PreferenceSet` for function; if it is not specified in the **prefs** argument of the Function's
        constructor, a default is assigned using `classPreferences` defined in __init__.py (see :doc:`PreferenceSet
        <LINK>` for details).
    """

    componentName = SIMPLE_INTEGRATOR_FUNCTION

    class ClassDefaults(Integrator.ClassDefaults):
        variable = [[0]]

    paramClassDefaults = Function_Base.paramClassDefaults.copy()
    # paramClassDefaults.update({INITIALIZER: ClassDefaults.variable})
    paramClassDefaults.update({
        NOISE: None,
        RATE: None
    })

    multiplicative_param = RATE
    additive_param = OFFSET

    @tc.typecheck
    def __init__(self,
                 default_variable=None,
                 rate: parameter_spec=1.0,
                 noise=0.0,
                 offset=None,
                 initializer=ClassDefaults.variable,
                 time_step_size=0.1,
                 params: tc.optional(dict)=None,
                 owner=None,
                 prefs: is_pref_set = None,
                 context="LCAIntegrator Init"):

        # Assign args to params and functionParams dicts (kwConstants must == arg names)
        params = self._assign_args_to_param_dicts(rate=rate,
                                                  initializer=initializer,
                                                  noise=noise,
                                                  time_step_size=time_step_size,
                                                  offset=offset,
                                                  params=params)

        super().__init__(default_variable=default_variable,
                         params=params,
                         owner=owner,
                         prefs=prefs,
                         context=context)

        self.previous_value = self.initializer
        self.auto_dependent = True

    def function(self,
                 variable=None,
                 params=None,
                 context=None):
        """
        Return:

        .. math::

            rate \\cdot previous\\_value + variable + noise \\sqrt{time\\_step\\_size}

        Arguments
        ---------

        variable : number, list or np.array : default ClassDefaults.variable
           a single value or array of values to be integrated.

        params : Dict[param keyword: param value] : default None
            a `parameter dictionary <ParameterState_Specification>` that specifies the parameters for the
            function.  Values specified for parameters in the dictionary override any assigned to those parameters in
            arguments of the constructor.

        Returns
        -------

        updated value of integral : 2d np.array

        """

        variable = self._update_variable(self._check_args(variable=variable, params=params, context=context))

        rate = np.atleast_1d(self.get_current_function_param(RATE))
        initializer = self.get_current_function_param(INITIALIZER)  # unnecessary?
        time_step_size = self.get_current_function_param(TIME_STEP_SIZE)
        offset = self.get_current_function_param(OFFSET)

        if offset is None:
            offset = 0.0

        # execute noise if it is a function
        noise = self._try_execute_param(self.get_current_function_param(NOISE), variable)
        previous_value = self.previous_value
        new_value = variable

        # Gilzenrat: previous_value + (-previous_value + variable)*self.time_step_size + noise --> rate = -1
        value = previous_value + (rate*previous_value + new_value)*time_step_size + noise*(time_step_size**0.5)

        adjusted_value = value + offset

        # If this NOT an initialization run, update the old value
        # If it IS an initialization run, leave as is
        #    (don't want to count it as an execution step)
        if not context or not INITIALIZING in context:
            self.previous_value = adjusted_value

        return adjusted_value

class ConstantIntegrator(Integrator):  # --------------------------------------------------------------------------------
    """
    ConstantIntegrator(                 \
        default_variable=None,          \
        rate=1.0,                       \
        noise=0.0,                      \
        scale: parameter_spec = 1.0,    \
        offset: parameter_spec = 0.0,   \
        initializer,                    \
        params=None,                    \
        owner=None,                     \
        prefs=None,                     \
        )

    .. _ConstantIntegrator:

    Integrates prior value by adding `rate <Integrator.rate>` and `noise <Integrator.noise>`. (Ignores
    `variable <Integrator.variable>`).

    `previous_value <ConstantIntegrator.previous_value>` + `rate <ConstantIntegrator.rate>` +
    `noise <ConstantIntegrator.noise>`

    Arguments
    ---------

    default_variable : number, list or np.array : default ClassDefaults.variable
        specifies a template for the value to be integrated;  if it is a list or array, each element is independently
        integrated.

    rate : float, list or 1d np.array : default 1.0
        specifies the rate of integration.  If it is a list or array, it must be the same length as
        `variable <ConstantIntegrator.default_variable>` (see `rate <ConstantIntegrator.rate>` for details).

    noise : float, PsyNeuLink Function, list or 1d np.array : default 0.0
        specifies random value to be added in each call to `function <ConstantIntegrator.function>`. (see
        `noise <ConstantIntegrator.noise>` for details).

    initializer float, list or 1d np.array : default 0.0
        specifies starting value for integration.  If it is a list or array, it must be the same length as
        `default_variable <ConstantIntegrator.default_variable>` (see `initializer <ConstantIntegrator.initializer>` for details).

    params : Dict[param keyword: param value] : default None
        a `parameter dictionary <ParameterState_Specification>` that specifies the parameters for the
        function.  Values specified for parameters in the dictionary override any assigned to those parameters in
        arguments of the constructor.

    owner : Component
        `component <Component>` to which to assign the Function.

    name : str : default see `name <Function.name>`
        specifies the name of the Function.

    prefs : PreferenceSet or specification dict : default Function.classPreferences
        specifies the `PreferenceSet` for the Function (see `prefs <Function_Base.prefs>` for details).

    Attributes
    ----------

    variable : number or np.array
        **Ignored** by the ConstantIntegrator function. Refer to LCAIntegrator or AdaptiveIntegrator for integrator
         functions that depend on both a prior value and a new value (variable).

    rate : float or 1d np.array
        determines the rate of integration.

        If it has a single element, that element is added to each element of
        `previous_value <ConstantIntegrator.previous_value>`.

        If it has more than one element, each element is added to the corresponding element of
        `previous_value <ConstantIntegrator.previous_value>`.

    noise : float, function, list, or 1d np.array
        specifies random value to be added in each call to `function <ConstantIntegrator.function>`.

        If noise is a list or array, it must be the same length as `variable <ConstantIntegrator.default_variable>`.

        If noise is specified as a single float or function, while `variable <ConstantIntegrator.variable>` is a list or array,
        noise will be applied to each variable element. In the case of a noise function, this means that the function
        will be executed separately for each variable element.

        .. note::
            In order to generate random noise, we recommend selecting a probability distribution function
            (see `Distribution Functions <DistributionFunction>` for details), which will generate a new noise value from
            its distribution on each execution. If noise is specified as a float or as a function with a fixed output, then
            the noise will simply be an offset that remains the same across all executions.

    initializer : float, 1d np.array or list
        determines the starting value for integration (i.e., the value to which
        `previous_value <ConstantIntegrator.previous_value>` is set.

        If initializer is a list or array, it must be the same length as `variable <ConstantIntegrator.default_variable>`.

    previous_value : 1d np.array : default ClassDefaults.variable
        stores previous value to which `rate <ConstantIntegrator.rate>` and `noise <ConstantIntegrator.noise>` will be
        added.

    owner : Component
        `component <Component>` to which the Function has been assigned.

    name : str
        the name of the Function; if it is not specified in the **name** argument of the constructor, a
        default is assigned by FunctionRegistry (see `Naming` for conventions used for default and duplicate names).

    prefs : PreferenceSet or specification dict : Function.classPreferences
        the `PreferenceSet` for function; if it is not specified in the **prefs** argument of the Function's
        constructor, a default is assigned using `classPreferences` defined in __init__.py (see :doc:`PreferenceSet
        <LINK>` for details).
    """

    componentName = CONSTANT_INTEGRATOR_FUNCTION

    class ClassDefaults(Integrator.ClassDefaults):
        variable = [[0]]

    paramClassDefaults = Function_Base.paramClassDefaults.copy()
    # paramClassDefaults.update({INITIALIZER: ClassDefaults.variable})
    paramClassDefaults.update({
        NOISE: None,
        RATE: None,
        OFFSET: None,
        SCALE: None,
    })

    multiplicative_param = SCALE
    additive_param = RATE

    @tc.typecheck
    def __init__(self,
                 default_variable=None,
                 # rate: parameter_spec = 1.0,
                 rate=0.0,
                 noise=0.0,
                 offset=0.0,
                 scale = 1.0,
                 initializer=ClassDefaults.variable,
                 params: tc.optional(dict) = None,
                 owner=None,
                 prefs: is_pref_set = None,
                 context="ConstantIntegrator Init"):

        # Assign args to params and functionParams dicts (kwConstants must == arg names)
        params = self._assign_args_to_param_dicts(rate=rate,
                                                  initializer=initializer,
                                                  noise=noise,
                                                  scale = scale,
                                                  offset=offset,
                                                  params=params)

        # Assign here as default, for use in initialization of function
        self.previous_value = self.paramClassDefaults[INITIALIZER]

        super().__init__(default_variable=default_variable,
                         params=params,
                         owner=owner,
                         prefs=prefs,
                         context=context)

        # Reassign to initializer in case default value was overridden
        self.previous_value = self.initializer

        self.auto_dependent = True

    def function(self,
                 variable=None,
                 params=None,
                 context=None):
        """
        Return: the sum of `previous_value <ConstantIntegrator.previous_value>`, `rate <ConstantIntegrator.rate>`, and
        `noise <ConstantIntegrator.noise>`.

        Arguments
        ---------

        params : Dict[param keyword: param value] : default None
            a `parameter dictionary <ParameterState_Specification>` that specifies the parameters for the
            function.  Values specified for parameters in the dictionary override any assigned to those parameters in
            arguments of the constructor.


        Returns
        -------

        updated value of integral : 2d np.array

        """
        variable = self._update_variable(self._check_args(variable=variable, params=params, context=context))

        rate = np.array(self.rate).astype(float)
        offset = self.get_current_function_param(OFFSET)
        scale = self.get_current_function_param(SCALE)
        noise = self._try_execute_param(self.noise, variable)

        previous_value = np.atleast_2d(self.previous_value)

        value = previous_value + rate + noise

        adjusted_value = value*scale + offset

        # If this NOT an initialization run, update the old value
        # If it IS an initialization run, leave as is
        #    (don't want to count it as an execution step)
        if not context or not INITIALIZING in context:
            self.previous_value = adjusted_value

        return adjusted_value

class AdaptiveIntegrator(
    Integrator):  # --------------------------------------------------------------------------------
    """
    AdaptiveIntegrator(                 \
        default_variable=None,          \
        rate=1.0,                       \
        noise=0.0,                      \
        scale: parameter_spec = 1.0,    \
        offset: parameter_spec = 0.0,   \
        initializer,                    \
        params=None,                    \
        owner=None,                     \
        prefs=None,                     \
        )

    .. _AdaptiveIntegrator:

    Computes an exponentially weighted moving average.

    (1 - `rate <AdaptiveIntegrator.rate>`) * `previous_value <AdaptiveIntegrator.previous_value>` + `rate <AdaptiveIntegrator.rate>` *
    `variable <AdaptiveIntegrator.variable>` + `noise <AdaptiveIntegrator.noise>`


    Arguments
    ---------

    default_variable : number, list or np.array : default ClassDefaults.variable
        specifies a template for the value to be integrated;  if it is a list or array, each element is independently
        integrated.

    rate : float, list or 1d np.array : default 1.0
        specifies the smoothing factor of the EWMA.  If it is a list or array, it must be the same length as
        `variable <AdaptiveIntegrator.default_variable>` (see `rate <AdaptiveIntegrator.rate>` for details).

    noise : float, PsyNeuLink Function, list or 1d np.array : default 0.0
        specifies random value to be added in each call to `function <AdaptiveIntegrator.function>`. (see
        `noise <AdaptiveIntegrator.noise>` for details).

    initializer float, list or 1d np.array : default 0.0
        specifies starting value for integration.  If it is a list or array, it must be the same length as
        `default_variable <AdaptiveIntegrator.default_variable>` (see `initializer <AdaptiveIntegrator.initializer>` for details).

    params : Dict[param keyword: param value] : default None
        a `parameter dictionary <ParameterState_Specification>` that specifies the parameters for the
        function.  Values specified for parameters in the dictionary override any assigned to those parameters in
        arguments of the constructor.

    owner : Component
        `component <Component>` to which to assign the Function.

    name : str : default see `name <Function.name>`
        specifies the name of the Function.

    prefs : PreferenceSet or specification dict : default Function.classPreferences
        specifies the `PreferenceSet` for the Function (see `prefs <Function_Base.prefs>` for details).

    Attributes
    ----------

    variable : number or np.array
        current input value some portion of which (determined by `rate <AdaptiveIntegrator.rate>`) will be
        added to the prior value;  if it is an array, each element is independently integrated.

    rate : float or 1d np.array
        determines the smoothing factor of the EWMA. All rate elements must be between 0 and 1 (rate = 0 --> no change,
        `variable <AdaptiveAdaptiveIntegrator.variable>` is ignored; rate = 1 -->
        `previous_value <AdaptiveIntegrator.previous_value>` is ignored).

        If rate is a float, it is applied to all elements of `variable <AdaptiveAdaptiveIntegrator.variable>` (and
        `previous_value <AdaptiveIntegrator.previous_value>`); if it has more than one element, each element is applied
        to the corresponding element of `variable <AdaptiveAdaptiveIntegrator.variable>` (and
        `previous_value <AdaptiveIntegrator.previous_value>`).

    noise : float, function, list, or 1d np.array
        specifies random value to be added in each call to `function <AdaptiveIntegrator.function>`.

        If noise is a list or array, it must be the same length as `variable <AdaptiveIntegrator.default_variable>`.

        If noise is specified as a single float or function, while `variable <AdaptiveIntegrator.variable>` is a list or array,
        noise will be applied to each variable element. In the case of a noise function, this means that the function
        will be executed separately for each variable element.

        .. note::
            In order to generate random noise, we recommend selecting a probability distribution function
            (see `Distribution Functions <DistributionFunction>` for details), which will generate a new noise value from
            its distribution on each execution. If noise is specified as a float or as a function with a fixed output, then
            the noise will simply be an offset that remains the same across all executions.

    initializer : float, 1d np.array or list
        determines the starting value for time-averaging (i.e., the value to which
        `previous_value <AdaptiveIntegrator.previous_value>` is originally set).

        If initializer is a list or array, it must be the same length as `variable <AdaptiveIntegrator.default_variable>`.

    previous_value : 1d np.array : default ClassDefaults.variable
        stores previous value with which `variable <AdaptiveIntegrator.variable>` is integrated.

    owner : Component
        `component <Component>` to which the Function has been assigned.

    name : str
        the name of the Function; if it is not specified in the **name** argument of the constructor, a
        default is assigned by FunctionRegistry (see `Naming` for conventions used for default and duplicate names).

    prefs : PreferenceSet or specification dict : Function.classPreferences
        the `PreferenceSet` for function; if it is not specified in the **prefs** argument of the Function's
        constructor, a default is assigned using `classPreferences` defined in __init__.py (see :doc:`PreferenceSet
        <LINK>` for details).
    """

    componentName = ADAPTIVE_INTEGRATOR_FUNCTION

    class ClassDefaults(Integrator.ClassDefaults):
        variable = [[0]]

    multiplicative_param = RATE
    additive_param = OFFSET

    paramClassDefaults = Function_Base.paramClassDefaults.copy()
    # paramClassDefaults.update({INITIALIZER: ClassDefaults.variable})
    paramClassDefaults.update({
        NOISE: None,
        RATE: None
    })

    @tc.typecheck
    def __init__(self,
                 default_variable=None,
                 rate: parameter_spec = 1.0,
                 noise=0.0,
                 offset= 0.0,
                 time_step_size=0.02,
                 initializer=ClassDefaults.variable,
                 params: tc.optional(dict) = None,
                 owner=None,
                 prefs: is_pref_set = None,
                 context="AdaptiveIntegrator Init"):

        # Assign args to params and functionParams dicts
        params = self._assign_args_to_param_dicts(rate=rate,
                                                  initializer=initializer,
                                                  noise=noise,
                                                  offset=offset,
                                                  time_step_size=time_step_size,
                                                  params=params)

        super().__init__(default_variable=default_variable,
                         params=params,
                         owner=owner,
                         prefs=prefs,
                         context=context)

        self.previous_value = self.initializer

        self.auto_dependent = True

    def _validate_params(self, request_set, target_set=None, context=None):

        # Handle list or array for rate specification
        if RATE in request_set:
            rate = request_set[RATE]
            if isinstance(rate, (list, np.ndarray)):
                if len(rate) != 1 and len(rate) != np.array(self.instance_defaults.variable).size:
                    # If the variable was not specified, then reformat it to match rate specification
                    #    and assign ClassDefaults.variable accordingly
                    # Note: this situation can arise when the rate is parametrized (e.g., as an array) in the
                    #       AdaptiveIntegrator's constructor, where that is used as a specification for a function parameter
                    #       (e.g., for an IntegratorMechanism), whereas the input is specified as part of the
                    #       object to which the function parameter belongs (e.g., the IntegratorMechanism);
                    #       in that case, the Integrator gets instantiated using its ClassDefaults.variable ([[0]]) before
                    #       the object itself, thus does not see the array specification for the input.
                    if self._variable_not_specified:
                        self._instantiate_defaults(variable=np.zeros_like(np.array(rate)), context=context)
                        if self.verbosePref:
                            warnings.warn(
                                "The length ({}) of the array specified for the rate parameter ({}) of {} "
                                "must match the length ({}) of the default input ({});  "
                                "the default input has been updated to match".format(
                                    len(rate),
                                    rate,
                                    self.name,
                                    np.array(self.instance_defaults.variable).size
                                ),
                                self.instance_defaults.variable
                            )
                    else:
                        raise FunctionError(
                            "The length ({}) of the array specified for the rate parameter ({}) of {} "
                            "must match the length ({}) of the default input ({})".format(
                                len(rate),
                                rate,
                                self.name,
                                np.array(self.instance_defaults.variable).size,
                                self.instance_defaults.variable,
                            )
                        )
                        # OLD:
                        # self.paramClassDefaults[RATE] = np.zeros_like(np.array(rate))

                        # KAM changed 5/15 b/c paramClassDefaults were being updated and *requiring* future integrator functions
                        # to have a rate parameter of type ndarray/list

        super()._validate_params(request_set=request_set,
                                 target_set=target_set,
                                 context=context)

        if RATE in target_set:
            if isinstance(target_set[RATE], (list, np.ndarray)):
                for r in target_set[RATE]:
                    if r < 0.0 or r > 1.0:
                        raise FunctionError("The rate parameter ({}) (or all of its elements) of {} must be "
                                            "between 0.0 and 1.0 because it is an AdaptiveIntegrator".
                                            format(target_set[RATE], self.name))
            else:
                if target_set[RATE] < 0.0 or target_set[RATE] > 1.0:
                    raise FunctionError(
                        "The rate parameter ({}) (or all of its elements) of {} must be between 0.0 and "
                        "1.0 because it is an AdaptiveIntegrator".format(target_set[RATE], self.name))

        if NOISE in target_set:
            self._validate_noise(target_set[NOISE], self.instance_defaults.variable)
        # if INITIALIZER in target_set:
        #     self._validate_initializer(target_set[INITIALIZER])


    def function(self,
                 variable=None,
                 params=None,
                 context=None):
        """
        Return: some fraction of `variable <AdaptiveIntegrator.variable>` combined with some fraction of `previous_value
        <AdaptiveIntegrator.previous_value>`.

        Arguments
        ---------

        variable : number, list or np.array : default ClassDefaults.variable
           a single value or array of values to be integrated.

        params : Dict[param keyword: param value] : default None
            a `parameter dictionary <ParameterState_Specification>` that specifies the parameters for the
            function.  Values specified for parameters in the dictionary override any assigned to those parameters in
            arguments of the constructor.


        Returns
        -------

        updated value of integral : 2d np.array

        """
        variable = self._update_variable(self._check_args(variable=variable, params=params, context=context))

        rate = np.array(self.get_current_function_param(RATE)).astype(float)
        offset = self.get_current_function_param(OFFSET)
        # execute noise if it is a function
        noise = self._try_execute_param(self.get_current_function_param(NOISE), variable)

        previous_value = np.atleast_2d(self.previous_value)

        value = (1-rate)*previous_value + rate*variable + noise
        adjusted_value = value + offset

        # If this NOT an initialization run, update the old value
        # If it IS an initialization run, leave as is
        #    (don't want to count it as an execution step)
        if not context or not INITIALIZING in context:
            self.previous_value = adjusted_value
        return adjusted_value

class DriftDiffusionIntegrator(
    Integrator):  # --------------------------------------------------------------------------------
    """
    DriftDiffusionIntegrator(           \
        default_variable=None,          \
        rate=1.0,                       \
        noise=0.0,                      \
        scale= 1.0,                     \
        offset= 0.0,                    \
        time_step_size=1.0,             \
        t0=0.0,                         \
        decay=0.0,                      \
        threshold=1.0                   \
        initializer,                    \
        params=None,                    \
        owner=None,                     \
        prefs=None,                     \
        )

    .. _DriftDiffusionIntegrator:

    Accumulates evidence over time based on a stimulus, rate, previous position, and noise. Stops accumulating at a
    threshold.

    Arguments
    ---------

    default_variable : number, list or np.array : default ClassDefaults.variable
        specifies the stimulus component of drift rate -- the drift rate is the product of variable and rate

    rate : float, list or 1d np.array : default 1.0
        specifies the attentional component of drift rate -- the drift rate is the product of variable and rate

    noise : float, PsyNeuLink Function, list or 1d np.array : default 0.0
        scales the random value to be added in each call to `function <DriftDiffusionIntegrator.function>`. (see
        `noise <DriftDiffusionIntegrator.noise>` for details).

    time_step_size : float : default 0.0
        determines the timing precision of the integration process (see `time_step_size
        <DriftDiffusionIntegrator.time_step_size>` for details.

    t0 : float
        determines the start time of the integration process and is used to compute the RESPONSE_TIME output state of
        the DDM Mechanism.

    initializer : float, list or 1d np.array : default 0.0
        specifies starting value for integration.  If it is a list or array, it must be the same length as
        `default_variable <DriftDiffusionIntegrator.default_variable>` (see `initializer <DriftDiffusionIntegrator.initializer>` for details).

    threshold : float : default 0.0
        specifies the threshold (boundaries) of the drift diffusion process (i.e., at which the
        integration process is assumed to terminate).

        Once the magnitude of the decision variable has exceeded the threshold, the function will simply return the
        threshold magnitude (with the appropriate sign) for that execution and any future executions.

        If the function is in a `DDM mechanism <DDM>`, crossing the threshold will also switch the `is_finished`
        attribute from False to True. This attribute may be important for the `Scheduler <Scheduler>` when using
         `Conditions <Condition>` such as `WhenFinished <WhenFinished>`.

    params : Dict[param keyword: param value] : default None
        a `parameter dictionary <ParameterState_Specification>` that specifies the parameters for the
        function.  Values specified for parameters in the dictionary override any assigned to those parameters in
        arguments of the constructor.

    owner : Component
        `component <Component>` to which to assign the Function.

    name : str : default see `name <Function.name>`
        specifies the name of the Function.

    prefs : PreferenceSet or specification dict : default Function.classPreferences
        specifies the `PreferenceSet` for the Function (see `prefs <Function_Base.prefs>` for details).

    Attributes
    ----------

    variable : number or np.array
        current input value, which represents the stimulus component of drift.

    rate : float or 1d np.array
        specifies the attentional component of drift rate -- the drift rate is the product of variable and rate

    noise : float, function, list, or 1d np.array
        scales the random value to be added in each call to `function <DriftDiffusionIntegrator.function> according to
        the standard DDM probability distribution.

        On each call to `function <DriftDiffusionIntegrator.function>, :math:`\\sqrt{time\\_step\\_size \\cdot noise}
        \\cdot Sample\\,From\\,Normal\\,distribution` is added to the accumulated evidence.

        Noise must be specified as a float (or list or array of floats).

    time_step_size : float
        determines the timing precision of the integration process and is used to scale the `noise
        <DriftDiffusionIntegrator.noise>` parameter according to the standard DDM probability distribution.

    t0 : float
        determines the start time of the integration process and is used to compute the RESPONSE_TIME output state of
        the DDM Mechanism.

    initializer : float, 1d np.array or list
        determines the starting value for integration (i.e., the value to which
        `previous_value <DriftDiffusionIntegrator.previous_value>` is set.

        If initializer is a list or array, it must be the same length as `variable <DriftDiffusionIntegrator.default_variable>`.

    previous_time : float
        stores previous time at which the function was executed and accumulates with each execution according to
        `time_step_size <DriftDiffusionIntegrator.default_time_step_size>`.

    previous_value : 1d np.array : default ClassDefaults.variable
        stores previous value with which `variable <DriftDiffusionIntegrator.variable>` is integrated.

    threshold : float : default 0.0
        when used properly determines the threshold (boundaries) of the drift diffusion process (i.e., at which the
        integration process is assumed to terminate).

        If the system is assembled as follows, then the DriftDiffusionIntegrator function stops accumulating when its
        value reaches +threshold or -threshold

            (1) the function is used in the `DDM mechanism <DDM>`

            (2) the mechanism is part of a `System <System>` with a `Scheduler <Scheduler>` which applies the
            `WhenFinished <WhenFinished>` `Condition <Condition>` to the mechanism

        Otherwise, `threshold <DriftDiffusionIntegrator.threshold>` does not influence the function at all.

    owner : Component
        `component <Component>` to which the Function has been assigned.

    name : str
        the name of the Function; if it is not specified in the **name** argument of the constructor, a
        default is assigned by FunctionRegistry (see `Naming` for conventions used for default and duplicate names).

    prefs : PreferenceSet or specification dict : Function.classPreferences
        the `PreferenceSet` for function; if it is not specified in the **prefs** argument of the Function's
        constructor, a default is assigned using `classPreferences` defined in __init__.py (see :doc:`PreferenceSet
        <LINK>` for details).
    """

    componentName = DRIFT_DIFFUSION_INTEGRATOR_FUNCTION

    class ClassDefaults(Integrator.ClassDefaults):
        variable = [[0]]

    multiplicative_param = RATE
    additive_param = OFFSET

    paramClassDefaults = Function_Base.paramClassDefaults.copy()
    # paramClassDefaults.update({INITIALIZER: ClassDefaults.variable})
    paramClassDefaults.update({
        NOISE: None,
        RATE: None
    })

    @tc.typecheck
    def __init__(self,
                 default_variable=None,
                 rate: parameter_spec = 1.0,
                 noise=0.0,
                 offset: parameter_spec = 0.0,
                 time_step_size=1.0,
                 t0=0.0,
                 initializer=ClassDefaults.variable,
                 threshold=100.0,
                 params: tc.optional(dict) = None,
                 owner=None,
                 prefs: is_pref_set = None,
                 context="DriftDiffusionIntegrator Init"):

        # Assign args to params and functionParams dicts (kwConstants must == arg names)
        params = self._assign_args_to_param_dicts(rate=rate,
                                                  time_step_size=time_step_size,
                                                  t0=t0,
                                                  initializer=initializer,
                                                  threshold=threshold,
                                                  noise=noise,
                                                  offset=offset,
                                                  params=params)

        # Assign here as default, for use in initialization of function
        self.previous_value = self.paramClassDefaults[INITIALIZER]
        super().__init__(default_variable=default_variable,
                         params=params,
                         owner=owner,
                         prefs=prefs,
                         context=context)

        # Reassign to kWInitializer in case default value was overridden
        self.previous_value = self.initializer
        self.previous_time = self.t0
        self.auto_dependent = True

    def _validate_noise(self, noise, var):
        if not isinstance(noise, float):
            raise FunctionError(
                "Invalid noise parameter for {}. DriftDiffusionIntegrator requires noise parameter to be a float. Noise"
                " parameter is used to construct the standard DDM noise distribution".format(self.name))

    def function(self,
                 variable=None,
                 params=None,
                 context=None):
        """
        Return: One time step of evidence accumulation according to the Drift Diffusion Model

        ..  math::

            previous\\_value + rate \\cdot variable \\cdot time\\_step\\_size + \\sqrt{time\\_step\\_size \\cdot noise}
            \\cdot Sample\\,from\\,Normal\\,Distribution

        Arguments
        ---------

        variable : number, list or np.array : default ClassDefaults.variable
            specifies the stimulus component of drift rate -- the drift rate is the product of variable and rate

        params : Dict[param keyword: param value] : default None
            a `parameter dictionary <ParameterState_Specification>` that specifies the parameters for the
            function.  Values specified for parameters in the dictionary override any assigned to those parameters in
            arguments of the constructor.

        Returns
        -------

        updated value of integral : 2d np.array

        """
        variable = self._update_variable(self._check_args(variable=variable, params=params, context=context))

        rate = np.array(self.get_current_function_param(RATE)).astype(float)
        offset = self.get_current_function_param(OFFSET)
        noise = self.get_current_function_param(NOISE)
        threshold = self.get_current_function_param(THRESHOLD)
        time_step_size = self.get_current_function_param(TIME_STEP_SIZE)

        previous_value = np.atleast_2d(self.previous_value)

        value = previous_value + rate * variable * time_step_size  \
                + np.sqrt(time_step_size * noise) * np.random.normal()

        if np.all(abs(value) < threshold):
            adjusted_value = value + offset
        else:
            adjusted_value = np.atleast_2d(threshold)

        # If this NOT an initialization run, update the old value and time
        # If it IS an initialization run, leave as is
        #    (don't want to count it as an execution step)
        if not context or not INITIALIZING in context:
            self.previous_value = adjusted_value
            self.previous_time += time_step_size

        # FIX?
        # Current output format is [[[decision_variable]], time]
        return adjusted_value

    def reinitialize(self, new_previous_value=None, new_previous_time=None):
        """
        In effect, begins accumulation over again at the original starting point and time, or new ones.

        Sets

        - `previous_value <DriftDiffusionIntegrator.previous_value>`
        - `initializer <DriftDiffusionIntegrator.initializer>`
        - `value <DriftDiffusionIntegrator.value>`

        to the value specified in the first argument.

        Sets `previous_time <DriftDiffusionIntegrator.previous_time>` to the value specified in the second argument.

        If no arguments are specified, then the instance defaults for `initializer
        <DriftDiffusionIntegrator.initializer>` and `t0 <DriftDiffusionIntegrator.t0>` are used.
        """
        if new_previous_value is None:
            new_previous_value = self.instance_defaults.initializer
        if new_previous_time is None:
            new_previous_time = self.instance_defaults.t0
        self._initializer = new_previous_value
        self.value = new_previous_value
        self.previous_value = new_previous_value
        self.previous_time = new_previous_time
        return np.atleast_1d(new_previous_value), np.atleast_1d(new_previous_time)

class OrnsteinUhlenbeckIntegrator(
    Integrator):  # --------------------------------------------------------------------------------
    """
    OrnsteinUhlenbeckIntegrator(                 \
        default_variable=None,          \
        rate=1.0,                       \
        noise=0.0,                      \
        offset= 0.0,                    \
        time_step_size=1.0,             \
        t0=0.0,                         \
        decay=1.0,                      \
        initializer=0.0,                \
        params=None,                    \
        owner=None,                     \
        prefs=None,                     \
        )

    .. _OrnsteinUhlenbeckIntegrator:

    Accumulate evidence overtime based on a stimulus, noise, decay, and previous position.

    Arguments
    ---------

    default_variable : number, list or np.array : default ClassDefaults.variable
        specifies a template for  the stimulus component of drift rate -- the drift rate is the product of variable and
        rate

    rate : float, list or 1d np.array : default 1.0
        specifies  the attentional component of drift rate -- the drift rate is the product of variable and rate

    noise : float, PsyNeuLink Function, list or 1d np.array : default 0.0
        scales random value to be added in each call to `function <OrnsteinUhlenbeckIntegrator.function>`. (see
        `noise <OrnsteinUhlenbeckIntegrator.noise>` for details).

    time_step_size : float : default 0.0
        determines the timing precision of the integration process (see `time_step_size
        <OrnsteinUhlenbeckIntegrator.time_step_size>` for details.

    t0 : float : default 0.0
        represents the starting time of the model and is used to compute
        `previous_time <OrnsteinUhlenbeckIntegrator.previous_time>`

    initializer float, list or 1d np.array : default 0.0
        specifies starting value for integration.  If it is a list or array, it must be the same length as
        `default_variable <OrnsteinUhlenbeckIntegrator.default_variable>` (see `initializer
        <OrnsteinUhlenbeckIntegrator.initializer>` for details).

    params : Dict[param keyword: param value] : default None
        a `parameter dictionary <ParameterState_Specification>` that specifies the parameters for the
        function.  Values specified for parameters in the dictionary override any assigned to those parameters in
        arguments of the constructor.

    owner : Component
        `component <Component>` to which to assign the Function.

    name : str : default see `name <Function.name>`
        specifies the name of the Function.

    prefs : PreferenceSet or specification dict : default Function.classPreferences
        specifies the `PreferenceSet` for the Function (see `prefs <Function_Base.prefs>` for details).

    Attributes
    ----------

    variable : number or np.array
        represents the stimulus component of drift. The product of
        `variable <OrnsteinUhlenbeckIntegrator.variable>` and `rate <OrnsteinUhlenbeckIntegrator.rate>` is multiplied
        by `time_step_size <OrnsteinUhlenbeckIntegrator.time_step_size>` to model the accumulation of evidence during
        one step.

    rate : float or 1d np.array
        represents the attentional component of drift. The product of `rate <OrnsteinUhlenbeckIntegrator.rate>` and
        `variable <OrnsteinUhlenbeckIntegrator.variable>` is multiplied by
        `time_step_size <OrnsteinUhlenbeckIntegrator.time_step_size>` to model the accumulation of evidence during
        one step.

    noise : float, function, list, or 1d np.array
        scales the random value to be added in each call to `function <OrnsteinUhlenbeckIntegrator.function>`

        Noise must be specified as a float (or list or array of floats) because this
        value will be used to construct the standard DDM probability distribution.

    time_step_size : float
        determines the timing precision of the integration process and is used to scale the `noise
        <OrnsteinUhlenbeckIntegrator.noise>` parameter appropriately.

    initializer : float, 1d np.array or list
        determines the starting value for integration (i.e., the value to which
        `previous_value <OrnsteinUhlenbeckIntegrator.previous_value>` is originally set.)

        If initializer is a list or array, it must be the same length as `variable
        <OrnsteinUhlenbeckIntegrator.default_variable>`.

    previous_value : 1d np.array : default ClassDefaults.variable
        stores previous value with which `variable <OrnsteinUhlenbeckIntegrator.variable>` is integrated.

    previous_time : float
        stores previous time at which the function was executed and accumulates with each execution according to
        `time_step_size <OrnsteinUhlenbeckIntegrator.default_time_step_size>`.

    owner : Component
        `component <Component>` to which the Function has been assigned.

    name : str
        the name of the Function; if it is not specified in the **name** argument of the constructor, a
        default is assigned by FunctionRegistry (see `Naming` for conventions used for default and duplicate names).

    prefs : PreferenceSet or specification dict : Function.classPreferences
        the `PreferenceSet` for function; if it is not specified in the **prefs** argument of the Function's
        constructor, a default is assigned using `classPreferences` defined in __init__.py (see :doc:`PreferenceSet
        <LINK>` for details).
    """

    componentName = ORNSTEIN_UHLENBECK_INTEGRATOR_FUNCTION

    class ClassDefaults(Integrator.ClassDefaults):
        variable = [[0]]

    multiplicative_param = RATE
    additive_param = OFFSET

    paramClassDefaults = Function_Base.paramClassDefaults.copy()
    # paramClassDefaults.update({INITIALIZER: ClassDefaults.variable})
    paramClassDefaults.update({
        NOISE: None,
        RATE: None
    })

    @tc.typecheck
    def __init__(self,
                 default_variable=None,
                 rate: parameter_spec = 1.0,
                 noise=0.0,
                 offset: parameter_spec = 0.0,
                 time_step_size=1.0,
                 t0=0.0,
                 decay=1.0,
                 initializer=ClassDefaults.variable,
                 params: tc.optional(dict) = None,
                 owner=None,
                 prefs: is_pref_set = None,
                 context="OrnsteinUhlenbeckIntegrator Init"):

        # Assign args to params and functionParams dicts (kwConstants must == arg names)
        params = self._assign_args_to_param_dicts(rate=rate,
                                                  time_step_size=time_step_size,
                                                  decay = decay,
                                                  initializer=initializer,
                                                  t0=t0,
                                                  noise=noise,
                                                  offset=offset,
                                                  params=params)

        # Assign here as default, for use in initialization of function
        self.previous_value = self.paramClassDefaults[INITIALIZER]

        super().__init__(default_variable=default_variable,
                         params=params,
                         owner=owner,
                         prefs=prefs,
                         context=context)

        # Reassign to kWInitializer in case default value was overridden
        self.previous_value = self.initializer
        self.previous_time = self.t0

        self.auto_dependent = True

    def _validate_noise(self, noise, var):
        if not isinstance(noise, float):
            raise FunctionError(
                "Invalid noise parameter for {}. OrnsteinUhlenbeckIntegrator requires noise parameter to be a float. "
                "Noise parameter is used to construct the standard DDM noise distribution".format(self.name))

    def function(self,
                 variable=None,
                 params=None,
                 context=None):
        """
        Return: One time step of evidence accumulation according to the Ornstein Uhlenbeck Model

        previous_value + decay * (previous_value -  rate * variable) + :math:`\\sqrt{time_step_size * noise}` * random
        sample from Normal distribution


        Arguments
        ---------

        variable : number, list or np.array : default ClassDefaults.variable
           the stimulus component of drift rate in the Drift Diffusion Model.


        params : Dict[param keyword: param value] : default None
            a `parameter dictionary <ParameterState_Specification>` that specifies the parameters for the
            function.  Values specified for parameters in the dictionary override any assigned to those parameters in
            arguments of the constructor.


        Returns
        -------

        updated value of integral : 2d np.array

        """

        variable = self._update_variable(self._check_args(variable=variable, params=params, context=context))
        rate = np.array(self.get_current_function_param(RATE)).astype(float)
        offset = self.get_current_function_param(OFFSET)
        time_step_size = self.get_current_function_param(TIME_STEP_SIZE)
        decay = self.get_current_function_param(DECAY)
        noise = self.get_current_function_param(NOISE)

        previous_value = np.atleast_2d(self.previous_value)

        # dx = (lambda*x + A)dt + c*dW
        value = previous_value + (decay * previous_value - rate * variable) * time_step_size + np.sqrt(
            time_step_size * noise) * np.random.normal()

        # If this NOT an initialization run, update the old value and time
        # If it IS an initialization run, leave as is
        #    (don't want to count it as an execution step)
        adjusted_value = value + offset

        if not context or not INITIALIZING in context:
            self.previous_value = adjusted_value
            self.previous_time += time_step_size

        return adjusted_value

    def reinitialize(self, new_previous_value=None, new_previous_time=None):
        """
        In effect, begins accumulation over again at the original starting point and time, or new ones.

        Sets

        - `previous_value <OrnsteinUhlenbeckIntegrator.previous_value>`
        - `initializer <OrnsteinUhlenbeckIntegrator.initializer>`
        - `value <OrnsteinUhlenbeckIntegrator.value>`

        to the value specified in the first argument.

        Sets `previous_time <OrnsteinUhlenbeckIntegrator.previous_time>` to the value specified in the second argument.

        If no arguments are specified, then the instance defaults for `initializer
        <OrnsteinUhlenbeckIntegrator.initializer>` and `t0 <OrnsteinUhlenbeckIntegrator.t0>` are used.
        """
        if new_previous_value is None:
            new_previous_value = self.instance_defaults.initializer
        if new_previous_time is None:
            new_previous_time = self.instance_defaults.t0
        self._initializer = new_previous_value
        self.value = new_previous_value
        self.previous_value = new_previous_value
        self.previous_time = new_previous_time
        return self.value

class FHNIntegrator(Integrator):  # --------------------------------------------------------------------------------
    """
    FHNIntegrator(                      \
        default_variable=1.0,           \
        scale: parameter_spec = 1.0,    \
        offset: parameter_spec = 0.0,   \
        initial_w=0.0,                  \
        initial_v=0.0,                  \
        time_step_size=0.05,          \
        t_0=0.0,                        \
        a_v=-1/3,                       \
        b_v=0.0,                        \
        c_v=1.0,                        \
        d_v=0.0,                        \
        e_v=-1.0,                       \
        f_v=1.0,                        \
        threshold=-1.0                  \
        time_constant_v=1.0,            \
        a_w=1.0,                        \
        b_w=-0.8,                       \
        c_w=0.7,                        \
        mode=1.0,                       \
        uncorrelated_activity=0.0       \
        time_constant_w = 12.5,         \
        integration_method="RK4"        \
        params=None,                    \
        owner=None,                     \
        prefs=None,                     \
        )

    .. _FHNIntegrator:

    The FHN Integrator function in PsyNeuLink implements the Fitzhugh-Nagumo model using a choice of Euler or 4th Order
    Runge-Kutta numerical integration.

    In order to support several common representations of the model, the FHNIntegrator includes many parameters, some of
    which would not be sensible to use in combination. The equations of the Fitzhugh-Nagumo model are expressed below in
    terms of all of the parameters exposed in PsyNeuLink:

    **Fast, Excitatory Variable:**


    .. math::

        \\frac{dv}{dt} = \\frac{a_v v^{3} + b_v v^{2} (1+threshold) - c_v v\\, threshold + d_v + e_v\\, previous_w + f_v\\, variable)}{time\\, constant_v}


    **Slow, Inactivating Variable:**


    .. math::

        \\frac{dw}{dt} = \\frac{a_w\\, mode\\, previous_v + b_w w + c_w +
                    uncorrelated\\,activity\\,(1-mode)}{time\\, constant_w}

    *The three formulations that the FHNIntegrator was designed to allow are:*

    (1) **Fitzhugh-Nagumo Model**

        **Fast, Excitatory Variable:**

        .. math::

            \\frac{dv}{dt} = v - \\frac{v^3}{3} - w + I_{ext}

        **Slow, Inactivating Variable:**

        .. math::

            \\frac{dw}{dt} = \\frac{v + a - bw}{T}

        :math:`\\frac{dw}{dt}` often has the following parameter values:

        .. math::

            \\frac{dw}{dt} = 0.08\\,(v + 0.7 - 0.8 w)

        *How to implement this model in PsyNeuLink:*

            In PsyNeuLink, the default parameter values of the FHNIntegrator function implement the above equations.


    (2) **Modified FHN Model**

        **Fast, Excitatory Variable:**

        .. math::

            \\frac{dv}{dt} = v(a-v)(v-1) - w + I_{ext}

        **Slow, Inactivating Variable:**

        .. math::

            \\frac{dw}{dt} = bv - cw

        `Mahbub Khan (2013) <http://pcwww.liv.ac.uk/~bnvasiev/Past%20students/Mahbub_549.pdf>`_ provides a nice summary
        of why this formulation is useful.

        *How to implement this model in PsyNeuLink:*

            In order to implement the modified FHN model, the following PsyNeuLink parameter values must be set in the
            equation for :math:`\\frac{dv}{dt}`:

            +-----------------+-----+-----+-----+-----+-----+-----+---------------+
            |**PNL Parameter**| a_v | b_v | c_v | d_v | e_v | f_v |time_constant_v|
            +-----------------+-----+-----+-----+-----+-----+-----+---------------+
            |**Value**        |-1.0 |1.0  |1.0  |0.0  |-1.0 |1.0  |1.0            |
            +-----------------+-----+-----+-----+-----+-----+-----+---------------+

            When the parameters above are set to the listed values, the PsyNeuLink equation for :math:`\\frac{dv}{dt}`
            reduces to the Modified FHN formulation, and the remaining parameters in the :math:`\\frac{dv}{dt}` equation
            correspond as follows:

            +--------------------------+---------------------------------------+---------------------------------------+
            |**PNL Parameter**         |`threshold <FHNIntegrator.threshold>`  |`variable <FHNIntegrator.variable>`    |
            +--------------------------+---------------------------------------+---------------------------------------+
            |**Modified FHN Parameter**|a                                      |:math:`I_{ext}`                        |
            +--------------------------+---------------------------------------+---------------------------------------+

            In order to implement the modified FHN model, the following PsyNeuLink parameter values must be set in the
            equation for :math:`\\frac{dw}{dt}`:

            +-----------------+-----+------+---------------+----------------------+
            |**PNL Parameter**|c_w  | mode |time_constant_w|uncorrelated_activity |
            +-----------------+-----+------+---------------+----------------------+
            |**Value**        | 0.0 | 1.0  |1.0            | 0.0                  |
            +-----------------+-----+------+---------------+----------------------+

            When the parameters above are set to the listed values, the PsyNeuLink equation for :math:`\\frac{dw}{dt}`
            reduces to the Modified FHN formulation, and the remaining parameters in the :math:`\\frac{dw}{dt}` equation
            correspond as follows:

            +--------------------------+---------------------------------------+---------------------------------------+
            |**PNL Parameter**         |`a_w <FHNIntegrator.a_w>`              |*NEGATIVE* `b_w <FHNIntegrator.b_w>`   |
            +--------------------------+---------------------------------------+---------------------------------------+
            |**Modified FHN Parameter**|b                                      |c                                      |
            +--------------------------+---------------------------------------+---------------------------------------+

    (3) **Modified FHN Model as implemented in** `Gilzenrat (2002) <http://www.sciencedirect.com/science/article/pii/S0893608002000552?via%3Dihub>`_

        **Fast, Excitatory Variable:**

        [Eq. (6) in `Gilzenrat (2002) <http://www.sciencedirect.com/science/article/pii/S0893608002000552?via%3Dihub>`_ ]

        .. math::

            \\tau_v \\frac{dv}{dt} = v(a-v)(v-1) - u + w_{vX_1}\\, f(X_1)

        **Slow, Inactivating Variable:**

        [Eq. (7) & Eq. (8) in `Gilzenrat (2002) <http://www.sciencedirect.com/science/article/pii/S0893608002000552?via%3Dihub>`_ ]

        .. math::

            \\tau_u \\frac{du}{dt} = Cv + (1-C)\\, d - u

        *How to implement this model in PsyNeuLink:*

            In order to implement the Gilzenrat 2002 model, the following PsyNeuLink parameter values must be set in the
            equation for :math:`\\frac{dv}{dt}`:

            +-----------------+-----+-----+-----+-----+-----+
            |**PNL Parameter**| a_v | b_v | c_v | d_v | e_v |
            +-----------------+-----+-----+-----+-----+-----+
            |**Value**        |-1.0 |1.0  |1.0  |0.0  |-1.0 |
            +-----------------+-----+-----+-----+-----+-----+

            When the parameters above are set to the listed values, the PsyNeuLink equation for :math:`\\frac{dv}{dt}`
            reduces to the Gilzenrat formulation, and the remaining parameters in the :math:`\\frac{dv}{dt}` equation
            correspond as follows:

            +-----------------------+-------------------------------------+-----------------------------------+-------------------------+----------------------------------------------------+
            |**PNL Parameter**      |`threshold <FHNIntegrator.threshold>`|`variable <FHNIntegrator.variable>`|`f_v <FHNIntegrator.f_v>`|`time_constant_v <FHNIntegrator.time_constant_v>`   |
            +-----------------------+-------------------------------------+-----------------------------------+-------------------------+----------------------------------------------------+
            |**Gilzenrat Parameter**|a                                    |:math:`f(X_1)`                     |:math:`w_{vX_1}`         |:math:`T_{v}`                                       |
            +-----------------------+-------------------------------------+-----------------------------------+-------------------------+----------------------------------------------------+

            In order to implement the Gilzenrat 2002 model, the following PsyNeuLink parameter values must be set in the
            equation for :math:`\\frac{dw}{dt}`:

            +-----------------+-----+-----+-----+
            |**PNL Parameter**| a_w | b_w | c_w |
            +-----------------+-----+-----+-----+
            |**Value**        | 1.0 |-1.0 |0.0  |
            +-----------------+-----+-----+-----+

            When the parameters above are set to the listed values, the PsyNeuLink equation for :math:`\\frac{dw}{dt}`
            reduces to the Gilzenrat formulation, and the remaining parameters in the :math:`\\frac{dw}{dt}` equation
            correspond as follows:

            +--------------------------+---------------------------------------+-------------------------------------------------------------+----------------------------------------------------+
            |**PNL Parameter**         |`mode <FHNIntegrator.mode>`            |`uncorrelated_activity <FHNIntegrator.uncorrelated_activity>`|`time_constant_v <FHNIntegrator.time_constant_w>`   |
            +--------------------------+---------------------------------------+-------------------------------------------------------------+----------------------------------------------------+
            |**Gilzenrat Parameter**   |C                                      |d                                                            |:math:`T_{u}`                                       |
            +--------------------------+---------------------------------------+-------------------------------------------------------------+----------------------------------------------------+

    Arguments
    ---------

    default_variable : number, list or np.array : default ClassDefaults.variable
        specifies a template for the external stimulus

    initial_w : float, list or 1d np.array : default 0.0
        specifies starting value for integration of dw/dt.  If it is a list or array, it must be the same length as
        `default_variable <FHNIntegrator.default_variable>`

    initial_v : float, list or 1d np.array : default 0.0
        specifies starting value for integration of dv/dt.  If it is a list or array, it must be the same length as
        `default_variable <FHNIntegrator.default_variable>`

    time_step_size : float : default 0.1
        specifies the time step size of numerical integration

    t_0 : float : default 0.0
        specifies starting value for time

    a_v : float : default -1/3
        coefficient on the v^3 term of the dv/dt equation

    b_v : float : default 0.0
        coefficient on the v^2 term of the dv/dt equation

    c_v : float : default 1.0
        coefficient on the v term of the dv/dt equation

    d_v : float : default 0.0
        constant term in the dv/dt equation

    e_v : float : default -1.0
        coefficient on the w term in the dv/dt equation

    f_v : float : default  1.0
        coefficient on the external stimulus (`variable <FHNIntegrator.variable>`) term in the dv/dt equation

    time_constant_v : float : default 1.0
        scaling factor on the dv/dt equation

    a_w : float : default 1.0,
        coefficient on the v term of the dw/dt equation

    b_w : float : default -0.8,
        coefficient on the w term of the dv/dt equation

    c_w : float : default 0.7,
        constant term in the dw/dt equation

    threshold : float : default -1.0
        specifies a value of the input below which the LC will tend not to respond and above which it will

    mode : float : default 1.0
        coefficient which simulates electrotonic coupling by scaling the values of dw/dt such that the v term
        (representing the input from the LC) increases when the uncorrelated_activity term (representing baseline
        activity) decreases

    uncorrelated_activity : float : default 0.0
        constant term in the dw/dt equation

    time_constant_w : float : default 12.5
        scaling factor on the dv/dt equation

    integration_method: str : default "RK4"
        selects the numerical integration method. Currently, the choices are: "RK4" (4th Order Runge-Kutta) or "EULER"
        (Forward Euler)

    params : Dict[param keyword: param value] : default None
        a `parameter dictionary <ParameterState_Specification>` that specifies the parameters for the
        function.  Values specified for parameters in the dictionary override any assigned to those parameters in
        arguments of the constructor.

    owner : Component
        `component <Component>` to which to assign the Function.

    name : str : default see `name <Function.name>`
        specifies the name of the Function.

    prefs : PreferenceSet or specification dict : default Function.classPreferences
        specifies the `PreferenceSet` for the Function (see `prefs <Function_Base.prefs>` for details).

    Attributes
    ----------

    variable : number or np.array
        External stimulus

    previous_v : 1d np.array : default ClassDefaults.variable
        stores accumulated value of v during integration

    previous_w : 1d np.array : default ClassDefaults.variable
        stores accumulated value of w during integration

    previous_t : float
        stores accumulated value of time, which is incremented by time_step_size on each execution of the function

    owner : Component
        `component <Component>` to which the Function has been assigned.

    initial_w : float, list or 1d np.array : default 0.0
        specifies starting value for integration of dw/dt.  If it is a list or array, it must be the same length as
        `default_variable <FHNIntegrator.default_variable>`

    initial_v : float, list or 1d np.array : default 0.0
        specifies starting value for integration of dv/dt.  If it is a list or array, it must be the same length as
        `default_variable <FHNIntegrator.default_variable>`

    time_step_size : float : default 0.1
        specifies the time step size of numerical integration

    t_0 : float : default 0.0
        specifies starting value for time

    a_v : float : default -1/3
        coefficient on the v^3 term of the dv/dt equation

    b_v : float : default 0.0
        coefficient on the v^2 term of the dv/dt equation

    c_v : float : default 1.0
        coefficient on the v term of the dv/dt equation

    d_v : float : default 0.0
        constant term in the dv/dt equation

    e_v : float : default -1.0
        coefficient on the w term in the dv/dt equation

    f_v : float : default  1.0
        coefficient on the external stimulus (`variable <FHNIntegrator.variable>`) term in the dv/dt equation

    time_constant_v : float : default 1.0
        scaling factor on the dv/dt equation

    a_w : float : default 1.0
        coefficient on the v term of the dw/dt equation

    b_w : float : default -0.8
        coefficient on the w term of the dv/dt equation

    c_w : float : default 0.7
        constant term in the dw/dt equation

    threshold : float : default -1.0
        coefficient that scales both the v^2 [ (1+threshold)*v^2 ] and v [ (-threshold)*v ] terms in the dv/dt equation
        under a specific formulation of the FHN equations, the threshold parameter behaves as a "threshold of
        excitation", and has the following relationship with variable (the external stimulus):

            - when the external stimulus is below the threshold of excitation, the system is either in a stable state,
              or will emit a single excitation spike, then reach a stable state. The behavior varies depending on the
              magnitude of the difference between the threshold and the stimulus.

            - when the external stimulus is equal to or above the threshold of excitation, the system is
              unstable, and will emit many excitation spikes

            - when the external stimulus is too far above the threshold of excitation, the system will emit some
              excitation spikes before reaching a stable state.

    mode : float : default 1.0
        coefficient which simulates electrotonic coupling by scaling the values of dw/dt such that the v term
        (representing the input from the LC) increases when the uncorrelated_activity term (representing baseline
        activity) decreases

    uncorrelated_activity : float : default 0.0
        constant term in the dw/dt equation

    time_constant_w : float : default 12.5
        scaling factor on the dv/dt equation

    prefs : PreferenceSet or specification dict : default Function.classPreferences
        the `PreferenceSet` for the Function (see `prefs <Function_Base.prefs>` for details).
    """

    MODE = 'mode'

    componentName = FHN_INTEGRATOR_FUNCTION

    class ClassDefaults(Integrator.ClassDefaults):
        variable = [[0]]

    paramClassDefaults = Function_Base.paramClassDefaults.copy()
    paramClassDefaults.update({INITIALIZER: ClassDefaults.variable})
    paramClassDefaults.update({
        NOISE: None,
        RATE: None,
        INCREMENT: None,
    })


    multiplicative_param = SCALE
    additive_param = OFFSET

    @tc.typecheck
    def __init__(self,
                 default_variable=1.0,
                 offset=0.0,
                 scale=1.0,
                 initial_w=0.0,
                 initial_v=0.0,
                 time_step_size=0.05,
                 t_0=0.0,
                 a_v=-1/3,
                 b_v=0.0,
                 c_v=1.0,
                 d_v=0.0,
                 e_v=-1.0,
                 f_v=1.0,
                 time_constant_v=1.0,
                 a_w=1.0,
                 b_w=-0.8,
                 c_w=0.7,
                 threshold=-1.0,
                 time_constant_w=12.5,
                 mode=1.0,
                 uncorrelated_activity=0.0,
                 integration_method="RK4",
                 params: tc.optional(dict)=None,
                 owner=None,
                 prefs: is_pref_set = None,
                 context="FHNIntegrator Init"):

        # Assign args to params and functionParams dicts (kwConstants must == arg names)
        params = self._assign_args_to_param_dicts(default_variable=default_variable,
                                                  offset=offset,
                                                  scale=scale,
                                                  initial_v=initial_v,
                                                  initial_w=initial_w,
                                                  time_step_size=time_step_size,
                                                  t_0=t_0,
                                                  a_v=a_v,
                                                  b_v=b_v,
                                                  c_v=c_v,
                                                  d_v=d_v,
                                                  e_v=e_v,
                                                  f_v=f_v,
                                                  time_constant_v=time_constant_v,
                                                  a_w=a_w,
                                                  b_w=b_w,
                                                  c_w=c_w,
                                                  threshold=threshold,
                                                  mode=mode,
                                                  uncorrelated_activity=uncorrelated_activity,
                                                  integration_method=integration_method,
                                                  time_constant_w=time_constant_w,
                                                  params=params)

        self.previous_v = self.initial_v
        self.previous_w = self.initial_w
        self.previous_time = self.t_0
        super().__init__(
            default_variable=default_variable,
            params=params,
            owner=owner,
            prefs=prefs,
            context=context)

        self.auto_dependent = True

    def _validate_params(self, request_set, target_set=None, context=None):
        super()._validate_params(request_set=request_set,
                                 target_set=target_set,
                                 context=context)
        if self.integration_method not in {"RK4", "EULER"}:
            raise FunctionError("Invalid integration method ({}) selected for {}. Choose 'RK4' or 'EULER'".
                                format(self.integration_method, self.name))

    def _euler_FHN(self, previous_value_v, previous_value_w, previous_time, slope_v, slope_w, time_step_size, a_v,
                   threshold, b_v, c_v, d_v, e_v, f_v, time_constant_v, mode, a_w, b_w, c_w, uncorrelated_activity,
                   time_constant_w):

        slope_v_approx = slope_v(previous_time,
                                   previous_value_v,
                                   previous_value_w,
                                   a_v,
                                   threshold,
                                   b_v,
                                   c_v,
                                   d_v,
                                   e_v,
                                   f_v,
                                   time_constant_v)

        slope_w_approx = slope_w(previous_time,
                                 previous_value_w,
                                 previous_value_v,
                                 mode,
                                 a_w,
                                 b_w,
                                 c_w,
                                 uncorrelated_activity,
                                 time_constant_w)

        new_v = previous_value_v + time_step_size*slope_v_approx
        new_w = previous_value_w + time_step_size*slope_w_approx

        return new_v, new_w

    def _runge_kutta_4_FHN(self, previous_value_v, previous_value_w, previous_time, slope_v, slope_w, time_step_size,
                           a_v, threshold, b_v, c_v, d_v, e_v, f_v, time_constant_v, mode, a_w, b_w, c_w,
                           uncorrelated_activity, time_constant_w):

        # First approximation
        # v is approximately previous_value_v
        # w is approximately previous_value_w

        slope_v_approx_1 = slope_v(previous_time,
                                   previous_value_v,
                                   previous_value_w,
                                   a_v,
                                   threshold,
                                   b_v,
                                   c_v,
                                   d_v,
                                   e_v,
                                   f_v,
                                   time_constant_v)

        slope_w_approx_1 = slope_w(previous_time,
                                   previous_value_w,
                                   previous_value_v,
                                   mode,
                                   a_w,
                                   b_w,
                                   c_w,
                                   uncorrelated_activity,
                                   time_constant_w)
        # Second approximation
        # v is approximately previous_value_v + 0.5 * time_step_size * slope_w_approx_1
        # w is approximately previous_value_w + 0.5 * time_step_size * slope_w_approx_1

        slope_v_approx_2 = slope_v(previous_time + time_step_size/2,
                                   previous_value_v + (0.5 * time_step_size * slope_v_approx_1),
                                   previous_value_w + (0.5 * time_step_size * slope_w_approx_1),
                                   a_v,
                                   threshold,
                                   b_v,
                                   c_v,
                                   d_v,
                                   e_v,
                                   f_v,
                                   time_constant_v)

        slope_w_approx_2 = slope_w(previous_time + time_step_size/2,
                                   previous_value_w + (0.5 * time_step_size * slope_w_approx_1),
                                   previous_value_v + (0.5 * time_step_size * slope_v_approx_1),
                                   mode,
                                   a_w,
                                   b_w,
                                   c_w,
                                   uncorrelated_activity,
                                   time_constant_w)

        # Third approximation
        # v is approximately previous_value_v + 0.5 * time_step_size * slope_v_approx_2
        # w is approximately previous_value_w + 0.5 * time_step_size * slope_w_approx_2

        slope_v_approx_3 = slope_v(previous_time + time_step_size/2,
                                   previous_value_v + (0.5 * time_step_size * slope_v_approx_2),
                                   previous_value_w + (0.5 * time_step_size * slope_w_approx_2),
                                   a_v,
                                   threshold,
                                   b_v,
                                   c_v,
                                   d_v,
                                   e_v,
                                   f_v,
                                   time_constant_v)

        slope_w_approx_3 = slope_w(previous_time + time_step_size/2,
                                   previous_value_w + (0.5 * time_step_size * slope_w_approx_2),
                                   previous_value_v + (0.5 * time_step_size * slope_v_approx_2),
                                   mode,
                                   a_w,
                                   b_w,
                                   c_w,
                                   uncorrelated_activity,
                                   time_constant_w)

        # Fourth approximation
        # v is approximately previous_value_v + time_step_size * slope_v_approx_3
        # w is approximately previous_value_w + time_step_size * slope_w_approx_3

        slope_v_approx_4 = slope_v(previous_time + time_step_size,
                                   previous_value_v + (time_step_size * slope_v_approx_3),
                                   previous_value_w + (time_step_size * slope_v_approx_3),
                                   a_v,
                                   threshold,
                                   b_v,
                                   c_v,
                                   d_v,
                                   e_v,
                                   f_v,
                                   time_constant_v)

        slope_w_approx_4 = slope_w(previous_time + time_step_size,
                                   previous_value_w + (time_step_size * slope_v_approx_3),
                                   previous_value_v + (time_step_size * slope_v_approx_3),
                                   mode,
                                   a_w,
                                   b_w,
                                   c_w,
                                   uncorrelated_activity,
                                   time_constant_w)

        new_v = previous_value_v \
                + (time_step_size/6)*(slope_v_approx_1 + 2*(slope_v_approx_2 + slope_v_approx_3) + slope_v_approx_4)
        new_w = previous_value_w \
                + (time_step_size/6)*(slope_w_approx_1 + 2*(slope_w_approx_2 + slope_w_approx_3) + slope_w_approx_4)

        return new_v, new_w



    def function(self,
                 variable=None,
                 params=None,
                 context=None):
        """
        Return: current v, current w

        The model is defined by the following system of differential equations:

            *time_constant_v* :math:`* \\frac{dv}{dt} =`

                *a_v* :math:`* v^3 + (1 + threshold) *` *b_v* :math:`* v^2 + (- threshold) *` *c_v*
                :math:`* v^2 +` *d_v* :math:`+` *e_v* :math:`* w +` *f_v* :math:`* I_{ext}`

            *time_constant_w* :math:`* dw/dt =`

                :math:`mode *` *a_w* :math:`* v +` *b_w* :math:`* w +` *c_w*
                :math:`+ (1 - self.mode) *` *self.uncorrelated_activity*


        Arguments
        ---------

        params : Dict[param keyword: param value] : default None
            a `parameter dictionary <ParameterState_Specification>` that specifies the parameters for the
            function.  Values specified for parameters in the dictionary override any assigned to those parameters in
            arguments of the constructor.

        Returns
        -------

        current value of v , current value of w : float, list, or np.array

        """

        a_v = self.get_current_function_param("a_v")
        b_v = self.get_current_function_param("b_v")
        c_v = self.get_current_function_param("c_v")
        d_v = self.get_current_function_param("d_v")
        e_v = self.get_current_function_param("e_v")
        f_v = self.get_current_function_param("f_v")
        time_constant_v = self.get_current_function_param("time_constant_v")
        threshold = self.get_current_function_param("threshold")
        a_w = self.get_current_function_param("a_w")
        b_w = self.get_current_function_param("b_w")
        c_w = self.get_current_function_param("c_w")
        uncorrelated_activity = self.get_current_function_param("uncorrelated_activity")
        time_constant_w = self.get_current_function_param("time_constant_w")
        mode = self.get_current_function_param("mode")
        integration_method = self.get_current_function_param("integration_method")
        time_step_size = self.get_current_function_param(TIME_STEP_SIZE)

        def dv_dt(time, v, w, a_v, threshold, b_v, c_v, d_v, e_v, f_v, time_constant_v):

            val= (a_v*(v**3) + (1+threshold)*b_v*(v**2) + (-threshold)*c_v*v + d_v
                    + e_v*self.previous_w + f_v*variable)/time_constant_v

            # Standard coefficients - hardcoded for testing
            # val = v - (v**3)/3 - w + variable

            # Gilzenrat paper - hardcoded for testing
            # val = (v*(v-0.5)*(1-v) - w + variable)/0.01

            return val

        def dw_dt(time, w, v, mode, a_w, b_w, c_w, uncorrelated_activity, time_constant_w):
            val = (mode*a_w*self.previous_v + b_w*w + c_w +
                    (1-mode)*uncorrelated_activity)/time_constant_w

            # Standard coefficients - hardcoded for testing
            # val = (v + 0.7 - 0.8*w)/12.5

            #Gilzenrat paper - hardcoded for testing

            # val = (v - 0.5*w)

            return val
        if integration_method == "RK4":
            approximate_values = self._runge_kutta_4_FHN(self.previous_v,
                                                         self.previous_w,
                                                         self.previous_time,
                                                         dv_dt,
                                                         dw_dt,
                                                         time_step_size,
                                                         a_v,
                                                         threshold,
                                                         b_v,
                                                         c_v,
                                                         d_v,
                                                         e_v,
                                                         f_v,
                                                         time_constant_v,
                                                         mode,
                                                         a_w,
                                                         b_w,
                                                         c_w,
                                                         uncorrelated_activity,
                                                         time_constant_w)


        elif integration_method == "EULER":
            approximate_values = self._euler_FHN(self.previous_v,
                                                         self.previous_w,
                                                         self.previous_time,
                                                         dv_dt,
                                                         dw_dt,
                                                         time_step_size,
                                                         a_v,
                                                         threshold,
                                                         b_v,
                                                         c_v,
                                                         d_v,
                                                         e_v,
                                                         f_v,
                                                         time_constant_v,
                                                         mode,
                                                         a_w,
                                                         b_w,
                                                         c_w,
                                                         uncorrelated_activity,
                                                         time_constant_w)
        else:
            raise FunctionError("Invalid integration method ({}) selected for {}".
                                format(integration_method, self.name))

        if not context or INITIALIZING not in context:
            self.previous_v = approximate_values[0]
            self.previous_w = approximate_values[1]
            self.previous_time += time_step_size

        return self.previous_v, self.previous_w, self.previous_time

    def reinitialize(self, new_previous_v=None, new_previous_w=None, new_previous_time=None):
        """
        Effectively begins accumulation over again at the specified v, w, and time.

        Sets

        - `previous_v <DriftDiffusionIntegrator.previous_v>`
        - `initial_v <DriftDiffusionIntegrator.initial_v>`

        to the quantity specified in the first argument.

        Sets

        - `previous_w <DriftDiffusionIntegrator.previous_w>`
        - `initial_w <DriftDiffusionIntegrator.initial_w>`

        to the quantity specified in the second argument.

        Sets `previous_time <DriftDiffusionIntegrator.previous_time>` to the quantity specified in the third argument.

        If no arguments are specified, then the instance defaults for `initial_v <FHNIntegrator.initial_v>`, `initial_w
        <FHNIntegrator.initial_w>` and `t_0 <FHNIntegrator.t_0>` are used.
        """
        if new_previous_v is None:
            new_previous_v = self.instance_defaults.initial_v
        if new_previous_w is None:
            new_previous_w = self.instance_defaults.initial_w
        if new_previous_time is None:
            new_previous_time = self.instance_defaults.t_0
        self._initial_v = new_previous_v
        self.previous_v = new_previous_v
        self._initial_w = new_previous_w
        self.previous_w = new_previous_w
        self.previous_time = new_previous_time
        self.value = new_previous_v, new_previous_w, new_previous_time
        return [new_previous_v], [new_previous_w], [new_previous_time]

class AccumulatorIntegrator(Integrator):  # --------------------------------------------------------------------------------
    """
    AccumulatorIntegrator(              \
        default_variable=None,          \
        rate=1.0,                       \
        noise=0.0,                      \
        scale: parameter_spec = 1.0,    \
        offset: parameter_spec = 0.0,   \
        initializer,                    \
        params=None,                    \
        owner=None,                     \
        prefs=None,                     \
        )

    .. _AccumulatorIntegrator:

    Integrates prior value by multiplying `previous_value <AccumulatorIntegrator.previous_value>` by `rate
    <Integrator.rate>` and adding `increment <AccumulatorIntegrator.increment>` and  `noise
    <AccumulatorIntegrator.noise>`. Ignores `variable <Integrator.variable>`).

    Arguments
    ---------

    default_variable : number, list or np.array : default ClassDefaults.variable
        specifies a template for the value to be integrated;  if it is a list or array, each element is independently
        integrated.

    rate : float, list or 1d np.array : default 1.0
        specifies the multiplicative decrement of `previous_value <AccumulatorIntegrator.previous_value>` (i.e.,
        the rate of exponential decay).  If it is a list or array, it must be the same length as
        `variable <AccumulatorIntegrator.default_variable>`.

    increment : float, list or 1d np.array : default 0.0
        specifies an amount to be added to `previous_value <AccumulatorIntegrator.previous_value>` in each call to
        `function <AccumulatorIntegrator.function>` (see `increment <AccumulatorIntegrator.increment>` for details).
        If it is a list or array, it must be the same length as `variable <AccumulatorIntegrator.default_variable>`
        (see `increment <AccumulatorIntegrator.increment>` for details).

    noise : float, PsyNeuLink Function, list or 1d np.array : default 0.0
        specifies random value to be added to `prevous_value <AccumulatorIntegrator.previous_value>` in each call to
        `function <AccumulatorIntegrator.function>`. If it is a list or array, it must be the same length as
        `variable <AccumulatorIntegrator.default_variable>` (see `noise <AccumulatorIntegrator.noise>` for details).

    initializer float, list or 1d np.array : default 0.0
        specifies starting value for integration.  If it is a list or array, it must be the same length as
        `default_variable <AccumulatorIntegrator.default_variable>` (see `initializer
        <AccumulatorIntegrator.initializer>` for details).

    params : Dict[param keyword: param value] : default None
        a `parameter dictionary <ParameterState_Specification>` that specifies the parameters for the
        function.  Values specified for parameters in the dictionary override any assigned to those parameters in
        arguments of the constructor.

    owner : Component
        `component <Component>` to which to assign the Function.

    name : str : default see `name <Function.name>`
        specifies the name of the Function.

    prefs : PreferenceSet or specification dict : default Function.classPreferences
        specifies the `PreferenceSet` for the Function (see `prefs <Function_Base.prefs>` for details).

    Attributes
    ----------

    variable : number or np.array
        **Ignored** by the AccumulatorIntegrator function. Refer to LCAIntegrator or AdaptiveIntegrator for
        integrator functions that depend on both a prior value and a new value (variable).

    rate : float or 1d np.array
        determines the multiplicative decrement of `previous_value <AccumulatorIntegrator.previous_value>` (i.e., the
        rate of exponential decay) in each call to `function <AccumulatorIntegrator.function>`.  If it is a list or
        array, it must be the same length as `variable <AccumulatorIntegrator.default_variable>` and each element is
        used to multiply the corresponding element of `previous_value <AccumulatorIntegrator.previous_value>` (i.e.,
        it is used for Hadamard multiplication).  If it is a scalar or has a single element, its value is used to
        multiply all the elements of `previous_value <AccumulatorIntegrator.previous_value>`.

    increment : float, function, list, or 1d np.array
        determines the amount added to `previous_value <AccumulatorIntegrator.previous_value>` in each call to
        `function <AccumulatorIntegrator.function>`.  If it is a list or array, it must be the same length as
        `variable <AccumulatorIntegrator.default_variable>` and each element is added to the corresponding element of
        `previous_value <AccumulatorIntegrator.previous_value>` (i.e., it is used for Hadamard addition).  If it is a
        scalar or has a single element, its value is added to all the elements of `previous_value
        <AccumulatorIntegrator.previous_value>`.

    noise : float, function, list, or 1d np.array
        determines a random value to be added in each call to `function <AccumulatorIntegrator.function>`.
        If it is a list or array, it must be the same length as `variable <AccumulatorIntegrator.default_variable>` and
        each element is added to the corresponding element of `previous_value <AccumulatorIntegrator.previous_value>`
        (i.e., it is used for Hadamard addition).  If it is a scalar or has a single element, its value is added to all
        the elements of `previous_value <AccumulatorIntegrator.previous_value>`.  If it is a function, it will be
        executed separately and added to each element.

        .. note::

            In order to generate random noise, a probability distribution function should be selected (see
            `Distribution Functions <DistributionFunction>` for details), which will generate a new noise value from
            its distribution on each execution. If noise is specified as a float or as a function with a fixed output,
            then the noise will simply be an offset that remains the same across all executions.

    initializer : float, 1d np.array or list
        determines the starting value for integration (i.e., the value to which `previous_value
        <AccumulatorIntegrator.previous_value>` is set. If initializer is a list or array, it must be the same length
        as `variable <AccumulatorIntegrator.default_variable>`.

    previous_value : 1d np.array : default ClassDefaults.variable
        stores previous value to which `rate <AccumulatorIntegrator.rate>` and `noise <AccumulatorIntegrator.noise>`
        will be added.

    owner : Component
        `component <Component>` to which the Function has been assigned.

    name : str
        the name of the Function; if it is not specified in the **name** argument of the constructor, a
        default is assigned by FunctionRegistry (see `Naming` for conventions used for default and duplicate names).

    prefs : PreferenceSet or specification dict : Function.classPreferences
        the `PreferenceSet` for function; if it is not specified in the **prefs** argument of the Function's
        constructor, a default is assigned using `classPreferences` defined in __init__.py (see :doc:`PreferenceSet
        <LINK>` for details).
    """

    componentName = ACCUMULATOR_INTEGRATOR_FUNCTION

    class ClassDefaults(Integrator.ClassDefaults):
        variable = [[0]]

    paramClassDefaults = Function_Base.paramClassDefaults.copy()
    # paramClassDefaults.update({INITIALIZER: ClassDefaults.variable})
    paramClassDefaults.update({
        NOISE: None,
        RATE: None,
        INCREMENT: None,
    })

    # multiplicative param does not make sense in this case
    multiplicative_param = RATE
    additive_param = INCREMENT

    @tc.typecheck
    def __init__(self,
                 default_variable=None,
                 # rate: parameter_spec = 1.0,
                 rate=None,
                 noise=0.0,
                 increment=None,
                 initializer=ClassDefaults.variable,
                 params: tc.optional(dict) = None,
                 owner=None,
                 prefs: is_pref_set = None,
                 context="AccumulatorIntegrator Init"):

        # Assign args to params and functionParams dicts (kwConstants must == arg names)
        params = self._assign_args_to_param_dicts(rate=rate,
                                                  initializer=initializer,
                                                  noise=noise,
                                                  increment=increment,
                                                  params=params)

        super().__init__(
            default_variable=default_variable,
            params=params,
            owner=owner,
            prefs=prefs,
            context=context)

        self.previous_value = self.initializer
        self.instance_defaults.variable = self.initializer

        self.auto_dependent = True

    def _accumulator_check_args(self, variable=None, params=None, target_set=None, context=None):
        """validate params and assign any runtime params.

        Called by AccumulatorIntegrator to validate params
        Validation can be suppressed by turning parameter_validation attribute off
        target_set is a params dictionary to which params should be assigned;
           otherwise, they are assigned to paramsCurrent;

        Does the following:
        - assign runtime params to paramsCurrent
        - validate params if PARAM_VALIDATION is set

        :param params: (dict) - params to validate
        :target_set: (dict) - set to which params should be assigned (default: self.paramsCurrent)
        :return:
        """

        # PARAMS ------------------------------------------------------------

        # If target_set is not specified, use paramsCurrent
        if target_set is None:
            target_set = self.paramsCurrent

        # # MODIFIED 11/27/16 OLD:
        # # If parameter_validation is set, the function was called with params,
        # #   and they have changed, then validate requested values and assign to target_set
        # if self.prefs.paramValidationPref and params and not params is None and not params is target_set:
        #     # self._validate_params(params, target_set, context=FUNCTION_CHECK_ARGS)
        #     self._validate_params(request_set=params, target_set=target_set, context=context)

        # If params have been passed, treat as runtime params and assign to paramsCurrent
        #   (relabel params as runtime_params for clarity)
        runtime_params = params
        if runtime_params and runtime_params is not None:
            for param_name in self.user_params:
                # Ignore input_states and output_states -- they should not be modified during run
                # IMPLEMENTATION NOTE:
                #    FUNCTION_RUNTIME_PARAM_NOT_SUPPORTED:
                #        At present, assignment of ``function`` as runtime param is not supported
                #        (this is because paramInstanceDefaults[FUNCTION] could be a class rather than an bound method;
                #        i.e., not yet instantiated;  could be rectified by assignment in _instantiate_function)
                if param_name in {FUNCTION, INPUT_STATES, OUTPUT_STATES}:
                    continue
                # If param is specified in runtime_params, then assign it
                if param_name in runtime_params:
                    self.paramsCurrent[param_name] = runtime_params[param_name]
                # Otherwise, (re-)assign to paramInstanceDefaults
                #    this insures that any params that were assigned as runtime on last execution are reset here
                #    (unless they have been assigned another runtime value)
                elif not self.runtimeParamStickyAssignmentPref:
                    if param_name is FUNCTION_PARAMS:
                        for function_param in self.function_object.user_params:
                            self.function_object.paramsCurrent[function_param] = \
                                self.function_object.paramInstanceDefaults[function_param]
                        continue
                    self.paramsCurrent[param_name] = self.paramInstanceDefaults[param_name]
            self.runtime_params_in_use = True

        # Otherwise, reset paramsCurrent to paramInstanceDefaults
        elif self.runtime_params_in_use and not self.runtimeParamStickyAssignmentPref:
            # Can't do the following since function could still be a class ref rather than abound method (see below)
            # self.paramsCurrent = self.paramInstanceDefaults
            for param_name in self.user_params:
                # IMPLEMENTATION NOTE: FUNCTION_RUNTIME_PARAM_NOT_SUPPORTED
                #    At present, assignment of ``function`` as runtime param is not supported
                #        (this is because paramInstanceDefaults[FUNCTION] could be a class rather than an bound method;
                #        i.e., not yet instantiated;  could be rectified by assignment in _instantiate_function)
                if param_name is FUNCTION:
                    continue
                if param_name is FUNCTION_PARAMS:
                    for function_param in self.function_object.user_params:
                        self.function_object.paramsCurrent[function_param] = \
                            self.function_object.paramInstanceDefaults[function_param]
                    continue
                self.paramsCurrent[param_name] = self.paramInstanceDefaults[param_name]

            self.runtime_params_in_use = False

        # If parameter_validation is set and they have changed, then validate requested values and assign to target_set
        if self.prefs.paramValidationPref and params and not params is target_set:
            try:
                self._validate_params(variable=variable, request_set=params, target_set=target_set, context=context)
            except TypeError:
                self._validate_params(request_set=params, target_set=target_set, context=context)

    def function(self,
                 variable=None,
                 params=None,
                 context=None):
        """
        Return: `previous_value <ConstantIntegrator.previous_value>` combined with `rate <ConstantIntegrator.rate>` and
        `noise <ConstantIntegrator.noise>`.

        Arguments
        ---------

        params : Dict[param keyword: param value] : default None
            a `parameter dictionary <ParameterState_Specification>` that specifies the parameters for the
            function.  Values specified for parameters in the dictionary override any assigned to those parameters in
            arguments of the constructor.


        Returns
        -------

        updated value of integral : 2d np.array

        """
        self._accumulator_check_args(variable, params=params, context=context)

        rate = self.get_current_function_param(RATE)
        increment = self.get_current_function_param(INCREMENT)
        noise = self._try_execute_param(self.get_current_function_param(NOISE), variable)

        if rate is None:
            rate = 1.0

        if increment is None:
            increment = 0.0

        previous_value = np.atleast_2d(self.previous_value)

        value = previous_value * rate + noise + increment

        # If this NOT an initialization run, update the old value
        # If it IS an initialization run, leave as is
        #    (don't want to count it as an execution step)
        if not context or not INITIALIZING in context:
            self.previous_value = value
        return value


class AGTUtilityIntegrator(Integrator):  # --------------------------------------------------------------------------------
    """
    AGTUtilityIntegrator(                    \
        default_variable=None,            \
        rate=1.0,                         \
        noise=0.0,                        \
        scale: parameter_spec = 1.0,      \
        offset: parameter_spec = 0.0,     \
        initializer,                      \
        initial_short_term_utility = 0.0, \
        initial_long_term_utility = 0.0,  \
        short_term_gain = 1.0,            \
        long_term_gain =1.0,              \
        short_term_bias = 0.0,            \
        long_term_bias=0.0,               \
        short_term_rate=1.0,              \
        long_term_rate=1.0,               \
        params=None,                      \
        owner=None,                       \
        prefs=None,                       \
        )

    .. _AGTUtilityIntegrator:

    Computes an exponentially weighted moving average on the variable using two sets of parameters:

    short_term_utility =

       (1 - `short_term_rate <AGTUtilityIntegrator.short_term_rate>`) :math:`*` `previous_short_term_utility
       <AGTUtilityIntegrator.previous_short_term_utility>` + `short_term_rate <AGTUtilityIntegrator.short_term_rate>`
       :math:`*` `variable <AGTUtilityIntegrator.variable>`

    long_term_utility =

       (1 - `long_term_rate <AGTUtilityIntegrator.long_term_rate>`) :math:`*` `previous_long_term_utility
       <AGTUtilityIntegrator.previous_long_term_utility>` + `long_term_rate <AGTUtilityIntegrator.long_term_rate>`
       :math:`*` `variable <AGTUtilityIntegrator.variable>`

    then takes the logistic of each utility value, using the corresponding (short term and long term) gain and bias.

    Finally, computes a single value which combines the two values according to:

    value = [1-short_term_utility_logistic]*long_term_utility_logistic

    Arguments
    ---------

    rate : float, list or 1d np.array : default 1.0
        specifies the overall smoothing factor of the EWMA used to combine the long term and short term utility values

    noise : float, PsyNeuLink Function, list or 1d np.array : default 0.0
        TBI?

    initial_short_term_utility : float : default 0.0
        specifies starting value for integration of short_term_utility

    initial_long_term_utility : float : default 0.0
        specifies starting value for integration of long_term_utility

    short_term_gain : float : default 1.0
        specifies gain for logistic function applied to short_term_utility

    long_term_gain : float : default 1.0
        specifies gain for logistic function applied to long_term_utility

    short_term_bias : float : default 0.0
        specifies bias for logistic function applied to short_term_utility

    long_term_bias : float : default 0.0
        specifies bias for logistic function applied to long_term_utility

    short_term_rate : float : default 1.0
        specifies smoothing factor of EWMA filter applied to short_term_utility

    long_term_rate : float : default 1.0
        specifies smoothing factor of EWMA filter applied to long_term_utility

    params : Dict[param keyword: param value] : default None
        a `parameter dictionary <ParameterState_Specification>` that specifies the parameters for the
        function.  Values specified for parameters in the dictionary override any assigned to those parameters in
        arguments of the constructor.

    owner : Component
        `component <Component>` to which to assign the Function.

    name : str : default see `name <Function.name>`
        specifies the name of the Function.

    prefs : PreferenceSet or specification dict : default Function.classPreferences
        specifies the `PreferenceSet` for the Function (see `prefs <Function_Base.prefs>` for details).

    Attributes
    ----------

    variable : number or np.array
        current input value used in both the short term and long term EWMA computations

    noise : float, PsyNeuLink Function, list or 1d np.array : default 0.0
        TBI?

    initial_short_term_utility : float : default 0.0
        specifies starting value for integration of short_term_utility

    initial_long_term_utility : float : default 0.0
        specifies starting value for integration of long_term_utility

    short_term_gain : float : default 1.0
        specifies gain for logistic function applied to short_term_utility

    long_term_gain : float : default 1.0
        specifies gain for logistic function applied to long_term_utility

    short_term_bias : float : default 0.0
        specifies bias for logistic function applied to short_term_utility

    long_term_bias : float : default 0.0
        specifies bias for logistic function applied to long_term_utility

    short_term_rate : float : default 1.0
        specifies smoothing factor of EWMA filter applied to short_term_utility

    long_term_rate : float : default 1.0
        specifies smoothing factor of EWMA filter applied to long_term_utility

    previous_short_term_utility : 1d np.array
        stores previous value with which `variable <AGTUtilityIntegrator.variable>` is integrated using the EWMA filter and
        short term parameters

    previous_long_term_utility : 1d np.array
        stores previous value with which `variable <AGTUtilityIntegrator.variable>` is integrated using the EWMA filter and
        long term parameters

    owner : Component
        `component <Component>` to which the Function has been assigned.

    name : str
        the name of the Function; if it is not specified in the **name** argument of the constructor, a
        default is assigned by FunctionRegistry (see `Naming` for conventions used for default and duplicate names).

    prefs : PreferenceSet or specification dict : Function.classPreferences
        the `PreferenceSet` for function; if it is not specified in the **prefs** argument of the Function's
        constructor, a default is assigned using `classPreferences` defined in __init__.py (see :doc:`PreferenceSet
        <LINK>` for details).
    """

    componentName = UTILITY_INTEGRATOR_FUNCTION

    class ClassDefaults(Integrator.ClassDefaults):
        variable = [[0]]

    multiplicative_param = RATE
    additive_param = OFFSET

    paramClassDefaults = Function_Base.paramClassDefaults.copy()
    # paramClassDefaults.update({INITIALIZER: ClassDefaults.variable})
    paramClassDefaults.update({
        NOISE: None,
        RATE: None
    })

    @tc.typecheck
    def __init__(self,
                 default_variable=None,
                 rate: parameter_spec = 1.0,
                 noise=0.0,
                 offset=0.0,
                 initializer=ClassDefaults.variable,
                 initial_short_term_utility=0.0,
                 initial_long_term_utility=0.0,
                 short_term_gain=1.0,
                 long_term_gain=1.0,
                 short_term_bias=0.0,
                 long_term_bias=0.0,
                 short_term_rate=0.9,
                 long_term_rate=0.1,
                 operation="s*l",
                 params: tc.optional(dict) = None,
                 owner=None,
                 prefs: is_pref_set = None,
                 context="AGTUtilityIntegrator Init"):

        # Assign args to params and functionParams dicts
        params = self._assign_args_to_param_dicts(rate=rate,
                                                  initializer=initializer,
                                                  noise=noise,
                                                  offset=offset,
                                                  initial_short_term_utility=initial_short_term_utility,
                                                  initial_long_term_utility=initial_long_term_utility,
                                                  short_term_gain=short_term_gain,
                                                  long_term_gain=long_term_gain,
                                                  short_term_bias=short_term_bias,
                                                  long_term_bias=long_term_bias,
                                                  short_term_rate=short_term_rate,
                                                  long_term_rate=long_term_rate,
                                                  operation=operation,
                                                  params=params)

        self.previous_long_term_utility = self.initial_long_term_utility
        self.previous_short_term_utility = self.initial_short_term_utility

        super().__init__(default_variable=default_variable,
                         params=params,
                         owner=owner,
                         prefs=prefs,
                         context=context)

        self.auto_dependent = True

    def _validate_params(self, request_set, target_set=None, context=None):

        # Handle list or array for rate specification
        if RATE in request_set:
            rate = request_set[RATE]
            if isinstance(rate, (list, np.ndarray)):
                if len(rate) != 1 and len(rate) != np.array(self.instance_defaults.variable).size:
                    # If the variable was not specified, then reformat it to match rate specification
                    #    and assign ClassDefaults.variable accordingly
                    # Note: this situation can arise when the rate is parametrized (e.g., as an array) in the
                    #       AGTUtilityIntegrator's constructor, where that is used as a specification for a function parameter
                    #       (e.g., for an IntegratorMechanism), whereas the input is specified as part of the
                    #       object to which the function parameter belongs (e.g., the IntegratorMechanism);
                    #       in that case, the Integrator gets instantiated using its ClassDefaults.variable ([[0]]) before
                    #       the object itself, thus does not see the array specification for the input.
                    if self._variable_not_specified:
                        self._instantiate_defaults(variable=np.zeros_like(np.array(rate)), context=context)
                        if self.verbosePref:
                            warnings.warn(
                                "The length ({}) of the array specified for the rate parameter ({}) of {} "
                                "must match the length ({}) of the default input ({});  "
                                "the default input has been updated to match".format(
                                    len(rate),
                                    rate,
                                    self.name,
                                    np.array(self.instance_defaults.variable).size
                                ),
                                self.instance_defaults.variable
                            )
                    else:
                        raise FunctionError(
                            "The length ({}) of the array specified for the rate parameter ({}) of {} "
                            "must match the length ({}) of the default input ({})".format(
                                len(rate),
                                rate,
                                self.name,
                                np.array(self.instance_defaults.variable).size,
                                self.instance_defaults.variable,
                            )
                        )
                        # OLD:
                        # self.paramClassDefaults[RATE] = np.zeros_like(np.array(rate))

                        # KAM changed 5/15 b/c paramClassDefaults were being updated and *requiring* future integrator functions
                        # to have a rate parameter of type ndarray/list

        super()._validate_params(request_set=request_set,
                                 target_set=target_set,
                                 context=context)

        if RATE in target_set:
            if isinstance(target_set[RATE], (list, np.ndarray)):
                for r in target_set[RATE]:
                    if r < 0.0 or r > 1.0:
                        raise FunctionError("The rate parameter ({}) (or all of its elements) of {} must be "
                                            "between 0.0 and 1.0 when integration_type is set to ADAPTIVE.".
                                            format(target_set[RATE], self.name))
            else:
                if target_set[RATE] < 0.0 or target_set[RATE] > 1.0:
                    raise FunctionError(
                        "The rate parameter ({}) (or all of its elements) of {} must be between 0.0 and "
                        "1.0 when integration_type is set to ADAPTIVE.".format(target_set[RATE], self.name))

        if NOISE in target_set:
            self._validate_noise(target_set[NOISE], self.instance_defaults.variable)
            # if INITIALIZER in target_set:
            #     self._validate_initializer(target_set[INITIALIZER])

        if OPERATION in target_set:
            if not target_set[OPERATION] in {'s*l', 's+l', 's-l', 'l-s'}:
                raise FunctionError("\'{}\' arg for {} must be one of the following: {}".
                                    format(OPERATION, self.name, {'s*l', 's+l', 's-l', 'l-s'}))

    def _EWMA_filter(self, a, rate, b):

        return (1 - rate) * a + rate * b

    def _logistic(self, variable, gain, bias):

        return 1 / (1 + np.exp(-(gain * variable) + bias))

    def function(self,
                 variable=None,
                 params=None,
                 context=None):
        """
        Return: some fraction of `variable <AGTUtilityIntegrator.variable>` combined with some fraction of `previous_value
        <AGTUtilityIntegrator.previous_value>`.

        Arguments
        ---------

        variable : number, list or np.array : default ClassDefaults.variable
           a single value or array of values to be integrated.

        params : Dict[param keyword: param value] : default None
            a `parameter dictionary <ParameterState_Specification>` that specifies the parameters for the
            function.  Values specified for parameters in the dictionary override any assigned to those parameters in
            arguments of the constructor.

        Returns
        -------

        updated value of integral : 2d np.array

        """
        variable = self._update_variable(self._check_args(variable=variable, params=params, context=context))
        rate = np.array(self.get_current_function_param(RATE)).astype(float)
        # execute noise if it is a function
        noise = self._try_execute_param(self.get_current_function_param(NOISE), variable)
        short_term_rate = self.get_current_function_param("short_term_rate")
        long_term_rate = self.get_current_function_param("long_term_rate")

        # Integrate Short Term Utility:
        short_term_utility = self._EWMA_filter(self.previous_short_term_utility,
                                               short_term_rate,
                                               variable)
        # Integrate Long Term Utility:
        long_term_utility = self._EWMA_filter(self.previous_long_term_utility,
                                              long_term_rate,
                                              variable)

        value = self.combine_utilities(short_term_utility, long_term_utility)

        if not context or not INITIALIZING in context:
            self.previous_short_term_utility = short_term_utility
            self.previous_long_term_utility = long_term_utility

        return value

    def combine_utilities(self, short_term_utility, long_term_utility):
        short_term_gain = self.get_current_function_param("short_term_gain")
        short_term_bias = self.get_current_function_param("short_term_bias")
        long_term_gain = self.get_current_function_param("long_term_gain")
        long_term_bias = self.get_current_function_param("long_term_bias")
        operation = self.get_current_function_param(OPERATION)
        offset = self.get_current_function_param(OFFSET)

        short_term_utility_logistic = self._logistic(variable=short_term_utility,
                                                     gain=short_term_gain,
                                                     bias=short_term_bias)
        self.short_term_utility_logistic = short_term_utility_logistic

        long_term_utility_logistic = self._logistic(variable=long_term_utility,
                                                    gain=long_term_gain,
                                                    bias=long_term_bias)
        self.long_term_utility_logistic = long_term_utility_logistic

        if operation == "s*l":
            # Engagement in current task = [1—logistic(short term utility)]*[logistic{long - term utility}]
            value = (1-short_term_utility_logistic)*long_term_utility_logistic
        elif operation =="s-l":
            # Engagement in current task = [1—logistic(short term utility)] - [logistic{long - term utility}]
            value = (1-short_term_utility_logistic) - long_term_utility_logistic
        elif operation =="s+l":
            # Engagement in current task = [1—logistic(short term utility)] + [logistic{long - term utility}]
            value = (1 - short_term_utility_logistic) + long_term_utility_logistic
        elif operation =="l-s":
            # Engagement in current task = [logistic{long - term utility}] - [1—logistic(short term utility)]
            value = long_term_utility_logistic - (1-short_term_utility_logistic)

        return value + offset

    def reinitialize(self, short=None, long=None):

        """
        Effectively begins accumulation over again at the specified utilities.

        Sets

        - `previous_short_term_utility <AGTUtilityIntegrator.previous_short_term_utility>`
        - `initial_short_term_utility <AGTUtilityIntegrator.initial_short_term_utility>`

        to the quantity specified in the first argument.

        Sets

        - `previous_long_term_utility <AGTUtilityIntegrator.previous_long_term_utility>`
        - `initial_long_term_utility <AGTUtilityIntegrator.initial_long_term_utility>`

        to the quantity specified in the second argument.

        sets `value <AGTUtilityIntegrator.value>` by computing it based on the newly updated values for
        `previous_short_term_utility <AGTUtilityIntegrator.previous_short_term_utility>` and
        `previous_long_term_utility <AGTUtilityIntegrator.previous_long_term_utility>`.

        If no arguments are specified, then the instance defaults for `initial_short_term_utility
        <AGTUtilityIntegrator.initial_short_term_utility>` and `initial_long_term_utility
        <AGTUtilityIntegrator.initial_long_term_utility>` are used.
        """

        if short is None:
            short = self.instance_defaults.initial_short_term_utility
        if long is None:
            long = self.instance_defaults.initial_long_term_utility
        self._initial_short_term_utility = short
        self.previous_short_term_utility = short
        self._initial_long_term_utility = long
        self.previous_long_term_utility = long
        self.value = self.combine_utilities(short, long)
        return self.value
#
# Note:  For any of these that correspond to args, value must match the name of the corresponding arg in __init__()
DRIFT_RATE = 'drift_rate'
DRIFT_RATE_VARIABILITY = 'DDM_DriftRateVariability'
THRESHOLD = 'threshold'
THRESHOLD_VARIABILITY = 'DDM_ThresholdRateVariability'
STARTING_POINT = 'starting_point'
STARTING_POINT_VARIABILITY = "DDM_StartingPointVariability"
# NOISE = 'noise' -- Defined in Keywords
NON_DECISION_TIME = 't0'

# DDM solution options:
kwBogaczEtAl = "BogaczEtAl"
kwNavarrosAndFuss = "NavarroAndFuss"


# QUESTION: IF VARIABLE IS AN ARRAY, DOES IT RETURN AN ARRAY FOR EACH RETURN VALUE (RT, ER, ETC.)
class BogaczEtAl(
    IntegratorFunction):  # --------------------------------------------------------------------------------
    """
    BogaczEtAl(                                 \
        default_variable=ClassDefaults.variable,  \
        drift_rate=1.0,                         \
        threshold=1.0,                          \
        starting_point=0.0,                     \
        t0=0.2                                  \
        noise=0.5,                              \
        params=None,                            \
        owner=None,                             \
        prefs=None                              \
        )

    .. _BogaczEtAl:

    Return terminal value of decision variable, mean accuracy, and mean response time computed analytically for the
    drift diffusion process as described in `Bogacz et al (2006) <https://www.ncbi.nlm.nih.gov/pubmed/17014301>`_.

    Arguments
    ---------

    default_variable : number, list or np.array : default ClassDefaults.variable
        specifies a template for decision variable(s);  if it is list or array, a separate solution is computed
        independently for each element.

    drift_rate : float, list or 1d np.array : default 1.0
        specifies the drift_rate of the drift diffusion process.  If it is a list or array,
        it must be the same length as `default_variable <BogaczEtAl.default_variable>`.

    threshold : float, list or 1d np.array : default 1.0
        specifies the threshold (boundary) of the drift diffusion process.  If it is a list or array,
        it must be the same length as `default_variable <BogaczEtAl.default_variable>`.

    starting_point : float, list or 1d np.array : default 1.0
        specifies the initial value of the decision variable for the drift diffusion process.  If it is a list or
        array, it must be the same length as `default_variable <BogaczEtAl.default_variable>`.

    noise : float, list or 1d np.array : default 0.0
        specifies the noise term (corresponding to the diffusion component) of the drift diffusion process.
        If it is a float, it must be a number from 0 to 1.  If it is a list or array, it must be the same length as
        `default_variable <BogaczEtAl.default_variable>` and all elements must be floats from 0 to 1.

    t0 : float, list or 1d np.array : default 0.2
        specifies the non-decision time for solution. If it is a float, it must be a number from 0 to 1.  If it is a
        list or array, it must be the same length as  `default_variable <BogaczEtAl.default_variable>` and all
        elements must be floats from 0 to 1.

    params : Dict[param keyword: param value] : default None
        a `parameter dictionary <ParameterState_Specification>` that specifies the parameters for the
        function.  Values specified for parameters in the dictionary override any assigned to those parameters in
        arguments of the constructor.

    owner : Component
        `component <Component>` to which to assign the Function.

    name : str : default see `name <Function.name>`
        specifies the name of the Function.

    prefs : PreferenceSet or specification dict : default Function.classPreferences
        specifies the `PreferenceSet` for the Function (see `prefs <Function_Base.prefs>` for details).

    Attributes
    ----------

    variable : number or 1d np.array
        holds initial value assigned to :keyword:`default_variable` argument;
        ignored by `function <BogaczEtal.function>`.

    drift_rate : float or 1d np.array
        determines the drift component of the drift diffusion process.

    threshold : float or 1d np.array
        determines the threshold (boundary) of the drift diffusion process (i.e., at which the integration
        process is assumed to terminate).

    starting_point : float or 1d np.array
        determines the initial value of the decision variable for the drift diffusion process.

    noise : float or 1d np.array
        determines the diffusion component of the drift diffusion process (used to specify the variance of a
        Gaussian random process).

    t0 : float or 1d np.array
        determines the assumed non-decision time to determine the response time returned by the solution.

    bias : float or 1d np.array
        normalized starting point:
        (`starting_point <BogaczEtAl.starting_point>` + `threshold <BogaczEtAl.threshold>`) /
        (2 * `threshold <BogaczEtAl.threshold>`)

    owner : Component
        `component <Component>` to which the Function has been assigned.

    name : str
        the name of the Function; if it is not specified in the **name** argument of the constructor, a
        default is assigned by FunctionRegistry (see `Naming` for conventions used for default and duplicate names).

    prefs : PreferenceSet or specification dict : Function.classPreferences
        the `PreferenceSet` for function; if it is not specified in the **prefs** argument of the Function's
        constructor, a default is assigned using `classPreferences` defined in __init__.py (see :doc:`PreferenceSet
        <LINK>` for details).
    """

    componentName = kwBogaczEtAl

    class ClassDefaults(IntegratorFunction.ClassDefaults):
        variable = [[0]]

    paramClassDefaults = Function_Base.paramClassDefaults.copy()

    @tc.typecheck
    def __init__(self,
                 default_variable=ClassDefaults.variable,
                 drift_rate:parameter_spec = 1.0,
                 starting_point: parameter_spec = 0.0,
                 threshold: parameter_spec = 1.0,
                 noise: parameter_spec = 0.5,
                 t0: parameter_spec = .200,
                 params=None,
                 owner=None,
                 prefs: is_pref_set = None,
                 context='Integrator Init'):

        # Assign args to params and functionParams dicts (kwConstants must == arg names)
        params = self._assign_args_to_param_dicts(drift_rate=drift_rate,
                                                  starting_point=starting_point,
                                                  threshold=threshold,
                                                  noise=noise,
                                                  t0=t0,
                                                  params=params)

        super().__init__(default_variable=default_variable,
                         params=params,
                         owner=owner,
                         prefs=prefs,
                         context=context)

    def function(self,
                 variable=None,
                 params=None,
                 context=None):
        """
        Return: terminal value of decision variable (equal to threshold), mean accuracy (error rate; ER) and mean
        response time (RT)

        Arguments
        ---------

        variable : 2d np.array
            ignored.

        params : Dict[param keyword: param value] : default None
            a `parameter dictionary <ParameterState_Specification>` that specifies the parameters for the
            function.  Values specified for parameters in the dictionary override any assigned to those parameters in
            arguments of the constructor.


        Returns
        -------
        Decision variable, mean ER, mean RT : (float, float, float)

        """

        variable = self._update_variable(self._check_args(variable=variable, params=params, context=context))

        attentional_drift_rate = float(self.get_current_function_param(DRIFT_RATE))
        stimulus_drift_rate = float(variable)
        drift_rate = attentional_drift_rate * stimulus_drift_rate
        threshold = float(self.get_current_function_param(THRESHOLD))
        starting_point = float(self.get_current_function_param(STARTING_POINT))
        noise = float(self.get_current_function_param(NOISE))
        t0 = float(self.get_current_function_param(NON_DECISION_TIME))

        # drift_rate = float(self.drift_rate) * float(variable)
        # threshold = float(self.threshold)
        # starting_point = float(self.starting_point)
        # noise = float(self.noise)
        # t0 = float(self.t0)

        self.bias = bias = (starting_point + threshold) / (2 * threshold)

        # Prevents div by 0 issue below:
        if bias <= 0:
            bias = 1e-8
        if bias >= 1:
            bias = 1 - 1e-8

        # drift_rate close to or at 0 (avoid float comparison)
        if np.abs(drift_rate) < 1e-8:
            # back to absolute bias in order to apply limit
            bias_abs = bias * 2 * threshold - threshold
            # use expression for limit a->0 from Srivastava et al. 2016
            rt = t0 + (threshold ** 2 - bias_abs ** 2) / (noise ** 2)
            er = (threshold - bias_abs) / (2 * threshold)
        else:
            drift_rate_normed = np.abs(drift_rate)
            ztilde = threshold / drift_rate_normed
            atilde = (drift_rate_normed / noise) ** 2

            is_neg_drift = drift_rate < 0
            bias_adj = (is_neg_drift == 1) * (1 - bias) + (is_neg_drift == 0) * bias
            y0tilde = ((noise ** 2) / 2) * np.log(bias_adj / (1 - bias_adj))
            if np.abs(y0tilde) > threshold:
                y0tilde = -1 * (is_neg_drift == 1) * threshold + (is_neg_drift == 0) * threshold
            x0tilde = y0tilde / drift_rate_normed

            with np.errstate(over='raise', under='raise'):
                try:
                    rt = ztilde * np.tanh(ztilde * atilde) + \
                         ((2 * ztilde * (1 - np.exp(-2 * x0tilde * atilde))) / (
                         np.exp(2 * ztilde * atilde) - np.exp(-2 * ztilde * atilde)) - x0tilde) + t0
                    er = 1 / (1 + np.exp(2 * ztilde * atilde)) - \
                         ((1 - np.exp(-2 * x0tilde * atilde)) / (np.exp(2 * ztilde * atilde) - np.exp(-2 * ztilde * atilde)))

                except FloatingPointError:
                    # Per Mike Shvartsman:
                    # If ±2*ztilde*atilde (~ 2*z*a/(c^2) gets very large, the diffusion vanishes relative to drift
                    # and the problem is near-deterministic. Without diffusion, error rate goes to 0 or 1
                    # depending on the sign of the drift, and so decision time goes to a point mass on z/a – x0, and
                    # generates a "RuntimeWarning: overflow encountered in exp"
                    er = 0
                    rt = ztilde / atilde - x0tilde + t0

            # This last line makes it report back in terms of a fixed reference point
            #    (i.e., closer to 1 always means higher p(upper boundary))
            # If you comment this out it will report errors in the reference frame of the drift rate
            #    (i.e., reports p(upper) if drift is positive, and p(lower if drift is negative)
            er = (is_neg_drift == 1) * (1 - er) + (is_neg_drift == 0) * (er)

        return rt, er

    def derivative(self, output=None, input=None):
        """
        derivative(output, input)

        Calculate the derivative of :math:`\\frac{1}{reward rate}` with respect to the threshold (**output** arg)
        and drift_rate (**input** arg).  Reward rate (:math:`RR`) is assumed to be:

            :math:`RR = delay_{ITI} + \\frac{Z}{A} + ED`;

        the derivative of :math:`\\frac{1}{RR}` with respect to the `threshold <BogaczEtAl.threshold>` is:

            :math:`\\frac{1}{A} - \\frac{E}{A} - 2\\frac{A}{c^2}ED`;

        and the derivative of 1/RR with respect to the `drift_rate <BogaczEtAl.drift_rate>` is:

            :math:`-\\frac{Z}{A^2} + \\frac{Z}{A^2}E - \\frac{2Z}{c^2}ED`

        where:

            *A* = `drift_rate <BogaczEtAl.drift_rate>`,

            *Z* = `threshold <BogaczEtAl.threshold>`,

            *c* = `noise <BogaczEtAl.noise>`,

            *E* = :math:`e^{-2\\frac{ZA}{c^2}}`,

            *D* = :math:`delay_{ITI} + delay_{penalty} - \\frac{Z}{A}`,

            :math:`delay_{ITI}` is the intertrial interval and :math:`delay_{penalty}` is a penalty delay.


        Returns
        -------

        derivatives :  List[float, float)
            of :math:`\\frac{1}{RR}` with respect to `threshold <BogaczEtAl.threshold>` and `drift_rate
            <BogaczEtAl.drift_rate>`.

        """
        Z = output or self.get_current_function_param(THRESHOLD)
        A = input or self.get_current_function_param(DRIFT_RATE)
        c = self.get_current_function_param(NOISE)
        c_sq = c**2
        E = np.exp(-2*Z*A/c_sq)
        D_iti = 0
        D_pen = 0
        D = D_iti + D_pen
        # RR =  1/(D_iti + Z/A + (E*D))

        dRR_dZ = 1/A + E/A + (2*A/c_sq)*E*D
        dRR_dA = -Z/A**2 + (Z/A**2)*E - (2*Z/c_sq)*E*D

        return [dRR_dZ, dRR_dA]


# Results from Navarro and Fuss DDM solution (indices for return value tuple)
class NF_Results(IntEnum):
    MEAN_ER = 0
    MEAN_RT = 1
    MEAN_DT = 2
    COND_RTS = 3
    COND_VAR_RTS = 4
    COND_SKEW_RTS = 5


# ----------------------------------------------------------------------------
class NavarroAndFuss(IntegratorFunction):
    """
    NavarroAndFuss(                             \
        default_variable=ClassDefaults.variable,  \
        drift_rate=1.0,                         \
        threshold=1.0,                          \
        starting_point=0.0,                     \
        t0=0.2                                  \
        noise=0.5,                              \
        params=None,                            \
        owner=None,                             \
        prefs=None                              \
        )

    .. _NavarroAndFuss:

    Return terminal value of decision variable, mean accuracy, mean response time (RT), correct RT mean, correct RT
    variance and correct RT skew computed analytically for the drift diffusion process (Wiener diffusion model)
    as described in `Navarro and Fuss (2009) <http://www.sciencedirect.com/science/article/pii/S0022249609000200>`_.

    .. note::
       Use of this Function requires that the MatLab engine is installed.

    Arguments
    ---------

    default_variable : number, list or np.array : default ClassDefaults.variable
        specifies a template for decision variable(s);  if it is list or array, a separate solution is computed
        independently for each element.

    drift_rate : float, list or 1d np.array : default 1.0
        specifies the drift_rate of the drift diffusion process.  If it is a list or array,
        it must be the same length as `default_variable <BogaczEtAl.default_variable>`.

    threshold : float, list or 1d np.array : default 1.0
        specifies the threshold (boundary) of the drift diffusion process.  If it is a list or array,
        it must be the same length as `default_variable <BogaczEtAl.default_variable>`.

    starting_point : float, list or 1d np.array : default 1.0
        specifies the initial value of the decision variable for the drift diffusion process.  If it is a list or
        array, it must be the same length as `default_variable <BogaczEtAl.default_variable>`.

    noise : float, list or 1d np.array : default 0.0
        specifies the noise term (corresponding to the diffusion component) of the drift diffusion process.
        If it is a float, it must be a number from 0 to 1.  If it is a list or array, it must be the same length as
        `default_variable <BogaczEtAl.default_variable>` and all elements must be floats from 0 to 1.

    t0 : float, list or 1d np.array : default 0.2
        specifies the non-decision time for solution. If it is a float, it must be a number from 0 to 1.  If it is a
        list or array, it must be the same length as  `default_variable <BogaczEtAl.default_variable>` and all
        elements must be floats from 0 to 1.

    params : Dict[param keyword: param value] : default None
        a `parameter dictionary <ParameterState_Specification>` that specifies the parameters for the
        function.  Values specified for parameters in the dictionary override any assigned to those parameters in
        arguments of the constructor.

    owner : Component
        `component <Component>` to which to assign the Function.

    name : str : default see `name <Function.name>`
        specifies the name of the Function.

    prefs : PreferenceSet or specification dict : default Function.classPreferences
        specifies the `PreferenceSet` for the Function (see `prefs <Function_Base.prefs>` for details).

    Attributes
    ----------

    variable : number or 1d np.array
        holds initial value assigned to :keyword:`default_variable` argument;
        ignored by `function <NovarroAndFuss.function>`.

    drift_rate : float or 1d np.array
        determines the drift component of the drift diffusion process.

    threshold : float or 1d np.array
        determines the threshold (bound) of the drift diffusion process (i.e., at which the integration
        process is assumed to terminate).

    starting_point : float or 1d np.array
        determines the initial value of the decision variable for the drift diffusion process.

    noise : float or 1d np.array
        determines the diffusion component of the drift diffusion process (used to specify the variance of a
        Gaussian random process).

    t0 : float or 1d np.array
        determines the assumed non-decision time to determine the response time returned by the solution.

    bias : float or 1d np.array
        normalized starting point:
        (`starting_point <BogaczEtAl.starting_point>` + `threshold <BogaczEtAl.threshold>`) /
        (2 * `threshold <BogaczEtAl.threshold>`)

    owner : Component
        `component <Component>` to which the Function has been assigned.

    name : str
        the name of the Function; if it is not specified in the **name** argument of the constructor, a
        default is assigned by FunctionRegistry (see `Naming` for conventions used for default and duplicate names).

    prefs : PreferenceSet or specification dict : Function.classPreferences
        the `PreferenceSet` for function; if it is not specified in the **prefs** argument of the Function's
        constructor, a default is assigned using `classPreferences` defined in __init__.py (see :doc:`PreferenceSet
        <LINK>` for details).
    """

    componentName = kwNavarrosAndFuss

    class ClassDefaults(IntegratorFunction.ClassDefaults):
        variable = [[0]]

    paramClassDefaults = Function_Base.paramClassDefaults.copy()

    @tc.typecheck
    def __init__(self,
                 default_variable=ClassDefaults.variable,
                 drift_rate: parameter_spec = 1.0,
                 starting_point: parameter_spec = 0.0,
                 threshold: parameter_spec = 1.0,
                 noise: parameter_spec = 0.5,
                 t0: parameter_spec = .200,
                 params=None,
                 owner=None,
                 prefs: is_pref_set = None,
                 context='Integrator Init'):
        # Assign args to params and functionParams dicts (kwConstants must == arg names)
        params = self._assign_args_to_param_dicts(drift_rate=drift_rate,
                                                  starting_point=starting_point,
                                                  threshold=threshold,
                                                  noise=noise,
                                                  t0=t0,
                                                  params=params)

        super().__init__(default_variable=default_variable,
                         params=params,
                         owner=owner,
                         prefs=prefs,
                         context=context)

    def _instantiate_function(self, context=None):
        import os
        import sys
        try:
            import matlab.engine
        except ImportError as e:
            raise ImportError(
                'python failed to import matlab. Ensure that MATLAB and the python API is installed. See'
                ' https://www.mathworks.com/help/matlab/matlab_external/install-the-matlab-engine-for-python.html'
                ' for more info'
            )

        ddm_functions_path = os.path.abspath(sys.modules['psyneulink'].__path__[0] + '/../Matlab/DDMFunctions')

        # must add the package-included MATLAB files to the engine path to run when not running from the path
        # MATLAB is very finnicky about the formatting here to actually add the path so be careful if you modify
        self.eng1 = matlab.engine.start_matlab("-r 'addpath(char(\"{0}\"))' -nojvm".format(ddm_functions_path))

        super()._instantiate_function(context=context)

    def function(self,
                 variable=None,
                 params=None,
                 context=None):
        """
        Return: terminal value of decision variable, mean accuracy (error rate; ER), mean response time (RT),
        correct RT mean, correct RT variance and correct RT skew.  **Requires that the MatLab engine is installed.**

        Arguments
        ---------

        variable : 2d np.array
            ignored.

        params : Dict[param keyword: param value] : default None
            a `parameter dictionary <ParameterState_Specification>` that specifies the parameters for the
            function.  Values specified for parameters in the dictionary override any assigned to those parameters in
            arguments of the constructor.


        Returns
        -------
        Decision variable, mean ER, mean RT, correct RT mean, correct RT variance, correct RT skew : \
        (float, float, float, float, float, float)

        """

        self._check_args(variable=variable, params=params, context=context)

        drift_rate = float(self.get_current_function_param(DRIFT_RATE))
        threshold = float(self.get_current_function_param(THRESHOLD))
        starting_point = float(self.get_current_function_param(STARTING_POINT))
        noise = float(self.get_current_function_param(NOISE))
        t0 = float(self.get_current_function_param(NON_DECISION_TIME))

        # used to pass values in a way that the matlab script can handle
        ddm_struct = {
            'z': threshold,
            'c': noise,
            'T0': t0
        }

        results = self.eng1.ddmSimFRG(drift_rate, starting_point, ddm_struct, 1, nargout=6)

        return results


# region ************************************   DISTRIBUTION FUNCTIONS   ***********************************************

class DistributionFunction(Function_Base):
    componentType = DIST_FUNCTION_TYPE


class NormalDist(DistributionFunction):
    """
    NormalDist(                     \
             mean=0.0,              \
             standard_dev=1.0,      \
             params=None,           \
             owner=None,            \
             prefs=None             \
             )

    .. _NormalDist:

    Return a random sample from a normal distribution using numpy.random.normal

    Arguments
    ---------

    mean : float : default 0.0
        The mean or center of the normal distribution

    standard_dev : float : default 1.0
        Standard deviation of the normal distribution. Must be > 0.0

    params : Dict[param keyword: param value] : default None
        a `parameter dictionary <ParameterState_Specification>` that specifies the parameters for the
        function.  Values specified for parameters in the dictionary override any assigned to those parameters in
        arguments of the constructor.

    owner : Component
        `component <Component>` to which to assign the Function.

    name : str : default see `name <Function.name>`
        specifies the name of the Function.

    prefs : PreferenceSet or specification dict : default Function.classPreferences
        specifies the `PreferenceSet` for the Function (see `prefs <Function_Base.prefs>` for details).

    Attributes
    ----------

    mean : float : default 0.0
        The mean or center of the normal distribution

    standard_dev : float : default 1.0
        Standard deviation of the normal distribution. Must be > 0.0

    params : Dict[param keyword: param value] : default None
        a `parameter dictionary <ParameterState_Specification>` that specifies the parameters for the
        function.  Values specified for parameters in the dictionary override any assigned to those parameters in
        arguments of the constructor.

    owner : Component
        `component <Component>` to which to assign the Function.

    name : str : default see `name <Function.name>`
        specifies the name of the Function.

    prefs : PreferenceSet or specification dict : default Function.classPreferences
        specifies the `PreferenceSet` for the Function (see `prefs <Function_Base.prefs>` for details).

    """

    componentName = NORMAL_DIST_FUNCTION

    class ClassDefaults(DistributionFunction.ClassDefaults):
        variable = [0]

    paramClassDefaults = Function_Base.paramClassDefaults.copy()

    @tc.typecheck
    def __init__(self,
                 default_variable=ClassDefaults.variable,
                 mean=0.0,
                 standard_dev=1.0,
                 params=None,
                 owner=None,
                 prefs: is_pref_set = None,
                 context=componentName + INITIALIZING):
        # Assign args to params and functionParams dicts (kwConstants must == arg names)
        params = self._assign_args_to_param_dicts(mean=mean,
                                                  standard_dev=standard_dev,
                                                  params=params)

        super().__init__(default_variable=default_variable,
                         params=params,
                         owner=owner,
                         prefs=prefs,
                         context=context)

        self.functionOutputType = None

    def _validate_params(self, request_set, target_set=None, context=None):
        super()._validate_params(request_set=request_set, target_set=target_set, context=context)

        if STANDARD_DEVIATION in target_set:
            if target_set[STANDARD_DEVIATION] <= 0.0:
                raise FunctionError("The standard_dev parameter ({}) of {} must be greater than zero.".
                                            format(target_set[STANDARD_DEVIATION], self.name))


    def function(self,
                 variable=None,
                 params=None,
                 context=None):
        # Validate variable and validate params
        variable = self._update_variable(self._check_args(variable=variable, params=params, context=context))

        mean = self.get_current_function_param(DIST_MEAN)
        standard_deviation = self.get_current_function_param(STANDARD_DEVIATION)

        result = np.random.normal(mean, standard_deviation)

        return result


class UniformToNormalDist(DistributionFunction):
    """
    UniformToNormalDist(            \
             mean=0.0,              \
             standard_dev=1.0,      \
             params=None,           \
             owner=None,            \
             prefs=None             \
             )

    .. _UniformToNormalDist:

    Return a random sample from a normal distribution using first np.random.rand(1) to generate a sample from a uniform
    distribution, and then converting that sample to a sample from a normal distribution with the following equation:

    .. math::

        normal\\_sample = \\sqrt{2} \\cdot standard\\_dev \\cdot scipy.special.erfinv(2 \\cdot uniform\\_sample - 1)  + mean

    The uniform --> normal conversion allows for a more direct comparison with MATLAB scripts.

    .. note::

        This function requires `SciPy <https://pypi.python.org/pypi/scipy>`_.

    (https://github.com/jonasrauber/randn-matlab-python)

    Arguments
    ---------

    mean : float : default 0.0
        The mean or center of the normal distribution

    standard_dev : float : default 1.0
        Standard deviation of the normal distribution

    params : Dict[param keyword: param value] : default None
        a `parameter dictionary <ParameterState_Specification>` that specifies the parameters for the
        function.  Values specified for parameters in the dictionary override any assigned to those parameters in
        arguments of the constructor.

    owner : Component
        `component <Component>` to which to assign the Function.

    name : str : default see `name <Function.name>`
        specifies the name of the Function.

    prefs : PreferenceSet or specification dict : default Function.classPreferences
        specifies the `PreferenceSet` for the Function (see `prefs <Function_Base.prefs>` for details).

    Attributes
    ----------

    mean : float : default 0.0
        The mean or center of the normal distribution

    standard_dev : float : default 1.0
        Standard deviation of the normal distribution

    params : Dict[param keyword: param value] : default None
        a `parameter dictionary <ParameterState_Specification>` that specifies the parameters for the
        function.  Values specified for parameters in the dictionary override any assigned to those parameters in
        arguments of the constructor.

    owner : Component
        `component <Component>` to which to assign the Function.

    name : str : default see `name <Function.name>`
        specifies the name of the Function.

    prefs : PreferenceSet or specification dict : default Function.classPreferences
        specifies the `PreferenceSet` for the Function (see `prefs <Function_Base.prefs>` for details).

    """

    componentName = NORMAL_DIST_FUNCTION

    class ClassDefaults(DistributionFunction.ClassDefaults):
        variable = [0]

    paramClassDefaults = Function_Base.paramClassDefaults.copy()

    @tc.typecheck
    def __init__(self,
                 default_variable=ClassDefaults.variable,
                 mean=0.0,
                 standard_dev=1.0,
                 params=None,
                 owner=None,
                 prefs: is_pref_set = None,
                 context=componentName + INITIALIZING):
        # Assign args to params and functionParams dicts (kwConstants must == arg names)
        params = self._assign_args_to_param_dicts(mean=mean,
                                                  standard_dev=standard_dev,
                                                  params=params)

        super().__init__(default_variable=default_variable,
                         params=params,
                         owner=owner,
                         prefs=prefs,
                         context=context)

        self.functionOutputType = None

    def function(self,
                 variable=None,
                 params=None,
                 context=None):

        try:
            from scipy.special import erfinv
        except:
            raise FunctionError("The UniformToNormalDist function requires the SciPy package.")

        # Validate variable and validate params
        variable = self._update_variable(self._check_args(variable=variable, params=params, context=context))

        mean = self.get_current_function_param(DIST_MEAN)
        standard_deviation = self.get_current_function_param(STANDARD_DEVIATION)

        sample = np.random.rand(1)[0]
        return ((np.sqrt(2) * erfinv(2 * sample - 1)) * standard_deviation) + mean

class ExponentialDist(DistributionFunction):
    """
    ExponentialDist(                \
             beta=1.0,              \
             params=None,           \
             owner=None,            \
             prefs=None             \
             )

    .. _ExponentialDist:

    Return a random sample from a exponential distribution using numpy.random.exponential

    Arguments
    ---------

    beta : float : default 1.0
        The scale parameter of the exponential distribution

    params : Dict[param keyword: param value] : default None
        a `parameter dictionary <ParameterState_Specification>` that specifies the parameters for the
        function.  Values specified for parameters in the dictionary override any assigned to those parameters in
        arguments of the constructor.

    owner : Component
        `component <Component>` to which to assign the Function.

    name : str : default see `name <Function.name>`
        specifies the name of the Function.

    prefs : PreferenceSet or specification dict : default Function.classPreferences
        specifies the `PreferenceSet` for the Function (see `prefs <Function_Base.prefs>` for details).

    Attributes
    ----------

    beta : float : default 1.0
        The scale parameter of the exponential distribution

    params : Dict[param keyword: param value] : default None
        a `parameter dictionary <ParameterState_Specification>` that specifies the parameters for the
        function.  Values specified for parameters in the dictionary override any assigned to those parameters in
        arguments of the constructor.

    owner : Component
        `component <Component>` to which to assign the Function.

    name : str : default see `name <Function.name>`
        specifies the name of the Function.

    prefs : PreferenceSet or specification dict : default Function.classPreferences
        specifies the `PreferenceSet` for the Function (see `prefs <Function_Base.prefs>` for details).

    """
    componentName = EXPONENTIAL_DIST_FUNCTION

    class ClassDefaults(DistributionFunction.ClassDefaults):
        variable = [0]

    paramClassDefaults = Function_Base.paramClassDefaults.copy()

    @tc.typecheck
    def __init__(self,
                 default_variable=ClassDefaults.variable,
                 beta=1.0,
                 params=None,
                 owner=None,
                 prefs: is_pref_set = None,
                 context=componentName + INITIALIZING):
        # Assign args to params and functionParams dicts (kwConstants must == arg names)
        params = self._assign_args_to_param_dicts(beta=beta,
                                                  params=params)

        super().__init__(default_variable=default_variable,
                         params=params,
                         owner=owner,
                         prefs=prefs,
                         context=context)

        self.functionOutputType = None

    def function(self,
                 variable=None,
                 params=None,
                 context=None):
        # Validate variable and validate params
        variable = self._update_variable(self._check_args(variable=variable, params=params, context=context))

        beta = self.get_current_function_param(BETA)
        result = np.random.exponential(beta)

        return result


class UniformDist(DistributionFunction):
    """
    UniformDist(                      \
             low=0.0,             \
             high=1.0,             \
             params=None,           \
             owner=None,            \
             prefs=None             \
             )

    .. _UniformDist:

    Return a random sample from a uniform distribution using numpy.random.uniform

    Arguments
    ---------

    low : float : default 0.0
        Lower bound of the uniform distribution

    high : float : default 1.0
        Upper bound of the uniform distribution

    params : Dict[param keyword: param value] : default None
        a `parameter dictionary <ParameterState_Specification>` that specifies the parameters for the
        function.  Values specified for parameters in the dictionary override any assigned to those parameters in
        arguments of the constructor.

    owner : Component
        `component <Component>` to which to assign the Function.

    name : str : default see `name <Function.name>`
        specifies the name of the Function.

    prefs : PreferenceSet or specification dict : default Function.classPreferences
        specifies the `PreferenceSet` for the Function (see `prefs <Function_Base.prefs>` for details).

    Attributes
    ----------

    low : float : default 0.0
        Lower bound of the uniform distribution

    high : float : default 1.0
        Upper bound of the uniform distribution

    params : Dict[param keyword: param value] : default None
        a `parameter dictionary <ParameterState_Specification>` that specifies the parameters for the
        function.  Values specified for parameters in the dictionary override any assigned to those parameters in
        arguments of the constructor.

    owner : Component
        `component <Component>` to which to assign the Function.

    name : str : default see `name <Function.name>`
        specifies the name of the Function.

    prefs : PreferenceSet or specification dict : default Function.classPreferences
        specifies the `PreferenceSet` for the Function (see `prefs <Function_Base.prefs>` for details).

    """
    componentName = UNIFORM_DIST_FUNCTION

    class ClassDefaults(DistributionFunction.ClassDefaults):
        variable = [0]

    paramClassDefaults = Function_Base.paramClassDefaults.copy()

    @tc.typecheck
    def __init__(self,
                 default_variable=ClassDefaults.variable,
                 low=0.0,
                 high=1.0,
                 params=None,
                 owner=None,
                 prefs: is_pref_set = None,
                 context=componentName + INITIALIZING):
        # Assign args to params and functionParams dicts (kwConstants must == arg names)
        params = self._assign_args_to_param_dicts(low=low,
                                                  high=high,
                                                  params=params)

        super().__init__(default_variable=default_variable,
                         params=params,
                         owner=owner,
                         prefs=prefs,
                         context=context)

        self.functionOutputType = None

    def function(self,
                 variable=None,
                 params=None,
                 context=None):
        # Validate variable and validate params
        variable = self._update_variable(self._check_args(variable=variable, params=params, context=context))

        low = self.get_current_function_param(LOW)
        high = self.get_current_function_param(HIGH)
        result = np.random.uniform(low, high)

        return result


class GammaDist(DistributionFunction):
    """
    GammaDist(\
             scale=1.0,\
             dist_shape=1.0,\
             params=None,\
             owner=None,\
             prefs=None\
             )

    .. _GammaDist:

    Return a random sample from a gamma distribution using numpy.random.gamma

    Arguments
    ---------

    scale : float : default 1.0
        The scale of the gamma distribution. Should be greater than zero.

    dist_shape : float : default 1.0
        The shape of the gamma distribution. Should be greater than zero.

    params : Dict[param keyword: param value] : default None
        a `parameter dictionary <ParameterState_Specification>` that specifies the parameters for the
        function.  Values specified for parameters in the dictionary override any assigned to those parameters in
        arguments of the constructor.

    owner : Component
        `component <Component>` to which to assign the Function.

    name : str : default see `name <Function.name>`
        specifies the name of the Function.

    prefs : PreferenceSet or specification dict : default Function.classPreferences
        specifies the `PreferenceSet` for the Function (see `prefs <Function_Base.prefs>` for details).

    Attributes
    ----------

    scale : float : default 1.0
        The dist_shape of the gamma distribution. Should be greater than zero.

    dist_shape : float : default 1.0
        The scale of the gamma distribution. Should be greater than zero.

    params : Dict[param keyword: param value] : default None
        a `parameter dictionary <ParameterState_Specification>` that specifies the parameters for the
        function.  Values specified for parameters in the dictionary override any assigned to those parameters in
        arguments of the constructor.

    owner : Component
        `component <Component>` to which to assign the Function.

    name : str : default see `name <Function.name>`
        specifies the name of the Function.

    prefs : PreferenceSet or specification dict : default Function.classPreferences
        specifies the `PreferenceSet` for the Function (see `prefs <Function_Base.prefs>` for details).

    """

    componentName = GAMMA_DIST_FUNCTION

    class ClassDefaults(DistributionFunction.ClassDefaults):
        variable = [0]

    paramClassDefaults = Function_Base.paramClassDefaults.copy()

    @tc.typecheck
    def __init__(self,
                 default_variable=ClassDefaults.variable,
                 scale=1.0,
                 dist_shape=1.0,
                 params=None,
                 owner=None,
                 prefs: is_pref_set = None,
                 context=componentName + INITIALIZING):
        # Assign args to params and functionParams dicts (kwConstants must == arg names)
        params = self._assign_args_to_param_dicts(scale=scale,
                                                  dist_shape=dist_shape,
                                                  params=params)

        super().__init__(default_variable=default_variable,
                         params=params,
                         owner=owner,
                         prefs=prefs,
                         context=context)

        self.functionOutputType = None

    def function(self,
                 variable=None,
                 params=None,
                 context=None):
        # Validate variable and validate params
        variable = self._update_variable(self._check_args(variable=variable, params=params, context=context))

        scale = self.get_current_function_param(SCALE)
        dist_shape = self.get_current_function_param(DIST_SHAPE)

        result = np.random.gamma(dist_shape, scale)

        return result


class WaldDist(DistributionFunction):
    """
     WaldDist(             \
              scale=1.0,\
              mean=1.0,\
              params=None,\
              owner=None,\
              prefs=None\
              )

     .. _WaldDist:

     Return a random sample from a Wald distribution using numpy.random.wald

     Arguments
     ---------

     scale : float : default 1.0
         Scale parameter of the Wald distribution. Should be greater than zero.

     mean : float : default 1.0
         Mean of the Wald distribution. Should be greater than or equal to zero.

     params : Dict[param keyword: param value] : default None
         a `parameter dictionary <ParameterState_Specification>` that specifies the parameters for the
         function.  Values specified for parameters in the dictionary override any assigned to those parameters in
         arguments of the constructor.

     owner : Component
         `component <Component>` to which to assign the Function.

     prefs : PreferenceSet or specification dict : default Function.classPreferences
         the `PreferenceSet` for the Function. If it is not specified, a default is assigned using `classPreferences`
         defined in __init__.py (see :doc:`PreferenceSet <LINK>` for details).


     Attributes
     ----------

     scale : float : default 1.0
         Scale parameter of the Wald distribution. Should be greater than zero.

     mean : float : default 1.0
         Mean of the Wald distribution. Should be greater than or equal to zero.

     params : Dict[param keyword: param value] : default None
         a `parameter dictionary <ParameterState_Specification>` that specifies the parameters for the
         function.  Values specified for parameters in the dictionary override any assigned to those parameters in
         arguments of the constructor.

     owner : Component
         `component <Component>` to which to assign the Function.

     prefs : PreferenceSet or specification dict : default Function.classPreferences
         the `PreferenceSet` for the Function. If it is not specified, a default is assigned using `classPreferences`
         defined in __init__.py (see :doc:`PreferenceSet <LINK>` for details).


     """

    componentName = WALD_DIST_FUNCTION

    class ClassDefaults(DistributionFunction.ClassDefaults):
        variable = [0]

    paramClassDefaults = Function_Base.paramClassDefaults.copy()

    @tc.typecheck
    def __init__(self,
                 default_variable=ClassDefaults.variable,
                 scale=1.0,
                 mean=1.0,
                 params=None,
                 owner=None,
                 prefs: is_pref_set = None,
                 context=componentName + INITIALIZING):
        # Assign args to params and functionParams dicts (kwConstants must == arg names)
        params = self._assign_args_to_param_dicts(scale=scale,
                                                  mean=mean,
                                                  params=params)

        super().__init__(default_variable=default_variable,
                         params=params,
                         owner=owner,
                         prefs=prefs,
                         context=context)

        self.functionOutputType = None

    def function(self,
                 variable=None,
                 params=None,
                 context=None):
        # Validate variable and validate params
        variable = self._update_variable(self._check_args(variable=variable, params=params, context=context))

        scale = self.get_current_function_param(SCALE)
        mean = self.get_current_function_param(DIST_MEAN)

        result = np.random.wald(mean, scale)

        return result


# endregion

# region **************************************   OBJECTIVE FUNCTIONS **************************************************

class ObjectiveFunction(Function_Base):
    """Abstract class of `Function` used for evaluating states.
    """

    componentType = OBJECTIVE_FUNCTION_TYPE


class Stability(ObjectiveFunction):
    """
    Stability(                                  \
        default_variable=ClassDefaults.variable,  \
        matrix=HOLLOW_MATRIX,                   \
        metric=ENERGY                           \
        transfer_fct=None                       \
        normalize=False,                        \
        params=None,                            \
        owner=None,                             \
        prefs=None                              \
        )

    .. _Stability:

    Return the stability of `variable <Stability.variable>` based on a state transformation matrix.

    The value of `variable <Stability.variable>` is passed through the `matrix <Stability.matrix>`,
    transformed using the `transfer_fct <Stability.transfer_fct>` (if specified), and then compared with its initial
    value using the `distance metric <DistanceMetric>` specified by `metric <Stability.metric>`.  If `normalize
    <Stability.normalize>` is `True`, the result is normalized by the length of (number of elements in) `variable
    <Stability.variable>`.

COMMENT:
*** 11/11/17 - DELETE THIS ONE Stability IS STABLE:
    Stability s is calculated according as specified by `metric <Distance.metric>`, using the formulae below,
    where :math:`i` and :math:`j` are each elements of `variable <Stability.variable>`, *len* is its length,
    :math:`\\bar{v}` is its mean, :math:`\\sigma_v` is its standard deviation, and :math:`w_{ij}` is the entry of the
    weight matrix for the connection between entries :math:`i` and :math:`j` in `variable <Stability.variable>`.

    *ENTROPY*:

       :math:`s = -\\sum\\limits^{len}(i*log(j))`

    *DIFFERENCE*:

       :math:`s = \\sum\\limits^{len}(i-j)`

    *EUCLIDEAN*:

       :math:`s = \\sum\\limits^{len}\\sqrt{(i-j)^2}`

    *CORRELATION*:

       :math:`s = \\frac{\\sum\\limits^{len}(i-\\bar{i})(j-\\bar{j})}{(len-1)\\sigma_{i}\\sigma_{j}}`

    **normalize**:

       :math:`s = \\frac{s}{len}`
COMMENT


    Arguments
    ---------

    variable : list of numbers or 1d np.array : Default ClassDefaults.variable
        the array for which stability is calculated.

    matrix : list, np.ndarray, np.matrix, function keyword, or MappingProjection : default HOLLOW_MATRIX
        specifies the matrix of recurrent weights;  must be a square matrix with the same width as the
        length of `variable <Stability.variable>`.

    metric : keyword in DistanceMetrics : Default ENERGY
        specifies a `metric <DistanceMetrics>` from `DistanceMetrics` used to compute stability.

    transfer_fct : function or method : Default None
        specifies the function used to transform output of weight `matrix <Stability.matrix>`.

    normalize : bool : Default False
        specifies whether to normalize the stability value by the length of `variable <Stability.variable>`.

    params : Dict[param keyword: param value] : default None
        a `parameter dictionary <ParameterState_Specification>` that specifies the parameters for the
        function.  Values specified for parameters in the dictionary override any assigned to those parameters in
        arguments of the constructor.

    owner : Component
        `component <Component>` to which to assign the Function.

    name : str : default see `name <Function.name>`
        specifies the name of the Function.

    prefs : PreferenceSet or specification dict : default Function.classPreferences
        specifies the `PreferenceSet` for the Function (see `prefs <Function_Base.prefs>` for details).
    Attributes
    ----------

    variable : 1d np.array
        array for which stability is calculated.

    matrix : list, np.ndarray, np.matrix, function keyword, or MappingProjection : default HOLLOW_MATRIX
        weight matrix from each element of `variable <Stability.variablity>` to each other;  if a matrix other
        than HOLLOW_MATRIX is assigned, it is convolved with HOLLOW_MATRIX to eliminate self-connections from the
        stability calculation.

    metric : keyword in DistanceMetrics
        metric used to compute stability; must be a `DistanceMetrics` keyword. The `Distance` Function is used to
        compute the stability of `variable <Stability.variable>` with respect to its value after its transformation
        by `matrix <Stability.matrix>` and `transfer_fct <Stability.transfer_fct>`.

    transfer_fct : function or method
        function used to transform output of weight `matrix <Stability.matrix>` prior to computing stability.

    normalize : bool
        if `True`, result of stability calculation is normalized by the length of `variable <Stability.variable>`.

    params : Dict[param keyword: param value] : default None
        a `parameter dictionary <ParameterState_Specification>` that specifies the parameters for the
        function.  Values specified for parameters in the dictionary override any assigned to those parameters in
        arguments of the constructor.

    owner : Component
        `component <Component>` to which to assign the Function.

    prefs : PreferenceSet or specification dict : default Function.classPreferences
        specifies the `PreferenceSet` for the Function (see `prefs <Function_Base.prefs>` for details).     """

    componentName = STABILITY_FUNCTION

    class ClassDefaults(ObjectiveFunction.ClassDefaults):
        variable = [0]

    paramClassDefaults = Function_Base.paramClassDefaults.copy()

    @tc.typecheck
    def __init__(self,
                 default_variable=ClassDefaults.variable,
                 matrix=HOLLOW_MATRIX,
                 # metric:is_distance_metric=ENERGY,
                 metric:tc.any(tc.enum(ENERGY, ENTROPY), is_distance_metric)=ENERGY,
                 transfer_fct:tc.optional(tc.any(function_type, method_type))=None,
                 normalize:bool=False,
                 params=None,
                 owner=None,
                 prefs: is_pref_set = None,
                 context=componentName + INITIALIZING):
        # Assign args to params and functionParams dicts (kwConstants must == arg names)
        params = self._assign_args_to_param_dicts(matrix=matrix,
                                                  metric=metric,
                                                  transfer_fct=transfer_fct,
                                                  normalize=normalize,
                                                  params=params)

        super().__init__(default_variable=default_variable,
                         params=params,
                         owner=owner,
                         prefs=prefs,
                         context=context)

        self.functionOutputType = None

    def _validate_params(self, request_set, target_set=None, context=None):
        """Validate matrix param

        `matrix <Stability.matrix>` argument must be one of the following
            - 2d list, np.ndarray or np.matrix
            - ParameterState for one of the above
            - MappingProjection with a parameterStates[MATRIX] for one of the above

        Parse matrix specification to insure it resolves to a square matrix
        (but leave in the form in which it was specified so that, if it is a ParameterState or MappingProjection,
         its current value can be accessed at runtime (i.e., it can be used as a "pointer")
        """

        super()._validate_params(request_set=request_set, target_set=target_set, context=context)

        # Validate error_matrix specification
        if MATRIX in target_set:

            from psyneulink.components.projections.pathway.mappingprojection import MappingProjection
            from psyneulink.components.states.parameterstate import ParameterState

            matrix = target_set[MATRIX]

            if isinstance(matrix, str):
                matrix = get_matrix(matrix)

            if isinstance(matrix, MappingProjection):
                try:
                    matrix = matrix._parameter_states[MATRIX].value
                    param_type_string = "MappingProjection's ParameterState"
                except KeyError:
                    raise FunctionError("The MappingProjection specified for the {} arg of {} ({}) must have a {} "
                                        "ParameterState that has been assigned a 2d array or matrix".
                                        format(MATRIX, self.name, matrix.shape, MATRIX))

            elif isinstance(matrix, ParameterState):
                try:
                    matrix = matrix.value
                    param_type_string = "ParameterState"
                except KeyError:
                    raise FunctionError("The value of the {} parameterState specified for the {} arg of {} ({}) "
                                        "must be a 2d array or matrix".
                                        format(MATRIX, MATRIX, self.name, matrix.shape))

            else:
                param_type_string = "array or matrix"

            matrix = np.array(matrix)
            if matrix.ndim != 2:
                raise FunctionError("The value of the {} specified for the {} arg of {} ({}) "
                                    "must be a 2d array or matrix".
                                    format(param_type_string, MATRIX, self.name, matrix))
            rows = matrix.shape[0]
            cols = matrix.shape[1]
            # MODIFIED 11/25/17 OLD:
            # size = len(np.squeeze(self.instance_defaults.variable))
            # MODIFIED 11/25/17 NEW:
            size = len(self.instance_defaults.variable)
            # MODIFIED 11/25/17 END

            if rows != size:
                raise FunctionError("The value of the {} specified for the {} arg of {} is the wrong size;"
                                    "it is {}x{}, but must be square matrix of size {}".
                                    format(param_type_string, MATRIX, self.name, rows, cols, size))

            if rows != cols:
                raise FunctionError("The value of the {} specified for the {} arg of {} ({}) "
                                    "must be a square matrix".
                                    format(param_type_string, MATRIX, self.name, matrix))

    def _instantiate_attributes_before_function(self, context=None):
        """Instantiate matrix

        Specified matrix is convolved with HOLLOW_MATRIX
            to eliminate the diagonal (self-connections) from the calculation.
        The `Distance` Function is used for all calculations except ENERGY (which is not really a distance metric).
        If ENTROPY is specified as the metric, convert to CROSS_ENTROPY for use with the Distance Function.

        """

        # MODIFIED 11/25/17 OLD:
        # size = len(np.squeeze(self.instance_defaults.variable))
        # MODIFIED 11/25/17 NEW:
        size = len(self.instance_defaults.variable)
        # MODIFIED 11/25/17 END

        from psyneulink.components.projections.pathway.mappingprojection import MappingProjection
        from psyneulink.components.states.parameterstate import ParameterState
        if isinstance(self.matrix,MappingProjection):
            self._matrix = self.matrix._parameter_states[MATRIX]
        elif isinstance(self.matrix,ParameterState):
            pass
        else:
            self._matrix = get_matrix(self.matrix, size, size)

        self._hollow_matrix = get_matrix(HOLLOW_MATRIX, size, size)

        # # MODIFIED 11/12/17 OLD:
        # if self.metric is ENTROPY:
        #     self._metric_fct = Distance(metric=CROSS_ENTROPY)
        # elif self.metric in DISTANCE_METRICS:
        #     self._metric_fct = Distance(metric=self.metric)
        # MODIFIED 11/12/17 NEW:
        if self.metric is ENTROPY:
            self._metric_fct = Distance(metric=CROSS_ENTROPY, normalize=self.normalize)
        elif self.metric in DISTANCE_METRICS._set():
            self._metric_fct = Distance(metric=self.metric, normalize=self.normalize)
        # MODIFIED 11/12/17 END


    def function(self,
                 variable=None,
                 params=None,
                 context=None):
        """Calculate the stability of `variable <Stability.variable>`.

        Compare the value of `variable <Stability.variable>` with its value after transformation by
        `matrix <Stability.matrix>` and `transfer_fct <Stability.transfer_fct>` (if specified), using the specified
        `metric <Stability.metric>`.  If `normalize <Stability.normalize>` is `True`, the result is divided
        by the length of `variable <Stability.variable>`.

        Returns
        -------

        stability : scalar

        """
        # Validate variable and validate params
        variable = self._update_variable(self._check_args(variable=variable, params=params, context=context))

        from psyneulink.components.states.parameterstate import ParameterState
        if isinstance(self.matrix, ParameterState):
            matrix = self.matrix.value
        else:
            matrix = self.matrix

        current = variable
        if self.transfer_fct is not None:
            transformed = self.transfer_fct(np.dot(matrix * self._hollow_matrix, variable))
        else:
            transformed = np.dot(matrix * self._hollow_matrix, variable)

        # # MODIFIED 11/12/15 OLD:
        # if self.metric is ENERGY:
        #     result = -np.sum(current * transformed)/2
        # else:
        #     result = self._metric_fct.function(variable=[current,transformed], context=context)
        #
        # if self.normalize:
        #     if self.metric is ENERGY:
        #         result /= len(variable)**2
        #     else:
        #         result /= len(variable)
        # MODIFIED 11/12/15 NEW:
        result = self._metric_fct.function(variable=[current,transformed], context=context)
        # MODIFIED 11/12/15 END

        return result

# endregion

class Distance(ObjectiveFunction):
    """
    Distance(                                    \
       default_variable=ClassDefaults.variable,  \
       metric=EUCLIDEAN                          \
       normalize=False,                          \
       params=None,                              \
       owner=None,                               \
       prefs=None                                \
       )

    .. _Distance:

    Return the distance between the vectors in the two items of `variable <Distance.variable>` using the `distance
    metric <DistanceMetrics>` specified in the `metric <Stability.metric>` attribute.  If `normalize
    <Distance.normalize>` is `True`, the result is normalized by the length of (number of elements in) `variable
    <Stability.variable>`.

    Arguments
    ---------

    variable : 2d np.array with two items : Default ClassDefaults.variable
        the arrays between which the distance is calculated.

    metric : keyword in DistancesMetrics : Default EUCLIDEAN
        specifies a `distance metric <DistanceMetrics>` used to compute the distance between the two items in `variable
        <Distance.variable>`.

    normalize : bool : Default False
        specifies whether to normalize the distance by the length of `variable <Distance.variable>`.

    params : Dict[param keyword: param value] : default None
        a `parameter dictionary <ParameterState_Specification>` that specifies the parameters for the
        function.  Values specified for parameters in the dictionary override any assigned to those parameters in
        arguments of the constructor.

    owner : Component
        `component <Component>` to which to assign the Function.

    name : str : default see `name <Function.name>`
        specifies the name of the Function.

    prefs : PreferenceSet or specification dict : default Function.classPreferences
        specifies the `PreferenceSet` for the Function (see `prefs <Function_Base.prefs>` for details).

    Attributes
    ----------

    variable : 2d np.array with two items
        contains the arrays between which the distance is calculated.

    metric : keyword in DistanceMetrics
        determines the `metric <DistanceMetrics>` used to compute the distance between the two items in `variable
        <Distance.variable>`.

    normalize : bool
        determines whether the distance is normalized by the length of `variable <Distance.variable>`.

    params : Dict[param keyword: param value] : default None
        a `parameter dictionary <ParameterState_Specification>` that specifies the parameters for the
        function.  Values specified for parameters in the dictionary override any assigned to those parameters in
        arguments of the constructor.

    owner : Component
        `component <Component>` to which to assign the Function.

    prefs : PreferenceSet or specification dict : default Function.classPreferences
        specifies the `PreferenceSet` for the Function (see `prefs <Function_Base.prefs>` for details).    """

    componentName = DISTANCE_FUNCTION

    class ClassDefaults(ObjectiveFunction.ClassDefaults):
        variable = [[0],[0]]

    paramClassDefaults = Function_Base.paramClassDefaults.copy()

    @tc.typecheck
    def __init__(self,
                 default_variable=ClassDefaults.variable,
                 metric:DistanceMetrics._is_metric=DIFFERENCE,
                 normalize:bool=False,
                 params=None,
                 owner=None,
                 prefs: is_pref_set = None,
                 context=componentName + INITIALIZING):
        # Assign args to params and functionParams dicts (kwConstants must == arg names)
        params = self._assign_args_to_param_dicts(metric=metric,
                                                  normalize=normalize,
                                                  params=params)

        super().__init__(default_variable=default_variable,
                         params=params,
                         owner=owner,
                         prefs=prefs,
                         context=context)

        self.functionOutputType = None

    def _validate_params(self, request_set, target_set=None, variable=None, context=None):
        """Validate that variable had two items of equal length

        """
        super()._validate_params(request_set=request_set, target_set=target_set, context=context)

        if len(variable) != 2:
            raise FunctionError("variable for {} ({}) must have two items".format(self.name, variable))

        if len(variable[0]) != len(variable[1]):
            raise FunctionError("The lengths of the items in the variable for {} ({},{}) must be equal".
                format(self.name, len(variable[0]), len(variable[1])))

    def function(self,
                 variable=None,
                 params=None,
                 context=None):
        """Calculate the distance between the two vectors in `variable <Stability.variable>`.

        Use the `distance metric <DistanceMetrics>` specified in `metric <Distance.metric>` to calculate the distance.
        If `normalize <Distance.normalize>` is `True`, the result is divided by the length of `variable
        <Distance.variable>`.

        Returns
        -------

        distance : scalar

        """
        # Validate variable and validate params
        variable = self._update_variable(self._check_args(variable=variable, params=params, context=context))

        v1 = variable[0]
        v2 = variable[1]

        # Simple Hadamard difference of v1 and v2
        if self.metric is DIFFERENCE:
            result = np.sum(np.abs(v1 - v2))

        # Euclidean distance between v1 and v2
        elif self.metric is EUCLIDEAN:
            result = np.linalg.norm(v2-v1)

        # FIX: NEED SCIPY HERE
        # # Angle (cosine) of v1 and v2
        # elif self.metric is ANGLE:
        #     result = scipy.spatial.distance.cosine(v1,v2)

        # Correlation of v1 and v2
        elif self.metric is CORRELATION:
            result = np.correlate(v1, v2)

        # Pearson Correlation of v1 and v2
        elif self.metric is PEARSON:
            result = np.corrcoef(v1, v2)

        # Cross-entropy of v1 and v2
        elif self.metric is CROSS_ENTROPY:
            # FIX: VALIDATE THAT ALL ELEMENTS OF V1 AND V2 ARE 0 TO 1
            if context is not None and INITIALIZING in context:
                v1 = np.where(v1==0, EPSILON, v1)
                v2 = np.where(v2==0, EPSILON, v2)
            result = -np.sum(v1*np.log(v2))

        # Energy
        elif self.metric is ENERGY:
            result = -np.sum(v1*v2)/2

        if self.normalize:
            # # MODIFIED 11/12/17 OLD:
            # result /= len(variable[0])
            # MODIFIED 11/12/17 NEW:
            if self.metric is ENERGY:
                result /= len(v1)**2
            else:
                result /= len(v1)
            # MODIFIED 11/12/17 END

        return result

# endregion

# region **************************************   LEARNING FUNCTIONS ***************************************************

ReturnVal = namedtuple('ReturnVal', 'learning_signal, error_signal')

LEARNING_ACTIVATION_FUNCTION = 'activation_function'
LEARNING_ACTIVATION_INPUT = 0  # a(j)
# MATRIX = 1             # w
LEARNING_ACTIVATION_OUTPUT = 1  # a(i)
LEARNING_ERROR_OUTPUT = 2
AUTOASSOCIATIVE = 'AUTOASSOCIATIVE'

class LearningFunction(Function_Base):
    """Abstract class of `Function <Function>` used for learning.

    COMMENT:
    IMPLEMENTATION NOTE:
       The function method of a LearningFunction *must* include a **kwargs argument, which accomodates
       Function-specific parameters;  this is to accommodate the ability of LearningMechanisms to call
       the function of a LearningFunction with arguments that may not be implemented for all LearningFunctions
       (e.g., error_matrix for BackPropagation) -- these can't be included in the params argument, as those
       are validated against paramClassDefaults which will not recognize params specific to another Function.

    Attributes
    ----------

    variable : list or np.array
        most LearningFunctions take a list or 2d array that must contain three items:

        * the input to the parameter being modified (variable[LEARNING_ACTIVATION_INPUT]);
        * the output of the parameter being modified (variable[LEARNING_ACTIVATION_OUTPUT]);
        * the error associated with the output (variable[LEARNING_ERROR_OUTPUT]).

        However, the exact specification depends on the funtion's type.

    default_learning_rate : numeric
        the value used for the function's `learning_rate <LearningFunction.learning_rate>` parameter if none of the
        following are specified:  the `learning_rate <LearningMechanism.learning_rate>` for the `LearningMechanism` to
        which the function has been assigned, the `learning_rate <Process.learning_rate>` for any `Process` or
        the `learning_rate <System.learning_rate>` for any `System` to which that LearningMechanism belongs.
        The exact form of the value (i.e., whether it is a scalar or array) depends on the function's type.

    learning_rate : numeric
        generally used to multiply the result of the function before it is returned;  however, both the form of the
        value (i.e., whether it is a scalar or array) and how it is used depend on the function's type.

    Returns
    -------

    The number of items returned and their format depend on the function's type.

    Most return an array (used as the `learning_signal <LearningMechanism.learning_signal>` by a \
    `LearningMechanism`), and some also return a similarly formatted array containing either the \
    error received (in the third item of the `variable <LearningFunction.variable>`) or a \
    version of it modified by the function.

    """

    componentType = LEARNING_FUNCTION_TYPE

    # def __init__(self, default_variable, params, owner, prefs, context):
    #     super().__init__(default_variable=default_variable,
    #                      params=params,
    #                      owner=owner,
    #                      prefs=prefs,
    #                      context=context)

    #     self.learning_rate_dim = None
    #     if learning_rate is not None:
    #         self.learning_rate_dim = np.array(learning_rate).ndim

    #     self.return_val = return_val(None, None)


    def _validate_learning_rate(self, learning_rate, type=None):

        learning_rate = np.array(learning_rate).copy()
        learning_rate_dim = learning_rate.ndim

        self._validate_parameter_spec(learning_rate, LEARNING_RATE)

        if type is AUTOASSOCIATIVE:

            if learning_rate_dim == 1 and len(learning_rate) != len(self.instance_defaults.variable):
                raise FunctionError("Length of {} arg for {} ({}) must be the same as its variable ({})".
                                    format(LEARNING_RATE, self.name, len(learning_rate), len(self.instance_defaults.variable)))

            if learning_rate_dim == 2:
                shape = learning_rate.shape
                if shape[0] != shape[1] or shape[0] != len(self.instance_defaults.variable):
                    raise FunctionError("Shape of {} arg for {} ({}) must be square and "
                                        "of the same width as the length of its variable ({})".
                                        format(LEARNING_RATE, self.name, shape, len(self.instance_defaults.variable)))

            if learning_rate_dim > 2:
                raise FunctionError("{} arg for {} ({}) must be a single value of a 1d or 2d array".
                                    format(LEARNING_RATE, self.name, learning_rate))

        else:
            if learning_rate_dim:
                raise FunctionError("{} arg for {} ({}) must be a single value".
                                    format(LEARNING_RATE, self.name, learning_rate))

class Hebbian(LearningFunction):  # -------------------------------------------------------------------------------
    """
    Hebbian(                                             \
        default_variable=ClassDefaults.variable,         \
        activation_function=Linear,                      \
        learning_rate=None,                              \
        params=None,                                     \
        name=None,                                       \
        prefs=None)

    Implements a function that calculates a matrix of weight changes using the Hebbian (correlational) learning rule.

    Arguments
    ---------

    variable : List[number] or 1d np.array : default ClassDefaults.variable
       specifies the activation values, the pair-wise products of which are used to generate the a weight change matrix.

    activation_function : Function or function : SoftMax
        specifies the `function <Mechanism_Base.function>` of the `Mechanism` that generated the array of activations
        in `variable <Hebbian.variable>`.

    learning_rate : scalar or list, 1d or 2d np.array, or np.matrix of numeric values: default default_learning_rate
        specifies the learning rate used by the `function <Hebbian.function>`; supersedes any specification  for the
        `Process` and/or `System` to which the function's `owner <Function.owner>` belongs (see `learning_rate
        <Hebbian.learning_rate>` for details).

    params : Dict[param keyword: param value] : default None
        a `parameter dictionary <ParameterState_Specification>` that specifies the parameters for the function.
        Values specified for parameters in the dictionary override any assigned to those parameters in arguments
        of the constructor.

    owner : Component
        `component <Component>` to which to assign the Function.

    name : str : default see `name <Function.name>`
        specifies the name of the Function.

    prefs : PreferenceSet or specification dict : default Function.classPreferences
        specifies the `PreferenceSet` for the Function (see `prefs <Function_Base.prefs>` for details).
    Attributes
    ----------

    variable: 1d np.array
        activation values, the pair-wise products of which are used to generate the weight change matrix returned by
        the `function <Hebbian.function>`.

    activation_function : Function or function : SoftMax
        the `function <Mechanism_Base.function>` of the `Mechanism` that generated the array of activations in
        `variable <Hebbian.variable>`.

    learning_rate : float, 1d or 2d np.array
        used by the `function <Hebbian.function>` to scale the weight change matrix returned by the `function
        <Hebbian.function>`.  If specified, it supersedes any learning_rate specified for the `Process
        <Process_Base_Learning>` and/or `System <System_Learning>` to which the function's `owner <Hebbian.owner>`
        belongs.  If it is a scalar, it is multiplied by the weight change matrix;  if it is a 1d np.array, it is
        multiplied Hadamard (elementwise) by the `variable` <Hebbian.variable>` before calculating the weight change
        matrix;  if it is a 2d np.array, it is multiplied Hadamard (elementwise) by the weight change matrix; if it is
        `None`, then the `learning_rate <Process.learning_rate>` specified for the Process to which the `owner
        <Hebbian.owner>` belongs is used;  and, if that is `None`, then the `learning_rate <System.learning_rate>`
        for the System to which it belongs is used. If all are `None`, then the `default_learning_rate
        <Hebbian.default_learning_rate>` is used.

    default_learning_rate : float
        the value used for the `learning_rate <Hebbian.learning_rate>` if it is not otherwise specified.

    function : function
         calculates the pairwise product of all elements in the `variable <Hebbian.variable>`, and then
         scales that by the `learning_rate <Hebbian.learning_rate>` to generate the weight change matrix
         returned by the function.

    owner : Component
        `Mechanism <Mechanism>` to which the Function belongs.

    prefs : PreferenceSet or specification dict : default Function.classPreferences
        the `PreferenceSet` for the Function (see `prefs <Function_Base.prefs>` for details).    """

    componentName = HEBBIAN_FUNCTION

    class ClassDefaults(LearningFunction.ClassDefaults):
        variable = [0,0]

    default_learning_rate = 0.05

    paramClassDefaults = Function_Base.paramClassDefaults.copy()

    def __init__(self,
                 default_variable=ClassDefaults.variable,
                 activation_function: tc.any(Linear, tc.enum(Linear)) = Linear,  # Allow class or instance
                 # learning_rate: tc.optional(parameter_spec) = None,
                 learning_rate=None,
                 params=None,
                 owner=None,
                 prefs: is_pref_set = None,
                 context='Component Init'):

        # Assign args to params and functionParams dicts (kwConstants must == arg names)
        params = self._assign_args_to_param_dicts(activation_function=activation_function,
                                                  learning_rate=learning_rate,
                                                  params=params)

        super().__init__(default_variable=default_variable,
                         params=params,
                         owner=owner,
                         prefs=prefs,
                         context=context)

        self.functionOutputType = None

    def _validate_variable(self, variable, context=None):
        variable = self._update_variable(super()._validate_variable(variable, context))

        variable = np.squeeze(np.array(variable))

        if not is_numeric(variable):
            raise ComponentError("Variable for {} ({}) contains non-numeric entries".
                                 format(self.name, variable))
        if variable.ndim == 0:
            raise ComponentError("Variable for {} is a single number ({}) "
                                 "which doesn't make much sense for associative learning".
                                 format(self.name, variable))
        if variable.ndim > 1:
            raise ComponentError("Variable for {} ({}) must be a list or 1d np.array of numbers".
                                 format(self.name, variable))
        return variable

    def _validate_params(self, request_set, target_set=None, context=None):
        """Validate learning_rate
        """
        super()._validate_params(request_set=request_set, target_set=target_set, context=context)
        if LEARNING_RATE in target_set and target_set[LEARNING_RATE] is not None:
            self._validate_learning_rate(target_set[LEARNING_RATE], AUTOASSOCIATIVE)

    def function(self,
                 variable=None,
                 params=None,
<<<<<<< HEAD
                 context=None,
                 **kwargs):
        """Calculate a matrix of weight changes from a 1d array of activity values
=======
                 context=None):
        """Calculate a matrix of weight changes from a 1d array of activity values using Hebbian learning function.

        Weight change matrix = *learning_rate* :math:` * w_{ij} * x_i * x_j`
>>>>>>> 99040aa3

        Arguments
        ---------

        variable : List[number] or 1d np.array : default ClassDefaults.variable
            array of activity values, the pairwise products of which are used to generate a weight change matrix.

        params : Dict[param keyword: param value] : default None
            a `parameter dictionary <ParameterState_Specification>` that specifies the parameters for the function.
            Values specified for parameters in the dictionary override any assigned to those parameters in arguments
            of the constructor.

        Returns
        -------

        weight change matrix : 2d np.array
            matrix of pairwise products of elements of `variable <Hebbian.variable>` scaled by the
            `learning_rate <HebbinaMechanism.learning_rate>`.

        """

        self._check_args(variable=variable, params=params, context=context)

        # IMPLEMENTATION NOTE: have to do this here, rather than in validate_params for the following reasons:
        #                      1) if no learning_rate is specified for the Mechanism, need to assign None
        #                          so that the process or system can see it is free to be assigned
        #                      2) if neither the system nor the process assigns a value to the learning_rate,
        #                          then need to assign it to the default value
        # If learning_rate was not specified for instance or composition, use default value
        if self.learning_rate is None:
            learning_rate = self.default_learning_rate
        else:
            learning_rate = self.learning_rate

        # FIX: SHOULD PUT THIS ON SUPER (THERE, BUT NEEDS TO BE DEBUGGED)
        self.learning_rate_dim = None
        if learning_rate is not None:
            self.learning_rate_dim = np.array(learning_rate).ndim

        # MODIFIED 9/21/17 NEW:
        # FIX: SHOULDN'T BE NECESSARY TO DO THIS;  WHY IS IT GETTING A 2D ARRAY AT THIS POINT?
        if not isinstance(variable, np.ndarray):
            variable = np.array(variable)
        if variable.ndim > 1:
            variable = np.squeeze(variable)
        # MODIFIED 9/21/17 END

        # If learning_rate is a 1d array, multiply it by variable
        if self.learning_rate_dim == 1:
            variable = variable * learning_rate

        # Generate the column array from the variable
        # col = variable.reshape(len(variable),1)
        col = np.array(np.matrix(variable).T)

        # Calculate weight chhange matrix
        weight_change_matrix = variable * col
        # Zero diagonals (i.e., don't allow correlation of a unit with itself to be included)
        weight_change_matrix = weight_change_matrix * (1-np.identity(len(variable)))

        # If learning_rate is scalar or 2d, multiply it by the weight change matrix
        if self.learning_rate_dim in {0, 2}:
            weight_change_matrix = weight_change_matrix * learning_rate

        return weight_change_matrix


class Reinforcement(LearningFunction):  # -------------------------------------------------------------------------------
    """
    Reinforcement(                                       \
        default_variable=ClassDefaults.variable,         \
        activation_function=SoftMax,                     \
        learning_rate=None,                              \
        params=None,                                     \
        name=None,                                       \
        prefs=None)

    Implements a function that calculates a diagonal matrix of weight changes using the reinforcement (delta)
    learning rule.

    COMMENT:
        Reinforcement learning rule
          [matrix]         [scalar]        [col array]
        delta_weight =  learning rate   *     error
          return     =  LEARNING_RATE  *  variable

        Reinforcement.function:
            variable must be a 2D np.array with three items (standard for learning functions)
                note: only the LEARNING_ACTIVATION_OUTPUT and LEARNING_ERROR_OUTPUT items are used by RL
            assumes matrix to which errors are applied is the identity matrix
                (i.e., set of "parallel" weights from input to output)
            LEARNING_RATE param must be a float
            returns matrix of weight changes

        Initialization arguments:
         - variable (list or np.array): must a single 1D np.array
         - params (dict): specifies
             + LEARNING_RATE: (float) - learning rate (default: 1.0)
    COMMENT

    Arguments
    ---------

    variable : List or 2d np.array [length 3 in axis 0] : default ClassDefaults.variable
       template for the three items provided as the variable in the call to the `function <Reinforcement.function>`
       (in order):
       `activation_input <Reinforcement.activation_input>` (1d np.array),
       `activation_output <Reinforcement.activation_output>` (1d np.array),
       `error_signal <Reinforcement.error_signal>` (1d np.array).

    activation_function : Function or function : SoftMax
        specifies the function of the Mechanism that generates `activation_output <Reinforcement.activation_output>`.

    learning_rate : float : default default_learning_rate
        supersedes any specification for the `Process` and/or `System` to which the function's
        `owner <Function.owner>` belongs (see `learning_rate <Reinforcement.learning_rate>` for details).

    params : Dict[param keyword: param value] : default None
        a `parameter dictionary <ParameterState_Specification>` that specifies the parameters for the
        function.  Values specified for parameters in the dictionary override any assigned to those parameters in
        arguments of the constructor.

    owner : Component
        `component <Component>` to which to assign the Function.

    name : str : default see `name <Function.name>`
        specifies the name of the Function.

    prefs : PreferenceSet or specification dict : default Function.classPreferences
        specifies the `PreferenceSet` for the Function (see `prefs <Function_Base.prefs>` for details).

    Attributes
    ----------

    variable: 2d np.array
        specifies three values used as input to the `function <Reinforcement.function>`:
       `activation_input <Reinforcement.activation_input>`,
       `activation_output <Reinforcement.activation_output>`, and
       `error_signal <Reinforcement.error_signal>`.

    activation_input : 1d np.array
        first item of `variable <Reinforcement.variable>`;  this is not used (it is implemented for consistency
        with other `LearningFunctions <LearningFunction>`).

    activation_output : 1d np.array
        the output of the function for which the matrix being modified provides the input; must have a single non-zero
        value (corresponding to the selected "action").

    error_signal : 1d np.array
        the error signal associated with the `activation_output <Reinforcement.activation_output>`; must be the same
        length as `activation_output <Reinforcement.activation_output>` and must have a single non-zero value in the
        same position as the one in `activation_output <Reinforcement.activation_output>`.

    activation_function : Function or function : SoftMax
        the function of the Mechanism that generates `activation_output <Reinforcement.activation_output>`; must
        return an array with a single non-zero value.

    learning_rate : float
        the learning rate used by the function.  If specified, it supersedes any learning_rate specified for the
        `Process <Process_Base_Learning>` and/or `System <System_Learning>` to which the function's
        `owner <Reinforcement.owner>` belongs.  If it is `None`, then the `learning_rate <Process.learning_rate>`
        specified for the Process to which the `owner <Reinforcement.owner>` belongs is used;  and, if that is `None`,
        then the `learning_rate <System.learning_rate>` for the System to which it belongs is used. If all are
        `None`, then the `default_learning_rate <Reinforcement.default_learning_rate>` is used.

    default_learning_rate : float
        the value used for the `learning_rate <Reinforcement.learning_rate>` if it is not otherwise specified.

    function : function
         the function that computes the weight change matrix, and returns that along with the
         `error_signal <Reinforcement.error_signal>` received.

    owner : Component
        `Mechanism <Mechanism>` to which the Function belongs.

    prefs : PreferenceSet or specification dict : default Function.classPreferences
        the `PreferenceSet` for the Function (see `prefs <Function_Base.prefs>` for details).    """

    componentName = RL_FUNCTION

    class ClassDefaults(LearningFunction.ClassDefaults):
        variable = [[0], [0], [0]]

    default_learning_rate = 0.05

    paramClassDefaults = Function_Base.paramClassDefaults.copy()

    def __init__(self,
                 default_variable=ClassDefaults.variable,
                 activation_function: tc.any(SoftMax, tc.enum(SoftMax)) = SoftMax,  # Allow class or instance
                 # learning_rate: tc.optional(parameter_spec) = None,
                 learning_rate=None,
                 params=None,
                 owner=None,
                 prefs: is_pref_set = None,
                 context='Component Init'):

        # Assign args to params and functionParams dicts (kwConstants must == arg names)
        params = self._assign_args_to_param_dicts(activation_function=activation_function,
                                                  learning_rate=learning_rate,
                                                  params=params)

        # self.return_val = ReturnVal(None, None)

        super().__init__(default_variable=default_variable,
                         params=params,
                         owner=owner,
                         prefs=prefs,
                         context=context)

        self.functionOutputType = None

    def _validate_variable(self, variable, context=None):
        variable = self._update_variable(super()._validate_variable(variable, context))

        if len(variable) != 3:
            raise ComponentError("Variable for {} ({}) must have three items (input, output and error arrays)".
                                 format(self.name, variable))

        # TODO: stateful - should these be stateful?
        self.activation_input = variable[LEARNING_ACTIVATION_INPUT]
        self.activation_output = variable[LEARNING_ACTIVATION_OUTPUT]
        self.error_signal = variable[LEARNING_ERROR_OUTPUT]

        if len(self.error_signal) != 1:
            raise ComponentError("Error term for {} (the third item of its variable arg) must be an array with a "
                                 "single element for {}".
                                 format(self.name, self.error_signal))

        # Allow initializion with zero but not during a run (i.e., when called from check_args())
        if not INITIALIZING in context:
            if np.count_nonzero(self.activation_output) != 1:
                raise ComponentError("Second item ({}) of variable for {} must be an array with a single non-zero value "
                                     "(if output Mechanism being trained uses softmax,"
                                     " its \'output\' arg may need to be set to to PROB)".
                                     format(variable[LEARNING_ACTIVATION_OUTPUT], self.componentName))

        return variable

    def _validate_params(self, request_set, target_set=None, context=None):
        """Validate learning_rate
        """
        super()._validate_params(request_set=request_set, target_set=target_set, context=context)
        if LEARNING_RATE in target_set and target_set[LEARNING_RATE] is not None:
            self._validate_learning_rate(target_set[LEARNING_RATE], AUTOASSOCIATIVE)

    def function(self,
                 variable=None,
                 params=None,
                 context=None,
                 **kwargs):
        """Calculate a matrix of weight changes from a single (scalar) error term

        COMMENT:
            Assume output array has a single non-zero value chosen by the softmax function of the error_source
            Assume error is a single scalar value
            Assume weight matrix (for MappingProjection to error_source) is a diagonal matrix
                (one weight for corresponding pairs of elements in the input and output arrays)
            Adjust the weight corresponding to  chosen element of the output array, using error value and learning rate

            Note: assume variable is a 2D np.array with three items (input, output, error)
                  for compatibility with other learning functions (and calls from LearningProjection)

        COMMENT

        Arguments
        ---------

        variable : List or 2d np.array [length 3 in axis 0] : default ClassDefaults.variable
           must have three items that are the values for (in order):
           `activation_input <Reinforcement.activation_input>` (not used),
           `activation_output <Reinforcement.activation_output>` (1d np.array with a single non-zero value),
           `error_signal <Reinforcement.error_signal>` (1d np.array).

        params : Dict[param keyword: param value] : default None
            a `parameter dictionary <ParameterState_Specification>` that specifies the parameters for the
            function.  Values specified for parameters in the dictionary override any assigned to those parameters in
            arguments of the constructor.


        Returns
        -------
        diagonal weight change matrix : 2d np.array
            has a single non-zero entry in the same row and column as the one in
            `activation_output <Reinforcement.activation_output>` and `error_signal <Reinforcement.error_signal>`.

        error signal : 1d np.array
            COMMENT:
            same as value received in `error_signal <Reinforcement.error_signal>` argument.
            COMMENT
            1d array of error terms (the diagonal elements of the weight change matrix)

        """

        self._check_args(variable=variable, params=params, context=context)

        output = self.activation_output
        error = self.error_signal
        learning_rate = self.get_current_function_param(LEARNING_RATE)
        # IMPLEMENTATION NOTE: have to do this here, rather than in validate_params for the following reasons:
        #                      1) if no learning_rate is specified for the Mechanism, need to assign None
        #                          so that the process or system can see it is free to be assigned
        #                      2) if neither the system nor the process assigns a value to the learning_rate,
        #                          then need to assign it to the default value
        # If learning_rate was not specified for instance or composition, use default value
        if learning_rate is None:
            learning_rate = self.default_learning_rate

        # Assign error term to chosen item of output array
        error_array = (np.where(output, learning_rate * error, 0))

        # Construct weight change matrix with error term in proper element
        weight_change_matrix = np.diag(error_array)

        # # MODIFIED 2/2/18 OLD:
        # return [weight_change_matrix, error_array]
        # MODIFIED 2/2/18 NEW:
        return [error_array, error_array]
        # MODIFIED 2/2/18 END


# Argument names:
ERROR_MATRIX = 'error_matrix'
WT_MATRIX_SENDERS_DIM = 0
WT_MATRIX_RECEIVERS_DIM = 1


class BackPropagation(LearningFunction):
    """
    BackPropagation(                                     \
        default_variable=ClassDefaults.variable,         \
        activation_derivative_fct=Logistic().derivative, \
        error_derivative_fct=Logistic().derivative,      \
        learning_rate=None,                              \
        params=None,                                     \
        name=None,                                       \
        prefs=None)

    Implements a function that calculate a matrix of weight changes using the backpropagation
    (`Generalized Delta Rule <http://www.nature.com/nature/journal/v323/n6088/abs/323533a0.html>`_) learning algorithm.

    COMMENT:
        Description:
            Backpropagation learning algorithm (Generalized Delta Rule):
              [matrix]         [scalar]     [row array]              [row array/ col array]                [col array]
            delta_weight =  learning rate *   input      *            d(output)/d(input)                 *     error
              return     =  LEARNING_RATE * variable[0]  *  kwTransferFctDeriv(variable[1],variable[0])  *  variable[2]

    COMMENT

    Arguments
    ---------

    variable : List or 2d np.array [length 3 in axis 0] : default ClassDefaults.variable
       specifies a template for the three items provided as the variable in the call to the
       `function <BackPropagation.function>` (in order):
       `activation_input <BackPropagation.activation_input>` (1d np.array),
       `activation_output <BackPropagation.activation_output>` (1d np.array),
       `error_signal <BackPropagation.error_signal>` (1d np.array).

    activation_derivative : Function or function
        specifies the derivative for the function of the Mechanism that generates
        `activation_output <BackPropagation.activation_output>`.

    error_derivative : Function or function
        specifies the derivative for the function of the Mechanism that is the receiver of the
        `error_matrix <BackPropagation.error_matrix>`.


    COMMENT:
    error_matrix : List, 2d np.array, np.matrix, ParameterState, or MappingProjection
        matrix, the output of which is used to calculate the `error_signal <BackPropagation.error_signal>`.
        If it is specified as a ParameterState it must be one for the `matrix <MappingProjection.matrix>`
        parameter of a `MappingProjection`;  if it is a MappingProjection, it must be one with a
        MATRIX parameterState.
    COMMENT

    learning_rate : float : default default_learning_rate
        supersedes any specification for the `Process` and/or `System` to which the function's
        `owner <Function.owner>` belongs (see `learning_rate <BackPropagation.learning_rate>` for details).

    params : Dict[param keyword: param value] : default None
        a `parameter dictionary <ParameterState_Specification>` that specifies the parameters for the
        function.  Values specified for parameters in the dictionary override any assigned to those parameters in
        arguments of the constructor.

    owner : Component
        `component <Component>` to which to assign the Function.

    name : str : default see `name <Function.name>`
        specifies the name of the Function.

    prefs : PreferenceSet or specification dict : default Function.classPreferences
        specifies the `PreferenceSet` for the Function (see `prefs <Function_Base.prefs>` for details).

    Attributes
    ----------

    variable: 2d np.array
        contains the three values used as input to the `function <BackPropagation.function>`:
       `activation_input <BackPropagation.activation_input>`,
       `activation_output <BackPropagation.activation_output>`, and
       `error_signal <BackPropagation.error_signal>`.

    activation_input : 1d np.array
        the input to the matrix being modified; same as 1st item of `variable <BackPropagation.variable>`.

    activation_output : 1d np.array
        the output of the function for which the matrix being modified provides the input;
        same as 2nd item of `variable <BackPropagation.variable>`.

    error_signal : 1d np.array
        the error signal for the next matrix (layer above) in the learning sequence, or the error computed from the
        target (training signal) and the output of the last Mechanism in the sequence;
        same as 3rd item of `variable <BackPropagation.variable>`.

    error_matrix : 2d np.array or ParameterState
        matrix, the output of which is used to calculate the `error_signal <BackPropagation.error_signal>`;
        if it is a `ParameterState`, it refers to the MATRIX parameterState of the `MappingProjection` being learned.

    learning_rate : float
        the learning rate used by the function.  If specified, it supersedes any learning_rate specified for the
        `process <Process.learning_Rate>` and/or `system <System.learning_rate>` to which the function's  `owner
        <BackPropagation.owner>` belongs.  If it is `None`, then the learning_rate specified for the process to
        which the `owner <BackPropagation.owner>` belongs is used;  and, if that is `None`, then the learning_rate for
        the system to which it belongs is used. If all are `None`, then the
        `default_learning_rate <BackPropagation.default_learning_rate>` is used.

    default_learning_rate : float
        the value used for the `learning_rate <BackPropagation.learning_rate>` if it is not otherwise specified.

    function : function
         the function that computes the weight change matrix, and returns that along with the
         `error_signal <BackPropagation.error_signal>` received, weighted by the contribution made by each element of
         `activation_output <BackPropagation.activation_output>` as a function of the
         `error_matrix <BackPropagation.error_matrix>`.

    owner : Component
        `Mechanism <Mechanism>` to which the Function belongs.

    prefs : PreferenceSet or specification dict : default Function.classPreferences
        the `PreferenceSet` for the Function (see `prefs <Function_Base.prefs>` for details).
    """

    componentName = BACKPROPAGATION_FUNCTION

    class ClassDefaults(LearningFunction.ClassDefaults):
        variable = [[0], [0], [0]]

    default_learning_rate = 1.0

    paramClassDefaults = Function_Base.paramClassDefaults.copy()

    @tc.typecheck
    def __init__(self,
                 default_variable=ClassDefaults.variable,
                 # default_variable:tc.any(list, np.ndarray),
                 activation_derivative_fct: tc.optional(tc.any(function_type, method_type)) = Logistic().derivative,
                 error_derivative_fct: tc.optional(tc.any(function_type, method_type)) = Logistic().derivative,
                 # learning_rate: tc.optional(parameter_spec) = None,
                 learning_rate=None,
                 params=None,
                 owner=None,
                 prefs: is_pref_set = None,
                 context='Component Init'):

        error_matrix=np.zeros((len(default_variable[LEARNING_ACTIVATION_OUTPUT]),
                               len(default_variable[LEARNING_ERROR_OUTPUT])))

        # Assign args to params and functionParams dicts (kwConstants must == arg names)
        params = self._assign_args_to_param_dicts(activation_derivative_fct=activation_derivative_fct,
                                                  error_derivative_fct=error_derivative_fct,
                                                  error_matrix=error_matrix,
                                                  learning_rate=learning_rate,
                                                  params=params)

        # self.return_val = ReturnVal(None, None)

        super().__init__(default_variable=default_variable,
                         params=params,
                         owner=owner,
                         prefs=prefs,
                         context=context)

        self.functionOutputType = None

    def _validate_variable(self, variable, context=None):
        variable = self._update_variable(super()._validate_variable(variable, context))

        if len(variable) != 3:
            raise ComponentError("Variable for {} ({}) must have three items: "
                                 "activation_input, activation_output, and error_signal)".
                                 format(self.name, variable))

        # TODO: stateful - should these be stateful?
        self.activation_input = variable[LEARNING_ACTIVATION_INPUT]
        self.activation_output = variable[LEARNING_ACTIVATION_OUTPUT]
        self.error_signal = variable[LEARNING_ERROR_OUTPUT]

        return variable

    def _validate_params(self, request_set, target_set=None, context=None):
        """Validate learning_rate and error_matrix params

        `error_matrix` argument must be one of the following
            - 2d list, np.ndarray or np.matrix
            - ParameterState for one of the above
            - MappingProjection with a parameterStates[MATRIX] for one of the above

        Parse error_matrix specification and insure it is compatible with error_signal and activation_output

        Insure that the length of the error_signal matches the number of cols (receiver elements) of error_matrix
            (since it will be dot-producted to generate the weighted error signal)

        Insure that length of activation_output matches the number of rows (sender elements) of error_matrix
           (since it will be compared against the *result* of the dot product of the error_matrix and error_signal

        Note: error_matrix is left in the form in which it was specified so that, if it is a ParameterState
              or MappingProjection, its current value can be accessed at runtime (i.e., it can be used as a "pointer")
        """

        # # MODIFIED 3/22/17 OLD:
        # # This allows callers to specify None as learning_rate (e.g., _instantiate_learning_components)
        # if request_set[LEARNING_RATE] is None:
        #     request_set[LEARNING_RATE] = 1.0
        # # request_set[LEARNING_RATE] = request_set[LEARNING_RATE] or 1.0
        # # MODIFIED 3/22/17 END

        super()._validate_params(request_set=request_set, target_set=target_set, context=context)

        if LEARNING_RATE in target_set and target_set[LEARNING_RATE] is not None:
            self._validate_learning_rate(target_set[LEARNING_RATE], AUTOASSOCIATIVE)

        # Validate error_matrix specification
        if ERROR_MATRIX in target_set:

            error_matrix = target_set[ERROR_MATRIX]

            from psyneulink.components.states.parameterstate import ParameterState
            from psyneulink.components.projections.pathway.mappingprojection import MappingProjection
            if not isinstance(error_matrix, (list, np.ndarray, np.matrix, ParameterState, MappingProjection)):
                raise FunctionError("The {} arg for {} ({}) must be a list, 2d np.array, ParamaterState or "
                                    "MappingProjection".format(ERROR_MATRIX, self.__class__.__name__, error_matrix))

            if isinstance(error_matrix, MappingProjection):
                try:
                    error_matrix = error_matrix._parameter_states[MATRIX].value
                    param_type_string = "MappingProjection's ParameterState"
                except KeyError:
                    raise FunctionError("The MappingProjection specified for the {} arg of {} ({}) must have a {} "
                                        "paramaterState that has been assigned a 2d array or matrix".
                                        format(ERROR_MATRIX, self.__class__.__name__, error_matrix.shape, MATRIX))

            elif isinstance(error_matrix, ParameterState):
                try:
                    error_matrix = error_matrix.value
                    param_type_string = "ParameterState"
                except KeyError:
                    raise FunctionError("The value of the {} parameterState specified for the {} arg of {} ({}) "
                                        "must be a 2d array or matrix".
                                        format(MATRIX, ERROR_MATRIX, self.__class__.__name__, error_matrix.shape))

            else:
                param_type_string = "array or matrix"

            error_matrix = np.array(error_matrix)
            rows = error_matrix.shape[WT_MATRIX_SENDERS_DIM]
            cols = error_matrix.shape[WT_MATRIX_RECEIVERS_DIM]
            activity_output_len = len(self.activation_output)
            error_signal_len = len(self.error_signal)

            if error_matrix.ndim != 2:
                raise FunctionError("The value of the {} specified for the {} arg of {} ({}) "
                                    "must be a 2d array or matrix".
                                    format(param_type_string, ERROR_MATRIX, self.name, error_matrix))

            # The length of the sender outputState.value (the error signal) must be the
            #     same as the width (# columns) of the MappingProjection's weight matrix (# of receivers)

            # Validate that columns (number of receiver elements) of error_matrix equals length of error_signal
            if cols != error_signal_len:
                raise FunctionError("The width (number of columns, {}) of the \'{}\' arg ({}) specified for {} "
                                    "must match the length of the error signal ({}) it receives".
                                    format(cols, MATRIX, error_matrix.shape, self.name, error_signal_len))

            # Validate that rows (number of sender elements) of error_matrix equals length of activity_output,
            if rows != activity_output_len:
                raise FunctionError("The height (number of rows, {}) of \'{}\' arg specified for {} must match the "
                                    "length of the output {} of the activity vector being monitored ({})".
                                    format(rows, MATRIX, self.name, activity_output_len))

    def function(self,
                 variable=None,
                 params=None,
                 context=None,
                 **kwargs):
        """Calculate and return a matrix of weight changes from arrays of inputs, outputs and error terms

        Arguments
        ---------

        variable : List or 2d np.array [length 3 in axis 0] : default ClassDefaults.variable
           must have three items that are the values for (in order):
           `activation_input <BackPropagation.activation_input>` (1d np.array),
           `activation_output <BackPropagation.activation_output>` (1d np.array),
           `error_signal <BackPropagation.error_signal>` (1d np.array).

        params : Dict[param keyword: param value] : default None
            a `parameter dictionary <ParameterState_Specification>` that specifies the parameters for the
            function.  Values specified for parameters in the dictionary override any assigned to those parameters in
            arguments of the constructor.

        Returns
        -------

        weighted error signal : 1d np.array
            `error_signal <BackPropagation.error_signal>`, weighted by the contribution made by each element of
            `activation_output <BackPropagation.activation_output>` as a function of
            `error_matrix <BackPropagation.error_matrix>`.

        weight change matrix : 2d np.array
            the modifications to make to the matrix.
        """

        if INITIALIZING in context:
            error_matrix_param = {ERROR_MATRIX:np.zeros((len(variable[LEARNING_ACTIVATION_OUTPUT]),
                                                         len(variable[LEARNING_ERROR_OUTPUT])))}

            if params is None:
                params = error_matrix_param
            else:
                params.update(error_matrix_param)

        elif kwargs is None or not ERROR_MATRIX in kwargs:
            owner_string = ""
            if self.owner:
                owner_string = " of " + self.owner.name
            raise FunctionError("Call to {} function{} must include \'ERROR_MATRIX\' in params arg".
                                format(self.__class__.__name__, owner_string))
        else:
            if params is None:
                params = kwargs
            else:
                params.update(kwargs)

        self._check_args(variable=variable, params=params, context=context)

        from psyneulink.components.states.parameterstate import ParameterState
        if isinstance(params[ERROR_MATRIX], ParameterState):
            error_matrix = params[ERROR_MATRIX].value
        else:
            error_matrix = params[ERROR_MATRIX]

        # IMPLEMENTATION NOTE: have to do this here, rather than in validate_params for the following reasons:
        #                      1) if no learning_rate is specified for the Mechanism, need to assign None
        #                          so that the process or system can see it is free to be assigned
        #                      2) if neither the system nor the process assigns a value to the learning_rate,
        #                          then need to assign it to the default value
        # If learning_rate was not specified for instance or composition, use default value
        if self.learning_rate is None:
            learning_rate = self.default_learning_rate
        else:
            learning_rate = self.learning_rate

        # make activation_input a 1D row array
        activation_input = np.array(self.activation_input).reshape(len(self.activation_input), 1)

        # Derivative of error with respect to output activity (contribution of each output unit to the error above)
        dE_dA = np.dot(error_matrix, self.error_signal)

        # Derivative of the output activity
        dA_dW = self.activation_derivative_fct(input=self.activation_input, output=self.activation_output)

        # Chain rule to get the derivative of the error with respect to the weights
        dE_dW = dE_dA * dA_dW

        # Weight changes = delta rule (learning rate * activity * error)
        weight_change_matrix = learning_rate * activation_input * dE_dW

        # # TEST PRINT:
        # if context and not 'INIT' in context:
        #     print("\nBACKPROP for {}:\n    "
        #           "-input: {}\n    "
        #           "-error_signal (dE_DA): {}\n    "
        #           "-derivative (dA_dW): {}\n    "
        #           "-error_derivative (dE_dW): {}\n".
        #           format(self.owner_name, self.activation_input, dE_dA, dA_dW ,dE_dW))

        # self.return_val.error_signal = dE_dW
        # self.return_val.learning_signal = weight_change_matrix
        #
        # return list(self.return_val)

        return [weight_change_matrix, dE_dW]


class TDLearning(Reinforcement):
    """
    This class is used to implement temporal difference learning via the
    `Reinforcement` function. See `Reinforcement` for class details.
    """
    componentName = TDLEARNING_FUNCTION

    class ClassDefaults(Reinforcement.ClassDefaults):
        variable = [[0], [0]]

    def __init__(self,
                 default_variable=Reinforcement.ClassDefaults.variable,
                 activation_function: tc.any(SoftMax, tc.enum(SoftMax))=SoftMax,
                 learning_rate=Reinforcement.default_learning_rate,
                 params=None,
                 owner=None,
                 prefs=None,
                 context='TDLearning Function Init'):
        """
        Dummy function used to implement TD Learning via Reinforcement Learning

        Parameters
        ----------
        default_variable
        learning_rate: float: default 0.05
        params
        owner
        prefs
        context
        """
        # params = self._assign_args_to_param_dicts(learning_rate=learning_rate,
                                                  # params=params)
        super().__init__(default_variable=default_variable,
                         activation_function=activation_function,
                         learning_rate=learning_rate,
                         params=params,
                         context=context,
                         owner=owner,
                         prefs=prefs)

    def _validate_variable(self, variable, context=None):
        variable = self._update_variable(super(Reinforcement, self)._validate_variable(variable, context))

        if len(variable) != 3:
            raise ComponentError("Variable for {} ({}) must have three items (input"
                                ", output, and error arrays".format(self.name, variable))

        self.activation_input = variable[LEARNING_ACTIVATION_INPUT]
        self.activation_output = variable[LEARNING_ACTIVATION_OUTPUT]
        self.error_signal = variable[LEARNING_ERROR_OUTPUT]

        if len(self.error_signal) != len(self.activation_output):
            raise ComponentError("Error term does not match the length of the"
                                 "sample sequence")

        return variable

    def function(self, variable=None, params=None, context=None, **kwargs):
        return super().function(variable=variable, params=params, context=context)


# region *****************************************   OBJECTIVE FUNCTIONS
# ***********************************************
# endregion
# TBI

# region  *****************************************   REGISTER FUNCTIONS ***********************************************

# region


# FIX: IMPLEMENT AS Functions
def max_vs_next(x):
    x_part = np.partition(x, -2)
    max_val = x_part[-1]
    next = x_part[-2]
    return max_val - next


def max_vs_avg(x):
    x_part = np.partition(x, -2)
    max_val = x_part[-1]
    others = x_part[:-1]
    return max_val - np.mean(others)

#endregion<|MERGE_RESOLUTION|>--- conflicted
+++ resolved
@@ -8830,6 +8830,7 @@
        the function of a LearningFunction with arguments that may not be implemented for all LearningFunctions
        (e.g., error_matrix for BackPropagation) -- these can't be included in the params argument, as those
        are validated against paramClassDefaults which will not recognize params specific to another Function.
+    COMMENT
 
     Attributes
     ----------
@@ -9047,16 +9048,11 @@
     def function(self,
                  variable=None,
                  params=None,
-<<<<<<< HEAD
                  context=None,
                  **kwargs):
-        """Calculate a matrix of weight changes from a 1d array of activity values
-=======
-                 context=None):
         """Calculate a matrix of weight changes from a 1d array of activity values using Hebbian learning function.
 
         Weight change matrix = *learning_rate* :math:` * w_{ij} * x_i * x_j`
->>>>>>> 99040aa3
 
         Arguments
         ---------
