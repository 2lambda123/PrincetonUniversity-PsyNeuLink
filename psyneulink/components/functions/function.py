--- conflicted
+++ resolved
@@ -1111,11 +1111,7 @@
     that be used to modify their values by `ControlSignals <ControlSignal>` (see `example below <_
     UDF_Control_Signal_Example>`).
 
-<<<<<<< HEAD
-    .. _UDF_Explicit_Definition_Examples:
-=======
     .. _UDF_Explicit_Creation_Examples:
->>>>>>> a405e357
 
     In all of the examples above, a UDF was automatically created for the functions assigned to the Mechanism.  A UDF
     can also be created explicitly, as follows:
@@ -1151,11 +1147,7 @@
     its value should be modulated by a `ControlSignal`.
 
     COMMENT:
-<<<<<<< HEAD
-    Note:  if a function explicitliy defined in a UDF does not assign a default value to its first argument (i.e.,
-=======
     Note:  if a function explicitly defined in a UDF does not assign a default value to its first argument (i.e.,
->>>>>>> a405e357
     it is a positional argument), then the UDF that must define the variable, as in:
 
     Note:  if the function does not assign a default value to its first argument i.e., it is a positional arg),
@@ -1168,10 +1160,6 @@
     This is required so that the format of the variable can be checked for compatibilty with other Components
     with which it interacts.
 
-<<<<<<< HEAD
-
-=======
->>>>>>> a405e357
     .. note::
        Built-in Python functions and methods (including numpy functions) cannot be assigned to a UDF
 
@@ -1186,15 +1174,9 @@
         ...     return L.function(variable) + 2
         >>> my_mech = pnl.ProcessingMechanism(size = 3, function = my_fct)
         >>> my_mech.execute(input = [1, 2, 3])
-<<<<<<< HEAD
-        array([[ 2.88079708,  2.98201379,  2.99752738]])
-
-
-=======
         array([[2.88079708, 2.98201379, 2.99752738]])
 
 
->>>>>>> a405e357
     .. _UDF_Assign_to_State_Examples:
 
     **Assigning of a custom function to a State**
@@ -1215,11 +1197,7 @@
     (see `above <UDF_Modulatory_Params>`). This can be done by including a **params** argument in the definition of
     the function itself::
 
-<<<<<<< HEAD
-        >>> def my_sinusoidal_fct(input=[0,0],
-=======
         >>> def my_sinusoidal_fct(input=[[0],[0]],
->>>>>>> a405e357
         ...                      phase=0,
         ...                      amplitude=1,
         ...                      params={pnl.ADDITIVE_PARAM:'phase',
@@ -1228,18 +1206,6 @@
         ...    t = input[1]
         ...    return amplitude * np.sin(2 * np.pi * frequency * t + phase)
 
-<<<<<<< HEAD
-    These can now be used for gating, either by referencing them in the definition of a `GatingSignal`, or where the
-    function is defined for an InputState or OutputState.  For example::
-
-        >>> my_wave_mech = pnl.ProcessingMechanism(
-        ...                            function=Logistic,
-        ...                            output_states={pnl.NAME: 'GATED OUTPUT_STATE',
-        ...                                           pnl.FUNCTION: pnl.UserDefinedFunction(
-        ...                                                                  custom_function=my_sinusoidal_fct,
-        ...                                                                  amplitude=(2.0,pnl.GATING))})
-
-=======
     or in the explicit creation of a UDF::
 
         >>> my_sinusoidal_UDF = pnl.UserDefinedFunction(custom_function=my_sinusoidal_fct,
@@ -1254,20 +1220,7 @@
     `GatingMechanism_Specifying_Gating` and `GatingSignal_Examples`).
 
     **Class Definition:**
->>>>>>> a405e357
-
-        >>> def my_sinusoidal_fct(input=[0,0],
-        ...                      phase=0,
-        ...                      amplitude=1,
-        ...                      params={pnl.ADDITIVE_PARAM:'phase',
-        ...                              pnl.MULTIPLICATIVE_PARAM:'amplitude'}):
-        ...    frequency = input[0]
-        ...    t = input[1]
-        ...    return amplitude * np.sin(2 * np.pi * frequency * t + phase)
-
-        >>> my_wave_mech = pnl.ProcessingMechanism(function=Logistic,
-        ...                                        output_states={pnl.NAME: 'GATED OUTPUT_STATE',
-        ...                                                       pnl.FUNCTION: my_sinusoidal_fct(amplitude=(2.0,pnl.GATING))})
+
 
     Arguments
     ---------
