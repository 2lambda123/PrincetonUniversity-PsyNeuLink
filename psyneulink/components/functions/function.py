--- conflicted
+++ resolved
@@ -1188,8 +1188,10 @@
         >>> my_wave_mech = pnl.ProcessingMechanism(size=3,
         ...                                        function=pnl.Logistic,
         ...                                        output_states=[{pnl.NAME: 'SINUSOIDAL OUTPUT',
-        ...                                                       pnl.VARIABLE: [,],
+        ...                                                       pnl.VARIABLE: [pnl.GAIN,pnl.EXECUTION_COUNT],
         ...                                                       pnl.FUNCTION: my_sinusoidal_fct}])
+
+    For details on how to specify a function of an OutputState, see `OutputState Customization <OutputState_Customization>`
 
     .. _UDF_Modulatory_Params_Examples:
 
@@ -2172,46 +2174,9 @@
 
         # CALCULATE RESULT USING RELEVANT COMBINATION OPERATION AND MODULATION
         if operation is SUM:
-<<<<<<< HEAD
-            if isinstance(scale, numbers.Number):
-                # Scalar scale and offset
-                if isinstance(offset, numbers.Number):
-                    result = np.sum(variable, axis=0) * scale + offset
-                # Scalar scale and Hadamard offset
-                else:
-                    result = np.sum(np.append(variable * scale, [offset], axis=0), axis=0)
-            else:
-                # Hadamard scale, scalar offset
-                if isinstance(offset, numbers.Number):
-                    result = np.product([np.sum(variable, axis=0), scale], axis=0) + offset
-                # Hadamard scale and offset
-                else:
-                    hadamard_product = np.product([np.sum(variable, axis=0), scale], axis=0)
-                    result = np.sum(np.append([hadamard_product], [offset], axis=0), axis=0)
-
-        elif operation is PRODUCT:
-            product = np.product(variable, axis=0)
-            if isinstance(scale, numbers.Number):
-                # Scalar scale and offset
-                if isinstance(offset, numbers.Number):
-                    result = product * scale + offset
-                # Scalar scale and Hadamard offset
-                else:
-                    result = np.sum(np.append([product * scale], [offset], axis=0), axis=0)
-            else:
-                # Hadamard scale, scalar offset
-                if isinstance(offset, numbers.Number):
-                    result = np.product([product, scale], axis=0) + offset
-                # Hadamard scale and offset
-                else:
-                    hadamard_product = np.product(np.append([product], [scale], axis=0), axis=0)
-                    result = np.sum(np.append([hadamard_product], [offset], axis=0), axis=0)
-
-=======
             combination = np.sum(variable, axis=0)
         elif operation is PRODUCT:
             combination = np.product(variable, axis=0)
->>>>>>> 2d72ecc8
         else:
             raise FunctionError("Unrecognized operator ({0}) for LinearCombination function".
                                 format(operation.self.Operation.SUM))
@@ -9394,7 +9359,9 @@
             if context is None or INITIALIZING in context: # cxt-test
                 v1 = np.where(v1==0, EPSILON, v1)
                 v2 = np.where(v2==0, EPSILON, v2)
-            result = -np.sum(v1*np.log(v2))  # CW 3/20/18 TODO: fix divide by zero error here
+            # MODIFIED CW 3/20/18: avoid divide by zero error by plugging in two zeros
+            # FIX: unsure about desired behavior when v2 = 0 and v1 != 0
+            result = np.where(np.logical_and(v1==0, v2==0), 0, -np.sum(v1*np.log(v2)))
 
         # Energy
         elif self.metric is ENERGY:
