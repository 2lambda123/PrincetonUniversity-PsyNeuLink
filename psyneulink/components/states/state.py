--- conflicted
+++ resolved
@@ -310,38 +310,14 @@
 import typecheck as tc
 
 from psyneulink.components.component import Component, ComponentError, InitStatus, component_keywords, function_type
-<<<<<<< HEAD
-from psyneulink.components.functions.function import LinearCombination, ModulationParam, _get_modulated_param, \
-    get_param_value_for_function, get_param_value_for_keyword
-from psyneulink.components.projections.pathway.mappingprojection import MappingProjection
-from psyneulink.components.projections.projection import \
-    _is_projection_spec, _parse_connection_specs, _parse_projection_spec, \
-    _validate_connection_request, ConnectionTuple, WEIGHT, EXPONENT
-
-from psyneulink.components.shellclasses import Mechanism, Process, Projection, State
-from psyneulink.globals.keywords import VARIABLE, SIZE, VALUE, NAME, OWNER, PARAMS, PREFS_ARG, CONTEXT, \
-    EXECUTING, MECHANISM, FUNCTION_PARAMS,  REFERENCE_VALUE, REFERENCE_VALUE_NAME, \
-    STATE, STATE_PARAMS, STATE_TYPE, STATE_VALUE, \
-    STANDARD_ARGS, STANDARD_OUTPUT_STATES,\
-    PROJECTIONS, PATHWAY_PROJECTIONS, PROJECTION_PARAMS,  PROJECTION_TYPE, PROJECTION, RECEIVER, SENDER,\
-    MAPPING_PROJECTION_PARAMS, MATRIX, MATRIX_KEYWORD_SET, \
-    MODULATION, MODULATORY_SIGNAL, MODULATORY_PROJECTIONS, \
-    LEARNING, LEARNING_PROJECTION, LEARNING_PROJECTION_PARAMS, LEARNING_SIGNAL_SPECS, \
-    CONTROL, CONTROL_PROJECTION, CONTROL_PROJECTION_PARAMS, CONTROL_SIGNAL_SPECS, \
-    GATING, GATING_PROJECTION, GATING_PROJECTION_PARAMS, GATING_SIGNAL_SPECS, INITIALIZING, \
-    kwAssign, kwStateComponentCategory, kwStateContext, kwStateName, kwStatePrefs
-=======
 from psyneulink.components.functions.function import LinearCombination, ModulationParam, _get_modulated_param, get_param_value_for_function, get_param_value_for_keyword
 from psyneulink.components.shellclasses import Mechanism, Process_Base, Projection, State
-from psyneulink.globals.keywords import CONTEXT, CONTROL_PROJECTION_PARAMS, CONTROL_SIGNAL_SPECS, EXECUTING, FUNCTION_PARAMS, GATING_PROJECTION_PARAMS, GATING_SIGNAL_SPECS, INITIALIZING, LEARNING, LEARNING_PROJECTION_PARAMS, LEARNING_SIGNAL_SPECS, MAPPING_PROJECTION_PARAMS, MECHANISM, MODULATORY_PROJECTIONS, MODULATORY_SIGNAL, NAME, OWNER, PARAMS, PATHWAY_PROJECTIONS, PREFS_ARG, PROJECTIONS, PROJECTION_PARAMS, PROJECTION_TYPE, RECEIVER, REFERENCE_VALUE, SENDER, SIZE, STANDARD_OUTPUT_STATES, STATE, STATE_PARAMS, STATE_TYPE, STATE_VALUE, VALUE, VARIABLE, kwAssign, kwStateComponentCategory, kwStateContext, kwStateName, kwStatePrefs
->>>>>>> 0b102bf1
+from psyneulink.globals.keywords import CONTEXT, CONTROL_PROJECTION_PARAMS, CONTROL_SIGNAL_SPECS, EXECUTING, FUNCTION_PARAMS, GATING_PROJECTION_PARAMS, GATING_SIGNAL_SPECS, INITIALIZING, LEARNING, LEARNING_PROJECTION_PARAMS, LEARNING_SIGNAL_SPECS, MAPPING_PROJECTION_PARAMS, MECHANISM, MODULATORY_PROJECTIONS, MODULATORY_SIGNAL, NAME, OWNER, PARAMS, PATHWAY_PROJECTIONS, PREFS_ARG, PROJECTIONS, PROJECTION_PARAMS, PROJECTION_TYPE, RECEIVER, REFERENCE_VALUE, REFERENCE_VALUE_NAME, SENDER, SIZE, STANDARD_OUTPUT_STATES, STATE, STATE_PARAMS, STATE_TYPE, STATE_VALUE, VALUE, VARIABLE, kwAssign, kwStateComponentCategory, kwStateContext, kwStateName, kwStatePrefs
 from psyneulink.globals.log import LogEntry, LogLevel
 from psyneulink.globals.preferences.componentpreferenceset import kpVerbosePref
 from psyneulink.globals.preferences.preferenceset import PreferenceLevel
 from psyneulink.globals.registry import register_category
-from psyneulink.globals.utilities import ContentAddressableList, MODULATION_OVERRIDE, Modulation, \
-    convert_to_np_array, get_class_attributes, is_value_spec, iscompatible, is_numeric, \
-    merge_param_dicts, type_match, get_args
+from psyneulink.globals.utilities import ContentAddressableList, MODULATION_OVERRIDE, Modulation, convert_to_np_array, get_args, get_class_attributes, is_value_spec, iscompatible, merge_param_dicts, type_match
 from psyneulink.scheduling.timescale import CurrentTime, TimeScale
 
 __all__ = [
@@ -966,10 +942,6 @@
 
 
         # # FIX: 10/3/17 - FOR DEBUGGING:
-        # from PsyNeuLink.Components.States.InputState import InputState
-        # from PsyNeuLink.Components.States.OutputState import OutputState
-        # from PsyNeuLink.Components.Projections.ModulatoryProjections.LearningProjection import LearningProjection
-        # from PsyNeuLink.Components.States.ModulatorySignals.LearningSignal import LearningSignal
         # projection_list[0] = OutputState
         # projection_list[0] = projection_list[0].sender.owner
         # projection_list[0] = 'LEARNING'
@@ -1118,9 +1090,8 @@
         """
         from psyneulink.components.projections.modulatory.modulatoryprojection import ModulatoryProjection_Base
         from psyneulink.components.projections.pathway.pathwayprojection import PathwayProjection_Base
-
-        from psyneulink.components.projections.pathway.pathwayprojection import PathwayProjection_Base
-        from psyneulink.components.projections.modulatory.modulatoryprojection import ModulatoryProjection_Base
+        from psyneulink.components.projections.pathway.mappingprojection import MappingProjection
+        from psyneulink.components.projections.projection import ConnectionTuple, _parse_connection_specs
 
         # FIX: 10/3/17 THIS NEEDS TO BE MADE SPECIFIC TO EFFERENT PROJECTIONS (I.E., FOR WHICH IT CAN BE A SENDER)
         # default_projection_type = ProjectionRegistry[self.paramClassDefaults[PROJECTION_TYPE]].subclass
@@ -2321,8 +2292,7 @@
 
     Returns a State if it can be resolved, or list of allowed State types if not.
     """
-    from psyneulink.components.projections.modulatory.modulatoryprojection import _parse_projection_spec
-    from psyneulink.components.projections.projection import _is_projection_spec, _validate_connection_request
+    from psyneulink.components.projections.projection import _is_projection_spec, _validate_connection_request, _parse_projection_spec
 
 
     if not isinstance(state_type, list):
