--- conflicted
+++ resolved
@@ -802,19 +802,6 @@
         else:
             name = self.objective_mechanism.name + ' outcome signal'
 
-<<<<<<< HEAD
-        p = MappingProjection(sender=self.objective_mechanism,
-                              receiver=self,
-                              matrix=AUTO_ASSIGN_MATRIX,
-                              name=name)
-
-        if hasattr(self, 'composition') and self.composition:
-            # self.aux_components=[self._objective_mechanism, (p, True)]
-            self.composition.add_c_node(self._objective_mechanism)
-            self.aux_components=[(p, True)]
-
-
-=======
         projection_from_objective = MappingProjection(sender=self.objective_mechanism,
                                                       receiver=self,
                                                       matrix=AUTO_ASSIGN_MATRIX,
@@ -823,7 +810,6 @@
             input_state.internal_only = True
         self.aux_components.append((self.objective_mechanism, CNodeRole.OBJECTIVE))
         self.aux_components.append(projection_from_objective)
->>>>>>> 0c2ae656
         self.monitor_for_control = self.monitored_output_states
 
     def _instantiate_input_states(self, context=None):
