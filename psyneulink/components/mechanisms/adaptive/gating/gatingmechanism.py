# Princeton University licenses this file to You under the Apache License, Version 2.0 (the "License");
# you may not use this file except in compliance with the License.  You may obtain a copy of the License at:
#     http://www.apache.org/licenses/LICENSE-2.0
# Unless required by applicable law or agreed to in writing, software distributed under the License is distributed
# on an "AS IS" BASIS, WITHOUT WARRANTIES OR CONDITIONS OF ANY KIND, either express or implied.
# See the License for the specific language governing permissions and limitations under the License.


# **************************************  GatingMechanism ************************************************

"""

Overview
--------

A GatingMechanism is an `AdaptiveMechanism <AdaptiveMechanism>` that modulates the value of the InputState(s) and/or
OutputState(s) of one or more `Mechanisms <Mechanism>`.   Its `function <GatingMechanism.function>` takes the
GatingMechanism's `variable <GatingMechanism.variable>` and uses that generate a `gating_policy`:  a list of values,
one for each of its `GatingSignals <GatingSignal>`.  Each of those, in turn, generates a `gating_signal
<GatingSignal.gating_signal>` used by its `GatingProjections <GatingProjection>` to modulate the value of the
State(s) to which they project.   A GatingMechanism can regulate only the parameters of Mechanisms in the `System`
to which it belongs.  The InputStates and/or OutputStates gated by a GatingMechanism can be list using its `show
<GatingMehanism.show>` method.

COMMENT: TBI
The gating components of a System can be displayed using the System's
`show_graph` method with its **show_gating** argument assigned as :keyword:``True`.
COMMENT

The gating components of a System are executed after all `ProcessingMechanisms <ProcessingMechanism>`,
`LearningMechanism <LearningMechanism>`, and  `ControlMechanism <ControlMechanism>` in that System have been executed.

.. _GatingMechanism_Creation:

Creating A GatingMechanism
---------------------------

GatingMechanism can be created using the standard Python method of calling the constructor for the desired type.
A GatingMechanism is also created automatically if `gating is specified <GatingMechanism_Specifying_Gating>` for an
`InputState`, `OutputState` or `Mechanism <Mechanism>`, in which case a `GatingProjection` is automatically created
that projects from the GatingMechanism to the specified target

.. _GatingMechanism_Specifying_Gating:

Specifying gating
~~~~~~~~~~~~~~~~~

GatingMechanism are used to modulate the value of an `InputState` or `OutputState`. An InputState or OutputState can
be specified for gating by assigning it a `GatingProjection` or `GatingSignal` anywhere that the Projections to a State
or its ModulatorySignals `can be specified <State_Creation>`.  A `Mechanism <Mechanism>` can also be specified for
gating, in which case the `primary InputState <InputState_Primary>` of the specified Mechanism is used.  States
(and/or Mechanisms) can also be specified in the  **gating_signals** argument of the constructor for a
GatingMechanism. The **gating_signals** argument must be a list, each item of which must refer to one or more States
(or the Mechanism(s) to which they belong) to be gated by that GatingSignal.  The specification for each item in the
list can use any of the forms used to `specify a GatingSignal <GatingSignal_Specification>`.


.. _GatingMechanism_GatingSignals:

GatingSignals
^^^^^^^^^^^^^

A `GatingSignal` is created for each item listed in the **gating_signals** argument of the constructor, and all of the
GatingSignals for a GatingMechanism are listed in its `gating_signals <GatingMechanism.gating_signals>` attribute.
Each GatingSignal is assigned one or more `GatingProjections <GatingProjection>` to the InputState(s) and/or
OutputState(s) it gates. By default, the `function <GatingMechanism.function>` of GatingMechanism generates a
a `value <GatingMechanism.value>` -- its `gating_policy <GatingSignal.gating_policy>` -- with a single item, that is
used by all of the GatingMechanism's GatingSignals.  However,  if a custom `function <GatingMechanism.function>` is
specified that generates a `gating_policy <GatingSignal.gating_policy>` with more than one item, different
GatingSignals can be assigned to the different items (see `GatingMechanism_Function` below).

.. _GatingMechanism_Modulation:

Modulation
^^^^^^^^^^

Each GatingMechanism has a `modulation <GatingSignal.modulation>` attribute, that provides a default for the way
in which its GatingSignals modulate the value of the States they gate
(see `modulation <ModulatorySignal_Modulation>` for an explanation of how this attribute is specified and used to
modulate the value of a State).  Each GatingSignal uses this value, unless its value is
`individually specified <GatingSignal_Modulation>`.

.. _GatingMechanism_Structure:

Structure
---------

.. _GatingMechanism_Input:

Input
~~~~~

By default, a GatingMechanism has a single `InputState`, the `value <InputState.value>` of which is used
as the input to the GatingMechanism's `function <GatingMechanism.function>`.

.. _GatingMechanism_Function:

Function
~~~~~~~~

A GatingMechanism's `function <GatingMechanism.function>` uses the `value <InputState.value>` of its `primary
InputState  <InputState_Primary>` to generate an `gating_policy <GatingMechanism.gating_policy>`.  The default
`function <GatingMechanism.function>` for a GatingMechanism is a `Linear` identity function, that simply takes
the `value <InputState.value>` of its `primary InputState <InputState_Primary>` and assigns this as the single item
of its `gating_policy <GatingMechanism.gating_policy>`.  This can be replaced by a `Function` that generates
a `gating_policy <GatingMechanism.gating_policy>` with multiple values, which may be useful if the GatingMechanism
is assigned more than one `GatingSignal`.

.. _GatingMechanism_Output:

Output
~~~~~~

A GatingMechanism has a `GatingSignal` for each `InputState` and/or `OutputState` specified in its `gating_signals
<GatingMechanism.gating_signals>` attribute, to which it sends a `GatingProjection`.  If the GatingMechanism's
`function <GatingMechanism.function>` generates a `gating_policy <GatingMechanism.gating_policy>` with a single value
(the default), then this is used as the `value <GatingSignal.value>` of all of the GatingMechanism's `gating_signals
<GatingMechanism.gating_signals>`.  If the `gating_policy <GatingMechanism.gating_policy>` has multiple items, and this
is the same as the number of GatingSignals, then each GatingSignal is assigned the value of the corresponding item in
the `gating_policy <GatingMechanism.gating_policy>`.  If there is a different number of `gating_signals
<GatingMechanism.gating_signals>` than the number of items in the `gating_policy <GatingMechanism.gating_policy>`,
then the `index <GatingSignal.index>` attribute of each GatingSignal must be specified (e.g., in a `specification
dictionary <GatingSignal_Specification>` in the **gating_signal** argument of the GatingMechanism's constructor),
or an error is generated.  The GatingSignals of a GatingMechanism are listed in its `gating_signals
<GatingMechanism.gating_signals>` attribute.  Since GatingSignals are a type of `OutputState`, they are also listed
in the GatingMechanism's `output_states <Mechanism_Base.output_states>` attribute. The InputStates and/or OutputStates
modulated by a GatingMechanism's GatingSignals can be displayed using its :func:`show <GatingMechanism.show>` method.

.. _GatingMechanism_Execution:

Execution
---------

A GatingMechanism executes in the same way as a `ProcessingMechanism <ProcessingMechanism>`, based on its place in the
System's `graph <System.graph>`.  Because `GatingProjections <GatingProjection>` are likely to introduce cycles
(recurrent connection loops) in the graph, the effects of a GatingMechanism and its projections will generally not be
applied in the first `TRIAL` (see `initialization <System_Execution_Input_And_Initialization>` for a description of
how to configure the initialization of feedback loops in a System; also see `Scheduler` for a description of detailed
ways in which a GatingMechanism and its dependents can be scheduled to execute).

When executed, a GatingMechanism  uses its input to determine the value of its `gating_policy
<GatingMechanism.gating_policy>`, each item of which is used by a corresponding `GatingSignal` to determine its
`gating_signal <GatingSignal.gating_signal>` and assign to its `GatingProjections <GatingProjection>`. In the
subsequent `TRIAL`, each GatingProjection's value is used by the State to which it projects to modulate the `value
<State_Base.value>` of that State (see `modulation <ModulatorySignal_Modulation>` fon an explanation of how the value
of a State is modulated).

.. note::
   A State that receives a `GatingProjection` does not update its `value <State_Base.value>` (and therefore does not
   reflect the influence of its `GatingSignal`) until that State's owner Mechanism executes
   (see `Lazy Evaluation <LINK>` for an explanation of "lazy" updating).

.. _GatingMechanism_Class_Reference:

Class Reference
---------------

"""

# IMPLEMENTATION NOTE: COPIED FROM DefaultProcessingMechanism;
#                      ADD IN GENERIC CONTROL STUFF FROM DefaultGatingMechanism

import warnings

import numpy as np
import typecheck as tc

from psyneulink.components.functions.function import ModulationParam, _is_modulation_param
from psyneulink.components.mechanisms.adaptive.adaptivemechanism import AdaptiveMechanism_Base
from psyneulink.components.mechanisms.mechanism import Mechanism_Base
from psyneulink.components.states.modulatorysignals.gatingsignal import GatingSignal
from psyneulink.components.states.state import State_Base, _parse_state_spec
from psyneulink.globals.context import ContextFlags
from psyneulink.globals.defaults import defaultGatingPolicy
from psyneulink.globals.keywords import \
    GATING, GATING_POLICY, GATING_PROJECTION, GATING_PROJECTIONS, GATING_SIGNAL, GATING_SIGNALS, GATING_SIGNAL_SPECS, \
    INIT__EXECUTE__METHOD_ONLY, MAKE_DEFAULT_GATING_MECHANISM, OWNER_VALUE, PROJECTION_TYPE
from psyneulink.globals.preferences.componentpreferenceset import is_pref_set
from psyneulink.globals.preferences.preferenceset import PreferenceLevel
from psyneulink.globals.utilities import ContentAddressableList

__all__ = [
    'GatingMechanism', 'GatingMechanismError', 'GatingMechanismRegistry'
]

GatingMechanismRegistry = {}


# MODIFIED 11/28/17 OLD:
# def _is_gating_spec(spec):
#     from psyneulink.components.projections.modulatory.gatingprojection import GatingProjection
#     if isinstance(spec, tuple):
#         return _is_gating_spec(spec[1])
#     elif isinstance(spec, (GatingMechanism, GatingSignal, GatingProjection)):
#         return True
#     elif isinstance(spec, type) and issubclass(spec, (GatingSignal, GatingProjection)):
#         return True
#     elif isinstance(spec, str) and spec in {GATING, GATING_PROJECTION, GATING_SIGNAL}:
#         return True
#     else:
#         return False
# MODIFIED 11/28/17 NEW:
def _is_gating_spec(spec):
    from psyneulink.components.projections.modulatory.gatingprojection import GatingProjection
    if isinstance(spec, tuple):
        return any(_is_gating_spec(item) for item in spec)
    if isinstance(spec, dict) and PROJECTION_TYPE in spec:
        return _is_gating_spec(spec[PROJECTION_TYPE])
    elif isinstance(spec, (GatingMechanism, GatingSignal, GatingProjection)):
        return True
    elif isinstance(spec, type) and issubclass(spec, (GatingSignal, GatingProjection, GatingMechanism)):
        return True
    elif isinstance(spec, str) and spec in {GATING, GATING_PROJECTION, GATING_SIGNAL}:
        return True
    else:
        return False
# MODIFIED 11/28/17 END


class GatingMechanismError(Exception):
    def __init__(self, error_value):
        self.error_value = error_value


class GatingMechanism(AdaptiveMechanism_Base):
    """
    GatingMechanism(                                \
        default_gating_policy=None,                 \
        size=None,                                  \
        function=Linear(slope=1, intercept=0),      \
        gating_signals:tc.optional(list) = None,    \
        modulation=ModulationParam.MULTIPLICATIVE,  \
        params=None,                                \
        name=None,                                  \
        prefs=None)

    Subclass of `AdaptiveMechanism <AdaptiveMechanism>` that gates (modulates) the value(s)
    of one or more `States <State>`.

    COMMENT:
        Description:
            # VERIFY:
            Protocol for instantiating unassigned GatingProjections (i.e., w/o a sender specified):
               If sender is not specified for a GatingProjection (e.g., in an InputState or OutputState tuple spec)
                   it is flagged for deferred_init() in its __init__ method
               When the next GatingMechanism is instantiated, if its params[MAKE_DEFAULT_GATING_MECHANISM] == True, its
                   _take_over_as_default_gating_mechanism method is called in _instantiate_attributes_after_function;
                   it then iterates through all of the InputStates and OutputStates of all of the Mechanisms in its
                   System, identifies ones without a sender specified, calls its deferred_init() method,
                   instantiates a GatingSignal for it, and assigns it as the GatingProjection's sender.

        Class attributes:
            + componentType (str): System Default Mechanism
            + paramClassDefaults (dict):
                + FUNCTION: Linear
                + FUNCTION_PARAMS:{SLOPE:1, INTERCEPT:0}
    COMMENT

    Arguments
    ---------

    default_gating_policy : value, list or ndarray : default `defaultGatingPolicy`
        the default value for each of the GatingMechanism's GatingSignals;
        its length must equal the number of items specified in the **gating_signals** argument.

    size : int, list or 1d np.array of ints
        specifies default_gating_policy as an array of zeros if **default_gating_policy** is not passed as an
        argument;  if **default_gating_policy** is specified, it takes precedence over the specification of **size**.
        As an example, the following mechanisms are equivalent::
            T1 = TransferMechanism(size = [3, 2])
            T2 = TransferMechanism(default_variable = [[0, 0, 0], [0, 0]])

    function : TransferFunction : default Linear(slope=1, intercept=0)
        specifies the function used to transform the GatingMechanism's `variable <GatingMechanism.variable>`
        to a `gating_policy`.

    gating_signals : List[GatingSignal, InputState, OutputState, Mechanism, tuple[str, Mechanism], or dict]
        specifies the `InputStates <InputState>` and/or `OutputStates <OutputStates>`
        to be gated by the GatingMechanism; the number of items must equal the length of the **default_gating_policy**
        argument; if a `Mechanism <Mechanism>` is specified, its `primary InputState <InputState_Primary>` is used
        (see `GatingMechanism_GatingSignals for details).

    modulation : ModulationParam : ModulationParam.MULTIPLICATIVE
        specifies the default form of modulation used by the GatingMechanism's `GatingSignals <GatingSignal>`,
        unless they are `individually specified <GatingSignal_Specification>`.

    params : Dict[param keyword: param value] : default None
        a `parameter dictionary <ParameterState_Specification>` that can be used to specify the parameters
        for the Mechanism, parameters for its function, and/or a custom function and its parameters. Values
        specified for parameters in the dictionary override any assigned to those parameters in arguments of the
        constructor.

    name : str : default see `name <GatingMechanism.name>`
        specifies the name of the GatingMechanism.

    prefs : PreferenceSet or specification dict : default Mechanism.classPreferences
        specifies the `PreferenceSet` for the GatingMechanism; see `prefs <GatingMechanism.prefs>` for details.


    Attributes
    ----------

    variable : value, list or ndarray
        used as the input to the GatingMechanism's `function <GatingMechanism.function>`.  Its format is determined
        by the **default_gating_policy** or **size** argument of the GatingMechanism's constructor (see above),
        and is the same format as its `gating_policy <GatingMechanis.gating_policy>` (unless a custom
        `function <GatingMechanism.function>` has been assigned).

    function : TransferFunction
        determines the function used to transform the GatingMechanism's `variable <GatingMechanism.variable>`
        to a `gating_policy`;  the default is an identity function that simply assigns
        `variable <GatingMechanism.variable>` as the `gating_policy <GatingMechanism.gating_policy>`.

    gating_signals : ContentAddressableList[GatingSignal]
        list of `GatingSignals <GatingSignals>` for the GatingMechanism, each of which sends
        `GatingProjection(s) <GatingProjection>` to the `InputState(s) <InputState>` and/or `OutputStates <OutputState>`
        that it gates; same as GatingMechanism `output_states <Mechanism_Base.output_states>` attribute.

    gating_projections : List[GatingProjection]
        list of all of the `GatingProjections <GatingProjection>` assigned to the GatingMechanism's
        `GatingSignals <GatingSignal>` (i.e., listed in its `gating_signals <GatingMechanism.gating_signals>` attribute.

    value : scalar or 1d np.array of ints
        the result of the GatingMechanism's `function <GatingProjection.funtion>`;
        each item is the value assigned to the corresponding GatingSignal listed in `gating_signals`,
        and used by each GatingSignal to generate the `gating_signal <GatingSignal.gating_signal>` assigned to its
        `GatingProjections <GatingProjection>`;
        same as the GatingMechanism's `gating_policy <GatingMechanism.gating_policy>` attribute.
        Default is a single item used by all of the `gating_signals`.

    gating_policy : scalar or 1d np.array of ints
        the result of the GatingMechanism's `function <GatingProjection.function>`;
        each item is the value assigned to the corresponding GatingSignal listed in `gating_signals`,
        and used by each GatingSignal to generate the `gating_signal <GatingSignal.gating_signal>` assigned to its
        `GatingProjections <GatingProjection>`; same as the GatingMechanism's `value <GatingMechanism.value>` attribute.
        Default is a single item used by all of the `gating_signals`.


    modulation : ModulationParam
        the default form of modulation used by the GatingMechanism's `GatingSignals <GatingSignal>`,
        unless they are `individually specified <GatingSignal_Specification>`.

    name : str
        the name of the GatingMechanism; if it is not specified in the **name** argument of the constructor, a
        default is assigned by MechanismRegistry (see `Naming` for conventions used for default and duplicate names).

    prefs : PreferenceSet or specification dict
        the `PreferenceSet` for the GatingMechanism; if it is not specified in the **prefs** argument of the
        constructor, a default is assigned using `classPreferences` defined in __init__.py (see :doc:`PreferenceSet
        <LINK>` for details).
    """

    componentType = "GatingMechanism"

    initMethod = INIT__EXECUTE__METHOD_ONLY

    outputStateType = GatingSignal

    stateListAttr = Mechanism_Base.stateListAttr.copy()
    stateListAttr.update({GatingSignal:GATING_SIGNALS})


    classPreferenceLevel = PreferenceLevel.TYPE
    # Any preferences specified below will override those specified in TypeDefaultPreferences
    # Note: only need to specify setting;  level will be assigned to TYPE automatically
    # classPreferences = {
    #     kwPreferenceSetName: 'GatingMechanismClassPreferences',
    #     kp<pref>: <setting>...}

    class ClassDefaults(AdaptiveMechanism_Base.ClassDefaults):
        # This must be a list, as there may be more than one (e.g., one per GATING_SIGNAL)
        variable = np.array(defaultGatingPolicy)

    paramClassDefaults = Mechanism_Base.paramClassDefaults.copy()
    paramClassDefaults.update({GATING_PROJECTIONS: None})

    @tc.typecheck
    def __init__(self,
                 default_gating_policy=None,
                 size=None,
                 function=None,
                 gating_signals:tc.optional(list) = None,
                 modulation:tc.optional(_is_modulation_param)=ModulationParam.MULTIPLICATIVE,
                 params=None,
                 name=None,
                 prefs:is_pref_set=None):

        # self.system = None

        # Assign args to params and functionParams dicts (kwConstants must == arg names)
        params = self._assign_args_to_param_dicts(gating_signals=gating_signals,
                                                  function=function,
                                                  params=params)

        super().__init__(default_variable=default_gating_policy,
                         size=size,
                         modulation=modulation,
                         params=params,
                         name=name,
                         prefs=prefs,
<<<<<<< HEAD
                         context=ContextFlags.CONSTRUCTOR)
=======
                         context=self,
                         function=function,
                         )
>>>>>>> bf3d16ba

    def _validate_params(self, request_set, target_set=None, context=None):
        """Validate items in the GATING_SIGNALS param (**gating_signals** argument of constructor)

        Check that GATING_SIGNALS is a list, and that every item is valid state_spec
        """

        super(GatingMechanism, self)._validate_params(request_set=request_set,
                                                      target_set=target_set,
                                                      context=context)

        if GATING_SIGNALS in target_set and target_set[GATING_SIGNALS]:
            if not isinstance(target_set[GATING_SIGNALS], list):
                target_set[g] = [target_set[GATING_SIGNALS]]
            for gating_signal in target_set[GATING_SIGNALS]:
                _parse_state_spec(state_type=GatingSignal, owner=self, state_spec=gating_signal)

    def _instantiate_output_states(self, context=None):

        from psyneulink.globals.registry import register_category

        # Create registry for GatingSignals (to manage names)

        register_category(entry=GatingSignal,
                          base_class=State_Base,
                          registry=self._stateRegistry,
                          context=context)

        if self.gating_signals:

            self._output_states = []

            for gating_signal in self.gating_signals:
                self._instantiate_gating_signal(gating_signal, context=context)

        super()._instantiate_output_states(context=context)

        # Reassign gating_signals to capture any user_defined GatingSignals instantiated in call to super
        #    and assign to ContentAddressableList
        self._gating_signals = ContentAddressableList(component_type=GatingSignal,
                                                      list=[state for state in self.output_states
                                                            if isinstance(state, GatingSignal)])

        # If the GatingMechanism's policy has more than one item,
        #    warn if the number of items does not equal the number of its GatingSignals
        #    (note:  there must be fewer GatingSignals than items in gating_policy,
        #            as the reverse is an error that is checked for in _instantiate_gating_signal)
        if len(self.gating_policy)>1 and len(self.gating_signals) != len(self.gating_policy):
            if self.verbosePref:
                warnings.warning("The number of {}s for {} ({}) does not equal the number of items in its {} ({})".
                                 format(GatingSignal.__name__, self.name, len(self.gating_signals),
                                        GATING_POLICY, len(self.gating_policy)))

    def _instantiate_gating_signal(self, gating_signal, context=None):
        """Instantiate GatingSignal OutputState and assign (if specified) or instantiate GatingProjection

        Notes:
        * gating_signal arg can be a:
            - GatingSignal object;
            - GatingProjection;
            - InputState or OutputState;
            - params dict, from _take_over_as_default_gating_mechanism(), containing a GatingProjection;
            - tuple (state_name, Mechanism), from gating_signals arg of constructor;
                    [NOTE: this is a convenience format;
                           it precludes specification of GatingSignal params (e.g., MODULATION_OPERARATION)]
            - GatingSignal specification dictionary, from gating_signals arg of constructor
                    [NOTE: this must have at least NAME:str (state name) and MECHANISM:Mechanism entries;
                           it can also include a PARAMS entry with a params dict containing GatingSignal params]
        * State._parse_state_spec() is used to parse gating_signal arg
        * params are expected to be for (i.e., to be passed to) GatingSignal;
        * wait to instantiate deferred_init() projections until after GatingSignal is instantiated,
            so that correct OutputState can be assigned as its sender
        # * index of OutputState is incremented based on number of GatingSignals already instantiated;
        #     this means that the GatingMechanism's function must return as many items as it has GatingSignals,
        #     with each item of the function's value used by a corresponding GatingSignal.
            Note: multiple GatingProjections can be assigned to the same GatingSignal to achieve "divergent gating"
                  (that is, gating of many states with a single value -- e.g., LC)
        * index of OutputState is assigned to [0], so that all GatingSignals use the same single value produced
            returned by a GatingMechanism's function

        Returns GatingSignal (OutputState)
        """
        from psyneulink.components.states.state import _instantiate_state

        # Parse gating_signal specifications (in call to State._parse_state_spec)
        #    and any embedded Projection specifications (in call to <State>._instantiate_projections)
        gating_signal = _instantiate_state(state_type=GatingSignal,
                                           variable=(OWNER_VALUE,0),
                                           owner=self,
                                           reference_value=defaultGatingPolicy,
                                           modulation=self.modulation,
                                           state_spec=gating_signal,
                                           context=context)

        # Validate index
        try:
            self.gating_policy[gating_signal.owner_value_index]
        except IndexError:
            raise GatingMechanismError("Index specified for {} of {} ({}) "
                                       "exceeds the number of items of its {} ({})".
                                       format(GatingSignal.__name__, self.name, gating_signal.owner_value_index,
                                              GATING_POLICY, len(self.gating_policy)))

        # Add GatingSignal TO output_states LIST
        self._output_states.append(gating_signal)

        # Add GatingProjection(s) to GatingMechanism's list of GatingProjections
        try:
            self.gating_projections.extend(gating_signal.efferents)
        except AttributeError:
            self.gating_projections = gating_signal.efferents.copy()

        return gating_signal

    def _instantiate_attributes_after_function(self, context=None):
        """Take over as default GatingMechanism (if specified) and implement any specified GatingProjections
        """

        super()._instantiate_attributes_after_function(context=context)

        if MAKE_DEFAULT_GATING_MECHANISM in self.paramsCurrent:
            if self.paramsCurrent[MAKE_DEFAULT_GATING_MECHANISM]:
                self._assign_as_gating_mechanism(context=context)

        # FIX: 5/23/17 CONSOLIDATE/SIMPLIFY THIS RE: gating_signal ARG??  USE OF PROJECTIONS, ETC.
        # FIX:         ?? WHERE WOULD GATING_PROJECTIONS HAVE BEEN SPECIFIED IN paramsCURRENT??
        # FIX:         DOCUMENT THAT VALUE OF GATING ENTRY CAN BE A PROJECTION
        # FIX:         RE-WRITE parse_state_spec TO TAKE TUPLE THAT SPECIFIES (PARAM VALUE, GATING SIGNAL)
        #                       RATHER THAN (PARAM VALUE, GATING PROJECTION)
        # FIX: NOT CLEAR THIS IS GETTING USED AT ALL; ALSO, ??REDUNDANT WITH CALL IN _instantiate_output_states
        # If GatingProjections were specified, implement them
        if GATING_PROJECTIONS in self.paramsCurrent:
            if self.paramsCurrent[GATING_PROJECTIONS]:
                for key, projection in self.paramsCurrent[GATING_PROJECTIONS].items():
                    self._instantiate_gating_projection(projection, context=self.name)

    def _assign_as_gating_mechanism(self, context=None):

        # FIX 5/23/17: INTEGRATE THIS WITH ASSIGNMENT OF gating_signals
        # FIX:         (E.G., CHECK IF SPECIFIED GatingSignal ALREADY EXISTS)
        # Check the input_states and output_states of the System's Mechanisms
        #    for any GatingProjections with deferred_init()
        for mech in self.system.mechanisms:
            for state in mech._input_states + mech._output_states:
                for projection in state.mod_afferents:
                    # If projection was deferred for init, initialize it now and instantiate for self
                    if (projection.context.initialization_status == ContextFlags.DEFERRED_INIT
                        and projection.init_args['sender'] is None):
                        # FIX 5/23/17: MODIFY THIS WHEN (param, GatingProjection) tuple
                        # FIX:         IS REPLACED WITH (param, GatingSignal) tuple
                        # Add projection itself to any params specified in the GatingProjection for the GatingSignal
                        #    (cached in the GatingProjection's gating_signal attrib)
                        gating_signal_specs = projection.gating_signal or {}
                        gating_signal_specs.update({GATING_SIGNAL_SPECS: [projection]})
                        self._instantiate_gating_signal(gating_signal_specs, context=context)

    def show(self):
        """Display the InputStates and/or OutputStates gated by the GatingMechanism's `gating_signals
        <GatingMechanism.gating_signals>`.
        """

        print ("\n---------------------------------------------------------")

        print ("\n{0}".format(self.name))
        print ("\n\tGating the following Mechanism InputStates and/or OutputStates:".format(self.name))
        # Sort for consistency of output:
        state_names_sorted = sorted(self.output_states)
        for state_name in state_names_sorted:
            for projection in self.output_states[state_name].efferents:
                print ("\t\t{0}: {1}".format(projection.receiver.owner.name, projection.receiver.name))
        print ("\n---------------------------------------------------------")

    @property
    def gating_policy(self):
        return self.value


# IMPLEMENTATION NOTE:  THIS SHOULD BE MOVED TO COMPOSITION ONCE THAT IS IMPLEMENTED
def _add_gating_mechanism_to_system(owner:GatingMechanism):

    if owner.gating_signals:
        for gating_signal in owner.gating_signals:
            for mech in [proj.receiver.owner for proj in gating_signal.efferents]:
                for system in mech.systems:
                    if owner not in system.execution_list:
                        system.execution_list.append(owner)
                        system.execution_graph[owner] = set()
                        # FIX: NEED TO ALSO ADD SystemInputState (AND ??ProcessInputState) PROJECTIONS
                        # # Add self to system's list of OriginMechanisms if it doesn't have any afferents
                        # if not any(state.path_afferents for state in owner.input_states):
                        #     system.origin_mechanisms.mechs.append(owner)

<|MERGE_RESOLUTION|>--- conflicted
+++ resolved
@@ -395,16 +395,11 @@
         super().__init__(default_variable=default_gating_policy,
                          size=size,
                          modulation=modulation,
+                         function=function,
                          params=params,
                          name=name,
                          prefs=prefs,
-<<<<<<< HEAD
                          context=ContextFlags.CONSTRUCTOR)
-=======
-                         context=self,
-                         function=function,
-                         )
->>>>>>> bf3d16ba
 
     def _validate_params(self, request_set, target_set=None, context=None):
         """Validate items in the GATING_SIGNALS param (**gating_signals** argument of constructor)
