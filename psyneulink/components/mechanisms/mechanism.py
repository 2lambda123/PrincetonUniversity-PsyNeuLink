# Princeton University licenses this file to You under the Apache License, Version 2.0 (the "License");
# you may not use this file except in compliance with the License.  You may obtain a copy of the License at:
#     http://www.apache.org/licenses/LICENSE-2.0
# Unless required by applicable law or agreed to in writing, software distributed under the License is distributed
# on an "AS IS" BASIS, WITHOUT WARRANTIES OR CONDITIONS OF ANY KIND, either express or implied.
# See the License for the specific language governing permissions and limitations under the License.


# ****************************************  MECHANISM MODULE ***********************************************************

"""
..
    * :ref:`Mechanism_Overview`
    * :ref:`Mechanism_Creation`
    * :ref:`Mechanism_Structure`
     * :ref:`Mechanism_Function`
     * :ref:`Mechanism_States`
        * :ref:`Mechanism_InputStates`
        * :ref:`Mechanism_ParameterStates`
        * :ref:`Mechanism_OutputStates`
     * :ref:`Mechanism_Attributes`
     * :ref:`Mechanism_Role_In_Processes_And_Systems`
    * :ref:`Mechanism_Execution`
     * :ref:`Mechanism_Runtime_Parameters`
    * :ref:`Mechanism_Class_Reference`


.. _Mechanism_Overview:

Overview
--------

A Mechanism takes an input, transforms it in some way, and makes the result available as its output.  There are two
types of Mechanisms in PsyNeuLink:

    * `ProcessingMechanisms <ProcessingMechanism>` aggregrate the input they receive from other Mechanisms, and/or the
      input to the `Process` or `System` to which they belong, transform it in some way, and
      provide the result as input to other Mechanisms in the Process or System, or as the output for a Process or
      System itself.  There are a variety of different types of ProcessingMechanism, that accept various forms of
      input and transform them in different ways (see `ProcessingMechanisms <ProcessingMechanism>` for a list).
    ..
    * `AdaptiveMechanisms <AdaptiveMechanism>` monitor the output of one or more other Mechanisms, and use this
      to modulate the parameters of other Mechanisms or Projections.  There are three basic AdaptiveMechanisms:

      * `LearningMechanism <LearningMechanism>` - these receive training (target) values, and compare them with the
        output of a Mechanism to generate `LearningSignals <LearningSignal>` that are used to modify `MappingProjections
        <MappingProjection>` (see `learning <Process_Execution_Learning>`).
      |
      * `ControlMechanism <ControlMechanism>` - these evaluate the output of a specified set of Mechanisms, and
        generate `ControlSignals <ControlSignal>` used to modify the parameters of those or other Mechanisms.
      |
      * `GatingMechanism <GatingMechanism>` - these use their input(s) to determine whether and how to modify the
        `value <State_Base.value>` of the `InputState(s) <InputState>` and/or `OutputState(s) <OutputState>` of other
        Mechanisms.
      |
      Each type of AdaptiveMechanism is associated with a corresponding type of `ModulatorySignal <ModulatorySignal>`
      (a type of `OutputState` specialized for use with the AdaptiveMechanism) and `ModulatoryProjection
      <ModulatoryProjection>`.

Every Mechanism is made up of four fundamental components:

    * `InputState(s) <InputState>` used to receive and represent its input(s);
    ..
    * `Function <Function>` used to transform its input(s) into its output(s);
    ..
    * `ParameterState(s) <ParameterState>` used to represent the parameters of its Function (and/or any
      parameters that are specific to the Mechanism itself);
    ..
    * `OutputState(s) <OutputState>` used to represent its output(s)

These are described in the sections on `Mechanism_Function` and `Mechanism_States` (`Mechanism_InputStates`,
`Mechanism_ParameterStates`, and `Mechanism_OutputStates`), and shown graphically in a `figure <Mechanism_Figure>`,
under `Mechanism_Structure` below.

.. _Mechanism_Creation:

Creating a Mechanism
--------------------

Mechanisms can be created in several ways.  The simplest is to call the constructor for the desired type of Mechanism.
Alternatively, the `mechanism` command can be used to create a specific type of Mechanism or an instance of
`default_mechanism <Mechanism_Base.default_mechanism>`. Mechanisms can also be specified "in context," for example in
the `pathway <Process.pathway>` attribute of a `Process`; the Mechanism can be specified in either of the ways
mentioned above, or using one of the following:

  * the name of an **existing Mechanism**;
  ..
  * the name of a **Mechanism type** (subclass);
  ..
  * a **specification dictionary** -- this can contain an entry specifying the type of Mechanism,
    and/or entries specifying the value of parameters used to instantiate it.
    These should take the following form:

      * *MECHANISM_TYPE*: <name of a Mechanism type>
          if this entry is absent, a `default_mechanism <Mechanism_Base.default_mechanism>` will be created.

      * *NAME*: <str>
          the string will be used as the `name <Mechanism_Base.name>` of the Mechanism;  if this entry is absent,
          the name will be the name of the Mechanism's type, suffixed with an index if there are any others of the
          same type for which a default name has been assigned.

      * <name of parameter>:<value>
          this can contain any of the `standard parameters <Mechanism_Attributes>` for instantiating a Mechanism
          or ones specific to a particular type of Mechanism (see documentation for the type).  The key must be
          the name of the argument used to specify the parameter in the Mechanism's constructor, and the value must
          be a legal value for that parameter, using any of the ways allowed for `specifying a parameter
          <ParameterState_Specification>`. The parameter values specified will be used to instantiate the Mechanism.
          These can be overridden during execution by specifying `Mechanism_Runtime_Parameters`, either when calling
          the Mechanism's `execute <Mechanism_Base.execute>` or `run <Mechanism_Base.run>` method, or where it is
          specified in the `pathway <Process.pathway>` attribute of a `Process`.

  * **automatically** -- PsyNeuLink automatically creates one or more Mechanisms under some circumstances. For example,
    a `ComparatorMechanism` and `LearningMechanism <LearningMechanism>` are created automatically when `learning is
    specified <Process_Learning_Sequence>` for a Process; and an `ObjectiveMechanism` and `ControlMechanism
    <ControlMechanism>` are created when the `controller <System.controller>` is specified for a `System`.

.. _Mechanism_State_Specification:

Specifying States
~~~~~~~~~~~~~~~~~

Every Mechanism has one or more `InputStates <InputState>`, `ParameterStates <ParameterState>`, and `OutputStates
<OutputState>` (described `below <Mechanism_States>`) that allow it to receive and send `Projections <Projection>`,
and to execute its `function <Mechanism_Base.function>`).  When a Mechanism is created, it automatically creates the
ParameterStates it needs to represent its parameters, including those of its `function <Mechanism_Base.function>`.
It also creates any InputStates and OutputStates required for the Projections it has been assigned. InputStates and
OutputStates, and corresponding Projections (including those from `ModulatorySignals <ModulatorySignal>`) can also be
specified explicitly in the **input_states** and **output_states** arguments of the Mechanism's constructor (see
`Mechanism_InputStates` and `Mechanism_OutputStates`, respectively, as well as the `first example <Mechanism_Example_1>`
below, and `State_Examples`).  They can also be specified in a `parameter specification dictionary
<ParameterState_Specification>` assigned to the Mechanism's **params** argument, using entries with the keys
*INPUT_STATES* and *OUTPUT_STATES*, respectively (see `second example <Mechanism_Example_2>` below).  While
specifying the **input_states** and **output_states** arguments directly is simpler and more convenient,
the dictionary format allows parameter sets to be created elsewhere and/or re-used.  The value of each entry can be
any of the allowable forms for `specifying a state <State_Specification>`. InputStates and OutputStates can also be
added to an existing Mechanism using its `add_states <Mechanism_Base.add_states>` method, although this is generally
not needed and can have consequences that must be considered (e.g., see `note <Mechanism_Add_InputStates_Note>`),
and therefore is not recommended.

.. _Mechanism_Default_State_Suppression_Note:

    .. note::
       When States are specified in the **input_states** or **output_states** arguments of a Mechanism's constructor,
       they replace any default States generated by the Mechanism when it is created (if no States were specified).
       This is particularly relevant for OutputStates, as most Mechanisms create one or more `Standard OutputStates
       <OutputState_Standard>` by default, that have useful properties.  To retain those States if any are specified in
       the **output_states** argument, they must be included along with those states in the **output_states** argument
       (see `examples <State_Standard_OutputStates_Example>`).  The same is true for default InputStates and the
       **input_states** argument.

       This behavior differs from adding a State once the Mechanism is created.  States added to Mechanism using the
       Mechanism's `add_states <Mechanism_Base.add_states>` method, or by assigning the Mechanism in the **owner**
       argument of the State's constructor, are added to the Mechanism without replacing any of its existing States,
       including any default States that may have been generated when the Mechanism was created (see `examples
       <State_Create_State_Examples>` in State).


Examples
^^^^^^^^

.. _Mechanism_Example_1:

The following example creates an instance of a TransferMechanism that names the default InputState ``MY_INPUT``,
and assigns three `Standard OutputStates <OutputState_Standard>`::

    >>> import psyneulink as pnl
    >>> my_mech = pnl.TransferMechanism(input_states=['MY_INPUT'],
    ...                                 output_states=[pnl.RESULT, pnl.MEAN, pnl.VARIANCE])


.. _Mechanism_Example_2:

This shows how the same Mechanism can be specified using a dictionary assigned to the **params** argument::

     >>> my_mech = pnl.TransferMechanism(params={pnl.INPUT_STATES: ['MY_INPUT'],
     ...                                         pnl.OUTPUT_STATES: [pnl.RESULT, pnl.MEAN, pnl.VARIANCE]})

See `State <State_Examples>` for additional examples of specifying the States of a Mechanism.

.. _Mechanism_Parameter_Specification:

Specifying Parameters
~~~~~~~~~~~~~~~~~~~~~

As described `below <Mechanism_ParameterStates>`, Mechanisms have `ParameterStates <ParameterState>` that provide the
current value of a parameter used by the Mechanism and/or its `function <Mechanism_Base.function>` when it is `executed
<Mechanism_Execution>`. These can also be used by a `ControlMechanism <ControlMechanism>` to control the parameters of
the Mechanism and/or it `function <Mechanism_Base.function>`.  The value of any of these, and their control, can be
specified in the corresponding argument of the constructor for the Mechanism and/or its `function
<Mechanism_Base.function>`,  or in a parameter specification dictionary assigned to the **params** argument of its
constructor, as described under `ParameterState_Specification`.


.. _Mechanism_Structure:

Structure
---------

.. _Mechanism_Function:

Function
~~~~~~~~

The core of every Mechanism is its function, which transforms its input to generate its output.  The function is
specified by the Mechanism's `function <Mechanism_Base.function>` attribute.  Every type of Mechanism has at least one
(primary) function, and some have additional (auxiliary) ones (for example, `TransferMechanism` and
`EVCControlMechanism`). Mechanism functions are generally from the PsyNeuLink `Function` class.  Most Mechanisms
allow their function to be specified, using the `function` argument of the Mechanism's constructor.  The function can
be specified using the name of `Function <Function>` class, or its constructor (including arguments that specify its
parameters).  For example, the `function <TransferMechanism.function>` of a `TransferMechanism`, which is `Linear` by
default, can be specified to be the `Logistic` function as follows::

    >>> my_mechanism = pnl.TransferMechanism(function=pnl.Logistic(gain=1.0, bias=-4))

Notice that the parameters of the :keyword:`function` (in this case, `gain` and `bias`) can be specified by including
them in its constructor.  Some Mechanisms support only a single function.  In that case, the :keyword:`function`
argument is not available in the Mechanism's constructor, but it does include arguments for the function's
parameters.  For example, the :keyword:`function` of a `ComparatorMechanism` is always the `LinearCombination` function,
so the Mechanisms' constructor does not have a :keyword:`function` argument.  However, it does have a
**comparison_operation** argument, that is used to set the LinearCombination function's `operation` parameter.

The parameters for a Mechanism's primary function can also be specified as entries in a *FUNCTION_PARAMS* entry of a
`parameter specification dictionary <ParameterState_Specification>` in the **params** argument of the Mechanism's
constructor.  For example, the parameters of the `Logistic` function in the example above can
also be assigned as follows::

    >>> my_mechanism = pnl.TransferMechanism(function=pnl.Logistic,
    ...                                      params={pnl.FUNCTION_PARAMS: {pnl.GAIN: 1.0, pnl.BIAS: -4.0}})

Again, while not as simple as specifying these as arguments in the function's constructor, this format is more flexible.
Any values specified in the parameter dictionary will **override** any specified within the constructor for the function
itself (see `DDM <DDM_Creation>` for an example).

.. _Mechanism_Function_Object:

`function_object <Mechanism_Base.function_object>` Attribute
^^^^^^^^^^^^^^^^^^^^^^^^^^^^^^^^^^^^^^^^^^^^^^^^^^^^^^^^^^^^

The `Function <Function>` Component assigned as the primary function of a Mechanism is assigned to the Mechanism's
`function_object <Component.function_object>` attribute, and its `function <Function_Base.function>` is assigned
to the Mechanism's `function <Mechanism_Base.function>` attribute.

.. note::
   It is important to recognize the distinction between a `Function <Function>` and its `function
   <Function_Base.function>` attribute (note the difference in capitalization).  A *Function* is a PsyNeuLink `Component
   <Component>`, that can be created using a constructor; a *function* is an attribute that contains a callable method
   belonging to a Function, and that is executed when the Component to which the Function belongs is executed.
   Functions are used to assign, store, and apply parameter values associated with their function (see `Function
   <Function_Overview> for a more detailed explanation).

The parameters of a Mechanism's `function <Mechanism_Base.function>` are attributes of its `function_object
<Component.function_object>`, and can be accessed using standard "dot" notation for that object.  For
example, the `gain <Logistic.gain>` and `bias <Logistic.bias>` parameters of the `Logistic` function in the example
above can be access as ``my_mechanism.function_object.gain`` and ``my_mechanism.function_object.bias``.  They are
also assigned to a dictionary in the Mechanism's `function_params <Mechanism_Base.function_params>` attribute,
and can be  accessed using the parameter's name as the key for its entry in the dictionary.  For example,
the parameters in the  example above could also be accessed as ``my_mechanism.function_params[GAIN]`` and
``my_mechanism.function_params[GAIN]``

Some Mechanisms have auxiliary functions that are inherent (i.e., not made available as arguments in the Mechanism's
constructor;  e.g., the `integrator_function <TransferMechanism.integrator_function>` of a `TransferMechanism`);
however, the Mechanism may include parameters for those functions in its constructor (e.g., the **noise** argument in
the constructor for a `TransferMechanism` is used as the `noise <AdaptiveIntegrator.noise>` parameter of the
`AdaptiveIntegrator` assigned to the TransferMechanism's `integrator_function <TransferMechanism.integrator_function>`).

COMMENT:
NOT CURRENTLY IMPLEMENTED
For Mechanisms that offer a selection of functions for the primary function (such as the `TransferMechanism`), if all
of the functions use the same parameters, then those parameters can also be specified as entries in a `parameter
specification dictionary <ParameterState_Specification>` as described above;  however, any parameters that are unique
to a particular function must be specified in a constructor for that function.  For Mechanisms that have additional,
auxiliary functions, those must be specified in arguments for them in the Mechanism's constructor, and their parameters
must be specified in constructors for those functions unless documented otherwise.
COMMENT


COMMENT:
    FOR DEVELOPERS:
    + FUNCTION : function or method :  method used to transform Mechanism input to its output;
        This must be implemented by the subclass, or an exception will be raised;
        each item in the variable of this method must be compatible with a corresponding InputState;
        each item in the output of this method must be compatible  with the corresponding OutputState;
        for any parameter of the method that has been assigned a ParameterState,
        the output of the ParameterState's own execute method must be compatible with
        the value of the parameter with the same name in params[FUNCTION_PARAMS] (EMP)
    + FUNCTION_PARAMS (dict):
        NOTE: function parameters can be specified either as arguments in the Mechanism's __init__ method,
        or by assignment of the function_params attribute for paramClassDefaults.
        Only one of these methods should be used, and should be chosen using the following principle:
        - if the Mechanism implements one function, then its parameters should be provided as arguments in the __init__
        - if the Mechanism implements several possible functions and they do not ALL share the SAME parameters,
            then the function should be provided as an argument but not they parameters; they should be specified
            as arguments in the specification of the function
        each parameter is instantiated as a ParameterState
        that will be placed in <Mechanism_Base>._parameter_states;  each parameter is also referenced in
        the <Mechanism>.function_params dict, and assigned its own attribute (<Mechanism>.<param>).
COMMENT


.. _Mechanism_Custom_Function:

Custom Functions
^^^^^^^^^^^^^^^^

A Mechanism's `function <Mechanism_Base.function>` can be customized by assigning a user-defined function (e.g.,
a lambda function), so long as it takes arguments and returns values that are compatible with those of the
Mechanism's default for that function.  This is also true for auxiliary functions that appear as arguments in a
Mechanism's constructor (e.g., the `EVCControlMechanism`). A user-defined function can be assigned using the Mechanism's
`assign_params` method (the safest means) or by assigning it directly to the corresponding attribute of the Mechanism
(for its primary function, its `function <Mechanism_Base.function>` attribute). It is *strongly advised* that
auxiliary functions that are inherent to a Mechanism (i.e., ones that do *not* appear as an argument in the
Mechanism's constructor, such as the `integrator_function <TransferMechanism.integrator_function>` of a
`TransferMechanism`) *not* be assigned custom functions;  this is because their parameters are included as
arguments in the constructor for the Mechanism, and thus changing the function could produce confusing and/or
unpredictable effects.


COMMENT:
    When a custom function is specified,
    the function itself is assigned to the Mechanism's designated attribute.  At the same time, PsyNeuLink automatically
    creates a `UserDefinedFunction` object, and assigns the custom function to its
    `function <UserDefinedFunction.function>` attribute.
COMMENT

.. _Mechanism_Variable_and_Value:

`variable <Mechanism_Base.variable>` and `value <Mechanism_Base.value>` Attributes
^^^^^^^^^^^^^^^^^^^^^^^^^^^^^^^^^^^^^^^^^^^^^^^^^^^^^^^^^^^^^^^^^^^^^^^^^^^^^^^^^^

The input to a Mechanism's `function <Mechanism_Base.function>` is provided by the Mechanism's `variable
<Mechanism_Base.variable>` attribute.  This is an ndarray that is at least 2d, with one item of its outermost
dimension (axis 0) for each of the Mechanism's `input_states <Mechanism_Base.input_states>` (see
`below <Mechanism_InputStates>`).  The result of the  `function <Mechanism_Base.function>` is placed in the
Mechanism's `value <Mechanism_Base.value>` attribute which is  also at least a 2d array.  The Mechanism's `value
<Mechanism_Base.value>` is referenced by its `OutputStates <Mechanism_OutputStates>` to generate their own `value
<OutputState.value>` attributes, each of which is assigned as the value of an item of the list in the Mechanism's
`output_values <Mechanism_Base.output_values>` attribute (see `Mechanism_OutputStates` below).

.. note::
   The input to a Mechanism is not necessarily the same as the input to its `function <Mechanism_Base.function>`. The
   input to a Mechanism is first processed by its `InputState(s) <Mechanism_InputStates>`, and then assigned to the
   Mechanism's `variable <Mechanism_Base>` attribute, which is used as the input to its `function
   <Mechanism_Base.function>`. Similarly, the result of a Mechanism's function is not necessarily the same as the
   Mechanism's output.  The result of the `function <Mechanism_Base.function>` is assigned to the Mechanism's  `value
   <Mechanism_Base.value>` attribute, which is then used by its `OutputState(s) <Mechanism_OutputStates>` to assign
   items to its `output_values <Mechanism_Base.output_values>` attribute.

.. _Mechanism_States:

States
~~~~~~

Every Mechanism has one or more of each of three types of States:  `InputState(s) <InputState>`,
`ParameterState(s) <ParameterState>`, `and OutputState(s) <OutputState>`.  Generally, these are created automatically
when the Mechanism is created.  InputStates and OutputStates (but not ParameterStates) can also be specified explicitly
for a Mechanism, or added to an existing Mechanism using its `add_states <Mechanism_Base.add_states>` method, as
described `above <Mechanism_State_Specification>`).

.. _Mechanism_Figure:

The three types of States are shown schematically in the figure below, and described briefly in the following sections.

.. figure:: _static/Mechanism_States_fig.svg
   :alt: Mechanism States
   :scale: 75 %
   :align: left

   **Schematic of a Mechanism showing its three types of States** (`InputState`, `ParameterState` and `OutputState`).
   Every Mechanism has at least one (`primary <InputState_Primary>`) InputState and one (`primary
   <OutputState_Primary>`) OutputState, but can have additional states of each type.  It also has one
   `ParameterState` for each of its parameters and the parameters of its `function <Mechanism_Base.function>`.
   The `value <InputState.value>` of each InputState is assigned as an item of the Mechanism's `variable
   <Mechanism_Base.variable>`, and the result of its `function <Mechanism_Base.function>` is assigned as the Mechanism's
   `value <Mechanism_Base.value>`, the items of which are referenced by its OutputStates to determine their own
   `value <OutputState.value>`\\s (see `Mechanism_Variable_and_Value` above, and more detailed descriptions below).

.. _Mechanism_InputStates:

InputStates
^^^^^^^^^^^

These receive, aggregate and represent the input to a Mechanism, and provide this to the Mechanism's `function
<Mechanism_Base.function>`. Usually, a Mechanism has only one (`primary <InputState_Primary>`) `InputState`,
identified in its `input_state <Mechanism_Base.input_state>` attribute. However some Mechanisms have more than one
InputState. For example, a `ComparatorMechanism` has one InputState for its **SAMPLE** and another for its **TARGET**
input. All of the Mechanism's InputStates (including its primary InputState <InputState_Primary>` are listed in its
`input_states <Mechanism_Base.input_states>` attribute (note the plural).  The `input_states
<Mechanism_Base.input_states>` attribute is a ContentAddressableList -- a PsyNeuLink-defined subclass of the Python
class `UserList <https://docs.python.org/3.6/library/collections.html?highlight=userlist#collections.UserList>`_ --
that allows a specific InputState in the list to be accessed using its name as the index for the list (e.g.,
``my_mechanism['InputState name']``).

.. _Mechanism_Variable_and_InputStates:

The `value <InputState.value>` of each InputState for a Mechanism is assigned to a different item of the Mechanism's
`variable <Mechanism_Base.variable>` attribute (a 2d np.array), as well as to a corresponding item of its `input_values
<Mechanism_Base.input_values>` attribute (a list).  The `variable <Mechanism_Base.variable>` provides the input to the
Mechanism's `function <Mechanism_Base.function>`, while its `input_values <Mechanism_Base.input_values>` provides a
convenient way of accessing the value of its individual items.  Because there is a one-to-one correspondence between
a Mechanism's InputStates and the items of its `variable <Mechanism_Base.variable>`, their size along their outermost
dimension (axis 0) must be equal; that is, the number of items in the Mechanism's `variable <Mechanism_Base.variable>`
attribute must equal the number of InputStates in its `input_states <Mechanism_Base.input_states>` attribute. A
Mechanism's constructor does its best to insure this:  if its **default_variable** and/or its **size** argument is
specified, it constructs a number of InputStates (and each with a `value <InputState.value>`) corresponding to the
items specified for the Mechanism's `variable <Mechanism_Base.variable>`, as in the examples below::

    my_mech_A = pnl.TransferMechanism(default_variable=[[0],[0,0]])
    print(my_mech_A.input_states)
    > [(InputState InputState-0), (InputState InputState-1)]
    print(my_mech_A.input_states[0].value)
    > [ 0.]
    print(my_mech_A.input_states[1].value)
    > [ 0.  0.]

    my_mech_B = pnl.TransferMechanism(default_variable=[[0],[0],[0]])
    print(my_mech_B.input_states)
    > [(InputState InputState-0), (InputState InputState-1), (InputState InputState-2)]

Conversely, if the **input_states** argument is used to specify InputStates for the Mechanism, they are used to format
the Mechanism's variable::

    my_mech_C = pnl.TransferMechanism(input_states=[[0,0], 'Hello'])
    print(my_mech_C.input_states)
    > [(InputState InputState-0), (InputState Hello)]
    print(my_mech_C.variable)
    > [array([0, 0]) array([0])]

If both the **default_variable** (or **size**) and **input_states** arguments are specified, then the number and format
of their respective items must be the same (see `State <State_Examples>` for additional examples of specifying States).

If InputStates are added using the Mechanism's `add_states <Mechanism_Base.add_states>` method, then its
`variable <Mechanism_Base.variable>` is extended to accommodate the number of InputStates added (note that this must
be coordinated with the Mechanism's `function <Mechanism_Base.function>`, which takes the Mechanism's `variable
<Mechanism_Base.variable>` as its input (see `note <Mechanism_Add_InputStates_Note>`).

The order in which `InputStates are specified <Mechanism_InputState_Specification>` in the Mechanism's constructor,
and/or `added <Mechanism_Add_InputStates>` using its `add_states <Mechanism_Base.add_states>` method,  determines the
order of the items to which they are assigned assigned in he Mechanism's `variable  <Mechanism_Base.variable>`,
and are listed in its `input_states <Mechanism_Base.input_states>` and `input_values <Mechanism_Base.input_values>`
attribute.  Note that a Mechanism's `input_values <Mechanism_Base.input_values>` attribute has the same information as
the Mechanism's `variable <Mechanism_Base.variable>`, but in the form of a list rather than an ndarray.

.. _Mechanism_InputState_Specification:

**Specifying InputStates and a Mechanism's** `variable <Mechanism_Base.variable>` **Attribute**

When a Mechanism is created, the number and format of the items in its `variable <Mechanism_Base.variable>`
attribute, as well as the number of InputStates it has and their `variable <InputState.variable>` and `value
<InputState.value>` attributes, are determined by one of the following arguments in the Mechanism's constructor:

* **default_variable** (at least 2d ndarray) -- determines the number and format of the items of the Mechanism's
  `variable <Mechanism_Base>` attribute.  The number of items in its outermost dimension (axis 0) determines the
  number of InputStates created for the Mechanism, and the format of each item determines the format for the
  `variable <InputState.variable>` and `value  <InputState.value>` attributes of the corresponding InputState.
  If any InputStates are specified in the **input_states** argument or an *INPUT_STATES* entry of
  a specification dictionary assigned to the **params** argument of the Mechanism's constructor, then the number
  must match the number of items in **default_variable**, or an error is generated.  The format of the items in
  **default_variable** are used to specify the format of the `variable <InputState.variable>` or `value
  <InputState.value>` of the corresponding InputStates for any that are not explicitly specified in the
  **input_states** argument or *INPUT_STATES* entry (see below).
..
* **size** (int, list or ndarray) -- specifies the number and length of items in the Mechanism's variable,
  if **default_variable** is not specified. For example, the following mechanisms are equivalent::
    T1 = TransferMechanism(size = [3, 2])
    T2 = TransferMechanism(default_variable = [[0, 0, 0], [0, 0]])
  The relationship to any specifications in the **input_states** argument or
  *INPUT_STATES* entry of a **params** dictionary is the same as for the **default_variable** argument,
  with the latter taking precedence (see above).
..
* **input_states** (list) -- this can be used to explicitly `specify the InputStates <InputState_Specification>`
  created for the Mechanism. Each item must be an `InputState specification <InputState_Specification>`, and the number
  of items must match the number of items in the **default_variable** argument or **size** argument
  if either of those is specified.  If the `variable <InputState.variable>` and/or `value <InputState.value>`
  is `explicitly specified for an InputState <InputState_Variable_and_Value>` in the **input_states** argument or
  *INPUT_STATES* entry of a **params** dictionary, it must be compatible with the value of the corresponding
  item **default_variable**; otherwise, the format of the item in **default_variable** corresponding to the
  InputState is used to specify the format of its `variable <InputState.variable>` (e.g., the InputState is
  `specified using an OutputState <InputState_Projection_Source_Specification>` to project to it;).  If
  **default_variable** is not specified, a default value is specified by the Mechanism.

COMMENT:
*** ADD SOME EXAMPLES HERE (see `examples <XXX>`)
COMMENT

COMMENT:
*** ADD THESE TO ABOVE WHEN IMPLEMENTED:
    If more InputStates are specified than there are items in `variable <Mechanism_Base.variable>,
        the latter is extended to  match the former.
    If the Mechanism's `variable <Mechanism_Base.variable>` has more than one item, it may still be assigned
        a single InputState;  in that case, the `value <InputState.value>` of that InputState must have the same
        number of items as the Mechanisms's `variable <Mechanism_Base.variable>`.
COMMENT
..
* *INPUT_STATES* entry of a params dict (list) -- specifications are treated in the same manner as those in the
  **input_states** argument, and take precedence over those.

.. _Mechanism_Add_InputStates:

**Adding InputStates**

InputStates can be added to a Mechanism using its `add_states <Mechanism_Base.add_states>` method;  this extends its
`variable <Mechanism_Base.variable>` by a number of items equal to the number of InputStates added, and each new item
is assigned a format compatible with the `value <InputState.value>` of the corresponding InputState added;  if the
InputState's `variable <InputState.variable>` is not specified, it is assigned the default format for an item of the
owner's `variable <Mechanism_Base.variable>` attribute. The InputStates are appended to the end of the list in the
Mechanism's `input_states <Mechanism_Base.input_states>` attribute.  Adding in States in this manner does **not**
replace any existing States, including any default States generated when the Mechanism was constructed (this is
contrast to States specified in a Mechanism's constructor which **do** `replace any default State(s) of the same type
<Mechanism_Default_State_Suppression_Note>`).

.. _Mechanism_Add_InputStates_Note:

.. note::
    Adding InputStates to a Mechanism using its `add_states <Mechanism_Base.add_states>` method may introduce an
    incompatibility with the Mechanism's `function <Mechanism_Base.function>`, which takes the Mechanism's `variable
    <Mechanism_Base.variable>` as its input; such an incompatibility will generate an error.  It may also influence
    the number of OutputStates created for the Mechanism. It is the user's responsibility to ensure that the
    assignment of InputStates to a Mechanism using the `add_states <Mechanism_Base.add_states>` is coordinated with
    the specification of its `function <Mechanism_Base.function>`, so that the total number of InputStates (listed
    in the Mechanism's `input_states <Mechanism_Base.input_states>` attribute matches the number of items expected
    for the input to the function specified in the Mechanism's `function <Mechanism_Base.function>` attribute
    (i.e., its length along axis 0).

.. _Mechanism_InputState_Projections:

**Projections to InputStates**

Each InputState of a Mechanism can receive one or more `Projections <Projection>` from other Mechanisms.  When a
Mechanism is created, a `MappingProjection` is created automatically for any OutputStates or Projections from them
that are in its `InputState specification <InputState_Specification>`, using `AUTO_ASSIGN_MATRIX` as the Projection's
`matrix specification <Mapping_Matrix_Specification>`.  However, if a specification in the **input_states** argument
or an *INPUT_STATES* entry of a **params** dictionary cannot be resolved to an instantiated OutputState at the time the
Mechanism is created, no MappingProjection is assigned to the InputState, and this must be done by some other means;
any specifications in the Mechanism's `input_states <Mechanism_Base.monitored_output_states>` attribute that are not
associated with an instantiated OutputState at the time the Mechanism is executed are ignored.

The `PathwayProjections <PathwayProjection>` (e.g., `MappingProjections <MappingProjection>`) it receives are listed
in its `path_afferents <InputState.path_afferents>` attribute.  If the Mechanism is an `ORIGIN` Mechanism of a
`Process`, this includes a Projection from the `ProcessInputState <Process_Input_And_Output>` for that Process.  Any
`GatingProjections <GatingProjection>` it receives are listed in its `mod_afferents <InputState.mod_afferents>`
attribute.


.. _Mechanism_ParameterStates:

ParameterStates and Parameters
^^^^^^^^^^^^^^^^^^^^^^^^^^^^^^

`ParameterStates <ParameterState>` provide the value for each parameter of a Mechanism and its `function
<Mechanism_Base.function>`.  One ParameterState is assigned to each of the parameters of the Mechanism and/or its
`function <Mechanism_Base.function>` (corresponding to the arguments in their constructors). The ParameterState takes
the value specified for a parameter (see `below <Mechanism_Parameter_Value_Specification>`) as its `variable
<ParameterState.variable>`, and uses it as the input to the ParameterState's `function <ParameterState.function>`,
which `modulates <ModulatorySignal_Modulation>` it in response to any `ControlProjections <ControlProjection>` received
by the ParameterState (specified in its `mod_afferents <ParameterState.mod_afferents>` attribute), and assigns the
result to the ParameterState's `value <ParameterState.value>`.  This is the value used by the Mechanism or its
`function <Mechanism_Base.function>` when the Mechanism `executes <Mechanism_Execution>`.  Accordingly, when the value
of a parameter is accessed (e.g., using "dot" notation, such as ``my_mech.my_param``), it is actually the
*ParameterState's* `value <ParameterState.value>` that is returned (thereby accurately reflecting the value used
during the last execution of the Mechanism or its `function <Mechanism_Base.function>`).  The ParameterStates for a
Mechanism are listed in its `parameter_states <Mechanism_Base.parameter_states>` attribute.

.. _Mechanism_Parameter_Value_Specification:

The "base" value of a parameter (i.e., the unmodulated value used as the ParameterState's `variable
<ParameterState.variable>` and the input to its `function <ParameterState.function>`) can specified when a Mechanism
and/or its `function <Mechanism_Base.function>` are first created,  using the corresponding arguments of their
constructors (see `Mechanism_Function` above).  Parameter values can also be specified later, by direct assignment of a
value to the attribute for the parameter, or by using the Mechanism's `assign_param` method (the recommended means;
see `ParameterState_Specification`).  Note that the attributes for the parameters of a Mechanism's `function
<Mechanism_Base.function>` usually belong to the `Function <Function_Overview>` referenced in its `function_object
<Component.function_object>` attribute, not the Mechanism itself, and therefore must be assigned to the Function
Component (see `Mechanism_Function_Object` above).

All of the Mechanism's parameters are listed in a dictionary in its `user_params` attribute; that dictionary contains
a *FUNCTION_PARAMS* entry that contains a sub-dictionary with the parameters of the Mechanism's `function
<Mechanism_Base.function>`.  The *FUNCTION_PARAMS* sub-dictionary is also accessible directly from the Mechanism's
`function_params <Mechanism_Base.function_params>` attribute.

.. _Mechanism_OutputStates:

OutputStates
^^^^^^^^^^^^
These represent the output(s) of a Mechanism. A Mechanism can have several `OutputStates <OutputState>`, and each can
send Projections that transmit its value to other Mechanisms and/or as the output of the `Process` or `System` to which
the Mechanism belongs.  Every Mechanism has at least one OutputState, referred to as its `primary OutputState
<OutputState_Primary>`.  If OutputStates are not explicitly specified for a Mechanism, a primary OutputState is
automatically created and assigned to its `output_state <Mechanism_Base.output_state>` attribute (note the singular),
and also to the first entry of the Mechanism's `output_states <Mechanism_Base.output_states>` attribute (note the
plural).  The `value <OutputState.value>` of the primary OutputState is assigned as the first (and often only) item
of the Mechanism's `value <Mechanism_Base.value>` attribute, which is the result of the Mechanism's `function
<Mechanism_Base.function>`.  Additional OutputStates can be assigned to represent values corresponding to other items
of the Mechanism's `value <Mechanism_Base.value>` (if there are any) and/or values derived from any or all of those
items. `Standard OutputStates <OutputState_Standard>` are available for each type of Mechanism, and custom ones can
be configured (see `OutputState Specification <OutputState_Specification>`. These can be assigned in the
**output_states** argument of the Mechanism's constructor.

All of a Mechanism's OutputStates (including the primary one) are listed in its `output_states
<Mechanism_Base.output_states>` attribute (note the plural). The `output_states <Mechanism_Base.output_states>`
attribute is a ContentAddressableList -- a PsyNeuLink-defined subclass of the Python class
`UserList <https://docs.python.org/3.6/library/collections.html?highlight=userlist#collections.UserList>`_ -- that
allows a specific OutputState in the list to be accessed using its name as the index for the list (e.g.,
``my_mechanism['OutputState name']``).  This list can also be used to assign additional OutputStates to the Mechanism
after it has been created.

The `value <OutputState.value>` of each of the Mechanism's OutputStates is assigned as an item in the Mechanism's
`output_values <Mechanism_Base.output_values>` attribute, in the same order in which they are listed in its
`output_states <Mechanism_Base.output_states>` attribute.  Note, that the `output_values <Mechanism_Base.output_values>`
attribute of a Mechanism is distinct from its `value <Mechanism_Base.value>` attribute, which contains the full and
unmodified results of its `function <Mechanism_Base.function>` (this is because OutputStates can modify the item of
the Mechanism`s `value <Mechanism_Base.value>` to which they refer -- see `OutputStates <OutputState_Customization>`).


.. _Mechanism_Attributes:

Additional Attributes
~~~~~~~~~~~~~~~~~~~~~

In addition to the `standard attributes <Component_Structure>` of any `Component <Component>`, Mechanisms have a set of
Mechanism-specific attributes (listed below). These can be specified in arguments of the Mechanism's constructor,
in a `parameter specification dictionary <ParameterState_Specification>` assigned to the **params** argument of the
Mechanism's constructor, by direct reference to the corresponding attribute of the Mechanisms after it has been
constructed (e.g., ``my_mechanism.param``), or using the Mechanism's `assign_params` method. The Mechanism-specific
attributes are listed below by their argument names / keywords, along with a description of how they are specified:

    * **input_states** / *INPUT_STATES* - a list specifying the Mechanism's input_states
      (see `InputState_Specification` for details of specification).
    ..
    * **output_states** / *OUTPUT_STATES* - specifies specialized OutputStates required by a Mechanism subclass
      (see `OutputState_Specification` for details of specification).
    ..
    * **monitor_for_control** / *MONITOR_FOR_CONTROL* - specifies which of the Mechanism's OutputStates is monitored by
      the `controller` for the System to which the Mechanism belongs (see `specifying monitored OutputStates
      <ObjectiveMechanism_Monitored_Output_States>` for details of specification).
    ..
    * **monitor_for_learning** / *MONITOR_FOR_LEARNING* - specifies which of the Mechanism's OutputStates is used for
      learning (see `Learning <LearningMechanism_Activation_Output>` for details of specification).


.. _Mechanism_Role_In_Processes_And_Systems:

Role in Processes and Systems
~~~~~~~~~~~~~~~~~~~~~~~~~~~~~

Mechanisms that are part of one or more `Processes <Process>` are assigned designations that indicate the
`role <Process_Mechanisms>` they play in those Processes, and similarly for `role <System_Mechanisms>` they play in
any `Systems <System>` to which they belong. These designations are listed in the Mechanism's `processes
<Mechanism_Base.processes>` and `systems <Mechanism_Base.systems>` attributes, respectively.  Any Mechanism
designated as `ORIGIN` receives a `MappingProjection` to its `primary InputState <InputState_Primary>` from the
Process(es) to which it belongs.  Accordingly, when the Process (or System of which the Process is a part) is
executed, those Mechanisms receive the input provided to the Process (or System).  The `output_values
<Mechanism_Base.output_values>` of any Mechanism designated as the `TERMINAL` Mechanism for a Process is assigned as
the `output <Process.output>` of that Process, and similarly for any System to which it belongs.

.. note::
   A Mechanism that is the `ORIGIN` or `TERMINAL` of a Process does not necessarily have the same role in the
   System(s) to which the Mechanism or Process belongs (see `example <LearningProjection_Target_vs_Terminal_Figure>`).


.. _Mechanism_Execution:

Execution
---------

A Mechanism can be executed using its `execute <Mechanism_Base.execute>` or `run <Mechanism_Base.run>` methods.  This
can be useful in testing a Mechanism and/or debugging.  However, more typically, Mechanisms are executed as part of a
`Process <Process_Execution>` or `System <System_Execution>`.  For either of these, the Mechanism must be included in
the `pathway <Process.pathway>` of a Process.  There, it can be specified on its own, or as the first item of a
tuple that also has an optional set of `runtime parameters <Mechanism_Runtime_Parameters>` (see `Process Mechanisms
<Process_Mechanisms>` for additional details about specifying a Mechanism in a Process `pathway
<Process.pathway>`).

.. _Mechanism_Runtime_Parameters:

Runtime Parameters
~~~~~~~~~~~~~~~~~~

.. note::
   This is an advanced feature, and is generally not required for most applications.

The parameters of a Mechanism are usually specified when the Mechanism is `created <Mechanism_Creation>`.  However,
these can be overridden when it `executed <Mechanism_Base.execution>`.  This can be done in a `parameter specification
dictionary <ParameterState_Specification>` assigned to the **runtime_param** argument of the Mechanism's `execute
<Mechanism_Base.execute>` method, or in a `tuple with the Mechanism <Process_Mechanism_Specification>` in the `pathway`
of a `Process`.  Any value assigned to a parameter in a **runtime_params** dictionary will override the current value of
that parameter for the (and *only* the) current execution of the Mechanism; the value will return to its previous value
following that execution, unless the `runtimeParamStickyAssignmentPref` is set for the component to which the parameter
belongs.

The runtime parameters for a Mechanism are specified using a dictionary that contains one or more entries, each of which
is for a parameter of the Mechanism or its  `function <Mechanism_Base.function>`, or for one of the `Mechanism's States
<Mechanism_States>`. Entries for parameters of the Mechanism or its `function <Mechanism_Base.function>` use the
standard format for `parameter specification dictionaries <ParameterState_Specification>`. Entries for the Mechanism's
States can be used to specify runtime parameters of the corresponding State, its `function <State_Base.function>`, or
any of the `Projections to that state <State_Projections>`. Each entry for the parameters of a State uses a key
corresponding to the type of State (*INPUT_STATE_PARAMS*, *OUTPUT_STATE_PARAMS* or *PARAMETER_STATE_PARAMS*), and a
value that is a sub-dictionary containing a dictionary with the runtime  parameter specifications for all States of that
type). Within that sub-dictionary, specification of parameters for the State or its `function <State_Base.function>` use
the  standard format for a `parameter specification dictionary <ParameterState_Specification>`.  Parameters for all of
the `State's Projections <State_Projections>` can be specified in an entry with the key *PROJECTION_PARAMS*, and a
sub-dictionary that contains the parameter specifications;  parameters for Projections of a particular type can be
placed in an entry with a key specifying the type (*MAPPING_PROJECTION_PARAMS*, *LEARNING_PROJECTION_PARAMS*,
*CONTROL_PROJECTION_PARAMS*, or *GATING_PROJECTION_PARAMS*; and parameters for a specific Projection can be placed in
an entry with a key specifying the name of the Projection and a sub-dictionary with the specifications.

COMMENT:
    ADD EXAMPLE(S) HERE
COMMENT

COMMENT:
?? DO PROJECTION DICTIONARIES PERTAIN TO INCOMING OR OUTGOING PROJECTIONS OR BOTH??
?? CAN THE KEY FOR A STATE DICTIONARY REFERENCE A SPECIFIC STATE BY NAME, OR ONLY STATE-TYPE??

State keyword: dict for State's params
    Function or Projection keyword: dict for Funtion or Projection's params
        parameter keyword: vaue of param

    dict: can be one (or more) of the following:
        + INPUT_STATE_PARAMS:<dict>
        + PARAMETER_STATE_PARAMS:<dict>
   [TBI + OUTPUT_STATE_PARAMS:<dict>]
        - each dict will be passed to the corresponding State
        - params can be any permissible executeParamSpecs for the corresponding State
        - dicts can contain the following embedded dicts:
            + FUNCTION_PARAMS:<dict>:
                 will be passed the State's execute method,
                     overriding its paramInstanceDefaults for that call
            + PROJECTION_PARAMS:<dict>:
                 entry will be passed to all of the State's Projections, and used by
                 by their execute methods, overriding their paramInstanceDefaults for that call
            + MAPPING_PROJECTION_PARAMS:<dict>:
                 entry will be passed to all of the State's MappingProjections,
                 along with any in a PROJECTION_PARAMS dict, and override paramInstanceDefaults
            + LEARNING_PROJECTION_PARAMS:<dict>:
                 entry will be passed to all of the State's LearningProjections,
                 along with any in a PROJECTION_PARAMS dict, and override paramInstanceDefaults
            + CONTROL_PROJECTION_PARAMS:<dict>:
                 entry will be passed to all of the State's ControlProjections,
                 along with any in a PROJECTION_PARAMS dict, and override paramInstanceDefaults
            + GATING_PROJECTION_PARAMS:<dict>:
                 entry will be passed to all of the State's GatingProjections,
                 along with any in a PROJECTION_PARAMS dict, and override paramInstanceDefaults
            + <ProjectionName>:<dict>:
                 entry will be passed to the State's Projection with the key's name,
                 along with any in the PROJECTION_PARAMS and MappingProjection or ControlProjection dicts
COMMENT

.. _Mechanism_Class_Reference:

Class Reference
---------------

"""

import inspect
import logging
import numbers

from collections import Iterable, OrderedDict
from inspect import isclass

import numpy as np
import typecheck as tc

from psyneulink.components.component import Component, InitStatus, ExecutionStatus, function_type, method_type
from psyneulink.components.shellclasses import Function, Mechanism, Projection, State
from psyneulink.components.states.inputstate import InputState
from psyneulink.components.states.parameterstate import ParameterState
from psyneulink.components.states.outputstate import OutputState
from psyneulink.components.states.modulatorysignals.modulatorysignal import _is_modulatory_spec
from psyneulink.components.states.state import _parse_state_spec, ADD_STATES
from psyneulink.globals.defaults import timeScaleSystemDefault
from psyneulink.globals.keywords import \
    CHANGED, COMMAND_LINE, EVC_SIMULATION, EXECUTING, FUNCTION_PARAMS, \
    INITIALIZING, INIT_FUNCTION_METHOD_ONLY, INIT__EXECUTE__METHOD_ONLY, \
    INPUT_STATES, INPUT_STATE_PARAMS, MECHANISM_TIME_SCALE, MONITOR_FOR_CONTROL, MONITOR_FOR_LEARNING, \
    NO_CONTEXT, OUTPUT_STATES, OUTPUT_STATE_PARAMS, PARAMETER_STATES, PARAMETER_STATE_PARAMS, PROCESS_INIT, \
    SEPARATOR_BAR, SET_ATTRIBUTE, SYSTEM_INIT, TIME_SCALE, UNCHANGED, VALIDATE, VARIABLE, VALUE, REFERENCE_VALUE, \
    kwMechanismComponentCategory, kwMechanismExecuteFunction
from psyneulink.globals.preferences.preferenceset import PreferenceLevel
from psyneulink.globals.registry import register_category
from psyneulink.globals.utilities import AutoNumber, ContentAddressableList, append_type_to_name, convert_to_np_array, iscompatible, kwCompatibilityNumeric
from psyneulink.scheduling.timescale import CentralClock, TimeScale

__all__ = [
    'Mechanism_Base', 'MechanismError'
]

logger = logging.getLogger(__name__)
MechanismRegistry = {}


class MechanismError(Exception):
    def __init__(self, error_value):
        self.error_value = error_value

    def __str__(self):
        return repr(self.error_value)


class Mechanism_Base(Mechanism):
    """Base class for Mechanism.

    .. note::
       Mechanism is an abstract class and should **never** be instantiated by a direct call to its constructor.
       It should be instantiated using the :class:`mechanism` command (see it for description of parameters),
       by calling the constructor for a subclass, or using other methods for specifying a Mechanism in context
       (see `Mechanism_Creation`).

    COMMENT:
        Description
        -----------
            Mechanism is a Category of the Component class.
            A Mechanism is associated with a name and:
            - one or more input_states:
                two ways to get multiple input_states, if supported by Mechanism subclass being instantiated:
                    • specify 2d variable for Mechanism (i.e., without explicit InputState specifications)
                        once the variable of the Mechanism has been converted to a 2d array, an InputState is assigned
                        for each item of axis 0, and the corresponding item is assigned as the InputState's variable
                    • explicitly specify input_states in params[*INPUT_STATES*] (each with its own variable
                        specification); those variables will be concantenated into a 2d array to create the Mechanism's
                        variable
                if both methods are used, they must generate the same sized variable for the mechanims
                ?? WHERE IS THIS CHECKED?  WHICH TAKES PRECEDENCE: InputState SPECIFICATION (IN _instantiate_state)??
            - an execute method:
                coordinates updating of input_states, parameter_states (and params), execution of the function method
                implemented by the subclass, (by calling its _execute method), and updating of the OutputStates
            - one or more parameters, each of which must be (or resolve to) a reference to a ParameterState
                these determine the operation of the function of the Mechanism subclass being instantiated
            - one or more OutputStates:
                the variable of each receives the corresponding item in the output of the Mechanism's function
                the value of each is passed to corresponding MappingProjections for which the Mechanism is a sender
                * Notes:
                    by default, a Mechanism has only one OutputState, assigned to <Mechanism>.outputState;  however:
                    if params[OUTPUT_STATES] is a list (of names) or specification dict (of MechanismOuput State
                    specs), <Mechanism>.output_states (note plural) is created and contains a list of OutputStates,
                    the first of which points to <Mechanism>.outputState (note singular)
                [TBI * each OutputState maintains a list of Projections for which it serves as the sender]

        Constraints
        -----------
            - the number of input_states must correspond to the length of the variable of the Mechanism's execute method
            - the value of each InputState must be compatible with the corresponding item in the
                variable of the Mechanism's execute method
            - the value of each ParameterState must be compatible with the corresponding parameter of  the Mechanism's
                 execute method
            - the number of OutputStates must correspond to the length of the output of the Mechanism's execute method,
                (self.value)
            - the value of each OutputState must be compatible with the corresponding item of the self.value
                 (the output of the Mechanism's execute method)

        Class attributes
        ----------------
            + componentCategory = kwMechanismFunctionCategory
            + className = componentCategory
            + suffix = " <className>"
            + className (str): kwMechanismFunctionCategory
            + suffix (str): " <className>"
            + registry (dict): MechanismRegistry
            + classPreference (PreferenceSet): Mechanism_BasePreferenceSet, instantiated in __init__()
            + classPreferenceLevel (PreferenceLevel): PreferenceLevel.CATEGORY
            + ClassDefaults.variable (list)
            + paramClassDefaults (dict):
                + MECHANISM_TIME_SCALE (TimeScale): TimeScale.TRIAL (timeScale at which Mechanism executes)
                + [TBI: kwMechanismExecutionSequenceTemplate (list of States):
                    specifies order in which types of States are executed;  used by self.execute]
            + default_mechanism (str): Currently DDM_MECHANISM (class reference resolved in __init__.py)

        Class methods
        -------------
            - _validate_variable(variable, context)
            - _validate_params(request_set, target_set, context)
            - update_states_and_execute(time_scale, params, context):
                updates input, param values, executes <subclass>.function, returns outputState.value
            - terminate_execute(self, context=None): terminates execution of Mechanism (for TimeScale = time_step)
            - adjust(params, context)
                modifies specified Mechanism params (by calling Function._instantiate_defaults)
                returns output
            - plot(): generates a plot of the Mechanism's function using the specified parameter values

        MechanismRegistry
        -----------------
            All Mechanisms are registered in MechanismRegistry, which maintains a dict for each subclass,
              a count for all instances of that type, and a dictionary of those instances
    COMMENT

    Attributes
    ----------

    variable : at least ndarray : default self.instance_defaults.variable
        used as input to the Mechanism's `function <Mechanism_Base.function>`.  It is always at least a 2d np.array,
        with each item of axis 0 corresponding to a `value <InputState.value>` of one of the Mechanism's `InputStates
        <InputState>` (in the order they are listed in its `input_states <Mechanism_Base.input_states>` attribute), and
        the first item (i.e., item 0) corresponding to the `value <InputState.value>` of the `primary InputState
        <InputState_Primary>`.  When specified in the **variable** argument of the constructor for the Mechanism,
        it is used as a template to define the format (shape and type of elements) of the input the Mechanism's
        `function <Mechanism_Base.function>`.

        .. _receivesProcessInput (bool): flags if Mechanism (as first in Pathway) receives Process input Projection

    input_state : InputState : default default InputState
        `primary InputState <InputState_Primary>` for the Mechanism;  same as first entry of its `input_states
        <Mechanism_Base.input_states>` attribute.  Its `value <InputState.value>` is assigned as the first item of the
        Mechanism's `variable <Mechanism_Base.variable>`.

    input_states : ContentAddressableList[str, InputState]
        a list of the Mechanism's `InputStates <Mechanism_InputStates>`. The first (and possibly only) entry is always
        the Mechanism's `primary InputState <InputState_Primary>` (i.e., the one in the its `input_state
        <Mechanism_Base.input_state>` attribute).

    input_values : List[List or 1d np.array] : default self.instance_defaults.variable
        each item in the list corresponds to the `value <InputState.value>` of one of the Mechanism's `InputStates
        <Mechanism_InputStates>` listed in its `input_states <Mechanism_Base.input_states>` attribute.  The value of
        each item is the same as the corresponding item in the Mechanism's `variable <Mechanism_Base.variable>`
        attribute.  The latter is a 2d np.array; the `input_values <Mechanism_Base.input_values>` attribute provides
        this information in a simpler list format.

    parameter_states : ContentAddressableList[str, ParameterState]
        a read-only list of the Mechanism's `ParameterStates <Mechanism_ParameterStates>`, one for each of its
        `configurable parameters <ParameterState_Configurable_Parameters>`, including those of its `function
        <Mechanism_Base.function>`.  The value of the parameters of the Mechanism and its `function
        <Mechanism_Base.function>` are also accessible as (and can be modified using) attributes of the Mechanism
        (see `Mechanism_ParameterStates`).

    COMMENT:
       MOVE function and function_params (and add user_params) to Component docstring
    COMMENT

    function : Function, function or method
        the primary function for the Mechanism, called when it is `executed <Mechanism_Execution>`.  It takes the
        Mechanism's `variable <Mechanism_Base.variable>` attribute as its input, and its result is assigned to the
        Mechanism's `value <Mechanism_Base.value>` attribute.

    function_params : Dict[str, value]
        contains the parameters for the Mechanism's `function <Mechanism_Base.function>`.  The key of each entry is the
        name of a parameter of the function, and its value is the parameter's value.

    value : ndarray : default None
        output of the Mechanism's `function <Mechanism_Base.function>`.  It is always at least a 2d np.array, with the
        items of axis 0 corresponding to the values referenced by the corresponding `index <OutputState.index>`
        attribute of the Mechanism's `OutputStates <OutputState>`.  The first item is generally referenced by the
        Mechanism's `primary OutputState <OutputState_Primary>` (i.e., the one in the its `output_state
        <Mechanism_Base.output_state>` attribute).  The `value <Mechanism_Base.value>` is `None` until the Mechanism
        has been executed at least once.

        .. note::
           the `value <Mechanism_Base.value>` of a Mechanism is not necessarily the same as its
           `output_values <Mechanism_Base.output_values>` attribute, which lists the `value <OutputState.value>`\\s
           of its `OutputStates <Mechanism_Base.output_states>`.

    default_value : ndarray : default None
        set equal to the `value <Mechanism_Base.value>` attribute when the Mechanism is first initialized; maintains
        its value even when `value <Mechanism_Base.value>` is reset to None when (re-)initialized prior to execution.

    output_state : OutputState : default default OutputState
        `primary OutputState <OutputState_Primary>` for the Mechanism;  same as first entry of its `output_states
        <Mechanism_Base.output_states>` attribute.

    output_states : ContentAddressableList[str, OutputState]
        list of the Mechanism's `OutputStates <Mechanism_OutputStates>`.

        There is always
        at least one entry, which identifies the Mechanism's `primary OutputState <OutputState_Primary>`.

        a list of the Mechanism's `OutputStates <Mechanism_OutputStates>`. The first (and possibly only) entry is always
        the Mechanism's `primary OutputState <OutputState_Primary>` (i.e., the one in the its `output_state
        <Mechanism_Base.output_state>` attribute).

    output_values : List[value] : default Mechanism_Base.function(instance_defaults.variable)
        each item in the list corresponds to the `value <OutputState.value>` of one of the Mechanism's `OutputStates
        <Mechanism_OutputStates>` listed in its `output_states <Mechanism_Base.output_states>` attribute.

        .. note:: The `output_values <Mechanism_Base.output_values>` of a Mechanism is not necessarily the same as its
                  `value <Mechanism_Base.value>` attribute, since an OutputState's
                  `function <OutputState.OutputState.function>` and/or its `calculate <Mechanism_Base.calculate>`
                  attribute may use the Mechanism's `value <Mechanism_Base.value>` to generate a derived quantity for
                  the `value <OutputState.OutputState.value>` of that OutputState (and its corresponding item in the
                  the Mechanism's `output_values <Mechanism_Base.output_values>` attribute).

        COMMENT:
            EXAMPLE HERE
        COMMENT

        .. _outputStateValueMapping : Dict[str, int]:
               contains the mappings of OutputStates to their indices in the output_values list
               The key of each entry is the name of an OutputState, and the value is its position in the
                    :py:data:`OutputStates <Mechanism_Base.output_states>` ContentAddressableList.
               Used in ``_update_output_states`` to assign the value of each OutputState to the correct item of
                   the Mechanism's ``value`` attribute.
               Any Mechanism with a function that returns a value with more than one item (i.e., len > 1) MUST implement
                   self.execute rather than just use the params[FUNCTION].  This is so that _outputStateValueMapping
                   can be implemented.
               TBI: if the function of a Mechanism is specified only by params[FUNCTION]
                   (i.e., it does not implement self.execute) and it returns a value with len > 1
                   it MUST also specify kwFunctionOutputStateValueMapping.

    is_finished : bool : default False
        set by a Mechanism to signal completion of its `execution <Mechanism_Execution>`; used by `Component-based
        Conditions <Conditions_Component_Based>` to predicate the execution of one or more other Components on the
        Mechanism.

    COMMENT:
        phaseSpec : int or float :  default 0
            determines the `TIME_STEP` (s) at which the Mechanism is executed as part of a System
            (see :ref:`Process_Mechanisms` for specification, and :ref:`System Phase <System_Execution_Phase>`
            for how phases are used).
    COMMENT

    processes : Dict[Process, str]:
        a dictionary of the `Processes <Process>` to which the Mechanism belongs, that designates its  `role
        <Mechanism_Role_In_Processes_And_Systems>` in each.  The key of each entry is a Process to which the Mechansim
        belongs, and its value is the Mechanism's `role in that Process <Process_Mechanisms>`.

    systems : Dict[System, str]:
        a dictionary of the `Systems <System>` to which the Mechanism belongs, that designates its `role
        <Mechanism_Role_In_Processes_And_Systems>` in each. The key of each entry is a System to which the Mechanism
        belongs, and its value is the Mechanism's `role in that System <System_Mechanisms>`.

    time_scale : TimeScale : default TimeScale.TRIAL
        determines the default value of the `TimeScale` used by the Mechanism when `executed <Mechanism_Execution>`.

    name : str
        the name of the Mechanism; if it is not specified in the **name** argument of the constructor, a default is
        assigned by MechanismRegistry (see `Naming` for conventions used for default and duplicate names).

    prefs : PreferenceSet or specification dict
        the `PreferenceSet` for the Mechanism; if it is not specified in the **prefs** argument of the 
        constructor, a default is assigned using `classPreferences` defined in __init__.py (see :doc:`PreferenceSet 
        <LINK>` for details).

        .. _stateRegistry : Registry
               registry containing dicts for each State type (InputState, OutputState and ParameterState) with instance
               dicts for the instances of each type and an instance count for each State type in the Mechanism.
               Note: registering instances of State types with the Mechanism (rather than in the StateRegistry)
                     allows the same name to be used for instances of a State type belonging to different Mechanisms
                     without adding index suffixes for that name across Mechanisms
                     while still indexing multiple uses of the same base name within a Mechanism.

    """

    #region CLASS ATTRIBUTES
    componentCategory = kwMechanismComponentCategory
    className = componentCategory
    suffix = " " + className

    class ClassDefaults(Mechanism.ClassDefaults):
        variable = [0.0]

    registry = MechanismRegistry

    classPreferenceLevel = PreferenceLevel.CATEGORY
    # Any preferences specified below will override those specified in CategoryDefaultPreferences
    # Note: only need to specify setting;  level will be assigned to CATEGORY automatically
    # classPreferences = {
    #     kwPreferenceSetName: 'MechanismCustomClassPreferences',
    #     kp<pref>: <setting>...}


    #FIX:  WHEN CALLED BY HIGHER LEVEL OBJECTS DURING INIT (e.g., PROCESS AND SYSTEM), SHOULD USE FULL Mechanism.execute
    # By default, init only the _execute method of Mechanism subclass objects when their execute method is called;
    #    that is, DO NOT run the full Mechanism execute Process, since some components may not yet be instantiated
    #    (such as OutputStates)
    initMethod = INIT__EXECUTE__METHOD_ONLY

    # Note:  the following enforce encoding as 2D np.ndarrays,
    #        to accomodate multiple States:  one 1D np.ndarray per state
    variableEncodingDim = 2
    valueEncodingDim = 2

    stateListAttr = {InputState:INPUT_STATES,
                       ParameterState:PARAMETER_STATES,
                       OutputState:OUTPUT_STATES}

    # Category specific defaults:
    paramClassDefaults = Component.paramClassDefaults.copy()
    paramClassDefaults.update({
        INPUT_STATES:None,
        OUTPUT_STATES:None,
        MONITOR_FOR_CONTROL: NotImplemented,  # This has to be here to "register" it as a valid param for the class
                                              # but is set to NotImplemented so that it is ignored if it is not
                                              # assigned;  setting it to None actively disallows assignment
                                              # (see EVCControlMechanism_instantiate_input_states for more details)
        MONITOR_FOR_LEARNING: None,
        # TBI - kwMechanismExecutionSequenceTemplate: [
        #     Components.States.InputState.InputState,
        #     Components.States.ParameterState.ParameterState,
        #     Components.States.OutputState.OutputState]
        MECHANISM_TIME_SCALE: TimeScale.TRIAL
        })

    # def __new__(cls, *args, **kwargs):
    # def __new__(cls, name=NotImplemented, params=NotImplemented, context=None):
    #endregion

    @tc.typecheck
    def __init__(self,
                 variable=None,
                 size=None,
                 input_states=None,
                 output_states=None,
                 params=None,
                 name=None,
                 prefs=None,
                 context=None):
        """Assign name, category-level preferences, and variable; register Mechanism; and enforce category methods

        This is an abstract class, and can only be called from a subclass;
           it must be called by the subclass with a context value

        NOTES:
        * Since Mechanism is a subclass of Component, it calls super.__init__
            to validate size and default_variable and param_defaults, and assign params to paramInstanceDefaults;
            it uses INPUT_STATE as the default_variable
        * registers Mechanism with MechanismRegistry

        """
        from psyneulink.components.states.inputstate import InputState

        # Forbid direct call to base class constructor
        # this context stuff is confusing: when do I use super().__init__(context=self)
        # and when do I use super().__init__(context=context)?
        if context is None or (not isinstance(context, type(self)) and not VALIDATE in context):
            raise MechanismError("Direct call to abstract class Mechanism() is not allowed; "
                                 "use a subclass")

        # IMPLEMENT **kwargs (PER State)


        # Ensure that all input_states and output_states, whether from paramClassDefaults or constructor arg,
        #    have been included in user_params and implemented as properties
        #    (in case the subclass did not include one and/or the other as an argument in its constructor)

        kwargs = {}

        # input_states = []
        # if INPUT_STATES in self.paramClassDefaults and self.paramClassDefaults[INPUT_STATES]:
        #     input_states.extend(self.paramClassDefaults[INPUT_STATES])
        # if INPUT_STATES in self.user_params and self.user_params[INPUT_STATES]:
        #     input_states.extend(self.user_params[INPUT_STATES])
        # if input_states:
        #     kwargs[INPUT_STATES] = input_states
        #
        # output_states = []
        # if OUTPUT_STATES in self.paramClassDefaults and self.paramClassDefaults[OUTPUT_STATES]:
        #     output_states.extend(self.paramClassDefaults[OUTPUT_STATES])
        # if OUTPUT_STATES in self.user_params and self.user_params[OUTPUT_STATES]:
        #     output_states.extend(self.user_params[OUTPUT_STATES])
        # if output_states:
        #     kwargs[OUTPUT_STATES] = output_states
        #
        # kwargs[PARAMS] = params
        #
        # params = self._assign_args_to_param_dicts(**kwargs)

        self._execution_id = None
        self.is_finished = False

        # Register with MechanismRegistry or create one
        if not context is VALIDATE:
            register_category(entry=self,
                              base_class=Mechanism_Base,
                              name=name,
                              registry=MechanismRegistry,
                              context=context)

        # Create Mechanism's _stateRegistry and state type entries
        from psyneulink.components.states.state import State_Base
        self._stateRegistry = {}

        # InputState
        from psyneulink.components.states.inputstate import InputState
        register_category(entry=InputState,
                          base_class=State_Base,
                          registry=self._stateRegistry,
                          context=context)
        # ParameterState
        from psyneulink.components.states.parameterstate import ParameterState
        register_category(entry=ParameterState,
                          base_class=State_Base,
                          registry=self._stateRegistry,
                          context=context)
        # OutputState
        from psyneulink.components.states.outputstate import OutputState
        register_category(entry=OutputState,
                          base_class=State_Base,
                          registry=self._stateRegistry,
                          context=context)

        variable = self._handle_default_variable(variable, size, input_states, params)
        if isinstance(output_states, tuple):
            output_states = list(output_states)

        # Mark initialization in context
        if not context or isinstance(context, object) or inspect.isclass(context):
            context = INITIALIZING + self.name + SEPARATOR_BAR + self.__class__.__name__
        else:
            context = context + SEPARATOR_BAR + INITIALIZING + self.name

        super(Mechanism_Base, self).__init__(default_variable=variable,
                                             size=size,
                                             param_defaults=params,
                                             prefs=prefs,
                                             name=name,
                                             context=context)

        # FUNCTIONS:

# IMPLEMENTATION NOTE:  REPLACE THIS WITH ABC (ABSTRACT CLASS)
        # Assign class functions
        self.classMethods = {
            kwMechanismExecuteFunction: self.execute,
            # kwMechanismAdjustFunction: self.adjust_function,
            # kwMechanismTerminateFunction: self.terminate_execute
        }
        self.classMethodNames = self.classMethods.keys()

        #  Validate class methods:
        #    make sure all required ones have been implemented in (i.e., overridden by) subclass
        for name, method in self.classMethods.items():
            try:
                method
            except (AttributeError):
                raise MechanismError("{0} is not implemented in Mechanism class {1}".
                                     format(name, self.name))

        try:
            self._default_value = self.value.copy()
        except AttributeError:
            self._default_value = self.value
        self.value = self._old_value = None
        # FIX: 10/3/17 - IS THIS CORRECT?  SHOULD IT BE INITIALIZED??
        self._status = INITIALIZING
        self._receivesProcessInput = False
        self.phaseSpec = None
        self.processes = {}
        self.systems = {}

    def _parse_arg_variable(self, variable):
        '''
        Takes user-inputted argument **variable** and returns an instance_defaults.variable-like
        object that it represents

        Currently supports types:
            numbers.Number
            list
            numpy.ndarray

        Returns
        -------
            an at-least-two-dimensional form of **variable**
        '''
        if isinstance(variable, numbers.Number):
            variable = [[variable]]
        elif isinstance(variable, list):
            if all([not isinstance(x, Iterable) for x in variable]):
                variable = [variable]
        elif isinstance(variable, np.ndarray):
            variable = np.atleast_2d(variable)

        return variable

    def _parse_arg_input_states(self, default_variable, size, input_states):
        '''
        Takes user-inputted argument **input_states** and returns an instance_defaults.variable-like
        object that it represents

        Returns
        -------
            A, B where
            A is an instance_defaults.variable-like object
            B is True if **input_states** contained an explicit variable specification, False otherwise
        '''

        if input_states is None:
            return None, False

        default_variable_from_input_states = []
        variable_was_specified = False

        if not isinstance(input_states, Iterable):
            input_states = [input_states]

        # Pass default_variable or one based on size to _parse_state_spe as default
        # FIX: THIS REALLY ISN'T RIGHT:  NEED TO BASE IT ON SHAPE REQUESTED IN SIZE
        # dv = [0]*size if default_variable is None and size is not None else default_variable
        dv = np.zeros(size) if default_variable is None and size is not None else default_variable
        dv = convert_to_np_array(dv,2).tolist() if dv is not None else None
        # dv = convert_to_np_array(default_variable,2).tolist() if default_variable is not None else None
        for i, s in enumerate(input_states):
            parsed_spec = _parse_state_spec(owner=self,
                                            variable=dv[i] if dv is not None else None,
                                            state_type=InputState,
                                            state_spec=s,
                                            context='_parse_arg_input_states')

            if isinstance(parsed_spec, dict):
                try:
                    variable = parsed_spec[VARIABLE]
                except KeyError:
                    pass
            elif isinstance(parsed_spec, (Projection, Mechanism, State)):
                if parsed_spec.init_status is InitStatus.DEFERRED_INITIALIZATION:
                    args = parsed_spec.init_args
                    if REFERENCE_VALUE in args and args[REFERENCE_VALUE] is not None:
                        variable = args[REFERENCE_VALUE]
                    elif VALUE in args and args[VALUE] is not None:
                        variable = args[VALUE]
                    elif VARIABLE in args and args[VARIABLE] is not None:
                        variable = args[VARIABLE]
                else:
                    try:
                        variable = parsed_spec.value
                    except AttributeError:
                        variable = parsed_spec.instance_defaults.variable
            else:
                variable = parsed_spec.instance_defaults.variable

            try:
                if variable is None:
                    variable = InputState.ClassDefaults.variable
                else:
                    variable_was_specified = True
            except UnboundLocalError:
                   variable = InputState.ClassDefaults.variable

            default_variable_from_input_states.append(variable)

        return default_variable_from_input_states, variable_was_specified

    def _handle_default_variable(self, default_variable=None, size=None, input_states=None, params=None):
        '''
            Finds whether default_variable can be determined using **default_variable** and **size**
            arguments.

            Returns
            -------
                a default variable if possible
                None otherwise
        '''
        default_variable_from_input_states = None

        # handle specifying through params dictionary
        try:
            default_variable_from_input_states, input_states_variable_was_specified = \
                self._parse_arg_input_states(default_variable, size, params[INPUT_STATES])
        except (TypeError, KeyError):
            pass

        if default_variable_from_input_states is None:
            # fallback to standard arg specification
            default_variable_from_input_states, input_states_variable_was_specified = \
                self._parse_arg_input_states(default_variable, size, input_states)

        if default_variable_from_input_states is not None:
            if default_variable is None:
                if size is None:
                    default_variable = default_variable_from_input_states
                else:
                    if input_states_variable_was_specified:
                        size_variable = self._handle_size(size, None)
                        if iscompatible(size_variable, default_variable_from_input_states):
                            default_variable = default_variable_from_input_states
                        else:
                            raise MechanismError(
                                'default variable determined from the specified input_states spec ({0}) '
                                'is not compatible with the default variable determined from size parameter ({1})'.
                                    format(default_variable_from_input_states, size_variable,
                                )
                            )
                    else:
                        # do not pass input_states variable as default_variable, fall back to size specification
                        pass
            else:
                if input_states_variable_was_specified:
                    if iscompatible(self._parse_arg_variable(default_variable), default_variable_from_input_states):
                        default_variable = default_variable_from_input_states
                    else:
                        raise MechanismError('default variable determined from the specified input_states spec ({0}) '
                                             'is not compatible with the specified default variable ({1})'.
                                             format(default_variable_from_input_states, default_variable
                            )
                        )
                else:
                    # do not pass input_states variable as default_variable, fall back to default_variable specification
                    pass

        return default_variable

    def _validate_variable(self, variable, context=None):
        """Convert ClassDefaults.variable and variable to 2D np.array: one 1D value for each InputState

        # VARIABLE SPECIFICATION:                                        ENCODING:
        # Simple value variable:                                         0 -> [array([0])]
        # Single state array (vector) variable:                         [0, 1] -> [array([0, 1])
        # Multiple state variables, each with a single value variable:  [[0], [0]] -> [array[0], array[0]]

        :param variable:
        :param context:
        :return:
        """

        variable = self._update_variable(super(Mechanism_Base, self)._validate_variable(variable, context))

        # Force Mechanism variable specification to be a 2D array (to accomodate multiple InputStates - see above):
        # Note: _instantiate_input_states (below) will parse into 1D arrays, one for each InputState
        # TODO: stateful - should this be here?? seems not
        self.ClassDefaults.variable = convert_to_np_array(self.ClassDefaults.variable, 2)
        self.instance_defaults.variable = convert_to_np_array(self.instance_defaults.variable, 2)
        variable = self._update_variable(convert_to_np_array(variable, 2))

        return variable

    def _filter_params(self, params):
        """Add rather than override INPUT_STATES and/or OUTPUT_STATES

        Allows specification of INPUT_STATES or OUTPUT_STATES in params dictionary to be added to,
        rather than override those in paramClassDefaults (the default behavior)
        """

        import copy

        # INPUT_STATES:

        # Check if input_states is in params (i.e., was specified in arg of constructor)
        if not INPUT_STATES in params or params[INPUT_STATES] is None:
            # If it wasn't, assign from paramClassDefaults (even if it is None) to force creation of input_states attrib
            if self.paramClassDefaults[INPUT_STATES] is not None:
                params[INPUT_STATES] = copy.deepcopy(self.paramClassDefaults[INPUT_STATES])
            else:
                params[INPUT_STATES] = None
        # Convert input_states_spec to list if it is not one
        if params[INPUT_STATES] is not None and not isinstance(params[INPUT_STATES], (list, dict)):
            params[INPUT_STATES] = [params[INPUT_STATES]]
        self.user_params.__additem__(INPUT_STATES, params[INPUT_STATES])

        # OUTPUT_STATES:

        # Check if OUTPUT_STATES is in params (i.e., was specified in arg of contructor)
        if not OUTPUT_STATES in params or params[OUTPUT_STATES] is None:
            if self.paramClassDefaults[OUTPUT_STATES] is not None:
                params[OUTPUT_STATES] = copy.deepcopy(self.paramClassDefaults[OUTPUT_STATES])
            else:
                params[OUTPUT_STATES] = None
        # Convert OUTPUT_STATES_spec to list if it is not one
        if params[OUTPUT_STATES] is not None and not isinstance(params[OUTPUT_STATES], (list, dict)):
            params[OUTPUT_STATES] = [params[OUTPUT_STATES]]
        self.user_params.__additem__(OUTPUT_STATES, params[OUTPUT_STATES])

        # try:
        #     input_states_spec = params[INPUT_STATES]
        # except KeyError:
        #     pass
        # else:
        #     # Convert input_states_spec to list if it is not one
        #     if not isinstance(input_states_spec, list):
        #         input_states_spec = [input_states_spec]
        #     # # Get input_states specified in paramClassDefaults
        #     # if self.paramClassDefaults[INPUT_STATES] is not None:
        #     #     default_input_states = self.paramClassDefaults[INPUT_STATES].copy()
        #     # else:
        #     #     default_input_states = None
        #     # # Convert input_states from paramClassDefaults to a list if it is not one
        #     # if default_input_states is not None and not isinstance(default_input_states, list):
        #     #     default_input_states = [default_input_states]
        #     # # Add InputState specified in params to those in paramClassDefaults
        #     # #    Note: order is important here;  new ones should be last, as paramClassDefaults defines the
        #     # #          the primary InputState which must remain first for the input_states ContentAddressableList
        #     # default_input_states.extend(input_states_spec)
        #     # # Assign full set back to params_arg
        #     # params[INPUT_STATES] = default_input_states
        #
        #     # Get inputStates specified in paramClassDefaults
        #     if self.paramClassDefaults[INPUT_STATES] is not None:
        #         default_input_states = self.paramClassDefaults[INPUT_STATES].copy()
        #         # Convert inputStates from paramClassDefaults to a list if it is not one
        #         if not isinstance(default_input_states, list):
        #             default_input_states = [default_input_states]
        #         # Add input_states specified in params to those in paramClassDefaults
        #         #    Note: order is important here;  new ones should be last, as paramClassDefaults defines the
        #         #          the primary InputState which must remain first for the input_states ContentAddressableList
        #         default_input_states.extend(input_states_spec)
        #         # Assign full set back to params_arg
        #         params[INPUT_STATES] = default_input_states

        # # OUTPUT_STATES:
        # try:
        #     output_states_spec = params[OUTPUT_STATES]
        # except KeyError:
        #     pass
        # else:
        #     # Convert output_states_spec to list if it is not one
        #     if not isinstance(output_states_spec, list):
        #         output_states_spec = [output_states_spec]
        #     # Get OutputStates specified in paramClassDefaults
        #     default_output_states = self.paramClassDefaults[OUTPUT_STATES].copy()
        #     # Convert OutputStates from paramClassDefaults to a list if it is not one
        #     if not isinstance(default_output_states, list):
        #         default_output_states = [default_output_states]
        #     # Add output_states specified in params to those in paramClassDefaults
        #     #    Note: order is important here;  new ones should be last, as paramClassDefaults defines the
        #     #          the primary OutputState which must remain first for the output_states ContentAddressableList
        #     default_output_states.extend(output_states_spec)
        #     # Assign full set back to params_arg
        #     params[OUTPUT_STATES] = default_output_states

    def _validate_params(self, request_set, target_set=None, context=None):
        """validate TimeScale, INPUT_STATES, FUNCTION_PARAMS, OUTPUT_STATES and MONITOR_FOR_CONTROL

        Go through target_set params (populated by Component._validate_params) and validate values for:
            + TIME_SCALE:  <TimeScale>
            + INPUT_STATES:
                <MechanismsInputState or Projection object or class,
                specification dict for one, 2-item tuple, or numeric value(s)>;
                if it is missing or not one of the above types, it is set to self.instance_defaults.variable
            + FUNCTION_PARAMS:  <dict>, every entry of which must be one of the following:
                ParameterState or Projection object or class, specification dict for one, 2-item tuple, or numeric
                value(s);
                if invalid, default (from paramInstanceDefaults or paramClassDefaults) is assigned
            + OUTPUT_STATES:
                <MechanismsOutputState object or class, specification dict, or numeric value(s);
                if it is missing or not one of the above types, it is set to None here;
                    and then to default value of self.value (output of execute method) in instantiate_output_state
                    (since execute method must be instantiated before self.value is known)
                if OUTPUT_STATES is a list or OrderedDict, it is passed along (to instantiate_output_states)
                if it is a OutputState class ref, object or specification dict, it is placed in a list
            + MONITORED_STATES:
                ** DOCUMENT

        Note: PARAMETER_STATES are validated separately -- ** DOCUMENT WHY

        TBI - Generalize to go through all params, reading from each its type (from a registry),
                                   and calling on corresponding subclass to get default values (if param not found)
                                   (as PROJECTION_TYPE and PROJECTION_SENDER are currently handled)
        """
        from psyneulink.components.states.state import _parse_state_spec
        from psyneulink.components.states.inputstate import InputState

        # Perform first-pass validation in Function.__init__():
        # - returns full set of params based on subclass paramClassDefaults
        super(Mechanism, self)._validate_params(request_set,target_set,context)

        params = target_set

        #VALIDATE TIME SCALE
        try:
            param_value = params[TIME_SCALE]
        except KeyError:
            if any(context_string in context for context_string in {COMMAND_LINE, SET_ATTRIBUTE}):
                pass
            else:
                self.timeScale = timeScaleSystemDefault
        else:
            if isinstance(param_value, TimeScale):
                self.timeScale = params[TIME_SCALE]
            else:
                if self.prefs.verbosePref:
                    print("Value for {0} ({1}) param of {2} must be of type {3};  default will be used: {4}".
                          format(TIME_SCALE, param_value, self.name, type(TimeScale), timeScaleSystemDefault))

        # VALIDATE INPUT STATE(S)

        # INPUT_STATES is specified, so validate:
        if INPUT_STATES in params and params[INPUT_STATES] is not None:
            for state_spec in params[INPUT_STATES]:
                _parse_state_spec(owner=self, state_type=InputState, state_spec=state_spec)
        # INPUT_STATES is not specified
        else:
            # pass if call is from assign_params (i.e., not from an init method)
            if any(context_string in context for context_string in {COMMAND_LINE, SET_ATTRIBUTE}):
                pass
            else:
                # INPUT_STATES not specified:
                # - set to None, so it is set to default (self.instance_defaults.variable) in instantiate_inputState
                # - if in VERBOSE mode, warn in instantiate_inputState, where default value is known
                params[INPUT_STATES] = None

        # VALIDATE FUNCTION_PARAMS
        try:
            function_param_specs = params[FUNCTION_PARAMS]
        except KeyError:
            if any(context_string in context for context_string in {COMMAND_LINE, SET_ATTRIBUTE}):
                pass
            elif self.prefs.verbosePref:
                print("No params specified for {0}".format(self.__class__.__name__))
        else:
            if not (isinstance(function_param_specs, dict)):
                raise MechanismError("{0} in {1} must be a dict of param specifications".
                                     format(FUNCTION_PARAMS, self.__class__.__name__))
            # Validate params
            from psyneulink.components.states.parameterstate import ParameterState
            for param_name, param_value in function_param_specs.items():
                try:
                    default_value = self.paramInstanceDefaults[FUNCTION_PARAMS][param_name]
                except KeyError:
                    raise MechanismError("{0} not recognized as a param of execute method for {1}".
                                         format(param_name, self.__class__.__name__))
                if not ((isclass(param_value) and
                             (issubclass(param_value, ParameterState) or
                                  issubclass(param_value, Projection))) or
                        isinstance(param_value, ParameterState) or
                        isinstance(param_value, Projection) or
                        isinstance(param_value, dict) or
                        iscompatible(param_value, default_value)):
                    params[FUNCTION_PARAMS][param_name] = default_value
                    if self.prefs.verbosePref:
                        print("{0} param ({1}) for execute method {2} of {3} is not a ParameterState, "
                              "projection, tuple, or value; default value ({4}) will be used".
                              format(param_name,
                                     param_value,
                                     self.execute.__self__.componentName,
                                     self.__class__.__name__,
                                     default_value))

        # VALIDATE OUTPUT STATE(S)

        # OUTPUT_STATES is specified, so validate:
        if OUTPUT_STATES in params and params[OUTPUT_STATES] is not None:

            param_value = params[OUTPUT_STATES]

            # If it is a single item or a non-OrderedDict, place in list (for use here and in instantiate_output_state)
            if not isinstance(param_value, (ContentAddressableList, list, OrderedDict)):
                param_value = [param_value]
            # Validate each item in the list or OrderedDict
            i = 0
            for key, item in param_value if isinstance(param_value, dict) else enumerate(param_value):
                from psyneulink.components.states.outputstate import OutputState
                # If not valid...
                if not ((isclass(item) and issubclass(item, OutputState)) or # OutputState class ref
                            isinstance(item, OutputState) or            # OutputState object
                            isinstance(item, dict) or                   # OutputState specification dict
                            isinstance(item, str) or                    # Name (to be used as key in OutputStates list)
                            isinstance(item, tuple) or                  # Projection specification tuple
                            _is_modulatory_spec(item) or                # Modulatory specification for the OutputState
                            iscompatible(item, **{kwCompatibilityNumeric: True})):  # value
                    # set to None, so it is set to default (self.value) in instantiate_output_state
                    param_value[key] = None
                    if self.prefs.verbosePref:
                        print("Item {0} of {1} param ({2}) in {3} is not a"
                              " OutputState, specification dict or value, nor a list of dict of them; "
                              "output ({4}) of execute method for {5} will be used"
                              " to create a default OutputState for {3}".
                              format(i,
                                     OUTPUT_STATES,
                                     param_value,
                                     self.__class__.__name__,
                                     self.value,
                                     self.execute.__self__.name))
                i += 1
            params[OUTPUT_STATES] = param_value

        # OUTPUT_STATES is not specified
        else:
            # pass if call is from assign_params (i.e., not from an init method)
            if any(context_string in context for context_string in {COMMAND_LINE, SET_ATTRIBUTE}):
                pass
            else:
                # OUTPUT_STATES not specified:
                # - set to None, so that it is set to default (self.value) in instantiate_output_state
                # Notes:
                # * if in VERBOSE mode, warning will be issued in instantiate_output_state, where default value is known
                # * number of OutputStates is validated against length of owner Mechanism's execute method output (EMO)
                #     in instantiate_output_state, where an OutputState is assigned to each item (value) of the EMO
                params[OUTPUT_STATES] = None

    def _validate_inputs(self, inputs=None):
        # Only ProcessingMechanism supports run() method of Function;  ControlMechanism and LearningMechanism do not
        raise MechanismError("{} does not support run() method".format(self.__class__.__name__))

    def _instantiate_attributes_before_function(self, context=None):

        self._instantiate_input_states(context=context)
        self._instantiate_parameter_states(context=context)
        super()._instantiate_attributes_before_function(context=context)

    def _instantiate_function(self, context=None):
        """Assign weights and exponents if specified in input_states
        """

        super()._instantiate_function(context=context)

        if self.input_states and any(input_state.weight is not None for input_state in self.input_states):

            # Construct defaults:
            #    from function_object.weights if specified else 1's
            try:
                default_weights = self.function_object.weights
            except AttributeError:
                default_weights = None
            if default_weights is None:
                default_weights = default_weights or [1.0] * len(self.input_states)

            # Assign any weights specified in input_state spec
            weights = [[input_state.weight if input_state.weight is not None else default_weight]
                       for input_state, default_weight in zip(self.input_states, default_weights)]
            self.function_object._weights = weights

        if self.input_states and any(input_state.exponent is not None for input_state in self.input_states):

            # Construct defaults:
            #    from function_object.weights if specified else 1's
            try:
                default_exponents = self.function_object.exponents
            except AttributeError:
                default_exponents = None
            if default_exponents is None:
                default_exponents = default_exponents or [1.0] * len(self.input_states)

            # Assign any exponents specified in input_state spec
            exponents = [[input_state.exponent if input_state.exponent is not None else default_exponent]
                       for input_state, default_exponent in zip(self.input_states, default_exponents)]
            self.function_object._exponents = exponents

    def _instantiate_attributes_after_function(self, context=None):

        self._instantiate_output_states(context=context)
        super()._instantiate_attributes_after_function(context=context)

    def _instantiate_input_states(self, input_states=None, context=None):
        """Call State._instantiate_input_states to instantiate orderedDict of InputState(s)

        This is a stub, implemented to allow Mechanism subclasses to override _instantiate_input_states
            or process InputStates before and/or after call to _instantiate_input_states
        """
        from psyneulink.components.states.inputstate import _instantiate_input_states
        return _instantiate_input_states(owner=self, input_states=input_states or self.input_states, context=context)

    def _instantiate_parameter_states(self, context=None):
        """Call State._instantiate_parameter_states to instantiate a ParameterState for each parameter in user_params

        This is a stub, implemented to allow Mechanism subclasses to override _instantiate_parameter_states
            or process InputStates before and/or after call to _instantiate_parameter_states
        """

        from psyneulink.components.states.parameterstate import _instantiate_parameter_states
        _instantiate_parameter_states(owner=self, context=context)

    def _instantiate_output_states(self, context=None):
        """Call State._instantiate_output_states to instantiate orderedDict of OutputState(s)

        This is a stub, implemented to allow Mechanism subclasses to override _instantiate_output_states
            or process InputStates before and/or after call to _instantiate_output_states
        """
        from psyneulink.components.states.outputstate import _instantiate_output_states
        _instantiate_output_states(owner=self, output_states=self.output_states, context=context)

    def _add_projection_to_mechanism(self, state, projection, context=None):

        from psyneulink.components.projections.projection import _add_projection_to
        _add_projection_to(receiver=self, state=state, projection_spec=projection, context=context)

    def _add_projection_from_mechanism(self, receiver, state, projection, context=None):
        """Add projection to specified state
        """
        from psyneulink.components.projections.projection import _add_projection_from
        _add_projection_from(sender=self, state=state, projection_spec=projection, receiver=receiver, context=context)

    def execute(self,
                input=None,
                runtime_params=None,
                clock=CentralClock,
                time_scale=TimeScale.TRIAL,
                ignore_execution_id = False,
                context=None):
        """Carry out a single `execution <Mechanism_Execution>` of the Mechanism.


        COMMENT:
            Update InputState(s) and parameter(s), call subclass _execute, update OutputState(s), and assign self.value

            Execution sequence:
            - Call self.input_state.execute() for each entry in self.input_states:
                + execute every self.input_state.path_afferents.[<Projection>.execute()...]
                + aggregate results and/or gate state using self.input_state.function()
                + assign the result in self.input_state.value
            - Call every self.params[<ParameterState>].execute(); for each:
                + execute self.params[<ParameterState>].mod_afferents.[<Projection>.execute()...]
                    (usually this is just a single ControlProjection)
                + aggregate results for each ModulationParam or assign value from an OVERRIDE specification
                + assign the result to self.params[<ParameterState>].value
            - Call subclass' self.execute(params):
                - use self.input_state.value as its variable,
                - use self.params[<ParameterState>].value for each param of subclass' self.function
                - call self._update_output_states() to assign the output to each self.output_states[<OutputState>].value
                Note:
                * if execution is occurring as part of initialization, each output_state is reset to 0
                * otherwise, their values are left as is until the next update
        COMMENT

        Arguments
        ---------

        input : List[value] or ndarray : default self.instance_defaults.variable
            input to use for execution of the Mechanism.
            This must be consistent with the format of the Mechanism's `InputState(s) <Mechanism_InputStates>`:
            the number of items in the  outermost level of the list, or axis 0 of the ndarray, must equal the number
            of the Mechanism's `input_states  <Mechanism_Base.input_states>`, and each item must be compatible with the
            format (number and type of elements) of the `variable <InputState.InputState.variable>` of the
            corresponding InputState (see `Run Inputs <Run_Inputs>` for details of input
            specification formats).

        runtime_params : Optional[Dict[str, Dict[str, Dict[str, value]]]]:
            a dictionary that can include any of the parameters used as arguments to instantiate the Mechanism,
            its function, or `Projection(s) to any of its States <State_Projections>`.  Any value assigned to a
            parameter will override the current value of that parameter for the (and only the current) execution of
            the Mechanism, and will return to its previous value following execution (unless the
            `runtimeParamStickyAssignmentPref` is set for the Component to which the parameter belongs).  See
            `runtime_params <Mechanism_Runtime_Parameters>` above for details concerning specification.

        time_scale : TimeScale :  default TimeScale.TRIAL
            specifies whether the Mechanism is executed for a single `TIME_STEP` or a `TRIAL`.

        Returns
        -------

        Mechanism's output_values : List[value]
            list with the `value <OutputState.value>` of each of the Mechanism's `OutputStates
            <Mechanism_OutputStates>` after either one `TIME_STEP` or a `TRIAL`.

        """
        self.ignore_execution_id = ignore_execution_id
        context = context or NO_CONTEXT

        # IMPLEMENTATION NOTE: Re-write by calling execute methods according to their order in functionDict:
        #         for func in self.functionDict:
        #             self.functionsDict[func]()

        # Limit init to scope specified by context
        if INITIALIZING in context:
            if PROCESS_INIT in context or SYSTEM_INIT in context:
                # Run full execute method for init of Process and System
                pass
            # Only call subclass' _execute method and then return (do not complete the rest of this method)
            elif self.initMethod is INIT__EXECUTE__METHOD_ONLY:
                return_value =  self._execute(
                    variable=self.instance_defaults.variable,
                    runtime_params=runtime_params,
                    clock=clock,
                    time_scale=time_scale,
                    context=context,
                )

                # # # MODIFIED 3/3/17 OLD:
                # # return np.atleast_2d(return_value)
                # # MODIFIED 3/3/17 NEW:
                # converted_to_2d = np.atleast_2d(return_value)
                # MODIFIED 3/7/17 NEWER:
                # IMPLEMENTATION NOTE:  THIS IS HERE BECAUSE IF return_value IS A LIST, AND THE LENGTH OF ALL OF ITS
                #                       ELEMENTS ALONG ALL DIMENSIONS ARE EQUAL (E.G., A 2X2 MATRIX PAIRED WITH AN
                #                       ARRAY OF LENGTH 2), np.array (AS WELL AS np.atleast_2d) GENERATES A ValueError
                if (isinstance(return_value, list) and
                    (all(isinstance(item, np.ndarray) for item in return_value) and
                        all(
                                all(item.shape[i]==return_value[0].shape[0]
                                    for i in range(len(item.shape)))
                                for item in return_value))):

                        return return_value
                else:
                    converted_to_2d = np.atleast_2d(return_value)
                # If return_value is a list of heterogenous elements, return as is
                #     (satisfies requirement that return_value be an array of possibly multidimensional values)
                if converted_to_2d.dtype == object:
                    return return_value
                # Otherwise, return value converted to 2d np.array
                else:
                    return converted_to_2d
                # MODIFIED 3/3/17 END

            # Call only subclass' function during initialization (not its full _execute method nor rest of this method)
            elif self.initMethod is INIT_FUNCTION_METHOD_ONLY:
                return_value = self.function(
                    variable=self.instance_defaults.variable,
                    params=runtime_params,
                    time_scale=time_scale,
                    context=context,
                )
                return np.atleast_2d(return_value)


        #region VALIDATE RUNTIME PARAMETER SETS
        # Insure that param set is for a States:
        if self.prefs.paramValidationPref:
            if runtime_params:
                # runtime_params can have entries for any of the the Mechanism's params, or
                #    one or more state keys, each of which should be for a params dictionary for the corresponding
                #    state type, and each of can contain only parameters relevant to that state
                state_keys = [INPUT_STATE_PARAMS, PARAMETER_STATE_PARAMS, OUTPUT_STATE_PARAMS]
                param_names = list({**self.user_params, **self.function_params})
                if not all(key in state_keys + param_names for key in runtime_params):
                        raise MechanismError("There is an invalid specification for a runtime parameter of {}".
                                             format(self.name))
                # for state_key in runtime_params:
                for state_key in [entry for entry in runtime_params if entry in state_keys]:
                    state_dict = runtime_params[state_key]
                    if not isinstance(state_dict, dict):
                        raise MechanismError("runtime_params entry for {} is not a dict".
                                             format(self.name, state_key))
                    for param_name in state_dict:
                        if not param_name in param_names:
                            raise MechanismError("{} entry in runtime_params for {} "
                                                 "contains an unrecognized parameter: {}".
                                                 format(state_key, self.name, param_name))

        #endregion

        # FIX: ??MAKE CONDITIONAL ON self.prefs.paramValidationPref??
        #region VALIDATE INPUT STATE(S) AND RUNTIME PARAMS
        self._check_args(
            params=runtime_params,
            target_set=runtime_params,
        )
        #endregion

        #region UPDATE INPUT STATE(S)

        # Executing or simulating Process or System, get input by updating input_states

        if (input is None
            and (EXECUTING in context or EVC_SIMULATION in context)
            and (self.input_state.path_afferents != [])):
            variable = self._update_variable(self._update_input_states(runtime_params=runtime_params,
                                                                       time_scale=time_scale,
                                                                       context=context))

        # Direct call to execute Mechanism with specified input, so assign input to Mechanism's input_states
        else:
            if context is NO_CONTEXT:
                context = EXECUTING + ' ' + append_type_to_name(self)
                self.execution_status = ExecutionStatus.EXECUTING
            if input is None:
                input = self.instance_defaults.variable
            variable = self._update_variable(self._get_variable_from_input(input))

        #endregion

        #region UPDATE PARAMETER STATE(S)
        self._update_parameter_states(runtime_params=runtime_params, time_scale=time_scale, context=context)
        #endregion

        #region CALL SUBCLASS _execute method AND ASSIGN RESULT TO self.value

        self.value = self._execute(
            variable=variable,
            runtime_params=runtime_params,
            clock=clock,
            time_scale=time_scale,
            context=context,
        )

        # # MODIFIED 3/3/17 OLD:
        # self.value = np.atleast_2d(self.value)
        # # MODIFIED 3/3/17 NEW:
        # converted_to_2d = np.atleast_2d(self.value)
        # # If self.value is a list of heterogenous elements, leave as is;
        # # Otherwise, use converted value (which is a genuine 2d array)
        # if converted_to_2d.dtype != object:
        #     self.value = converted_to_2d
        # MODIFIED 3/8/17 NEWER:
        # IMPLEMENTATION NOTE:  THIS IS HERE BECAUSE IF return_value IS A LIST, AND THE LENGTH OF ALL OF ITS
        #                       ELEMENTS ALONG ALL DIMENSIONS ARE EQUAL (E.G., A 2X2 MATRIX PAIRED WITH AN
        #                       ARRAY OF LENGTH 2), np.array (AS WELL AS np.atleast_2d) GENERATES A ValueError
        if (isinstance(self.value, list) and
            (all(isinstance(item, np.ndarray) for item in self.value) and
                all(
                        all(item.shape[i]==self.value[0].shape[0]
                            for i in range(len(item.shape)))
                        for item in self.value))):
                # return self.value
                pass
        else:
            converted_to_2d = np.atleast_2d(self.value)
            # If return_value is a list of heterogenous elements, return as is
            #     (satisfies requirement that return_value be an array of possibly multidimensional values)
            if converted_to_2d.dtype == object:
                # return self.value
                pass
            # Otherwise, return value converted to 2d np.array
            else:
                # return converted_to_2d
                self.value = converted_to_2d
        # MODIFIED 3/3/17 END

        # Set status based on whether self.value has changed
        self.status = self.value

        #endregion


        #region UPDATE OUTPUT STATE(S)
        self._update_output_states(runtime_params=runtime_params, time_scale=time_scale, context=context)
        #endregion

        #region REPORT EXECUTION
        if self.prefs.reportOutputPref and context and EXECUTING in context:
            self._report_mechanism_execution(self.input_values, self.user_params, self.output_state.value)
        #endregion

        #region RE-SET STATE_VALUES AFTER INITIALIZATION
        # If this is (the end of) an initialization run, restore state values to initial condition
        if '_init_' in context:
            for state in self.input_states:
                self.input_states[state].value = self.input_states[state].instance_defaults.variable
            for state in self._parameter_states:
                self._parameter_states[state].value =  getattr(self, '_'+state)
            for state in self.output_states:
                # Zero OutputStates in case of recurrence:
                #    don't want any non-zero values as a residuum of initialization runs to be
                #    transmittted back via recurrent Projections as initial inputs
                self.output_states[state].value = self.output_states[state].value * 0.0
        #endregion

        #endregion

        return self.value

    def run(self,
            inputs,
            num_trials=None,
            call_before_execution=None,
            call_after_execution=None,
            time_scale=None):
        """Run a sequence of `executions <Mechanism_Execution>`.

        COMMENT:
            Call execute method for each in a sequence of executions specified by the `inputs` argument.
        COMMENT

        Arguments
        ---------

        inputs : List[input] or ndarray(input) : default default_variable
            the inputs used for each in a sequence of executions of the Mechanism (see `Run_Inputs` for a detailed
            description of formatting requirements and options).

        num_trials: int
            number of trials to execute.

        call_before_execution : function : default None
            called before each execution of the Mechanism.

        call_after_execution : function : default None
            called after each execution of the Mechanism.

        time_scale : TimeScale : default TimeScale.TRIAL
            specifies whether the Mechanism is executed for a single `TIME_STEP` or a `TRIAL`.

        Returns
        -------

        Mechanism's output_values : List[value]
            list with the `value <OutputState.value>` of each of the Mechanism's `OutputStates
            <Mechanism_OutputStates>` for each execution of the Mechanism.

        """
        from psyneulink.globals.environment import run
        return run(self,
                   inputs=inputs,
                   num_trials=num_trials,
                   call_before_trial=call_before_execution,
                   call_after_trial=call_after_execution,
                   time_scale=time_scale)

    def _get_variable_from_input(self, input):

        input = np.atleast_2d(input)
        num_inputs = np.size(input, 0)
        num_input_states = len(self.input_states)
        if num_inputs != num_input_states:
            # Check if inputs are of different lengths (indicated by dtype == np.dtype('O'))
            num_inputs = np.size(input)
            if isinstance(input, np.ndarray) and input.dtype is np.dtype('O') and num_inputs == num_input_states:
                # Reduce input back down to sequence of arrays (to remove extra dim added by atleast_2d above)
                input = np.squeeze(input)
            else:
                num_inputs = np.size(input, 0)  # revert num_inputs to its previous value, when printing the error
                raise SystemError("Number of inputs ({0}) to {1} does not match "
                                  "its number of input_states ({2})".
                                  format(num_inputs, self.name,  num_input_states ))
        for i, input_state in enumerate(self.input_states):
            # input_state = list(self.input_states.values())[i]
            input_state = self.input_states[i]
            # input_item = np.ndarray(input[i])
            input_item = input[i]

            if len(input_state.instance_defaults.variable) == len(input_item):
                input_state.value = input_item
            else:
                raise MechanismError(
                    "Length ({}) of input ({}) does not match "
                    "required length ({}) for input to {} of {}".format(
                        len(input_item),
                        input[i],
                        len(input_state.instance_defaults.variable),
                        input_state.name,
                        self.name
                    )
                )

        return np.array(self.input_values)

    def _update_input_states(self, runtime_params=None, time_scale=None, context=None):
        """ Update value for each InputState in self.input_states:

        Call execute method for all (MappingProjection) Projections in InputState.path_afferents
        Aggregate results (using InputState execute method)
        Update InputState.value
        """
        for i in range(len(self.input_states)):
            state = self.input_states[i]
            state.update(params=runtime_params, time_scale=time_scale, context=context)
        return np.array(self.input_values)

    def _update_parameter_states(self, runtime_params=None, time_scale=None, context=None):

        for state in self._parameter_states:

            state.update(params=runtime_params, time_scale=time_scale, context=context)

    def _update_output_states(self, runtime_params=None, time_scale=None, context=None):
        """Execute function for each OutputState and assign result of each to corresponding item of self.output_values

        """
        for state in self.output_states:
            state.update(params=runtime_params, time_scale=time_scale, context=context)

    def initialize(self, value):
        """Assign an initial value to the Mechanism's `value <Mechanism_Base.value>` attribute and update its
        `OutputStates <Mechanism_OutputStates>`.

        COMMENT:
            Takes a number or 1d array and assigns it to the first item of the Mechanism's
            `value <Mechanism_Base.value>` attribute.
        COMMENT

        Arguments
        ---------

        value : List[value] or 1d ndarray
            value used to initialize the first item of the Mechanism's `value <Mechanism_Base.value>` attribute.

        """
        if self.paramValidationPref:
            if not iscompatible(value, self.value):
                raise MechanismError("Initialization value ({}) is not compatiable with value of {}".
                                     format(value, append_type_to_name(self)))
        self.value[0] = value
        self._update_output_states()

    def _execute(self,
                    variable=None,
                    runtime_params=None,
                    clock=CentralClock,
                    time_scale=None,
                    context=None):
        return self.function(variable=variable, params=runtime_params, time_scale=time_scale, context=context)

    def _report_mechanism_execution(self, input_val=None, params=None, output=None):

        if input_val is None:
            input_val = self.input_values
        if output is None:
            output = self.output_state.value
        params = params or self.user_params

        import re
        if 'mechanism' in self.name or 'Mechanism' in self.name:
            mechanism_string = ' '
        else:
            mechanism_string = ' mechanism'

        # kmantel: previous version would fail on anything but iterables of things that can be cast to floats
        #   if you want more specific output, you can add conditional tests here
        try:
            input_string = [float("{:0.3}".format(float(i))) for i in input_val].__str__().strip("[]")
        except TypeError:
            input_string = input_val

        print ("\n\'{}\'{} executed:\n- input:  {}".
               format(self.name,
                      mechanism_string,
                      input_string))

        if params:
            print("- params:")
            # Sort for consistency of output
            params_keys_sorted = sorted(params.keys())
            for param_name in params_keys_sorted:
                # No need to report:
                #    function_params here, as they will be reported for the function itself below;
                #    input_states or output_states, as these are not really params
                if param_name in {FUNCTION_PARAMS, INPUT_STATES, OUTPUT_STATES}:
                    continue
                param_is_function = False
                param_value = params[param_name]
                if isinstance(param_value, Function):
                    param = param_value.name
                    param_is_function = True
                elif isinstance(param_value, type(Function)):
                    param = param_value.__name__
                    param_is_function = True
                elif isinstance(param_value, (function_type, method_type)):
                    param = param_value.__self__.__class__.__name__
                    param_is_function = True
                else:
                    param = param_value
                print ("\t{}: {}".format(param_name, str(param).__str__().strip("[]")))
                if param_is_function:
                    # Sort for consistency of output
                    func_params_keys_sorted = sorted(self.function_object.user_params.keys())
                    for fct_param_name in func_params_keys_sorted:
                        print ("\t\t{}: {}".
                               format(fct_param_name,
                                      str(self.function_object.user_params[fct_param_name]).__str__().strip("[]")))

        # kmantel: previous version would fail on anything but iterables of things that can be cast to floats
        #   if you want more specific output, you can add conditional tests here
        try:
            output_string = re.sub(r'[\[,\],\n]', '', str([float("{:0.3}".format(float(i))) for i in output]))
        except TypeError:
            output_string = output

        print("- output: {}".format(output_string))


    def plot(self, x_range=None):
        """Generate a plot of the Mechanism's `function <Mechanism_Base.function>` using the specified parameter values
        (see `DDM.plot <DDM.plot>` for details of the animated DDM plot).

        Arguments
        ---------

        x_range : List
            specify the range over which the `function <Mechanism_Base.function>` should be plotted. x_range must be
            provided as a list containing two floats: lowest value of x and highest value of x.  Default values
            depend on the Mechanism's `function <Mechanism_Base.function>`.

            - Logistic Function: default x_range = [-5.0, 5.0]
            - Exponential Function: default x_range = [0.1, 5.0]
            - All Other Functions: default x_range = [-10.0, 10.0]

        Returns
        -------
        Plot of Mechanism's `function <Mechanism_Base.function>` : Matplotlib window
            Matplotlib window of the Mechanism's `function <Mechanism_Base.function>` plotted with specified parameters
            over the specified x_range

        """

        import matplotlib.pyplot as plt

        if not x_range:
            if "Logistic" in str(self.function):
                x_range= [-5.0, 5.0]
            elif "Exponential" in str(self.function):
                x_range = [0.1, 5.0]
            else:
                x_range = [-10.0, 10.0]
        x_space = np.linspace(x_range[0],x_range[1])
        plt.plot(x_space, self.function(x_space), lw=3.0, c='r')
        plt.show()

    @tc.typecheck
    def add_states(self, states, context=ADD_STATES):
        """
        add_states(states)

        Add one or more `States <State>` to the Mechanism.  Only `InputStates <InputState> and `OutputStates
        <OutputState>` can be added; `ParameterStates <ParameterState>` cannot be added to a Mechanism after it has
        been constructed.

        If the `owner <State_Base.owner>` of a State specified in the **states** argument is not the same as the
        Mechanism to which it is being added, the user is given the option of reassigning the State to the `owner
        <State_Base.owner>`, making a copy of the State and assigning that to the `owner <State_Base.owner>`, or
        aborting.  If the name of a specified State is the same as an existing one with the same name, an index is
        appended to its name, and incremented for each State subsequently added with the same name (see :ref:`naming
        conventions <LINK>`).  If a specified State already belongs to the Mechanism, the request is ignored.

        .. note::
            Adding InputStates to a Mechanism changes the size of its `variable <Mechanism_Base.variable>` attribute,
            which may produce an incompatibility with its `function <Mechanism_Base.function>` (see
            `Mechanism InputStates <Mechanism_InputStates>` for a more detailed explanation).

        Arguments
        ---------

        states : State or List[State]
            one more `InputStates <InputState>` or `OutputStates <OutputState>` to be added to the Mechanism.
            State specification(s) can be an InputState or OutputState object, class reference, class keyword, or
            `State specification dictionary <State_Specification>` (the latter must have a *STATE_TYPE* entry
            specifying the class or keyword for InputState or OutputState).

        Returns a dictionary with two entries, containing the list of InputStates and OutputStates added.
        -------

        Dictionary with entries containing InputStates and/or OutputStates added

        """
        from psyneulink.components.states.state import _parse_state_type
        from psyneulink.components.states.inputstate import InputState, _instantiate_input_states
        from psyneulink.components.states.outputstate import OutputState, _instantiate_output_states

        # Put in list to standardize treatment below
        if not isinstance(states, list):
            states = [states]

        input_states = []
        output_states = []
        instantiated_input_states = None
        instantiated_output_states = None

        for state in states:
            # FIX: 11/9/17: REFACTOR USING _parse_state_spec
            state_type = _parse_state_type(self, state)
            if (isinstance(state_type, InputState) or
                    (inspect.isclass(state_type) and issubclass(state_type, InputState))):
                input_states.append(state)
            elif (isinstance(state_type, OutputState) or
                    (inspect.isclass(state_type) and issubclass(state_type, OutputState))):
                output_states.append(state)

        # _instantiate_state_list(self, input_states, InputState)
        if input_states:
            # FIX: 11/9/17
            added_variable, added_input_state = self._parse_arg_input_states(self.variable, self.size, input_states)
            if added_input_state:
                old_variable = self.instance_defaults.variable.tolist()
                old_variable.extend(added_variable)
                self.instance_defaults.variable = np.array(old_variable)
                self._update_variable(self.instance_defaults.variable)
            instantiated_input_states = _instantiate_input_states(self,
                                                                  input_states,
                                                                  added_variable,
                                                                  context=context)
            for state in instantiated_input_states:
                if state.name is state.componentName or state.componentName + '-' in state.name:
<<<<<<< HEAD
                        state._assign_default_name(context=context)
=======
                        state._assign_default_state_name(context=context)
>>>>>>> e6e5ac63
        if output_states:
            instantiated_output_states = _instantiate_output_states(self, output_states, context=context)

        return {INPUT_STATES: instantiated_input_states,
                OUTPUT_STATES: instantiated_output_states}

    def _get_mechanism_param_values(self):
        """Return dict with current value of each ParameterState in paramsCurrent
        :return: (dict)
        """
        from psyneulink.components.states.parameterstate import ParameterState
        return dict((param, value.value) for param, value in self.paramsCurrent.items()
                    if isinstance(value, ParameterState) )

    @property
    def value(self):
        return self._value

    @value.setter
    def value(self, assignment):
        self._value = assignment

        # # MODIFIED 1/28/17 NEW: [COPIED FROM State]
        # # Store value in log if specified
        # # Get logPref
        # if self.prefs:
        #     log_pref = self.prefs.logPref
        #
        # # Get context
        # try:
        #     curr_frame = inspect.currentframe()
        #     prev_frame = inspect.getouterframes(curr_frame, 2)
        #     context = inspect.getargvalues(prev_frame[1][0]).locals['context']
        # except KeyError:
        #     context = ""
        #
        # # If context is consistent with log_pref, record value to log
        # if (log_pref is LogLevel.ALL_ASSIGNMENTS or
        #         (log_pref is LogLevel.EXECUTION and EXECUTING in context) or
        #         (log_pref is LogLevel.VALUE_ASSIGNMENT and (EXECUTING in context and kwAssign in context))):
        #     self.log.entries[self.name] = LogEntry(CurrentTime(), context, assignment)
        # # MODIFIED 1/28/17 END

    @property
    def default_value(self):
        return self._default_value

    @property
    def input_state(self):
        return self.input_states[0]

    @property
    def input_values(self):
        try:
            return self.input_states.values
        except (TypeError, AttributeError):
            return None

    @property
    def parameter_states(self):
        return self._parameter_states

    @parameter_states.setter
    def parameter_states(self, value):
        # This keeps parameter_states property readonly,
        #    but averts exception when setting paramsCurrent in Component (around line 850)
        pass

    @property
    def output_state(self):
        return self.output_states[0]

    @property
    def output_values(self):
        return self.output_states.values

    @property
    def status(self):
        return self._status

    @status.setter
    def status(self, current_value):
        # if current_value != self._old_value:
        try:
            if np.array_equal(current_value, self._old_value):
                self._status = UNCHANGED
            else:
                self._status = CHANGED
                self._old_value = current_value
        # FIX:  CATCHES ELEMENTWISE COMPARISON DEPRECATION WARNING/ERROR -- NEEDS TO BE FIXED AT SOME POINT
        except:
            self._status = CHANGED


def _is_mechanism_spec(spec):
    """Evaluate whether spec is a valid Mechanism specification

    Return true if spec is any of the following:
    + Mechanism class
    + Mechanism object:
    Otherwise, return :keyword:`False`

    Returns: (bool)
    """
    if inspect.isclass(spec) and issubclass(spec, Mechanism):
        return True
    if isinstance(spec, Mechanism):
        return True
    return False

# MechanismTuple indices
# OBJECT_ITEM = 0
# # PARAMS_ITEM = 1
# # PHASE_ITEM = 2
#
# MechanismTuple = namedtuple('MechanismTuple', 'mechanism')

from collections import UserList
class MechanismList(UserList):
    """Provides access to items and their attributes in a list of :class:`MechanismTuples` for an owner.

    :class:`MechanismTuples` are of the form: (Mechanism object, runtime_params dict, phaseSpec int).

    Attributes
    ----------
    mechanisms : list of Mechanism objects

    names : list of strings
        each item is a Mechanism.name

    values : list of values
        each item is a Mechanism_Base.value

    outputStateNames : list of strings
        each item is an OutputState.name

    outputStateValues : list of values
        each item is an OutputState.value
    """

    def __init__(self, owner, components_list:list):
        super().__init__()
        self.mechs = components_list
        self.data = self.mechs
        self.owner = owner
        # for item in components_list:
        #     if not isinstance(item, MechanismTuple):
        #         raise MechanismError("The following item in the components_list arg of MechanismList()"
        #                              " is not a MechanismTuple: {}".format(item))

        self.process_tuples = components_list

    def __getitem__(self, item):
        """Return specified Mechanism in MechanismList
        """
        # return list(self.mechs[item])[MECHANISM]
        return self.mechs[item]

    def __setitem__(self, key, value):
        raise ("MechanismList is read only ")

    def __len__(self):
        return (len(self.mechs))

    # def _get_tuple_for_mech(self, mech):
    #     """Return first Mechanism tuple containing specified Mechanism from the list of mechs
    #     """
    #     if list(item for item in self.mechs).count(mech):
    #         if self.owner.verbosePref:
    #             print("PROGRAM ERROR:  {} found in more than one object_item in {} in {}".
    #                   format(append_type_to_name(mech), self.__class__.__name__, self.owner.name))
    #     return next((object_item for object_item in self.mechs if object_item is mech), None)

    @property
    def mechs_sorted(self):
        """Return list of mechs sorted by Mechanism name"""
        return sorted(self.mechs, key=lambda object_item: object_item.name)

    @property
    def mechanisms(self):
        """Return list of all mechanisms in MechanismList"""
        return list(self)

    @property
    def names(self):
        """Return names of all mechanisms in MechanismList"""
        return list(item.name for item in self.mechanisms)

    @property
    def values(self):
        """Return values of all mechanisms in MechanismList"""
        return list(item.value for item in self.mechanisms)

    @property
    def outputStateNames(self):
        """Return names of all OutputStates for all mechanisms in MechanismList"""
        names = []
        for item in self.mechanisms:
            for output_state in item.output_states:
                names.append(output_state.name)
        return names

    @property
    def outputStateValues(self):
        """Return values of OutputStates for all mechanisms in MechanismList"""
        values = []
        for item in self.mechanisms:
            for output_state in item.output_states:
                values.append(output_state.value)
        return values<|MERGE_RESOLUTION|>--- conflicted
+++ resolved
@@ -2334,11 +2334,7 @@
                                                                   context=context)
             for state in instantiated_input_states:
                 if state.name is state.componentName or state.componentName + '-' in state.name:
-<<<<<<< HEAD
-                        state._assign_default_name(context=context)
-=======
                         state._assign_default_state_name(context=context)
->>>>>>> e6e5ac63
         if output_states:
             instantiated_output_states = _instantiate_output_states(self, output_states, context=context)
 
