--- conflicted
+++ resolved
@@ -1002,11 +1002,7 @@
 
     COMMENT:
         phaseSpec : int or float :  default 0
-<<<<<<< HEAD
-            determines the `TIME_STEP`\\ (s) at which the Mechanism is executed as part of a System
-=======
             determines the `TIME_STEP` (s) at which the Mechanism is executed as part of a System
->>>>>>> 4c6811c6
             (see :ref:`Process_Mechanisms` for specification, and :ref:`System Phase <System_Execution_Phase>`
             for how phases are used).
     COMMENT
@@ -1240,7 +1236,6 @@
         self.processes = {}
         self.systems = {}
 
-<<<<<<< HEAD
         self.__llvm_function_name = None
         self.__llvm_regenerate = True
         self.__llvm_bin_function = None
@@ -1261,7 +1256,6 @@
             self.__llvm_recompile = False
         return self.__llvm_bin_function
 
-=======
     def _parse_arg_variable(self, variable):
         '''
         Takes user-inputted argument **variable** and returns an instance_defaults.variable-like
@@ -1412,7 +1406,6 @@
                     pass
 
         return default_variable
->>>>>>> 4c6811c6
 
     def _validate_variable(self, variable, context=None):
         """Convert ClassDefaults.variable and variable to 2D np.array: one 1D value for each InputState
