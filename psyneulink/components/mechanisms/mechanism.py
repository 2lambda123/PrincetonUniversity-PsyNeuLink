# Princeton University licenses this file to You under the Apache License, Version 2.0 (the "License");
# you may not use this file except in compliance with the License.  You may obtain a copy of the License at:
#     http://www.apache.org/licenses/LICENSE-2.0
# Unless required by applicable law or agreed to in writing, software distributed under the License is distributed
# on an "AS IS" BASIS, WITHOUT WARRANTIES OR CONDITIONS OF ANY KIND, either express or implied.
# See the License for the specific language governing permissions and limitations under the License.


# ****************************************  MECHANISM MODULE ***********************************************************

"""
..
    * :ref:`Mechanism_Overview`
    * :ref:`Mechanism_Creation`
    * :ref:`Mechanism_Structure`
     * :ref:`Mechanism_Function`
     * :ref:`Mechanism_States`
        * :ref:`Mechanism_InputStates`
        * :ref:`Mechanism_ParameterStates`
        * :ref:`Mechanism_OutputStates`
     * :ref:`Mechanism_Attributes`
     * :ref:`Mechanism_Role_In_Processes_And_Systems`
    * :ref:`Mechanism_Execution`
     * :ref:`Mechanism_Runtime_Parameters`
    * :ref:`Mechanism_Class_Reference`


.. _Mechanism_Overview:

Overview
--------

A Mechanism takes an input, transforms it in some way, and makes the result available as its output.  There are two
types of Mechanisms in PsyNeuLink:

    * `ProcessingMechanisms <ProcessingMechanism>` aggregrate the input they receive from other Mechanisms, and/or the
      input to the `Process` or `System` to which they belong, transform it in some way, and
      provide the result as input to other Mechanisms in the Process or System, or as the output for a Process or
      System itself.  There are a variety of different types of ProcessingMechanism, that accept various forms of
      input and transform them in different ways (see `ProcessingMechanisms <ProcessingMechanism>` for a list).
    ..
    * `AdaptiveMechanisms <AdaptiveMechanism>` monitor the output of one or more other Mechanisms, and use this
      to modulate the parameters of other Mechanisms or Projections.  There are three basic AdaptiveMechanisms:

      * `LearningMechanism <LearningMechanism>` - these receive training (target) values, and compare them with the
        output of a Mechanism to generate `LearningSignals <LearningSignal>` that are used to modify `MappingProjections
        <MappingProjection>` (see `learning <Process_Execution_Learning>`).
      |
      * `ControlMechanism <ControlMechanism>` - these evaluate the output of a specified set of Mechanisms, and
        generate `ControlSignals <ControlSignal>` used to modify the parameters of those or other Mechanisms.
      |
      * `GatingMechanism <GatingMechanism>` - these use their input(s) to determine whether and how to modify the
        `value <State_Base.value>` of the `InputState(s) <InputState>` and/or `OutputState(s) <OutputState>` of other
        Mechanisms.
      |
      Each type of AdaptiveMechanism is associated with a corresponding type of `ModulatorySignal <ModulatorySignal>`
      (a type of `OutputState` specialized for use with the AdaptiveMechanism) and `ModulatoryProjection
      <ModulatoryProjection>`.

Every Mechanism is made up of four fundamental components:

    * `InputState(s) <InputState>` used to receive and represent its input(s);
    ..
    * `Function <Function>` used to transform its input(s) into its output(s);
    ..
    * `ParameterState(s) <ParameterState>` used to represent the parameters of its Function (and/or any
      parameters that are specific to the Mechanism itself);
    ..
    * `OutputState(s) <OutputState>` used to represent its output(s)

These are described in the sections on `Mechanism_Function` and `Mechanism_States` (`Mechanism_InputStates`,
`Mechanism_ParameterStates`, and `Mechanism_OutputStates`), and shown graphically in a `figure <Mechanism_Figure>`,
under `Mechanism_Structure` below.

.. _Mechanism_Creation:

Creating a Mechanism
--------------------

Mechanisms can be created in several ways.  The simplest is to call the constructor for the desired type of Mechanism.
Alternatively, the `mechanism` command can be used to create a specific type of Mechanism or an instance of
`default_mechanism <Mechanism_Base.default_mechanism>`. Mechanisms can also be specified "in context," for example in
the `pathway <Process.pathway>` attribute of a `Process`; the Mechanism can be specified in either of the ways
mentioned above, or using one of the following:

  * the name of an **existing Mechanism**;
  ..
  * the name of a **Mechanism type** (subclass);
  ..
  * a **specification dictionary** -- this can contain an entry specifying the type of Mechanism,
    and/or entries specifying the value of parameters used to instantiate it.
    These should take the following form:

      * *MECHANISM_TYPE*: <name of a Mechanism type>
          if this entry is absent, a `default_mechanism <Mechanism_Base.default_mechanism>` will be created.

      * *NAME*: <str>
          the string will be used as the `name <Mechanism_Base.name>` of the Mechanism;  if this entry is absent,
          the name will be the name of the Mechanism's type, suffixed with an index if there are any others of the
          same type for which a default name has been assigned.

      * <name of parameter>:<value>
          this can contain any of the `standard parameters <Mechanism_Attributes>` for instantiating a Mechanism
          or ones specific to a particular type of Mechanism (see documentation for the type).  The key must be
          the name of the argument used to specify the parameter in the Mechanism's constructor, and the value must
          be a legal value for that parameter, using any of the ways allowed for `specifying a parameter
          <ParameterState_Specification>`. The parameter values specified will be used to instantiate the Mechanism.
          These can be overridden during execution by specifying `Mechanism_Runtime_Parameters`, either when calling
          the Mechanism's `execute <Mechanism_Base.execute>` or `run <Mechanism_Base.run>` method, or where it is
          specified in the `pathway <Process.pathway>` attribute of a `Process`.

  * **automatically** -- PsyNeuLink automatically creates one or more Mechanisms under some circumstances. For example,
    a `ComparatorMechanism` and `LearningMechanism <LearningMechanism>` are created automatically when `learning is
    specified <Process_Learning_Sequence>` for a Process; and an `ObjectiveMechanism` and `ControlMechanism
    <ControlMechanism>` are created when the `controller <System.controller>` is specified for a `System`.

.. _Mechanism_State_Specification:

Specifying States
~~~~~~~~~~~~~~~~~

Every Mechanism has one or more `InputStates <InputState>`, `ParameterStates <ParameterState>`, and `OutputStates
<OutputState>` (described `below <Mechanism_States>`) that allow it to receive and send `Projections <Projection>`,
and to execute its `function <Mechanism_Base.function>`).  When a Mechanism is created, it automatically creates the
ParameterStates it needs to represent its parameters, including those of its `function <Mechanism_Base.function>`.
It also creates any InputStates and OutputStates required for the Projections it has been assigned. InputStates and
OutputStates, and corresponding Projections (including those from `ModulatorySignals <ModulatorySignal>`) can also be
specified explicitly in the **input_states** and **output_states** arguments of the Mechanism's constructor (see
`Mechanism_InputStates` and `Mechanism_OutputStates`, respectively, as well as the `first example <Mechanism_Example_1>`
below, and `State_Examples`).  They can also be specified in a `parameter specification dictionary
<ParameterState_Specification>` assigned to the Mechanism's **params** argument, using entries with the keys
*INPUT_STATES* and *OUTPUT_STATES*, respectively (see `second example <Mechanism_Example_2>` below).  While
specifying the **input_states** and **output_states** arguments directly is simpler and more convenient,
the dictionary format allows parameter sets to be created elsewhere and/or re-used.  The value of each entry can be
any of the allowable forms for `specifying a state <State_Specification>`. InputStates and OutputStates can also be
added to an existing Mechanism using its `add_states <Mechanism_Base.add_states>` method, although this is generally
not needed and can have consequences that must be considered (e.g., see `note <Mechanism_Add_InputStates_Note>`),
and therefore is not recommended.

.. _Mechanism_Default_State_Suppression_Note:

    .. note::
       When States are specified in the **input_states** or **output_states** arguments of a Mechanism's constructor,
       they replace any default States generated by the Mechanism when it is created (if no States were specified).
       This is particularly relevant for OutputStates, as most Mechanisms create one or more `Standard OutputStates
       <OutputState_Standard>` by default, that have useful properties.  To retain those States if any are specified in
       the **output_states** argument, they must be included along with those states in the **output_states** argument
       (see `examples <State_Standard_OutputStates_Example>`).  The same is true for default InputStates and the
       **input_states** argument.

       This behavior differs from adding a State once the Mechanism is created.  States added to Mechanism using the
       Mechanism's `add_states <Mechanism_Base.add_states>` method, or by assigning the Mechanism in the **owner**
       argument of the State's constructor, are added to the Mechanism without replacing any of its existing States,
       including any default States that may have been generated when the Mechanism was created (see `examples
       <State_Create_State_Examples>` in State).


Examples
^^^^^^^^

.. _Mechanism_Example_1:

The following example creates an instance of a TransferMechanism that names the default InputState ``MY_INPUT``,
and assigns three `Standard OutputStates <OutputState_Standard>`::

    >>> import psyneulink as pnl
    >>> my_mech = pnl.TransferMechanism(input_states=['MY_INPUT'],
    ...                                 output_states=[pnl.RESULT, pnl.MEAN, pnl.VARIANCE])


.. _Mechanism_Example_2:

This shows how the same Mechanism can be specified using a dictionary assigned to the **params** argument::

     >>> my_mech = pnl.TransferMechanism(params={pnl.INPUT_STATES: ['MY_INPUT'],
     ...                                         pnl.OUTPUT_STATES: [pnl.RESULT, pnl.MEAN, pnl.VARIANCE]})

See `State <State_Examples>` for additional examples of specifying the States of a Mechanism.

.. _Mechanism_Parameter_Specification:

Specifying Parameters
~~~~~~~~~~~~~~~~~~~~~

As described `below <Mechanism_ParameterStates>`, Mechanisms have `ParameterStates <ParameterState>` that provide the
current value of a parameter used by the Mechanism and/or its `function <Mechanism_Base.function>` when it is `executed
<Mechanism_Execution>`. These can also be used by a `ControlMechanism <ControlMechanism>` to control the parameters of
the Mechanism and/or it `function <Mechanism_Base.function>`.  The value of any of these, and their control, can be
specified in the corresponding argument of the constructor for the Mechanism and/or its `function
<Mechanism_Base.function>`,  or in a parameter specification dictionary assigned to the **params** argument of its
constructor, as described under `ParameterState_Specification`.


.. _Mechanism_Structure:

Structure
---------

.. _Mechanism_Function:

Function
~~~~~~~~

The core of every Mechanism is its function, which transforms its input to generate its output.  The function is
specified by the Mechanism's `function <Mechanism_Base.function>` attribute.  Every type of Mechanism has at least one
(primary) function, and some have additional (auxiliary) ones (for example, `TransferMechanism` and
`EVCControlMechanism`). Mechanism functions are generally from the PsyNeuLink `Function` class.  Most Mechanisms
allow their function to be specified, using the `function` argument of the Mechanism's constructor.  The function can
be specified using the name of `Function <Function>` class, or its constructor (including arguments that specify its
parameters).  For example, the `function <TransferMechanism.function>` of a `TransferMechanism`, which is `Linear` by
default, can be specified to be the `Logistic` function as follows::

    >>> my_mechanism = pnl.TransferMechanism(function=pnl.Logistic(gain=1.0, bias=-4))

Notice that the parameters of the :keyword:`function` (in this case, `gain` and `bias`) can be specified by including
them in its constructor.  Some Mechanisms support only a single function.  In that case, the :keyword:`function`
argument is not available in the Mechanism's constructor, but it does include arguments for the function's
parameters.  For example, the :keyword:`function` of a `ComparatorMechanism` is always the `LinearCombination` function,
so the Mechanisms' constructor does not have a :keyword:`function` argument.  However, it does have a
**comparison_operation** argument, that is used to set the LinearCombination function's `operation` parameter.

The parameters for a Mechanism's primary function can also be specified as entries in a *FUNCTION_PARAMS* entry of a
`parameter specification dictionary <ParameterState_Specification>` in the **params** argument of the Mechanism's
constructor.  For example, the parameters of the `Logistic` function in the example above can
also be assigned as follows::

    >>> my_mechanism = pnl.TransferMechanism(function=pnl.Logistic,
    ...                                      params={pnl.FUNCTION_PARAMS: {pnl.GAIN: 1.0, pnl.BIAS: -4.0}})

Again, while not as simple as specifying these as arguments in the function's constructor, this format is more flexible.
Any values specified in the parameter dictionary will **override** any specified within the constructor for the function
itself (see `DDM <DDM_Creation>` for an example).

.. _Mechanism_Function_Object:

`function_object <Mechanism_Base.function_object>` Attribute
^^^^^^^^^^^^^^^^^^^^^^^^^^^^^^^^^^^^^^^^^^^^^^^^^^^^^^^^^^^^

The `Function <Function>` Component assigned as the primary function of a Mechanism is assigned to the Mechanism's
`function_object <Component.function_object>` attribute, and its `function <Function_Base.function>` is assigned
to the Mechanism's `function <Mechanism_Base.function>` attribute.

.. note::
   It is important to recognize the distinction between a `Function <Function>` and its `function
   <Function_Base.function>` attribute (note the difference in capitalization).  A *Function* is a PsyNeuLink `Component
   <Component>`, that can be created using a constructor; a *function* is an attribute that contains a callable method
   belonging to a Function, and that is executed when the Component to which the Function belongs is executed.
   Functions are used to assign, store, and apply parameter values associated with their function (see `Function
   <Function_Overview> for a more detailed explanation).

The parameters of a Mechanism's `function <Mechanism_Base.function>` are attributes of its `function_object
<Component.function_object>`, and can be accessed using standard "dot" notation for that object.  For
example, the `gain <Logistic.gain>` and `bias <Logistic.bias>` parameters of the `Logistic` function in the example
above can be access as ``my_mechanism.function_object.gain`` and ``my_mechanism.function_object.bias``.  They are
also assigned to a dictionary in the Mechanism's `function_params <Mechanism_Base.function_params>` attribute,
and can be  accessed using the parameter's name as the key for its entry in the dictionary.  For example,
the parameters in the  example above could also be accessed as ``my_mechanism.function_params[GAIN]`` and
``my_mechanism.function_params[GAIN]``

Some Mechanisms have auxiliary functions that are inherent (i.e., not made available as arguments in the Mechanism's
constructor;  e.g., the `integrator_function <TransferMechanism.integrator_function>` of a `TransferMechanism`);
however, the Mechanism may include parameters for those functions in its constructor (e.g., the **noise** argument in
the constructor for a `TransferMechanism` is used as the `noise <AdaptiveIntegrator.noise>` parameter of the
`AdaptiveIntegrator` assigned to the TransferMechanism's `integrator_function <TransferMechanism.integrator_function>`).

COMMENT:
NOT CURRENTLY IMPLEMENTED
For Mechanisms that offer a selection of functions for the primary function (such as the `TransferMechanism`), if all
of the functions use the same parameters, then those parameters can also be specified as entries in a `parameter
specification dictionary <ParameterState_Specification>` as described above;  however, any parameters that are unique
to a particular function must be specified in a constructor for that function.  For Mechanisms that have additional,
auxiliary functions, those must be specified in arguments for them in the Mechanism's constructor, and their parameters
must be specified in constructors for those functions unless documented otherwise.
COMMENT


COMMENT:
    FOR DEVELOPERS:
    + FUNCTION : function or method :  method used to transform Mechanism input to its output;
        This must be implemented by the subclass, or an exception will be raised;
        each item in the variable of this method must be compatible with a corresponding InputState;
        each item in the output of this method must be compatible  with the corresponding OutputState;
        for any parameter of the method that has been assigned a ParameterState,
        the output of the ParameterState's own execute method must be compatible with
        the value of the parameter with the same name in params[FUNCTION_PARAMS] (EMP)
    + FUNCTION_PARAMS (dict):
        NOTE: function parameters can be specified either as arguments in the Mechanism's __init__ method,
        or by assignment of the function_params attribute for paramClassDefaults.
        Only one of these methods should be used, and should be chosen using the following principle:
        - if the Mechanism implements one function, then its parameters should be provided as arguments in the __init__
        - if the Mechanism implements several possible functions and they do not ALL share the SAME parameters,
            then the function should be provided as an argument but not they parameters; they should be specified
            as arguments in the specification of the function
        each parameter is instantiated as a ParameterState
        that will be placed in <Mechanism_Base>._parameter_states;  each parameter is also referenced in
        the <Mechanism>.function_params dict, and assigned its own attribute (<Mechanism>.<param>).
COMMENT


.. _Mechanism_Custom_Function:

Custom Functions
^^^^^^^^^^^^^^^^

A Mechanism's `function <Mechanism_Base.function>` can be customized by assigning a user-defined function (e.g.,
a lambda function), so long as it takes arguments and returns values that are compatible with those of the
Mechanism's default for that function.  This is also true for auxiliary functions that appear as arguments in a
Mechanism's constructor (e.g., the `EVCControlMechanism`). A user-defined function can be assigned using the Mechanism's
`assign_params` method (the safest means) or by assigning it directly to the corresponding attribute of the Mechanism
(for its primary function, its `function <Mechanism_Base.function>` attribute). It is *strongly advised* that
auxiliary functions that are inherent to a Mechanism (i.e., ones that do *not* appear as an argument in the
Mechanism's constructor, such as the `integrator_function <TransferMechanism.integrator_function>` of a
`TransferMechanism`) *not* be assigned custom functions;  this is because their parameters are included as
arguments in the constructor for the Mechanism, and thus changing the function could produce confusing and/or
unpredictable effects.


COMMENT:
    When a custom function is specified,
    the function itself is assigned to the Mechanism's designated attribute.  At the same time, PsyNeuLink automatically
    creates a `UserDefinedFunction` object, and assigns the custom function to its
    `function <UserDefinedFunction.function>` attribute.
COMMENT

.. _Mechanism_Variable_and_Value:

`variable <Mechanism_Base.variable>` and `value <Mechanism_Base.value>` Attributes
^^^^^^^^^^^^^^^^^^^^^^^^^^^^^^^^^^^^^^^^^^^^^^^^^^^^^^^^^^^^^^^^^^^^^^^^^^^^^^^^^^

The input to a Mechanism's `function <Mechanism_Base.function>` is provided by the Mechanism's `variable
<Mechanism_Base.variable>` attribute.  This is an ndarray that is at least 2d, with one item of its outermost
dimension (axis 0) for each of the Mechanism's `input_states <Mechanism_Base.input_states>` (see
`below <Mechanism_InputStates>`).  The result of the  `function <Mechanism_Base.function>` is placed in the
Mechanism's `value <Mechanism_Base.value>` attribute which is  also at least a 2d array.  The Mechanism's `value
<Mechanism_Base.value>` is referenced by its `OutputStates <Mechanism_OutputStates>` to generate their own `value
<OutputState.value>` attributes, each of which is assigned as the value of an item of the list in the Mechanism's
`output_values <Mechanism_Base.output_values>` attribute (see `Mechanism_OutputStates` below).

.. note::
   The input to a Mechanism is not necessarily the same as the input to its `function <Mechanism_Base.function>`. The
   input to a Mechanism is first processed by its `InputState(s) <Mechanism_InputStates>`, and then assigned to the
   Mechanism's `variable <Mechanism_Base>` attribute, which is used as the input to its `function
   <Mechanism_Base.function>`. Similarly, the result of a Mechanism's function is not necessarily the same as the
   Mechanism's output.  The result of the `function <Mechanism_Base.function>` is assigned to the Mechanism's  `value
   <Mechanism_Base.value>` attribute, which is then used by its `OutputState(s) <Mechanism_OutputStates>` to assign
   items to its `output_values <Mechanism_Base.output_values>` attribute.

.. _Mechanism_States:

States
~~~~~~

Every Mechanism has one or more of each of three types of States:  `InputState(s) <InputState>`,
`ParameterState(s) <ParameterState>`, `and OutputState(s) <OutputState>`.  Generally, these are created automatically
when the Mechanism is created.  InputStates and OutputStates (but not ParameterStates) can also be specified explicitly
for a Mechanism, or added to an existing Mechanism using its `add_states <Mechanism_Base.add_states>` method, as
described `above <Mechanism_State_Specification>`).

.. _Mechanism_Figure:

The three types of States are shown schematically in the figure below, and described briefly in the following sections.

.. figure:: _static/Mechanism_States_fig.svg
   :alt: Mechanism States
   :scale: 75 %
   :align: left

   **Schematic of a Mechanism showing its three types of States** (`InputState`, `ParameterState` and `OutputState`).
   Every Mechanism has at least one (`primary <InputState_Primary>`) InputState and one (`primary
   <OutputState_Primary>`) OutputState, but can have additional states of each type.  It also has one
   `ParameterState` for each of its parameters and the parameters of its `function <Mechanism_Base.function>`.
   The `value <InputState.value>` of each InputState is assigned as an item of the Mechanism's `variable
   <Mechanism_Base.variable>`, and the result of its `function <Mechanism_Base.function>` is assigned as the Mechanism's
   `value <Mechanism_Base.value>`, the items of which are referenced by its OutputStates to determine their own
   `value <OutputState.value>`\\s (see `Mechanism_Variable_and_Value` above, and more detailed descriptions below).

.. _Mechanism_InputStates:

InputStates
^^^^^^^^^^^

These receive, aggregate and represent the input to a Mechanism, and provide this to the Mechanism's `function
<Mechanism_Base.function>`. Usually, a Mechanism has only one (`primary <InputState_Primary>`) `InputState`,
identified in its `input_state <Mechanism_Base.input_state>` attribute. However some Mechanisms have more than one
InputState. For example, a `ComparatorMechanism` has one InputState for its **SAMPLE** and another for its **TARGET**
input. All of the Mechanism's InputStates (including its primary InputState <InputState_Primary>` are listed in its
`input_states <Mechanism_Base.input_states>` attribute (note the plural).  The `input_states
<Mechanism_Base.input_states>` attribute is a ContentAddressableList -- a PsyNeuLink-defined subclass of the Python
class `UserList <https://docs.python.org/3.6/library/collections.html?highlight=userlist#collections.UserList>`_ --
that allows a specific InputState in the list to be accessed using its name as the index for the list (e.g.,
``my_mechanism['InputState name']``).

.. _Mechanism_Variable_and_InputStates:

The `value <InputState.value>` of each InputState for a Mechanism is assigned to a different item of the Mechanism's
`variable <Mechanism_Base.variable>` attribute (a 2d np.array), as well as to a corresponding item of its `input_values
<Mechanism_Base.input_values>` attribute (a list).  The `variable <Mechanism_Base.variable>` provides the input to the
Mechanism's `function <Mechanism_Base.function>`, while its `input_values <Mechanism_Base.input_values>` provides a
convenient way of accessing the value of its individual items.  Because there is a one-to-one correspondence between
a Mechanism's InputStates and the items of its `variable <Mechanism_Base.variable>`, their size along their outermost
dimension (axis 0) must be equal; that is, the number of items in the Mechanism's `variable <Mechanism_Base.variable>`
attribute must equal the number of InputStates in its `input_states <Mechanism_Base.input_states>` attribute. A
Mechanism's constructor does its best to insure this:  if its **default_variable** and/or its **size** argument is
specified, it constructs a number of InputStates (and each with a `value <InputState.value>`) corresponding to the
items specified for the Mechanism's `variable <Mechanism_Base.variable>`, as in the examples below::

    my_mech_A = pnl.TransferMechanism(default_variable=[[0],[0,0]])
    print(my_mech_A.input_states)
    > [(InputState InputState-0), (InputState InputState-1)]
    print(my_mech_A.input_states[0].value)
    > [ 0.]
    print(my_mech_A.input_states[1].value)
    > [ 0.  0.]

    my_mech_B = pnl.TransferMechanism(default_variable=[[0],[0],[0]])
    print(my_mech_B.input_states)
    > [(InputState InputState-0), (InputState InputState-1), (InputState InputState-2)]

Conversely, if the **input_states** argument is used to specify InputStates for the Mechanism, they are used to format
the Mechanism's variable::

    my_mech_C = pnl.TransferMechanism(input_states=[[0,0], 'Hello'])
    print(my_mech_C.input_states)
    > [(InputState InputState-0), (InputState Hello)]
    print(my_mech_C.variable)
    > [array([0, 0]) array([0])]

If both the **default_variable** (or **size**) and **input_states** arguments are specified, then the number and format
of their respective items must be the same (see `State <State_Examples>` for additional examples of specifying States).

If InputStates are added using the Mechanism's `add_states <Mechanism_Base.add_states>` method, then its
`variable <Mechanism_Base.variable>` is extended to accommodate the number of InputStates added (note that this must
be coordinated with the Mechanism's `function <Mechanism_Base.function>`, which takes the Mechanism's `variable
<Mechanism_Base.variable>` as its input (see `note <Mechanism_Add_InputStates_Note>`).

The order in which `InputStates are specified <Mechanism_InputState_Specification>` in the Mechanism's constructor,
and/or `added <Mechanism_Add_InputStates>` using its `add_states <Mechanism_Base.add_states>` method,  determines the
order of the items to which they are assigned assigned in he Mechanism's `variable  <Mechanism_Base.variable>`,
and are listed in its `input_states <Mechanism_Base.input_states>` and `input_values <Mechanism_Base.input_values>`
attribute.  Note that a Mechanism's `input_values <Mechanism_Base.input_values>` attribute has the same information as
the Mechanism's `variable <Mechanism_Base.variable>`, but in the form of a list rather than an ndarray.

.. _Mechanism_InputState_Specification:

**Specifying InputStates and a Mechanism's** `variable <Mechanism_Base.variable>` **Attribute**

When a Mechanism is created, the number and format of the items in its `variable <Mechanism_Base.variable>`
attribute, as well as the number of InputStates it has and their `variable <InputState.variable>` and `value
<InputState.value>` attributes, are determined by one of the following arguments in the Mechanism's constructor:

* **default_variable** (at least 2d ndarray) -- determines the number and format of the items of the Mechanism's
  `variable <Mechanism_Base>` attribute.  The number of items in its outermost dimension (axis 0) determines the
  number of InputStates created for the Mechanism, and the format of each item determines the format for the
  `variable <InputState.variable>` and `value  <InputState.value>` attributes of the corresponding InputState.
  If any InputStates are specified in the **input_states** argument or an *INPUT_STATES* entry of
  a specification dictionary assigned to the **params** argument of the Mechanism's constructor, then the number
  must match the number of items in **default_variable**, or an error is generated.  The format of the items in
  **default_variable** are used to specify the format of the `variable <InputState.variable>` or `value
  <InputState.value>` of the corresponding InputStates for any that are not explicitly specified in the
  **input_states** argument or *INPUT_STATES* entry (see below).
..
* **size** (int, list or ndarray) -- specifies the number and length of items in the Mechanism's variable,
  if **default_variable** is not specified. For example, the following mechanisms are equivalent::
    T1 = TransferMechanism(size = [3, 2])
    T2 = TransferMechanism(default_variable = [[0, 0, 0], [0, 0]])
  The relationship to any specifications in the **input_states** argument or
  *INPUT_STATES* entry of a **params** dictionary is the same as for the **default_variable** argument,
  with the latter taking precedence (see above).
..
* **input_states** (list) -- this can be used to explicitly `specify the InputStates <InputState_Specification>`
  created for the Mechanism. Each item must be an `InputState specification <InputState_Specification>`, and the number
  of items must match the number of items in the **default_variable** argument or **size** argument
  if either of those is specified.  If the `variable <InputState.variable>` and/or `value <InputState.value>`
  is `explicitly specified for an InputState <InputState_Variable_and_Value>` in the **input_states** argument or
  *INPUT_STATES* entry of a **params** dictionary, it must be compatible with the value of the corresponding
  item **default_variable**; otherwise, the format of the item in **default_variable** corresponding to the
  InputState is used to specify the format of its `variable <InputState.variable>` (e.g., the InputState is
  `specified using an OutputState <InputState_Projection_Source_Specification>` to project to it;).  If
  **default_variable** is not specified, a default value is specified by the Mechanism.

COMMENT:
*** ADD SOME EXAMPLES HERE (see `examples <XXX>`)
COMMENT

COMMENT:
*** ADD THESE TO ABOVE WHEN IMPLEMENTED:
    If more InputStates are specified than there are items in `variable <Mechanism_Base.variable>,
        the latter is extended to  match the former.
    If the Mechanism's `variable <Mechanism_Base.variable>` has more than one item, it may still be assigned
        a single InputState;  in that case, the `value <InputState.value>` of that InputState must have the same
        number of items as the Mechanisms's `variable <Mechanism_Base.variable>`.
COMMENT
..
* *INPUT_STATES* entry of a params dict (list) -- specifications are treated in the same manner as those in the
  **input_states** argument, and take precedence over those.

.. _Mechanism_Add_InputStates:

**Adding InputStates**

InputStates can be added to a Mechanism using its `add_states <Mechanism_Base.add_states>` method;  this extends its
`variable <Mechanism_Base.variable>` by a number of items equal to the number of InputStates added, and each new item
is assigned a format compatible with the `value <InputState.value>` of the corresponding InputState added;  if the
InputState's `variable <InputState.variable>` is not specified, it is assigned the default format for an item of the
owner's `variable <Mechanism_Base.variable>` attribute. The InputStates are appended to the end of the list in the
Mechanism's `input_states <Mechanism_Base.input_states>` attribute.  Adding in States in this manner does **not**
replace any existing States, including any default States generated when the Mechanism was constructed (this is
contrast to States specified in a Mechanism's constructor which **do** `replace any default State(s) of the same type
<Mechanism_Default_State_Suppression_Note>`).

.. _Mechanism_Add_InputStates_Note:

.. note::
    Adding InputStates to a Mechanism using its `add_states <Mechanism_Base.add_states>` method may introduce an
    incompatibility with the Mechanism's `function <Mechanism_Base.function>`, which takes the Mechanism's `variable
    <Mechanism_Base.variable>` as its input; such an incompatibility will generate an error.  It may also influence
    the number of OutputStates created for the Mechanism. It is the user's responsibility to ensure that the
    assignment of InputStates to a Mechanism using the `add_states <Mechanism_Base.add_states>` is coordinated with
    the specification of its `function <Mechanism_Base.function>`, so that the total number of InputStates (listed
    in the Mechanism's `input_states <Mechanism_Base.input_states>` attribute matches the number of items expected
    for the input to the function specified in the Mechanism's `function <Mechanism_Base.function>` attribute
    (i.e., its length along axis 0).

.. _Mechanism_InputState_Projections:

**Projections to InputStates**

Each InputState of a Mechanism can receive one or more `Projections <Projection>` from other Mechanisms.  When a
Mechanism is created, a `MappingProjection` is created automatically for any OutputStates or Projections from them
that are in its `InputState specification <InputState_Specification>`, using `AUTO_ASSIGN_MATRIX` as the Projection's
`matrix specification <Mapping_Matrix_Specification>`.  However, if a specification in the **input_states** argument
or an *INPUT_STATES* entry of a **params** dictionary cannot be resolved to an instantiated OutputState at the time the
Mechanism is created, no MappingProjection is assigned to the InputState, and this must be done by some other means;
any specifications in the Mechanism's `input_states <Mechanism_Base.monitored_output_states>` attribute that are not
associated with an instantiated OutputState at the time the Mechanism is executed are ignored.

The `PathwayProjections <PathwayProjection>` (e.g., `MappingProjections <MappingProjection>`) it receives are listed
in its `path_afferents <InputState.path_afferents>` attribute.  If the Mechanism is an `ORIGIN` Mechanism of a
`Process`, this includes a Projection from the `ProcessInputState <Process_Input_And_Output>` for that Process.  Any
`GatingProjections <GatingProjection>` it receives are listed in its `mod_afferents <InputState.mod_afferents>`
attribute.


.. _Mechanism_ParameterStates:

ParameterStates and Parameters
^^^^^^^^^^^^^^^^^^^^^^^^^^^^^^

`ParameterStates <ParameterState>` provide the value for each parameter of a Mechanism and its `function
<Mechanism_Base.function>`.  One ParameterState is assigned to each of the parameters of the Mechanism and/or its
`function <Mechanism_Base.function>` (corresponding to the arguments in their constructors). The ParameterState takes
the value specified for a parameter (see `below <Mechanism_Parameter_Value_Specification>`) as its `variable
<ParameterState.variable>`, and uses it as the input to the ParameterState's `function <ParameterState.function>`,
which `modulates <ModulatorySignal_Modulation>` it in response to any `ControlProjections <ControlProjection>` received
by the ParameterState (specified in its `mod_afferents <ParameterState.mod_afferents>` attribute), and assigns the
result to the ParameterState's `value <ParameterState.value>`.  This is the value used by the Mechanism or its
`function <Mechanism_Base.function>` when the Mechanism `executes <Mechanism_Execution>`.  Accordingly, when the value
of a parameter is accessed (e.g., using "dot" notation, such as ``my_mech.my_param``), it is actually the
*ParameterState's* `value <ParameterState.value>` that is returned (thereby accurately reflecting the value used
during the last execution of the Mechanism or its `function <Mechanism_Base.function>`).  The ParameterStates for a
Mechanism are listed in its `parameter_states <Mechanism_Base.parameter_states>` attribute.

.. _Mechanism_Parameter_Value_Specification:

The "base" value of a parameter (i.e., the unmodulated value used as the ParameterState's `variable
<ParameterState.variable>` and the input to its `function <ParameterState.function>`) can specified when a Mechanism
and/or its `function <Mechanism_Base.function>` are first created,  using the corresponding arguments of their
constructors (see `Mechanism_Function` above).  Parameter values can also be specified later, by direct assignment of a
value to the attribute for the parameter, or by using the Mechanism's `assign_param` method (the recommended means;
see `ParameterState_Specification`).  Note that the attributes for the parameters of a Mechanism's `function
<Mechanism_Base.function>` usually belong to the `Function <Function_Overview>` referenced in its `function_object
<Component.function_object>` attribute, not the Mechanism itself, and therefore must be assigned to the Function
Component (see `Mechanism_Function_Object` above).

All of the Mechanism's parameters are listed in a dictionary in its `user_params` attribute; that dictionary contains
a *FUNCTION_PARAMS* entry that contains a sub-dictionary with the parameters of the Mechanism's `function
<Mechanism_Base.function>`.  The *FUNCTION_PARAMS* sub-dictionary is also accessible directly from the Mechanism's
`function_params <Mechanism_Base.function_params>` attribute.

.. _Mechanism_OutputStates:

OutputStates
^^^^^^^^^^^^
These represent the output(s) of a Mechanism. A Mechanism can have several `OutputStates <OutputState>`, and each can
send Projections that transmit its value to other Mechanisms and/or as the output of the `Process` or `System` to which
the Mechanism belongs.  Every Mechanism has at least one OutputState, referred to as its `primary OutputState
<OutputState_Primary>`.  If OutputStates are not explicitly specified for a Mechanism, a primary OutputState is
automatically created and assigned to its `output_state <Mechanism_Base.output_state>` attribute (note the singular),
and also to the first entry of the Mechanism's `output_states <Mechanism_Base.output_states>` attribute (note the
plural).  The `value <OutputState.value>` of the primary OutputState is assigned as the first (and often only) item
of the Mechanism's `value <Mechanism_Base.value>` attribute, which is the result of the Mechanism's `function
<Mechanism_Base.function>`.  Additional OutputStates can be assigned to represent values corresponding to other items
of the Mechanism's `value <Mechanism_Base.value>` (if there are any) and/or values derived from any or all of those
items. `Standard OutputStates <OutputState_Standard>` are available for each type of Mechanism, and custom ones can
be configured (see `OutputState Specification <OutputState_Specification>`. These can be assigned in the
**output_states** argument of the Mechanism's constructor.

All of a Mechanism's OutputStates (including the primary one) are listed in its `output_states
<Mechanism_Base.output_states>` attribute (note the plural). The `output_states <Mechanism_Base.output_states>`
attribute is a ContentAddressableList -- a PsyNeuLink-defined subclass of the Python class
`UserList <https://docs.python.org/3.6/library/collections.html?highlight=userlist#collections.UserList>`_ -- that
allows a specific OutputState in the list to be accessed using its name as the index for the list (e.g.,
``my_mechanism['OutputState name']``).  This list can also be used to assign additional OutputStates to the Mechanism
after it has been created.

The `value <OutputState.value>` of each of the Mechanism's OutputStates is assigned as an item in the Mechanism's
`output_values <Mechanism_Base.output_values>` attribute, in the same order in which they are listed in its
`output_states <Mechanism_Base.output_states>` attribute.  Note, that the `output_values <Mechanism_Base.output_values>`
attribute of a Mechanism is distinct from its `value <Mechanism_Base.value>` attribute, which contains the full and
unmodified results of its `function <Mechanism_Base.function>` (this is because OutputStates can modify the item of
the Mechanism`s `value <Mechanism_Base.value>` to which they refer -- see `OutputStates <OutputState_Customization>`).


.. _Mechanism_Attributes:

Additional Attributes
~~~~~~~~~~~~~~~~~~~~~

In addition to the `standard attributes <Component_Structure>` of any `Component <Component>`, Mechanisms have a set of
Mechanism-specific attributes (listed below). These can be specified in arguments of the Mechanism's constructor,
in a `parameter specification dictionary <ParameterState_Specification>` assigned to the **params** argument of the
Mechanism's constructor, by direct reference to the corresponding attribute of the Mechanisms after it has been
constructed (e.g., ``my_mechanism.param``), or using the Mechanism's `assign_params` method. The Mechanism-specific
attributes are listed below by their argument names / keywords, along with a description of how they are specified:

    * **input_states** / *INPUT_STATES* - a list specifying the Mechanism's input_states
      (see `InputState_Specification` for details of specification).
    ..
    * **output_states** / *OUTPUT_STATES* - specifies specialized OutputStates required by a Mechanism subclass
      (see `OutputState_Specification` for details of specification).
    ..
    * **monitor_for_control** / *MONITOR_FOR_CONTROL* - specifies which of the Mechanism's OutputStates is monitored by
      the `controller` for the System to which the Mechanism belongs (see `specifying monitored OutputStates
      <ObjectiveMechanism_Monitored_Output_States>` for details of specification).
    ..
    * **monitor_for_learning** / *MONITOR_FOR_LEARNING* - specifies which of the Mechanism's OutputStates is used for
      learning (see `Learning <LearningMechanism_Activation_Output>` for details of specification).

A Mechanism also has several convenience properties, listed brelow, that list its `Projections <Projection>` and the
Mechanisms that send/receive these:

    * `projections <Mechanism_Base.projections>` -- all of the Projections sent or received by the Mechanism;
    * `afferents <Mechanism_Base.afferents>` -- all of the Projections received by the Mechanism;
    * `path_afferents <Mechanism_Base.afferents>` -- all of the PathwayProjections received by the Mechanism;
    * `mod_afferents <Mechanism_Base.afferents>` -- all of the ModulatoryProjections received by the Mechanism;
    * `efferents <Mechanism_Base.efferents>` -- all of the Projections sent by the Mechanism;
    * `senders <Mechanism_Base.senders>` -- all of the Mechanisms that send a Projection to the Mechanism
    * `modulators <Mechanism_Base.modulators>` -- all of the AdaptiveMechanisms that send a ModulatoryProjection to the
      Mechanism
    * `receivers <Mechanism_Base.receivers>` -- all of the Mechanisms that receive a Projection from the Mechanism

Each of these is a `ContentAddressableList`, which means that the names of the Components in each list can be listed by
appending ``.names`` to the property.  For examples, the names of all of the Mechanisms that receive a Projection from
``my_mech`` can be accessed by ``my_mech.receivers.names``.


.. _Mechanism_Role_In_Processes_And_Systems:

Role in Processes and Systems
~~~~~~~~~~~~~~~~~~~~~~~~~~~~~

Mechanisms that are part of one or more `Processes <Process>` are assigned designations that indicate the
`role <Process_Mechanisms>` they play in those Processes, and similarly for `role <System_Mechanisms>` they play in
any `Systems <System>` to which they belong. These designations are listed in the Mechanism's `processes
<Mechanism_Base.processes>` and `systems <Mechanism_Base.systems>` attributes, respectively.  Any Mechanism
designated as `ORIGIN` receives a `MappingProjection` to its `primary InputState <InputState_Primary>` from the
Process(es) to which it belongs.  Accordingly, when the Process (or System of which the Process is a part) is
executed, those Mechanisms receive the input provided to the Process (or System).  The `output_values
<Mechanism_Base.output_values>` of any Mechanism designated as the `TERMINAL` Mechanism for a Process is assigned as
the `output <Process.output>` of that Process, and similarly for any System to which it belongs.

.. note::
   A Mechanism that is the `ORIGIN` or `TERMINAL` of a Process does not necessarily have the same role in the
   System(s) to which the Mechanism or Process belongs (see `example <LearningProjection_Target_vs_Terminal_Figure>`).


.. _Mechanism_Execution:

Execution
---------

A Mechanism can be executed using its `execute <Mechanism_Base.execute>` or `run <Mechanism_Base.run>` methods.  This
can be useful in testing a Mechanism and/or debugging.  However, more typically, Mechanisms are executed as part of a
`Process <Process_Execution>` or `System <System_Execution>`.  For either of these, the Mechanism must be included in
the `pathway <Process.pathway>` of a Process.  There, it can be specified on its own, or as the first item of a
tuple that also has an optional set of `runtime parameters <Mechanism_Runtime_Parameters>` (see `Process Mechanisms
<Process_Mechanisms>` for additional details about specifying a Mechanism in a Process `pathway
<Process.pathway>`).

.. _Mechanism_Runtime_Parameters:

Runtime Parameters
~~~~~~~~~~~~~~~~~~

.. note::
   This is an advanced feature, and is generally not required for most applications.

The parameters of a Mechanism are usually specified when the Mechanism is `created <Mechanism_Creation>`.  However,
these can be overridden when it `executed <Mechanism_Base.execution>`.  This can be done in a `parameter specification
dictionary <ParameterState_Specification>` assigned to the **runtime_param** argument of the Mechanism's `execute
<Mechanism_Base.execute>` method, or in a `tuple with the Mechanism <Process_Mechanism_Specification>` in the `pathway`
of a `Process`.  Any value assigned to a parameter in a **runtime_params** dictionary will override the current value of
that parameter for the (and *only* the) current execution of the Mechanism; the value will return to its previous value
following that execution, unless the `runtimeParamStickyAssignmentPref` is set for the component to which the parameter
belongs.

The runtime parameters for a Mechanism are specified using a dictionary that contains one or more entries, each of which
is for a parameter of the Mechanism or its  `function <Mechanism_Base.function>`, or for one of the `Mechanism's States
<Mechanism_States>`. Entries for parameters of the Mechanism or its `function <Mechanism_Base.function>` use the
standard format for `parameter specification dictionaries <ParameterState_Specification>`. Entries for the Mechanism's
States can be used to specify runtime parameters of the corresponding State, its `function <State_Base.function>`, or
any of the `Projections to that state <State_Projections>`. Each entry for the parameters of a State uses a key
corresponding to the type of State (*INPUT_STATE_PARAMS*, *OUTPUT_STATE_PARAMS* or *PARAMETER_STATE_PARAMS*), and a
value that is a sub-dictionary containing a dictionary with the runtime  parameter specifications for all States of that
type). Within that sub-dictionary, specification of parameters for the State or its `function <State_Base.function>` use
the  standard format for a `parameter specification dictionary <ParameterState_Specification>`.  Parameters for all of
the `State's Projections <State_Projections>` can be specified in an entry with the key *PROJECTION_PARAMS*, and a
sub-dictionary that contains the parameter specifications;  parameters for Projections of a particular type can be
placed in an entry with a key specifying the type (*MAPPING_PROJECTION_PARAMS*, *LEARNING_PROJECTION_PARAMS*,
*CONTROL_PROJECTION_PARAMS*, or *GATING_PROJECTION_PARAMS*; and parameters for a specific Projection can be placed in
an entry with a key specifying the name of the Projection and a sub-dictionary with the specifications.

COMMENT:
    ADD EXAMPLE(S) HERE
COMMENT

COMMENT:
?? DO PROJECTION DICTIONARIES PERTAIN TO INCOMING OR OUTGOING PROJECTIONS OR BOTH??
?? CAN THE KEY FOR A STATE DICTIONARY REFERENCE A SPECIFIC STATE BY NAME, OR ONLY STATE-TYPE??

State keyword: dict for State's params
    Function or Projection keyword: dict for Funtion or Projection's params
        parameter keyword: vaue of param

    dict: can be one (or more) of the following:
        + INPUT_STATE_PARAMS:<dict>
        + PARAMETER_STATE_PARAMS:<dict>
   [TBI + OUTPUT_STATE_PARAMS:<dict>]
        - each dict will be passed to the corresponding State
        - params can be any permissible executeParamSpecs for the corresponding State
        - dicts can contain the following embedded dicts:
            + FUNCTION_PARAMS:<dict>:
                 will be passed the State's execute method,
                     overriding its paramInstanceDefaults for that call
            + PROJECTION_PARAMS:<dict>:
                 entry will be passed to all of the State's Projections, and used by
                 by their execute methods, overriding their paramInstanceDefaults for that call
            + MAPPING_PROJECTION_PARAMS:<dict>:
                 entry will be passed to all of the State's MappingProjections,
                 along with any in a PROJECTION_PARAMS dict, and override paramInstanceDefaults
            + LEARNING_PROJECTION_PARAMS:<dict>:
                 entry will be passed to all of the State's LearningProjections,
                 along with any in a PROJECTION_PARAMS dict, and override paramInstanceDefaults
            + CONTROL_PROJECTION_PARAMS:<dict>:
                 entry will be passed to all of the State's ControlProjections,
                 along with any in a PROJECTION_PARAMS dict, and override paramInstanceDefaults
            + GATING_PROJECTION_PARAMS:<dict>:
                 entry will be passed to all of the State's GatingProjections,
                 along with any in a PROJECTION_PARAMS dict, and override paramInstanceDefaults
            + <ProjectionName>:<dict>:
                 entry will be passed to the State's Projection with the key's name,
                 along with any in the PROJECTION_PARAMS and MappingProjection or ControlProjection dicts
COMMENT

.. _Mechanism_Class_Reference:

Class Reference
---------------

"""

import inspect
import logging
import numbers

from collections import Iterable, OrderedDict
from inspect import isclass

import numpy as np
import typecheck as tc

from psyneulink.components.component import Component, ExecutionStatus, InitStatus, function_type, method_type
from psyneulink.components.shellclasses import Function, Mechanism, Projection, State
from psyneulink.components.states.inputstate import InputState
from psyneulink.components.states.modulatorysignals.modulatorysignal import _is_modulatory_spec
from psyneulink.components.states.outputstate import OutputState
from psyneulink.components.states.parameterstate import ParameterState
from psyneulink.components.states.state import ADD_STATES, _parse_state_spec
from psyneulink.globals.defaults import timeScaleSystemDefault
from psyneulink.globals.keywords import CHANGED, COMMAND_LINE, EVC_SIMULATION, EXECUTING, FUNCTION_PARAMS, INITIALIZING, INIT_FUNCTION_METHOD_ONLY, INIT__EXECUTE__METHOD_ONLY, INPUT_STATES, INPUT_STATE_PARAMS, MECHANISM_TIME_SCALE, MONITOR_FOR_CONTROL, MONITOR_FOR_LEARNING, NO_CONTEXT, OUTPUT_STATES, OUTPUT_STATE_PARAMS, PARAMETER_STATES, PARAMETER_STATE_PARAMS, PROCESS_INIT, REFERENCE_VALUE, SEPARATOR_BAR, SET_ATTRIBUTE, SYSTEM_INIT, TIME_SCALE, UNCHANGED, VALIDATE, VALUE, VARIABLE, kwMechanismComponentCategory, kwMechanismExecuteFunction
from psyneulink.globals.log import LogLevel
from psyneulink.globals.preferences.preferenceset import PreferenceLevel
from psyneulink.globals.registry import register_category
from psyneulink.globals.utilities import AutoNumber, ContentAddressableList, append_type_to_name, convert_to_np_array, iscompatible, kwCompatibilityNumeric
from psyneulink.scheduling.time import TimeScale

__all__ = [
    'Mechanism_Base', 'MechanismError'
]

logger = logging.getLogger(__name__)
MechanismRegistry = {}


class MechanismError(Exception):
    def __init__(self, error_value):
        self.error_value = error_value

    def __str__(self):
        return repr(self.error_value)


class Mechanism_Base(Mechanism):
    """Base class for Mechanism.

    .. note::
       Mechanism is an abstract class and should **never** be instantiated by a direct call to its constructor.
       It should be instantiated using the :class:`mechanism` command (see it for description of parameters),
       by calling the constructor for a subclass, or using other methods for specifying a Mechanism in context
       (see `Mechanism_Creation`).

    COMMENT:
        Description
        -----------
            Mechanism is a Category of the Component class.
            A Mechanism is associated with a name and:
            - one or more input_states:
                two ways to get multiple input_states, if supported by Mechanism subclass being instantiated:
                    • specify 2d variable for Mechanism (i.e., without explicit InputState specifications)
                        once the variable of the Mechanism has been converted to a 2d array, an InputState is assigned
                        for each item of axis 0, and the corresponding item is assigned as the InputState's variable
                    • explicitly specify input_states in params[*INPUT_STATES*] (each with its own variable
                        specification); those variables will be concantenated into a 2d array to create the Mechanism's
                        variable
                if both methods are used, they must generate the same sized variable for the mechanims
                ?? WHERE IS THIS CHECKED?  WHICH TAKES PRECEDENCE: InputState SPECIFICATION (IN _instantiate_state)??
            - an execute method:
                coordinates updating of input_states, parameter_states (and params), execution of the function method
                implemented by the subclass, (by calling its _execute method), and updating of the OutputStates
            - one or more parameters, each of which must be (or resolve to) a reference to a ParameterState
                these determine the operation of the function of the Mechanism subclass being instantiated
            - one or more OutputStates:
                the variable of each receives the corresponding item in the output of the Mechanism's function
                the value of each is passed to corresponding MappingProjections for which the Mechanism is a sender
                * Notes:
                    by default, a Mechanism has only one OutputState, assigned to <Mechanism>.outputState;  however:
                    if params[OUTPUT_STATES] is a list (of names) or specification dict (of MechanismOuput State
                    specs), <Mechanism>.output_states (note plural) is created and contains a list of OutputStates,
                    the first of which points to <Mechanism>.outputState (note singular)
                [TBI * each OutputState maintains a list of Projections for which it serves as the sender]

        Constraints
        -----------
            - the number of input_states must correspond to the length of the variable of the Mechanism's execute method
            - the value of each InputState must be compatible with the corresponding item in the
                variable of the Mechanism's execute method
            - the value of each ParameterState must be compatible with the corresponding parameter of  the Mechanism's
                 execute method
            - the number of OutputStates must correspond to the length of the output of the Mechanism's execute method,
                (self.value)
            - the value of each OutputState must be compatible with the corresponding item of the self.value
                 (the output of the Mechanism's execute method)

        Class attributes
        ----------------
            + componentCategory = kwMechanismFunctionCategory
            + className = componentCategory
            + suffix = " <className>"
            + className (str): kwMechanismFunctionCategory
            + suffix (str): " <className>"
            + registry (dict): MechanismRegistry
            + classPreference (PreferenceSet): Mechanism_BasePreferenceSet, instantiated in __init__()
            + classPreferenceLevel (PreferenceLevel): PreferenceLevel.CATEGORY
            + ClassDefaults.variable (list)
            + paramClassDefaults (dict):
                + MECHANISM_TIME_SCALE (TimeScale): TimeScale.TRIAL (timeScale at which Mechanism executes)
                + [TBI: kwMechanismExecutionSequenceTemplate (list of States):
                    specifies order in which types of States are executed;  used by self.execute]
            + default_mechanism (str): Currently DDM_MECHANISM (class reference resolved in __init__.py)

        Class methods
        -------------
            - _validate_variable(variable, context)
            - _validate_params(request_set, target_set, context)
            - update_states_and_execute(time_scale, params, context):
                updates input, param values, executes <subclass>.function, returns outputState.value
            - terminate_execute(self, context=None): terminates execution of Mechanism (for TimeScale = time_step)
            - adjust(params, context)
                modifies specified Mechanism params (by calling Function._instantiate_defaults)
                returns output
            - plot(): generates a plot of the Mechanism's function using the specified parameter values

        MechanismRegistry
        -----------------
            All Mechanisms are registered in MechanismRegistry, which maintains a dict for each subclass,
              a count for all instances of that type, and a dictionary of those instances
    COMMENT

    Attributes
    ----------

    variable : at least ndarray : default self.instance_defaults.variable
        used as input to the Mechanism's `function <Mechanism_Base.function>`.  It is always at least a 2d np.array,
        with each item of axis 0 corresponding to a `value <InputState.value>` of one of the Mechanism's `InputStates
        <InputState>` (in the order they are listed in its `input_states <Mechanism_Base.input_states>` attribute), and
        the first item (i.e., item 0) corresponding to the `value <InputState.value>` of the `primary InputState
        <InputState_Primary>`.  When specified in the **variable** argument of the constructor for the Mechanism,
        it is used as a template to define the format (shape and type of elements) of the input the Mechanism's
        `function <Mechanism_Base.function>`.

        .. _receivesProcessInput (bool): flags if Mechanism (as first in Pathway) receives Process input Projection

    input_state : InputState : default default InputState
        `primary InputState <InputState_Primary>` for the Mechanism;  same as first entry of its `input_states
        <Mechanism_Base.input_states>` attribute.  Its `value <InputState.value>` is assigned as the first item of the
        Mechanism's `variable <Mechanism_Base.variable>`.

    input_states : ContentAddressableList[str, InputState]
        a list of the Mechanism's `InputStates <Mechanism_InputStates>`. The first (and possibly only) entry is always
        the Mechanism's `primary InputState <InputState_Primary>` (i.e., the one in the its `input_state
        <Mechanism_Base.input_state>` attribute).

    input_values : List[List or 1d np.array] : default self.instance_defaults.variable
        each item in the list corresponds to the `value <InputState.value>` of one of the Mechanism's `InputStates
        <Mechanism_InputStates>` listed in its `input_states <Mechanism_Base.input_states>` attribute.  The value of
        each item is the same as the corresponding item in the Mechanism's `variable <Mechanism_Base.variable>`
        attribute.  The latter is a 2d np.array; the `input_values <Mechanism_Base.input_values>` attribute provides
        this information in a simpler list format.

    parameter_states : ContentAddressableList[str, ParameterState]
        a read-only list of the Mechanism's `ParameterStates <Mechanism_ParameterStates>`, one for each of its
        `configurable parameters <ParameterState_Configurable_Parameters>`, including those of its `function
        <Mechanism_Base.function>`.  The value of the parameters of the Mechanism and its `function
        <Mechanism_Base.function>` are also accessible as (and can be modified using) attributes of the Mechanism
        (see `Mechanism_ParameterStates`).

    COMMENT:
       MOVE function and function_params (and add user_params) to Component docstring
    COMMENT

    function : Function, function or method
        the primary function for the Mechanism, called when it is `executed <Mechanism_Execution>`.  It takes the
        Mechanism's `variable <Mechanism_Base.variable>` attribute as its input, and its result is assigned to the
        Mechanism's `value <Mechanism_Base.value>` attribute.

    function_params : Dict[str, value]
        contains the parameters for the Mechanism's `function <Mechanism_Base.function>`.  The key of each entry is the
        name of a parameter of the function, and its value is the parameter's value.

    value : ndarray
        output of the Mechanism's `function <Mechanism_Base.function>`.  It is always at least a 2d np.array, with the
        items of axis 0 corresponding to the values referenced by the corresponding `index <OutputState.index>`
        attribute of the Mechanism's `OutputStates <OutputState>`.  The first item is generally referenced by the
        Mechanism's `primary OutputState <OutputState_Primary>` (i.e., the one in the its `output_state
        <Mechanism_Base.output_state>` attribute).  The `value <Mechanism_Base.value>` is `None` until the Mechanism
        has been executed at least once.

        .. note::
           the `value <Mechanism_Base.value>` of a Mechanism is not necessarily the same as its
           `output_values <Mechanism_Base.output_values>` attribute, which lists the `value <OutputState.value>`\\s
           of its `OutputStates <Mechanism_Base.output_states>`.

    default_value : ndarray
        set equal to the `value <Mechanism_Base.value>` attribute when the Mechanism is first initialized; maintains
        its value even when `value <Mechanism_Base.value>` is reset to None when (re-)initialized prior to execution.

    output_state : OutputState
        `primary OutputState <OutputState_Primary>` for the Mechanism;  same as first entry of its `output_states
        <Mechanism_Base.output_states>` attribute.

    output_states : ContentAddressableList[str, OutputState]
        list of the Mechanism's `OutputStates <Mechanism_OutputStates>`.

        There is always
        at least one entry, which identifies the Mechanism's `primary OutputState <OutputState_Primary>`.

        a list of the Mechanism's `OutputStates <Mechanism_OutputStates>`. The first (and possibly only) entry is always
        the Mechanism's `primary OutputState <OutputState_Primary>` (i.e., the one in the its `output_state
        <Mechanism_Base.output_state>` attribute).

    output_values : List[value]
        each item in the list corresponds to the `value <OutputState.value>` of one of the Mechanism's `OutputStates
        <Mechanism_OutputStates>` listed in its `output_states <Mechanism_Base.output_states>` attribute.

        .. note:: The `output_values <Mechanism_Base.output_values>` of a Mechanism is not necessarily the same as its
                  `value <Mechanism_Base.value>` attribute, since an OutputState's
                  `function <OutputState.OutputState.function>` and/or its `calculate <Mechanism_Base.calculate>`
                  attribute may use the Mechanism's `value <Mechanism_Base.value>` to generate a derived quantity for
                  the `value <OutputState.OutputState.value>` of that OutputState (and its corresponding item in the
                  the Mechanism's `output_values <Mechanism_Base.output_values>` attribute).

        COMMENT:
            EXAMPLE HERE
        COMMENT

        .. _outputStateValueMapping : Dict[str, int]:
               contains the mappings of OutputStates to their indices in the output_values list
               The key of each entry is the name of an OutputState, and the value is its position in the
                    :py:data:`OutputStates <Mechanism_Base.output_states>` ContentAddressableList.
               Used in ``_update_output_states`` to assign the value of each OutputState to the correct item of
                   the Mechanism's ``value`` attribute.
               Any Mechanism with a function that returns a value with more than one item (i.e., len > 1) MUST implement
                   self.execute rather than just use the params[FUNCTION].  This is so that _outputStateValueMapping
                   can be implemented.
               TBI: if the function of a Mechanism is specified only by params[FUNCTION]
                   (i.e., it does not implement self.execute) and it returns a value with len > 1
                   it MUST also specify kwFunctionOutputStateValueMapping.

    is_finished : bool : default False
        set by a Mechanism to signal completion of its `execution <Mechanism_Execution>`; used by `Component-based
        Conditions <Conditions_Component_Based>` to predicate the execution of one or more other Components on the
        Mechanism.

    COMMENT:
        phaseSpec : int or float :  default 0
            determines the `TIME_STEP` (s) at which the Mechanism is executed as part of a System
            (see :ref:`Process_Mechanisms` for specification, and :ref:`System Phase <System_Execution_Phase>`
            for how phases are used).
    COMMENT

    states : ContentAddressableList
        a list of all of the Mechanism's `States <State>`, composed from its `input_states
        <Mechanism_Base.input_states>`, `parameter_states <Mechanism_Base.parameter_states>`, and
        `output_states <Mechanism_Base.output_states>` attributes.

    projections : ContentAddressableList
        a list of all of the Mechanism's `Projections <Projection>`, composed from the
        `path_afferents <InputStates.path_afferents>` of all of its `input_states <Mechanism_Base.input_states>`,
        the `mod_afferents` of all of its `input_states <Mechanism_Base.input_states>`,
        `parameter_states <Mechanism)Base.parameter_states>`, and `output_states <Mechanism_Base.output_states>`,
        and the `efferents <OutputState.efferents>` of all of its `output_states <Mechanism_Base.output_states>`.

    afferents : ContentAddressableList
        a list of all of the Mechanism's afferent `Projections <Projection>`, composed from the
        `path_afferents <InputStates.path_afferents>` of all of its `input_states <Mechanism_Base.input_states>`,
        and the `mod_afferents` of all of its `input_states <Mechanism_Base.input_states>`,
        `parameter_states <Mechanism)Base.parameter_states>`, and `output_states <Mechanism_Base.output_states>`.,

    path_afferents : ContentAddressableList
        a list of all of the Mechanism's afferent `PathwayProjections <PathwayProjection>`, composed from the
        `path_afferents <InputStates.path_afferents>` attributes of all of its `input_states
        <Mechanism_Base.input_states>`.

    mod_afferents : ContentAddressableList
        a list of all of the Mechanism's afferent `ModulatoryProjections <ModulatoryProjection>`, composed from the
        `mod_afferents` attributes of all of its `input_states <Mechanism_Base.input_states>`, `parameter_states
        <Mechanism)Base.parameter_states>`, and `output_states <Mechanism_Base.output_states>`.

    efferents : ContentAddressableList
        a list of all of the Mechanism's efferent `Projections <Projection>`, composed from the `efferents
        <OutputState.efferents>` attributes of all of its `output_states <Mechanism_Base.output_states>`.

    senders : ContentAddressableList
        a list of all of the Mechanisms that send `Projections <Projection>` to the Mechanism (i.e., the senders of
        its `afferents <Mechanism_Base.afferents>`; this includes both `ProcessingMechanisms <ProcessingMechanism>`
        (that send `MappingProjections <MappingProjection>` and `AdaptiveMechanisms <AdaptiveMechanism>` (that send
        `ModulatoryProjections <ModulatoryProjection>` (also see `modulators <Mechanism_Base.modulators>`).

    modulators : ContentAddressableList
        a list of all of the `AdapativeMechanisms <AdaptiveMechanism>` that send `ModulatoryProjections
        <ModulatoryProjection>` to the Mechanism (i.e., the senders of its `mod_afferents
        <Mechanism_Base.mod_afferents>` (also see `senders <Mechanism_Base.senders>`).

    receivers : ContentAddressableList
        a list of all of the Mechanisms that receive `Projections <Projection>` from the Mechanism (i.e.,
        the receivers of its `efferents <Mechanism_Base.efferents>`.

    processes : Dict[Process, str]
        a dictionary of the `Processes <Process>` to which the Mechanism belongs, that designates its  `role
        <Mechanism_Role_In_Processes_And_Systems>` in each.  The key of each entry is a Process to which the Mechansim
        belongs, and its value is the Mechanism's `role in that Process <Process_Mechanisms>`.

    systems : Dict[System, str]
        a dictionary of the `Systems <System>` to which the Mechanism belongs, that designates its `role
        <Mechanism_Role_In_Processes_And_Systems>` in each. The key of each entry is a System to which the Mechanism
        belongs, and its value is the Mechanism's `role in that System <System_Mechanisms>`.

    time_scale : TimeScale : default TimeScale.TRIAL
        determines the default value of the `TimeScale` used by the Mechanism when `executed <Mechanism_Execution>`.

    name : str
        the name of the Mechanism; if it is not specified in the **name** argument of the constructor, a default is
        assigned by MechanismRegistry (see `Naming` for conventions used for default and duplicate names).

    prefs : PreferenceSet or specification dict
        the `PreferenceSet` for the Mechanism; if it is not specified in the **prefs** argument of the
        constructor, a default is assigned using `classPreferences` defined in __init__.py (see :doc:`PreferenceSet
        <LINK>` for details).

        .. _stateRegistry : Registry
               registry containing dicts for each State type (InputState, OutputState and ParameterState) with instance
               dicts for the instances of each type and an instance count for each State type in the Mechanism.
               Note: registering instances of State types with the Mechanism (rather than in the StateRegistry)
                     allows the same name to be used for instances of a State type belonging to different Mechanisms
                     without adding index suffixes for that name across Mechanisms
                     while still indexing multiple uses of the same base name within a Mechanism.

    """

    #region CLASS ATTRIBUTES
    componentCategory = kwMechanismComponentCategory
    className = componentCategory
    suffix = " " + className

    class ClassDefaults(Mechanism.ClassDefaults):
        variable = [0.0]

    registry = MechanismRegistry

    classPreferenceLevel = PreferenceLevel.CATEGORY
    # Any preferences specified below will override those specified in CategoryDefaultPreferences
    # Note: only need to specify setting;  level will be assigned to CATEGORY automatically
    # classPreferences = {
    #     kwPreferenceSetName: 'MechanismCustomClassPreferences',
    #     kp<pref>: <setting>...}

    # Class-specific loggable items
    @property
    def _loggable_items(self):
        # States, afferent Projections are loggable for a Mechanism
        #     - this allows the value of InputStates and OutputStates to be logged
        #     - for MappingProjections, this logs the value of the Projection's matrix parameter
        #     - for ModulatoryProjections, this logs the value of the Projection
        # IMPLEMENTATION NOTE: this needs to be a property as Projections may be added after instantiation
        try:
            # return list(self.states) + list(self.afferents)
            return list(self.states)
        except:
            return []

    #FIX:  WHEN CALLED BY HIGHER LEVEL OBJECTS DURING INIT (e.g., PROCESS AND SYSTEM), SHOULD USE FULL Mechanism.execute
    # By default, init only the _execute method of Mechanism subclass objects when their execute method is called;
    #    that is, DO NOT run the full Mechanism execute Process, since some components may not yet be instantiated
    #    (such as OutputStates)
    initMethod = INIT__EXECUTE__METHOD_ONLY

    # Note:  the following enforce encoding as 2D np.ndarrays,
    #        to accomodate multiple States:  one 1D np.ndarray per state
    variableEncodingDim = 2
    valueEncodingDim = 2

    stateListAttr = {InputState:INPUT_STATES,
                       ParameterState:PARAMETER_STATES,
                       OutputState:OUTPUT_STATES}

    # Category specific defaults:
    paramClassDefaults = Component.paramClassDefaults.copy()
    paramClassDefaults.update({
        INPUT_STATES:None,
        OUTPUT_STATES:None,
        MONITOR_FOR_CONTROL: NotImplemented,  # This has to be here to "register" it as a valid param for the class
                                              # but is set to NotImplemented so that it is ignored if it is not
                                              # assigned;  setting it to None actively disallows assignment
                                              # (see EVCControlMechanism_instantiate_input_states for more details)
        MONITOR_FOR_LEARNING: None,
        # TBI - kwMechanismExecutionSequenceTemplate: [
        #     Components.States.InputState.InputState,
        #     Components.States.ParameterState.ParameterState,
        #     Components.States.OutputState.OutputState]
        MECHANISM_TIME_SCALE: TimeScale.TRIAL
        })

    # def __new__(cls, *args, **kwargs):
    # def __new__(cls, name=NotImplemented, params=NotImplemented, context=None):
    #endregion

    @tc.typecheck
    def __init__(self,
                 variable=None,
                 size=None,
                 input_states=None,
                 output_states=None,
                 params=None,
                 name=None,
                 prefs=None,
                 context=None):
        """Assign name, category-level preferences, and variable; register Mechanism; and enforce category methods

        This is an abstract class, and can only be called from a subclass;
           it must be called by the subclass with a context value

        NOTES:
        * Since Mechanism is a subclass of Component, it calls super.__init__
            to validate size and default_variable and param_defaults, and assign params to paramInstanceDefaults;
            it uses INPUT_STATE as the default_variable
        * registers Mechanism with MechanismRegistry

        """
        from psyneulink.components.states.inputstate import InputState

        # Forbid direct call to base class constructor
        # this context stuff is confusing: when do I use super().__init__(context=self)
        # and when do I use super().__init__(context=context)?
        if context is None or (not isinstance(context, type(self)) and not VALIDATE in context):
            raise MechanismError("Direct call to abstract class Mechanism() is not allowed; "
                                 "use a subclass")

        # IMPLEMENT **kwargs (PER State)


        # Ensure that all input_states and output_states, whether from paramClassDefaults or constructor arg,
        #    have been included in user_params and implemented as properties
        #    (in case the subclass did not include one and/or the other as an argument in its constructor)

        kwargs = {}

        # input_states = []
        # if INPUT_STATES in self.paramClassDefaults and self.paramClassDefaults[INPUT_STATES]:
        #     input_states.extend(self.paramClassDefaults[INPUT_STATES])
        # if INPUT_STATES in self.user_params and self.user_params[INPUT_STATES]:
        #     input_states.extend(self.user_params[INPUT_STATES])
        # if input_states:
        #     kwargs[INPUT_STATES] = input_states
        #
        # output_states = []
        # if OUTPUT_STATES in self.paramClassDefaults and self.paramClassDefaults[OUTPUT_STATES]:
        #     output_states.extend(self.paramClassDefaults[OUTPUT_STATES])
        # if OUTPUT_STATES in self.user_params and self.user_params[OUTPUT_STATES]:
        #     output_states.extend(self.user_params[OUTPUT_STATES])
        # if output_states:
        #     kwargs[OUTPUT_STATES] = output_states
        #
        # kwargs[PARAMS] = params
        #
        # params = self._assign_args_to_param_dicts(**kwargs)

        self._execution_id = None
        self.is_finished = False

        # Register with MechanismRegistry or create one
        if not context is VALIDATE:
            register_category(entry=self,
                              base_class=Mechanism_Base,
                              name=name,
                              registry=MechanismRegistry,
                              context=context)

        # Create Mechanism's _stateRegistry and state type entries
        from psyneulink.components.states.state import State_Base
        self._stateRegistry = {}

        # InputState
        from psyneulink.components.states.inputstate import InputState
        register_category(entry=InputState,
                          base_class=State_Base,
                          registry=self._stateRegistry,
                          context=context)
        # ParameterState
        from psyneulink.components.states.parameterstate import ParameterState
        register_category(entry=ParameterState,
                          base_class=State_Base,
                          registry=self._stateRegistry,
                          context=context)
        # OutputState
        from psyneulink.components.states.outputstate import OutputState
        register_category(entry=OutputState,
                          base_class=State_Base,
                          registry=self._stateRegistry,
                          context=context)

        variable = self._handle_default_variable(variable, size, input_states, params)
        if isinstance(output_states, tuple):
            output_states = list(output_states)

        # Mark initialization in context
        if not context or isinstance(context, object) or inspect.isclass(context):
            context = INITIALIZING + self.name + SEPARATOR_BAR + self.__class__.__name__
        else:
            context = context + SEPARATOR_BAR + INITIALIZING + self.name

        super(Mechanism_Base, self).__init__(default_variable=variable,
                                             size=size,
                                             param_defaults=params,
                                             prefs=prefs,
                                             name=name,
                                             context=context)

        # FUNCTIONS:

# IMPLEMENTATION NOTE:  REPLACE THIS WITH ABC (ABSTRACT CLASS)
        # Assign class functions
        self.classMethods = {
            kwMechanismExecuteFunction: self.execute,
            # kwMechanismAdjustFunction: self.adjust_function,
            # kwMechanismTerminateFunction: self.terminate_execute
        }
        self.classMethodNames = self.classMethods.keys()

        #  Validate class methods:
        #    make sure all required ones have been implemented in (i.e., overridden by) subclass
        for name, method in self.classMethods.items():
            try:
                method
            except (AttributeError):
                raise MechanismError("{0} is not implemented in Mechanism class {1}".
                                     format(name, self.name))

        try:
            self._default_value = self.value.copy()
        except AttributeError:
            self._default_value = self.value
        self.value = self._old_value = None
        # FIX: 10/3/17 - IS THIS CORRECT?  SHOULD IT BE INITIALIZED??
        self._status = INITIALIZING
        self._receivesProcessInput = False
        self.phaseSpec = None
        self.processes = {}
        self.systems = {}

    def _parse_arg_variable(self, variable):
        '''
        Takes user-inputted argument **variable** and returns an instance_defaults.variable-like
        object that it represents

        Currently supports types:
            numbers.Number
            list
            numpy.ndarray

        Returns
        -------
            an at-least-two-dimensional form of **variable**
        '''
        if isinstance(variable, numbers.Number):
            variable = [[variable]]
        elif isinstance(variable, list):
            if all([not isinstance(x, Iterable) for x in variable]):
                variable = [variable]
        elif isinstance(variable, np.ndarray):
            variable = np.atleast_2d(variable)

        return variable

    def _parse_arg_input_states(self, default_variable, size, input_states):
        '''
        Takes user-inputted argument **input_states** and returns an instance_defaults.variable-like
        object that it represents

        Returns
        -------
            A, B where
            A is an instance_defaults.variable-like object
            B is True if **input_states** contained an explicit variable specification, False otherwise
        '''

        if input_states is None:
            return None, False

        default_variable_from_input_states = []
        variable_was_specified = False

        if not isinstance(input_states, Iterable):
            input_states = [input_states]

        # Pass default_variable or one based on size to _parse_state_spe as default
        # FIX: THIS REALLY ISN'T RIGHT:  NEED TO BASE IT ON SHAPE REQUESTED IN SIZE
        # dv = [0]*size if default_variable is None and size is not None else default_variable
        dv = np.zeros(size) if default_variable is None and size is not None else default_variable
        dv = convert_to_np_array(dv,2).tolist() if dv is not None else None
        # dv = convert_to_np_array(default_variable,2).tolist() if default_variable is not None else None
        for i, s in enumerate(input_states):
            parsed_spec = _parse_state_spec(owner=self,
                                            variable=dv[i] if dv is not None else None,
                                            state_type=InputState,
                                            state_spec=s,
                                            context='_parse_arg_input_states')

            if isinstance(parsed_spec, dict):
                try:
                    variable = parsed_spec[VARIABLE]
                except KeyError:
                    pass
            elif isinstance(parsed_spec, (Projection, Mechanism, State)):
                if parsed_spec.init_status is InitStatus.DEFERRED_INITIALIZATION:
                    args = parsed_spec.init_args
                    if REFERENCE_VALUE in args and args[REFERENCE_VALUE] is not None:
                        variable = args[REFERENCE_VALUE]
                    elif VALUE in args and args[VALUE] is not None:
                        variable = args[VALUE]
                    elif VARIABLE in args and args[VARIABLE] is not None:
                        variable = args[VARIABLE]
                else:
                    try:
                        variable = parsed_spec.value
                    except AttributeError:
                        variable = parsed_spec.instance_defaults.variable
            else:
                variable = parsed_spec.instance_defaults.variable

            try:
                if variable is None:
                    variable = InputState.ClassDefaults.variable
                else:
                    variable_was_specified = True
            except UnboundLocalError:
                   variable = InputState.ClassDefaults.variable

            default_variable_from_input_states.append(variable)

        return default_variable_from_input_states, variable_was_specified

    def _handle_default_variable(self, default_variable=None, size=None, input_states=None, params=None):
        '''
            Finds whether default_variable can be determined using **default_variable** and **size**
            arguments.

            Returns
            -------
                a default variable if possible
                None otherwise
        '''
        default_variable_from_input_states = None

        # handle specifying through params dictionary
        try:
            default_variable_from_input_states, input_states_variable_was_specified = \
                self._parse_arg_input_states(default_variable, size, params[INPUT_STATES])
        except (TypeError, KeyError):
            pass

        if default_variable_from_input_states is None:
            # fallback to standard arg specification
            default_variable_from_input_states, input_states_variable_was_specified = \
                self._parse_arg_input_states(default_variable, size, input_states)

        if default_variable_from_input_states is not None:
            if default_variable is None:
                if size is None:
                    default_variable = default_variable_from_input_states
                else:
                    if input_states_variable_was_specified:
                        size_variable = self._handle_size(size, None)
                        if iscompatible(size_variable, default_variable_from_input_states):
                            default_variable = default_variable_from_input_states
                        else:
                            raise MechanismError(
                                'default variable determined from the specified input_states spec ({0}) '
                                'is not compatible with the default variable determined from size parameter ({1})'.
                                    format(default_variable_from_input_states, size_variable,
                                )
                            )
                    else:
                        # do not pass input_states variable as default_variable, fall back to size specification
                        pass
            else:
                if input_states_variable_was_specified:
                    if iscompatible(self._parse_arg_variable(default_variable), default_variable_from_input_states):
                        default_variable = default_variable_from_input_states
                    else:
                        raise MechanismError('default variable determined from the specified input_states spec ({0}) '
                                             'is not compatible with the specified default variable ({1})'.
                                             format(default_variable_from_input_states, default_variable
                            )
                        )
                else:
                    # do not pass input_states variable as default_variable, fall back to default_variable specification
                    pass

        return default_variable

    def _validate_variable(self, variable, context=None):
        """Convert ClassDefaults.variable and variable to 2D np.array: one 1D value for each InputState

        # VARIABLE SPECIFICATION:                                        ENCODING:
        # Simple value variable:                                         0 -> [array([0])]
        # Single state array (vector) variable:                         [0, 1] -> [array([0, 1])
        # Multiple state variables, each with a single value variable:  [[0], [0]] -> [array[0], array[0]]

        :param variable:
        :param context:
        :return:
        """

        variable = self._update_variable(super(Mechanism_Base, self)._validate_variable(variable, context))

        # Force Mechanism variable specification to be a 2D array (to accomodate multiple InputStates - see above):
        # Note: _instantiate_input_states (below) will parse into 1D arrays, one for each InputState
        # TODO: stateful - should this be here?? seems not
        self.ClassDefaults.variable = convert_to_np_array(self.ClassDefaults.variable, 2)
        self.instance_defaults.variable = convert_to_np_array(self.instance_defaults.variable, 2)
        variable = self._update_variable(convert_to_np_array(variable, 2))

        return variable

    def _filter_params(self, params):
        """Add rather than override INPUT_STATES and/or OUTPUT_STATES

        Allows specification of INPUT_STATES or OUTPUT_STATES in params dictionary to be added to,
        rather than override those in paramClassDefaults (the default behavior)
        """

        import copy

        # INPUT_STATES:

        # Check if input_states is in params (i.e., was specified in arg of constructor)
        if not INPUT_STATES in params or params[INPUT_STATES] is None:
            # If it wasn't, assign from paramClassDefaults (even if it is None) to force creation of input_states attrib
            if self.paramClassDefaults[INPUT_STATES] is not None:
                params[INPUT_STATES] = copy.deepcopy(self.paramClassDefaults[INPUT_STATES])
            else:
                params[INPUT_STATES] = None
        # Convert input_states_spec to list if it is not one
        if params[INPUT_STATES] is not None and not isinstance(params[INPUT_STATES], (list, dict)):
            params[INPUT_STATES] = [params[INPUT_STATES]]
        self.user_params.__additem__(INPUT_STATES, params[INPUT_STATES])

        # OUTPUT_STATES:

        # Check if OUTPUT_STATES is in params (i.e., was specified in arg of contructor)
        if not OUTPUT_STATES in params or params[OUTPUT_STATES] is None:
            if self.paramClassDefaults[OUTPUT_STATES] is not None:
                params[OUTPUT_STATES] = copy.deepcopy(self.paramClassDefaults[OUTPUT_STATES])
            else:
                params[OUTPUT_STATES] = None
        # Convert OUTPUT_STATES_spec to list if it is not one
        if params[OUTPUT_STATES] is not None and not isinstance(params[OUTPUT_STATES], (list, dict)):
            params[OUTPUT_STATES] = [params[OUTPUT_STATES]]
        self.user_params.__additem__(OUTPUT_STATES, params[OUTPUT_STATES])

        # try:
        #     input_states_spec = params[INPUT_STATES]
        # except KeyError:
        #     pass
        # else:
        #     # Convert input_states_spec to list if it is not one
        #     if not isinstance(input_states_spec, list):
        #         input_states_spec = [input_states_spec]
        #     # # Get input_states specified in paramClassDefaults
        #     # if self.paramClassDefaults[INPUT_STATES] is not None:
        #     #     default_input_states = self.paramClassDefaults[INPUT_STATES].copy()
        #     # else:
        #     #     default_input_states = None
        #     # # Convert input_states from paramClassDefaults to a list if it is not one
        #     # if default_input_states is not None and not isinstance(default_input_states, list):
        #     #     default_input_states = [default_input_states]
        #     # # Add InputState specified in params to those in paramClassDefaults
        #     # #    Note: order is important here;  new ones should be last, as paramClassDefaults defines the
        #     # #          the primary InputState which must remain first for the input_states ContentAddressableList
        #     # default_input_states.extend(input_states_spec)
        #     # # Assign full set back to params_arg
        #     # params[INPUT_STATES] = default_input_states
        #
        #     # Get inputStates specified in paramClassDefaults
        #     if self.paramClassDefaults[INPUT_STATES] is not None:
        #         default_input_states = self.paramClassDefaults[INPUT_STATES].copy()
        #         # Convert inputStates from paramClassDefaults to a list if it is not one
        #         if not isinstance(default_input_states, list):
        #             default_input_states = [default_input_states]
        #         # Add input_states specified in params to those in paramClassDefaults
        #         #    Note: order is important here;  new ones should be last, as paramClassDefaults defines the
        #         #          the primary InputState which must remain first for the input_states ContentAddressableList
        #         default_input_states.extend(input_states_spec)
        #         # Assign full set back to params_arg
        #         params[INPUT_STATES] = default_input_states

        # # OUTPUT_STATES:
        # try:
        #     output_states_spec = params[OUTPUT_STATES]
        # except KeyError:
        #     pass
        # else:
        #     # Convert output_states_spec to list if it is not one
        #     if not isinstance(output_states_spec, list):
        #         output_states_spec = [output_states_spec]
        #     # Get OutputStates specified in paramClassDefaults
        #     default_output_states = self.paramClassDefaults[OUTPUT_STATES].copy()
        #     # Convert OutputStates from paramClassDefaults to a list if it is not one
        #     if not isinstance(default_output_states, list):
        #         default_output_states = [default_output_states]
        #     # Add output_states specified in params to those in paramClassDefaults
        #     #    Note: order is important here;  new ones should be last, as paramClassDefaults defines the
        #     #          the primary OutputState which must remain first for the output_states ContentAddressableList
        #     default_output_states.extend(output_states_spec)
        #     # Assign full set back to params_arg
        #     params[OUTPUT_STATES] = default_output_states

    def _validate_params(self, request_set, target_set=None, context=None):
        """validate TimeScale, INPUT_STATES, FUNCTION_PARAMS, OUTPUT_STATES and MONITOR_FOR_CONTROL

        Go through target_set params (populated by Component._validate_params) and validate values for:
            + TIME_SCALE:  <TimeScale>
            + INPUT_STATES:
                <MechanismsInputState or Projection object or class,
                specification dict for one, 2-item tuple, or numeric value(s)>;
                if it is missing or not one of the above types, it is set to self.instance_defaults.variable
            + FUNCTION_PARAMS:  <dict>, every entry of which must be one of the following:
                ParameterState or Projection object or class, specification dict for one, 2-item tuple, or numeric
                value(s);
                if invalid, default (from paramInstanceDefaults or paramClassDefaults) is assigned
            + OUTPUT_STATES:
                <MechanismsOutputState object or class, specification dict, or numeric value(s);
                if it is missing or not one of the above types, it is set to None here;
                    and then to default value of self.value (output of execute method) in instantiate_output_state
                    (since execute method must be instantiated before self.value is known)
                if OUTPUT_STATES is a list or OrderedDict, it is passed along (to instantiate_output_states)
                if it is a OutputState class ref, object or specification dict, it is placed in a list
            + MONITORED_STATES:
                ** DOCUMENT

        Note: PARAMETER_STATES are validated separately -- ** DOCUMENT WHY

        TBI - Generalize to go through all params, reading from each its type (from a registry),
                                   and calling on corresponding subclass to get default values (if param not found)
                                   (as PROJECTION_TYPE and PROJECTION_SENDER are currently handled)
        """
        from psyneulink.components.states.state import _parse_state_spec
        from psyneulink.components.states.inputstate import InputState

        # Perform first-pass validation in Function.__init__():
        # - returns full set of params based on subclass paramClassDefaults
        super(Mechanism, self)._validate_params(request_set,target_set,context)

        params = target_set

        #VALIDATE TIME SCALE
        try:
            param_value = params[TIME_SCALE]
        except KeyError:
            if any(context_string in context for context_string in {COMMAND_LINE, SET_ATTRIBUTE}):
                pass
            else:
                self.timeScale = timeScaleSystemDefault
        else:
            if isinstance(param_value, TimeScale):
                self.timeScale = params[TIME_SCALE]
            else:
                if self.prefs.verbosePref:
                    print("Value for {0} ({1}) param of {2} must be of type {3};  default will be used: {4}".
                          format(TIME_SCALE, param_value, self.name, type(TimeScale), timeScaleSystemDefault))

        # VALIDATE INPUT STATE(S)

        # INPUT_STATES is specified, so validate:
        if INPUT_STATES in params and params[INPUT_STATES] is not None:
            for state_spec in params[INPUT_STATES]:
                _parse_state_spec(owner=self, state_type=InputState, state_spec=state_spec)
        # INPUT_STATES is not specified
        else:
            # pass if call is from assign_params (i.e., not from an init method)
            if any(context_string in context for context_string in {COMMAND_LINE, SET_ATTRIBUTE}):
                pass
            else:
                # INPUT_STATES not specified:
                # - set to None, so it is set to default (self.instance_defaults.variable) in instantiate_inputState
                # - if in VERBOSE mode, warn in instantiate_inputState, where default value is known
                params[INPUT_STATES] = None

        # VALIDATE FUNCTION_PARAMS
        try:
            function_param_specs = params[FUNCTION_PARAMS]
        except KeyError:
            if any(context_string in context for context_string in {COMMAND_LINE, SET_ATTRIBUTE}):
                pass
            elif self.prefs.verbosePref:
                print("No params specified for {0}".format(self.__class__.__name__))
        else:
            if not (isinstance(function_param_specs, dict)):
                raise MechanismError("{0} in {1} must be a dict of param specifications".
                                     format(FUNCTION_PARAMS, self.__class__.__name__))
            # Validate params
            from psyneulink.components.states.parameterstate import ParameterState
            for param_name, param_value in function_param_specs.items():
                try:
                    default_value = self.paramInstanceDefaults[FUNCTION_PARAMS][param_name]
                except KeyError:
                    raise MechanismError("{0} not recognized as a param of execute method for {1}".
                                         format(param_name, self.__class__.__name__))
                if not ((isclass(param_value) and
                             (issubclass(param_value, ParameterState) or
                                  issubclass(param_value, Projection))) or
                        isinstance(param_value, ParameterState) or
                        isinstance(param_value, Projection) or
                        isinstance(param_value, dict) or
                        iscompatible(param_value, default_value)):
                    params[FUNCTION_PARAMS][param_name] = default_value
                    if self.prefs.verbosePref:
                        print("{0} param ({1}) for execute method {2} of {3} is not a ParameterState, "
                              "projection, tuple, or value; default value ({4}) will be used".
                              format(param_name,
                                     param_value,
                                     self.execute.__self__.componentName,
                                     self.__class__.__name__,
                                     default_value))

        # VALIDATE OUTPUT STATE(S)

        # OUTPUT_STATES is specified, so validate:
        if OUTPUT_STATES in params and params[OUTPUT_STATES] is not None:

            param_value = params[OUTPUT_STATES]

            # If it is a single item or a non-OrderedDict, place in list (for use here and in instantiate_output_state)
            if not isinstance(param_value, (ContentAddressableList, list, OrderedDict)):
                param_value = [param_value]
            # Validate each item in the list or OrderedDict
            i = 0
            for key, item in param_value if isinstance(param_value, dict) else enumerate(param_value):
                from psyneulink.components.states.outputstate import OutputState
                # If not valid...
                if not ((isclass(item) and issubclass(item, OutputState)) or # OutputState class ref
                            isinstance(item, OutputState) or            # OutputState object
                            isinstance(item, dict) or                   # OutputState specification dict
                            isinstance(item, str) or                    # Name (to be used as key in OutputStates list)
                            isinstance(item, tuple) or                  # Projection specification tuple
                            _is_modulatory_spec(item) or                # Modulatory specification for the OutputState
                            iscompatible(item, **{kwCompatibilityNumeric: True})):  # value
                    # set to None, so it is set to default (self.value) in instantiate_output_state
                    param_value[key] = None
                    if self.prefs.verbosePref:
                        print("Item {0} of {1} param ({2}) in {3} is not a"
                              " OutputState, specification dict or value, nor a list of dict of them; "
                              "output ({4}) of execute method for {5} will be used"
                              " to create a default OutputState for {3}".
                              format(i,
                                     OUTPUT_STATES,
                                     param_value,
                                     self.__class__.__name__,
                                     self.value,
                                     self.execute.__self__.name))
                i += 1
            params[OUTPUT_STATES] = param_value

        # OUTPUT_STATES is not specified
        else:
            # pass if call is from assign_params (i.e., not from an init method)
            if any(context_string in context for context_string in {COMMAND_LINE, SET_ATTRIBUTE}):
                pass
            else:
                # OUTPUT_STATES not specified:
                # - set to None, so that it is set to default (self.value) in instantiate_output_state
                # Notes:
                # * if in VERBOSE mode, warning will be issued in instantiate_output_state, where default value is known
                # * number of OutputStates is validated against length of owner Mechanism's execute method output (EMO)
                #     in instantiate_output_state, where an OutputState is assigned to each item (value) of the EMO
                params[OUTPUT_STATES] = None

    def _validate_inputs(self, inputs=None):
        # Only ProcessingMechanism supports run() method of Function;  ControlMechanism and LearningMechanism do not
        raise MechanismError("{} does not support run() method".format(self.__class__.__name__))

    def _instantiate_attributes_before_function(self, context=None):

        self._instantiate_input_states(context=context)
        self._instantiate_parameter_states(context=context)
        super()._instantiate_attributes_before_function(context=context)

    def _instantiate_function(self, context=None):
        """Assign weights and exponents if specified in input_states
        """

        super()._instantiate_function(context=context)

        if self.input_states and any(input_state.weight is not None for input_state in self.input_states):

            # Construct defaults:
            #    from function_object.weights if specified else 1's
            try:
                default_weights = self.function_object.weights
            except AttributeError:
                default_weights = None
            if default_weights is None:
                default_weights = default_weights or [1.0] * len(self.input_states)

            # Assign any weights specified in input_state spec
            weights = [[input_state.weight if input_state.weight is not None else default_weight]
                       for input_state, default_weight in zip(self.input_states, default_weights)]
            self.function_object._weights = weights

        if self.input_states and any(input_state.exponent is not None for input_state in self.input_states):

            # Construct defaults:
            #    from function_object.weights if specified else 1's
            try:
                default_exponents = self.function_object.exponents
            except AttributeError:
                default_exponents = None
            if default_exponents is None:
                default_exponents = default_exponents or [1.0] * len(self.input_states)

            # Assign any exponents specified in input_state spec
            exponents = [[input_state.exponent if input_state.exponent is not None else default_exponent]
                       for input_state, default_exponent in zip(self.input_states, default_exponents)]
            self.function_object._exponents = exponents

    def _instantiate_attributes_after_function(self, context=None):

        self._instantiate_output_states(context=context)
        super()._instantiate_attributes_after_function(context=context)

    def _instantiate_input_states(self, input_states=None, context=None):
        """Call State._instantiate_input_states to instantiate orderedDict of InputState(s)

        This is a stub, implemented to allow Mechanism subclasses to override _instantiate_input_states
            or process InputStates before and/or after call to _instantiate_input_states
        """
        from psyneulink.components.states.inputstate import _instantiate_input_states
        return _instantiate_input_states(owner=self, input_states=input_states or self.input_states, context=context)

    def _instantiate_parameter_states(self, context=None):
        """Call State._instantiate_parameter_states to instantiate a ParameterState for each parameter in user_params

        This is a stub, implemented to allow Mechanism subclasses to override _instantiate_parameter_states
            or process InputStates before and/or after call to _instantiate_parameter_states
        """

        from psyneulink.components.states.parameterstate import _instantiate_parameter_states
        _instantiate_parameter_states(owner=self, context=context)

    def _instantiate_output_states(self, context=None):
        """Call State._instantiate_output_states to instantiate orderedDict of OutputState(s)

        This is a stub, implemented to allow Mechanism subclasses to override _instantiate_output_states
            or process InputStates before and/or after call to _instantiate_output_states
        """
        from psyneulink.components.states.outputstate import _instantiate_output_states
        _instantiate_output_states(owner=self, output_states=self.output_states, context=context)

    def _add_projection_to_mechanism(self, state, projection, context=None):

        from psyneulink.components.projections.projection import _add_projection_to
        _add_projection_to(receiver=self, state=state, projection_spec=projection, context=context)

    def _add_projection_from_mechanism(self, receiver, state, projection, context=None):
        """Add projection to specified state
        """
        from psyneulink.components.projections.projection import _add_projection_from
        _add_projection_from(sender=self, state=state, projection_spec=projection, receiver=receiver, context=context)

    def execute(self,
                input=None,
                runtime_params=None,
                time_scale=TimeScale.TRIAL,
                ignore_execution_id = False,
                context=None):
        """Carry out a single `execution <Mechanism_Execution>` of the Mechanism.


        COMMENT:
            Update InputState(s) and parameter(s), call subclass _execute, update OutputState(s), and assign self.value

            Execution sequence:
            - Call self.input_state.execute() for each entry in self.input_states:
                + execute every self.input_state.path_afferents.[<Projection>.execute()...]
                + aggregate results and/or gate state using self.input_state.function()
                + assign the result in self.input_state.value
            - Call every self.params[<ParameterState>].execute(); for each:
                + execute self.params[<ParameterState>].mod_afferents.[<Projection>.execute()...]
                    (usually this is just a single ControlProjection)
                + aggregate results for each ModulationParam or assign value from an OVERRIDE specification
                + assign the result to self.params[<ParameterState>].value
            - Call subclass' self.execute(params):
                - use self.input_state.value as its variable,
                - use self.params[<ParameterState>].value for each param of subclass' self.function
                - call self._update_output_states() to assign the output to each self.output_states[<OutputState>].value
                Note:
                * if execution is occurring as part of initialization, each output_state is reset to 0
                * otherwise, their values are left as is until the next update
        COMMENT

        Arguments
        ---------

        input : List[value] or ndarray : default self.instance_defaults.variable
            input to use for execution of the Mechanism.
            This must be consistent with the format of the Mechanism's `InputState(s) <Mechanism_InputStates>`:
            the number of items in the  outermost level of the list, or axis 0 of the ndarray, must equal the number
            of the Mechanism's `input_states  <Mechanism_Base.input_states>`, and each item must be compatible with the
            format (number and type of elements) of the `variable <InputState.InputState.variable>` of the
            corresponding InputState (see `Run Inputs <Run_Inputs>` for details of input
            specification formats).

        runtime_params : Optional[Dict[str, Dict[str, Dict[str, value]]]]:
            a dictionary that can include any of the parameters used as arguments to instantiate the Mechanism,
            its function, or `Projection(s) to any of its States <State_Projections>`.  Any value assigned to a
            parameter will override the current value of that parameter for the (and only the current) execution of
            the Mechanism, and will return to its previous value following execution (unless the
            `runtimeParamStickyAssignmentPref` is set for the Component to which the parameter belongs).  See
            `runtime_params <Mechanism_Runtime_Parameters>` above for details concerning specification.

        time_scale : TimeScale :  default TimeScale.TRIAL
            specifies whether the Mechanism is executed for a single `TIME_STEP` or a `TRIAL`.

        Returns
        -------

        Mechanism's output_values : List[value]
            list with the `value <OutputState.value>` of each of the Mechanism's `OutputStates
            <Mechanism_OutputStates>` after either one `TIME_STEP` or a `TRIAL`.

        """
        self.ignore_execution_id = ignore_execution_id
        context = context or NO_CONTEXT

        # IMPLEMENTATION NOTE: Re-write by calling execute methods according to their order in functionDict:
        #         for func in self.functionDict:
        #             self.functionsDict[func]()

        # Limit init to scope specified by context
        if INITIALIZING in context:
            if PROCESS_INIT in context or SYSTEM_INIT in context:
                # Run full execute method for init of Process and System
                pass
            # Only call subclass' _execute method and then return (do not complete the rest of this method)
            elif self.initMethod is INIT__EXECUTE__METHOD_ONLY:
                return_value =  self._execute(
                    variable=self.instance_defaults.variable,
                    runtime_params=runtime_params,
                    time_scale=time_scale,
                    context=context,
                )

                # # # MODIFIED 3/3/17 OLD:
                # # return np.atleast_2d(return_value)
                # # MODIFIED 3/3/17 NEW:
                # converted_to_2d = np.atleast_2d(return_value)
                # MODIFIED 3/7/17 NEWER:
                # IMPLEMENTATION NOTE:  THIS IS HERE BECAUSE IF return_value IS A LIST, AND THE LENGTH OF ALL OF ITS
                #                       ELEMENTS ALONG ALL DIMENSIONS ARE EQUAL (E.G., A 2X2 MATRIX PAIRED WITH AN
                #                       ARRAY OF LENGTH 2), np.array (AS WELL AS np.atleast_2d) GENERATES A ValueError
                if (isinstance(return_value, list) and
                    (all(isinstance(item, np.ndarray) for item in return_value) and
                        all(
                                all(item.shape[i]==return_value[0].shape[0]
                                    for i in range(len(item.shape)))
                                for item in return_value))):

                        return return_value
                else:
                    converted_to_2d = np.atleast_2d(return_value)
                # If return_value is a list of heterogenous elements, return as is
                #     (satisfies requirement that return_value be an array of possibly multidimensional values)
                if converted_to_2d.dtype == object:
                    return return_value
                # Otherwise, return value converted to 2d np.array
                else:
                    return converted_to_2d
                # MODIFIED 3/3/17 END

            # Call only subclass' function during initialization (not its full _execute method nor rest of this method)
            elif self.initMethod is INIT_FUNCTION_METHOD_ONLY:
                return_value = self.function(
                    variable=self.instance_defaults.variable,
                    params=runtime_params,
                    time_scale=time_scale,
                    context=context,
                )
                return np.atleast_2d(return_value)


        #region VALIDATE RUNTIME PARAMETER SETS
        # Insure that param set is for a States:
        if self.prefs.paramValidationPref:
            if runtime_params:
                # runtime_params can have entries for any of the the Mechanism's params, or
                #    one or more state keys, each of which should be for a params dictionary for the corresponding
                #    state type, and each of can contain only parameters relevant to that state
                state_keys = [INPUT_STATE_PARAMS, PARAMETER_STATE_PARAMS, OUTPUT_STATE_PARAMS]
                param_names = list({**self.user_params, **self.function_params})
                if not all(key in state_keys + param_names for key in runtime_params):
                        raise MechanismError("There is an invalid specification for a runtime parameter of {}".
                                             format(self.name))
                # for state_key in runtime_params:
                for state_key in [entry for entry in runtime_params if entry in state_keys]:
                    state_dict = runtime_params[state_key]
                    if not isinstance(state_dict, dict):
                        raise MechanismError("runtime_params entry for {} is not a dict".
                                             format(self.name, state_key))
                    for param_name in state_dict:
                        if not param_name in param_names:
                            raise MechanismError("{} entry in runtime_params for {} "
                                                 "contains an unrecognized parameter: {}".
                                                 format(state_key, self.name, param_name))

        #endregion

        # FIX: ??MAKE CONDITIONAL ON self.prefs.paramValidationPref??
        #region VALIDATE INPUT STATE(S) AND RUNTIME PARAMS
        self._check_args(
            params=runtime_params,
            target_set=runtime_params,
        )
        #endregion

        #region UPDATE INPUT STATE(S)

        # Executing or simulating Process or System, get input by updating input_states

        if (input is None
            and (EXECUTING in context or EVC_SIMULATION in context)
            and (self.input_state.path_afferents != [])):
            variable = self._update_variable(self._update_input_states(runtime_params=runtime_params,
                                                                       time_scale=time_scale,
                                                                       context=context))

        # Direct call to execute Mechanism with specified input, so assign input to Mechanism's input_states
        else:
            if context is NO_CONTEXT:
                context = EXECUTING + ' ' + append_type_to_name(self)
                self.execution_status = ExecutionStatus.EXECUTING
            if input is None:
                input = self.instance_defaults.variable
            variable = self._update_variable(self._get_variable_from_input(input))

        #endregion

        #region UPDATE PARAMETER STATE(S)
        self._update_parameter_states(runtime_params=runtime_params, time_scale=time_scale, context=context)
        #endregion

        #region CALL SUBCLASS _execute method AND ASSIGN RESULT TO self.value

        self.value = self._execute(
            variable=variable,
            runtime_params=runtime_params,
            time_scale=time_scale,
            context=context,
        )

        # # MODIFIED 3/3/17 OLD:
        # self.value = np.atleast_2d(self.value)
        # # MODIFIED 3/3/17 NEW:
        # converted_to_2d = np.atleast_2d(self.value)
        # # If self.value is a list of heterogenous elements, leave as is;
        # # Otherwise, use converted value (which is a genuine 2d array)
        # if converted_to_2d.dtype != object:
        #     self.value = converted_to_2d
        # MODIFIED 3/8/17 NEWER:
        # IMPLEMENTATION NOTE:  THIS IS HERE BECAUSE IF return_value IS A LIST, AND THE LENGTH OF ALL OF ITS
        #                       ELEMENTS ALONG ALL DIMENSIONS ARE EQUAL (E.G., A 2X2 MATRIX PAIRED WITH AN
        #                       ARRAY OF LENGTH 2), np.array (AS WELL AS np.atleast_2d) GENERATES A ValueError
        if (isinstance(self.value, list) and
            (all(isinstance(item, np.ndarray) for item in self.value) and
                all(
                        all(item.shape[i]==self.value[0].shape[0]
                            for i in range(len(item.shape)))
                        for item in self.value))):
                # return self.value
                pass
        else:
            converted_to_2d = np.atleast_2d(self.value)
            # If return_value is a list of heterogenous elements, return as is
            #     (satisfies requirement that return_value be an array of possibly multidimensional values)
            if converted_to_2d.dtype == object:
                # return self.value
                pass
            # Otherwise, return value converted to 2d np.array
            else:
                # return converted_to_2d
                self.value = converted_to_2d
        # MODIFIED 3/3/17 END

        # Set status based on whether self.value has changed
        self.status = self.value

        #endregion


        #region UPDATE OUTPUT STATE(S)
        self._update_output_states(runtime_params=runtime_params, time_scale=time_scale, context=context)
        #endregion

        #region REPORT EXECUTION
        if self.prefs.reportOutputPref and context and EXECUTING in context:
            self._report_mechanism_execution(self.input_values, self.user_params, self.output_state.value)
        #endregion

        #region RE-SET STATE_VALUES AFTER INITIALIZATION
        # If this is (the end of) an initialization run, restore state values to initial condition
        if '_init_' in context:
            for state in self.input_states:
                self.input_states[state].value = self.input_states[state].instance_defaults.variable
            for state in self._parameter_states:
                self._parameter_states[state].value =  getattr(self, '_'+state)
            for state in self.output_states:
                # Zero OutputStates in case of recurrence:
                #    don't want any non-zero values as a residuum of initialization runs to be
                #    transmittted back via recurrent Projections as initial inputs
                self.output_states[state].value = self.output_states[state].value * 0.0
        #endregion

        #endregion

        return self.value

    def run(self,
            inputs,
            num_trials=None,
            call_before_execution=None,
            call_after_execution=None,
            time_scale=None):
        """Run a sequence of `executions <Mechanism_Execution>`.

        COMMENT:
            Call execute method for each in a sequence of executions specified by the `inputs` argument.
        COMMENT

        Arguments
        ---------

        inputs : List[input] or ndarray(input) : default default_variable
            the inputs used for each in a sequence of executions of the Mechanism (see `Run_Inputs` for a detailed
            description of formatting requirements and options).

        num_trials: int
            number of trials to execute.

        call_before_execution : function : default None
            called before each execution of the Mechanism.

        call_after_execution : function : default None
            called after each execution of the Mechanism.

        time_scale : TimeScale : default TimeScale.TRIAL
            specifies whether the Mechanism is executed for a single `TIME_STEP` or a `TRIAL`.

        Returns
        -------

        Mechanism's output_values : List[value]
            list with the `value <OutputState.value>` of each of the Mechanism's `OutputStates
            <Mechanism_OutputStates>` for each execution of the Mechanism.

        """
        from psyneulink.globals.environment import run
        return run(self,
                   inputs=inputs,
                   num_trials=num_trials,
                   call_before_trial=call_before_execution,
                   call_after_trial=call_after_execution,
                   time_scale=time_scale)

    def _get_variable_from_input(self, input):

        input = np.atleast_2d(input)
        num_inputs = np.size(input, 0)
        num_input_states = len(self.input_states)
        if num_inputs != num_input_states:
            # Check if inputs are of different lengths (indicated by dtype == np.dtype('O'))
            num_inputs = np.size(input)
            if isinstance(input, np.ndarray) and input.dtype is np.dtype('O') and num_inputs == num_input_states:
                # Reduce input back down to sequence of arrays (to remove extra dim added by atleast_2d above)
                input = np.squeeze(input)
            else:
                num_inputs = np.size(input, 0)  # revert num_inputs to its previous value, when printing the error
                raise SystemError("Number of inputs ({0}) to {1} does not match "
                                  "its number of input_states ({2})".
                                  format(num_inputs, self.name,  num_input_states ))
        for i, input_state in enumerate(self.input_states):
            # input_state = list(self.input_states.values())[i]
            input_state = self.input_states[i]
            # input_item = np.ndarray(input[i])
            input_item = input[i]

            if len(input_state.instance_defaults.variable) == len(input_item):
                input_state.value = input_item
            else:
                raise MechanismError(
                    "Length ({}) of input ({}) does not match "
                    "required length ({}) for input to {} of {}".format(
                        len(input_item),
                        input[i],
                        len(input_state.instance_defaults.variable),
                        input_state.name,
                        self.name
                    )
                )

        return np.array(self.input_values)

    def _update_input_states(self, runtime_params=None, time_scale=None, context=None):
        """ Update value for each InputState in self.input_states:

        Call execute method for all (MappingProjection) Projections in InputState.path_afferents
        Aggregate results (using InputState execute method)
        Update InputState.value
        """
        for i in range(len(self.input_states)):
            state = self.input_states[i]
            state.update(params=runtime_params, time_scale=time_scale, context=context)
        return np.array(self.input_values)

    def _update_parameter_states(self, runtime_params=None, time_scale=None, context=None):

        for state in self._parameter_states:

            state.update(params=runtime_params, time_scale=time_scale, context=context)

    def _update_output_states(self, runtime_params=None, time_scale=None, context=None):
        """Execute function for each OutputState and assign result of each to corresponding item of self.output_values

        """
        for state in self.output_states:
            state.update(params=runtime_params, time_scale=time_scale, context=context)

    def initialize(self, value):
        """Assign an initial value to the Mechanism's `value <Mechanism_Base.value>` attribute and update its
        `OutputStates <Mechanism_OutputStates>`.

        COMMENT:
            Takes a number or 1d array and assigns it to the first item of the Mechanism's
            `value <Mechanism_Base.value>` attribute.
        COMMENT

        Arguments
        ---------

        value : List[value] or 1d ndarray
            value used to initialize the first item of the Mechanism's `value <Mechanism_Base.value>` attribute.

        """
        if self.paramValidationPref:
            if not iscompatible(value, self.value):
                raise MechanismError("Initialization value ({}) is not compatiable with value of {}".
                                     format(value, append_type_to_name(self)))
        self.value[0] = value
        self._update_output_states()

    def _execute(self,
                    variable=None,
                    runtime_params=None,
                    time_scale=None,
                    context=None):
        return self.function(variable=variable, params=runtime_params, time_scale=time_scale, context=context)

    def _report_mechanism_execution(self, input_val=None, params=None, output=None):

        if input_val is None:
            input_val = self.input_values
        if output is None:
            output = self.output_state.value
        params = params or self.user_params

        import re
        if 'mechanism' in self.name or 'Mechanism' in self.name:
            mechanism_string = ' '
        else:
            mechanism_string = ' mechanism'

        # kmantel: previous version would fail on anything but iterables of things that can be cast to floats
        #   if you want more specific output, you can add conditional tests here
        try:
            input_string = [float("{:0.3}".format(float(i))) for i in input_val].__str__().strip("[]")
        except TypeError:
            input_string = input_val

        print ("\n\'{}\'{} executed:\n- input:  {}".
               format(self.name,
                      mechanism_string,
                      input_string))

        if params:
            print("- params:")
            # Sort for consistency of output
            params_keys_sorted = sorted(params.keys())
            for param_name in params_keys_sorted:
                # No need to report:
                #    function_params here, as they will be reported for the function itself below;
                #    input_states or output_states, as these are not really params
                if param_name in {FUNCTION_PARAMS, INPUT_STATES, OUTPUT_STATES}:
                    continue
                param_is_function = False
                param_value = params[param_name]
                if isinstance(param_value, Function):
                    param = param_value.name
                    param_is_function = True
                elif isinstance(param_value, type(Function)):
                    param = param_value.__name__
                    param_is_function = True
                elif isinstance(param_value, (function_type, method_type)):
                    param = param_value.__self__.__class__.__name__
                    param_is_function = True
                else:
                    param = param_value
                print ("\t{}: {}".format(param_name, str(param).__str__().strip("[]")))
                if param_is_function:
                    # Sort for consistency of output
                    func_params_keys_sorted = sorted(self.function_object.user_params.keys())
                    for fct_param_name in func_params_keys_sorted:
                        print ("\t\t{}: {}".
                               format(fct_param_name,
                                      str(self.function_object.user_params[fct_param_name]).__str__().strip("[]")))

        # kmantel: previous version would fail on anything but iterables of things that can be cast to floats
        #   if you want more specific output, you can add conditional tests here
        try:
            output_string = re.sub(r'[\[,\],\n]', '', str([float("{:0.3}".format(float(i))) for i in output]))
        except TypeError:
            output_string = output

        print("- output: {}".format(output_string))


    def plot(self, x_range=None):
        """Generate a plot of the Mechanism's `function <Mechanism_Base.function>` using the specified parameter values
        (see `DDM.plot <DDM.plot>` for details of the animated DDM plot).

        Arguments
        ---------

        x_range : List
            specify the range over which the `function <Mechanism_Base.function>` should be plotted. x_range must be
            provided as a list containing two floats: lowest value of x and highest value of x.  Default values
            depend on the Mechanism's `function <Mechanism_Base.function>`.

            - Logistic Function: default x_range = [-5.0, 5.0]
            - Exponential Function: default x_range = [0.1, 5.0]
            - All Other Functions: default x_range = [-10.0, 10.0]

        Returns
        -------
        Plot of Mechanism's `function <Mechanism_Base.function>` : Matplotlib window
            Matplotlib window of the Mechanism's `function <Mechanism_Base.function>` plotted with specified parameters
            over the specified x_range

        """

        import matplotlib.pyplot as plt

        if not x_range:
            if "Logistic" in str(self.function):
                x_range= [-5.0, 5.0]
            elif "Exponential" in str(self.function):
                x_range = [0.1, 5.0]
            else:
                x_range = [-10.0, 10.0]
        x_space = np.linspace(x_range[0],x_range[1])
        plt.plot(x_space, self.function(x_space), lw=3.0, c='r')
        plt.show()

    @tc.typecheck
    def add_states(self, states, context=ADD_STATES):
        """
        add_states(states)

        Add one or more `States <State>` to the Mechanism.  Only `InputStates <InputState> and `OutputStates
        <OutputState>` can be added; `ParameterStates <ParameterState>` cannot be added to a Mechanism after it has
        been constructed.

        If the `owner <State_Base.owner>` of a State specified in the **states** argument is not the same as the
        Mechanism to which it is being added, the user is given the option of reassigning the State to the `owner
        <State_Base.owner>`, making a copy of the State and assigning that to the `owner <State_Base.owner>`, or
        aborting.  If the name of a specified State is the same as an existing one with the same name, an index is
        appended to its name, and incremented for each State subsequently added with the same name (see :ref:`naming
        conventions <LINK>`).  If a specified State already belongs to the Mechanism, the request is ignored.

        .. note::
            Adding InputStates to a Mechanism changes the size of its `variable <Mechanism_Base.variable>` attribute,
            which may produce an incompatibility with its `function <Mechanism_Base.function>` (see
            `Mechanism InputStates <Mechanism_InputStates>` for a more detailed explanation).

        Arguments
        ---------

        states : State or List[State]
            one more `InputStates <InputState>` or `OutputStates <OutputState>` to be added to the Mechanism.
            State specification(s) can be an InputState or OutputState object, class reference, class keyword, or
            `State specification dictionary <State_Specification>` (the latter must have a *STATE_TYPE* entry
            specifying the class or keyword for InputState or OutputState).

        Returns a dictionary with two entries, containing the list of InputStates and OutputStates added.
        -------

        Dictionary with entries containing InputStates and/or OutputStates added

        """
        from psyneulink.components.states.state import _parse_state_type
        from psyneulink.components.states.inputstate import InputState, _instantiate_input_states
        from psyneulink.components.states.outputstate import OutputState, _instantiate_output_states

        # Put in list to standardize treatment below
        if not isinstance(states, list):
            states = [states]

        input_states = []
        output_states = []
        instantiated_input_states = None
        instantiated_output_states = None

        for state in states:
            # FIX: 11/9/17: REFACTOR USING _parse_state_spec
            state_type = _parse_state_type(self, state)
            if (isinstance(state_type, InputState) or
                    (inspect.isclass(state_type) and issubclass(state_type, InputState))):
                input_states.append(state)
            elif (isinstance(state_type, OutputState) or
                    (inspect.isclass(state_type) and issubclass(state_type, OutputState))):
                output_states.append(state)

        # _instantiate_state_list(self, input_states, InputState)
        if input_states:
            # FIX: 11/9/17
            added_variable, added_input_state = self._parse_arg_input_states(self.variable, self.size, input_states)
            if added_input_state:
                old_variable = self.instance_defaults.variable.tolist()
                old_variable.extend(added_variable)
                self.instance_defaults.variable = np.array(old_variable)
                self._update_variable(self.instance_defaults.variable)
            instantiated_input_states = _instantiate_input_states(self,
                                                                  input_states,
                                                                  added_variable,
                                                                  context=context)
            for state in instantiated_input_states:
                if state.name is state.componentName or state.componentName + '-' in state.name:
                        state._assign_default_state_name(context=context)
        if output_states:
            instantiated_output_states = _instantiate_output_states(self, output_states, context=context)

        return {INPUT_STATES: instantiated_input_states,
                OUTPUT_STATES: instantiated_output_states}

    def _get_mechanism_param_values(self):
        """Return dict with current value of each ParameterState in paramsCurrent
        :return: (dict)
        """
        from psyneulink.components.states.parameterstate import ParameterState
        return dict((param, value.value) for param, value in self.paramsCurrent.items()
                    if isinstance(value, ParameterState) )

    @property
    def value(self):
        return self._value

    @value.setter
    def value(self, assignment):
        self._value = assignment
        self.log._log_value(assignment)
<<<<<<< HEAD

        # # MODIFIED 1/28/17 NEW: [COPIED FROM State]
        # # Store value in log if specified
        # # Get logPref
        # if self.prefs:
        #     log_pref = self.prefs.logPref
        #
        # # Get context
        # try:
        #     curr_frame = inspect.currentframe()
        #     prev_frame = inspect.getouterframes(curr_frame, 2)
        #     context = inspect.getargvalues(prev_frame[1][0]).locals['context']
        # except KeyError:
        #     context = ""
        #
        # # If context is consistent with log_pref, record value to log
        # if (log_pref is LogLevel.ALL_ASSIGNMENTS or
        #         (log_pref is LogLevel.EXECUTION and EXECUTING in context) or
        #         (log_pref is LogLevel.VALUE_ASSIGNMENT and (EXECUTING in context and kwAssign in context))):
        #     self.log.entries[self.name] = LogEntry(CurrentTime(), context, assignment)
        # # MODIFIED 1/28/17 END
=======
>>>>>>> 06d32c22

    @property
    def default_value(self):
        return self._default_value

    @property
    def input_state(self):
        return self.input_states[0]

    @property
    def input_values(self):
        try:
            return self.input_states.values
        except (TypeError, AttributeError):
            return None

    @property
    def parameter_states(self):
        return self._parameter_states

    @parameter_states.setter
    def parameter_states(self, value):
        # This keeps parameter_states property readonly,
        #    but averts exception when setting paramsCurrent in Component (around line 850)
        pass

    @property
    def output_state(self):
        return self.output_states[0]

    @property
    def output_values(self):
        return self.output_states.values

    @property
    def status(self):
        return self._status

    @status.setter
    def status(self, current_value):
        # if current_value != self._old_value:
        try:
            if np.array_equal(current_value, self._old_value):
                self._status = UNCHANGED
            else:
                self._status = CHANGED
                self._old_value = current_value
        # FIX:  CATCHES ELEMENTWISE COMPARISON DEPRECATION WARNING/ERROR -- NEEDS TO BE FIXED AT SOME POINT
        except:
            self._status = CHANGED

    @property
    def states(self):
        """Return list of all of the Mechanism's States"""
        return ContentAddressableList(
                component_type=State,
                list=list(self.input_states) +
                     list(self.parameter_states) +
                     list(self.output_states))

    @property
    def path_afferents(self):
        """Return list of path_afferent Projections to all of the Mechanism's input_states"""
        projs = []
        for input_state in self.input_states:
            projs.extend(input_state.path_afferents)
        return ContentAddressableList(component_type=Projection, list=projs)

    @property
    def mod_afferents(self):
        """Return all of the Mechanism's afferent modulatory Projections"""
        projs = []
        for input_state in self.input_states:
            projs.extend(input_state.mod_afferents)
        for parameter_state in self.parameter_states:
            projs.extend(parameter_state.mod_afferents)
        for output_state in self.input_states:
            projs.extend(output_state.mod_afferents)
        return ContentAddressableList(component_type=Projection, list=projs)

    @property
    def afferents(self):
        """Return all afferent Projections"""
        return ContentAddressableList(component_type=Projection,
                                      list= list(self.path_afferents) + list(self.mod_afferents))

    @property
    def efferents(self):
        """Return list of all of the Mechanism's Projections"""
        projs = []
        for output_state in self.output_states:
            projs.extend(output_state.efferents)
        return ContentAddressableList(component_type=Projection, list=projs)

    @property
    def projections(self):
        """Return all Projections"""
        return ContentAddressableList(component_type=Projection,
                                      list=list(self.path_afferents) +
                                           list(self.mod_afferents) +
                                           list(self.efferents))

    @property
    def senders(self):
        """Return all Mechanisms that send Projections to self"""
        return ContentAddressableList(component_type=Mechanism,
                                      list=[p.sender.owner for p in self.afferents
                                            if isinstance(p.sender.owner, Mechanism_Base)])

    @property
    def receivers(self):
        """Return all Mechanisms that send Projections to self"""
        return ContentAddressableList(component_type=Mechanism,
                                      list=[p.receiver.owner for p in self.efferents
                                            if isinstance(p.sender.owner, Mechanism_Base)])

    @property
    def modulators(self):
        """Return all Mechanisms that send Projections to self"""
        return ContentAddressableList(component_type=Mechanism,
                                      list=[p.sender.owner for p in self.mod_afferents
                                            if isinstance(p.sender.owner, Mechanism_Base)])


def _is_mechanism_spec(spec):
    """Evaluate whether spec is a valid Mechanism specification

    Return true if spec is any of the following:
    + Mechanism class
    + Mechanism object:
    Otherwise, return :keyword:`False`

    Returns: (bool)
    """
    if inspect.isclass(spec) and issubclass(spec, Mechanism):
        return True
    if isinstance(spec, Mechanism):
        return True
    return False

# MechanismTuple indices
# OBJECT_ITEM = 0
# # PARAMS_ITEM = 1
# # PHASE_ITEM = 2
#
# MechanismTuple = namedtuple('MechanismTuple', 'mechanism')

from collections import UserList
class MechanismList(UserList):
    """Provides access to items and their attributes in a list of :class:`MechanismTuples` for an owner.

    :class:`MechanismTuples` are of the form: (Mechanism object, runtime_params dict, phaseSpec int).

    Attributes
    ----------
    mechanisms : list of Mechanism objects

    names : list of strings
        each item is a Mechanism.name

    values : list of values
        each item is a Mechanism_Base.value

    outputStateNames : list of strings
        each item is an OutputState.name

    outputStateValues : list of values
        each item is an OutputState.value
    """

    def __init__(self, owner, components_list:list):
        super().__init__()
        self.mechs = components_list
        self.data = self.mechs
        self.owner = owner
        # for item in components_list:
        #     if not isinstance(item, MechanismTuple):
        #         raise MechanismError("The following item in the components_list arg of MechanismList()"
        #                              " is not a MechanismTuple: {}".format(item))

        self.process_tuples = components_list

    def __getitem__(self, item):
        """Return specified Mechanism in MechanismList
        """
        # return list(self.mechs[item])[MECHANISM]
        return self.mechs[item]

    def __setitem__(self, key, value):
        raise ("MechanismList is read only ")

    def __len__(self):
        return (len(self.mechs))

    # def _get_tuple_for_mech(self, mech):
    #     """Return first Mechanism tuple containing specified Mechanism from the list of mechs
    #     """
    #     if list(item for item in self.mechs).count(mech):
    #         if self.owner.verbosePref:
    #             print("PROGRAM ERROR:  {} found in more than one object_item in {} in {}".
    #                   format(append_type_to_name(mech), self.__class__.__name__, self.owner.name))
    #     return next((object_item for object_item in self.mechs if object_item is mech), None)

    @property
    def mechs_sorted(self):
        """Return list of mechs sorted by Mechanism name"""
        return sorted(self.mechs, key=lambda object_item: object_item.name)

    @property
    def mechanisms(self):
        """Return list of all mechanisms in MechanismList"""
        return list(self)

    @property
    def names(self):
        """Return names of all mechanisms in MechanismList"""
        return list(item.name for item in self.mechanisms)

    @property
    def values(self):
        """Return values of all mechanisms in MechanismList"""
        return list(item.value for item in self.mechanisms)

    @property
    def outputStateNames(self):
        """Return names of all OutputStates for all mechanisms in MechanismList"""
        names = []
        for item in self.mechanisms:
            for output_state in item.output_states:
                names.append(output_state.name)
        return names

    @property
    def outputStateValues(self):
        """Return values of OutputStates for all mechanisms in MechanismList"""
        values = []
        for item in self.mechanisms:
            for output_state in item.output_states:
                values.append(output_state.value)
        return values<|MERGE_RESOLUTION|>--- conflicted
+++ resolved
@@ -2425,30 +2425,6 @@
     def value(self, assignment):
         self._value = assignment
         self.log._log_value(assignment)
-<<<<<<< HEAD
-
-        # # MODIFIED 1/28/17 NEW: [COPIED FROM State]
-        # # Store value in log if specified
-        # # Get logPref
-        # if self.prefs:
-        #     log_pref = self.prefs.logPref
-        #
-        # # Get context
-        # try:
-        #     curr_frame = inspect.currentframe()
-        #     prev_frame = inspect.getouterframes(curr_frame, 2)
-        #     context = inspect.getargvalues(prev_frame[1][0]).locals['context']
-        # except KeyError:
-        #     context = ""
-        #
-        # # If context is consistent with log_pref, record value to log
-        # if (log_pref is LogLevel.ALL_ASSIGNMENTS or
-        #         (log_pref is LogLevel.EXECUTION and EXECUTING in context) or
-        #         (log_pref is LogLevel.VALUE_ASSIGNMENT and (EXECUTING in context and kwAssign in context))):
-        #     self.log.entries[self.name] = LogEntry(CurrentTime(), context, assignment)
-        # # MODIFIED 1/28/17 END
-=======
->>>>>>> 06d32c22
 
     @property
     def default_value(self):
