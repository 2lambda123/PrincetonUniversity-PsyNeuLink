--- conflicted
+++ resolved
@@ -1980,14 +1980,10 @@
             # These need to be set for states to use as context
             self.context.string = context
             if not INITIALIZING in context: # cxt-set
-<<<<<<< HEAD
                 # FIX: 3/31/18 - THIS SHOULD BE MOVED TO END OF __init__ METHOD(S)
                 # self.context.initialization_status &= ~ContextFlags.INITIALIZING
                 # self.context.initialization_status = ContextFlags.INITIALIZED
 
-=======
-                self.context.initialization_status &= ~ContextFlags.INITIALIZING
->>>>>>> c021994c
                 if EXECUTING in context:
                     self.context.execution_phase = ContextFlags.PROCESSING
                 if LEARNING in context:
