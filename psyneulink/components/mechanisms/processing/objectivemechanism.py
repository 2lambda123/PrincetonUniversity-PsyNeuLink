# Princeton University licenses this file to You under the Apache License, Version 2.0 (the "License");
# you may not use this file except in compliance with the License.  You may obtain a copy of the License at:
#     http://www.apache.org/licenses/LICENSE-2.0
# Unless required by applicable law or agreed to in writing, software distributed under the License is distributed
# on an "AS IS" BASIS, WITHOUT WARRANTIES OR CONDITIONS OF ANY KIND, either express or implied.
# See the License for the specific language governing permissions and limitations under the License.


# *********************************************  ObjectiveMechanism ****************************************************

"""

Overview
--------

An ObjectiveMechanism is a `ProcessingMechanism <ProcessingMechanism>` that monitors the `OutputStates <OutputState>`
of one or more other ProcessingMechanisms specified in its `monitor <ObjectiveMechanism.monitor>` attribute,
and evaluates them using its `function <ObjectiveMechanism.function>`. The result of the evaluation is placed in the
ObjectiveMechanism's `primary OutputState <OutputState_Primary>`.  ObjectiveMechanisms are typically used closely
with (and often created automatically by) `AdaptiveMechanisms <AdaptiveMechanism>`.

.. _ObjectiveMechanism_Creation:

Creating an ObjectiveMechanism
------------------------------

ObjectiveMechanisms are often created automatically when other PsyNeuLink components are created (in particular,
AdaptiveMechanisms, such as `LearningMechanisms <LearningMechanism_Creation>` and
`ControlMechanisms <ControlMechanism_Creation>`).  An ObjectiveMechanism can also be created directly by calling its
constructor.  The primary attribute used to define an ObjectiveMechanism is its `monitored_output_states
<ObjectiveMechanism.monitored_output_states>`, that is specified using the corresponding argument of its constructor
as described below.

.. _ObjectiveMechanism_Monitored_Output_States:

*Monitored OutputStates*
~~~~~~~~~~~~~~~~~~~~~~~~

COMMENT:
FOR DEVELOPERS:
    The monitored_output_states argument is in effect and alias to the input_states argument
    of the constructor for a Mechanism;  it is simply assigned to input_state in the __init__ method
    and the specifications are handled by an override of the Mechanism's _instantiate_input_states method.
    The monitored_output_states property returns the OutputStates that project to the Mechanism's InputStates
COMMENT

The **monitored_output_states** argument of the constructor specifies the `OutputStates <OutputState>` it monitors.
This takes the place of the **input_states** argument used by most other forms of `Mechanism <Mechanism>`, and is used
by the ObjectiveMechanism to create an `InputState` for each OutputState it monitors, along with a `MappingProjection`
from the OutputState to that InputState.  The **monitored_output_states** argument takes a list of items that can
include any of the `forms of specification <InputState_Specification>` used in a standard **input_states** argument.
For the **monitored_output_states** argument, this is usually a list of OutputStates to be monitored.  However,
as with a standard **input_states** argument, items in the  **monitored_output_states** argument can also be used to
specify attributes of the InputState and/or MappingProjection to it created that the ObjectiveMechanism creates to
monitor the specified OutputState.  In general, the `value <OutputState.value>` of each specified OutputState determines
the format of the `variable <InputState.variable>` of the InputState that is created for it by the ObjectiveMechanism.
However, this can be overridden using the ObjectiveMechanism's `default_variable <ObjectiveMechanism.default_variable>`
or `size <ObjectiveMechanism.size>` attributes (see `Mechanism InputState specification
<Mechanism_InputState_Specification>`), or by specifying a Projection from the OutputState to the InputState (see
`Input Source Specification <InputState_Projection_Source_Specification>`). If an item in the
**monitored_output_states** argument specifies an InputState for the ObjectiveMechanism, but not the OutputState to
be monitored, the InputState is created but will be ignored until an OutputState (and MappingProjection from it) are
specified for that InputState.


COMMENT:
Note that some forms of specification may depend on specifications made for the OutputState referenced, the Mechanism
to which it belongs, and/or the Process or System to which that Mechanism belongs. These interactions (and the
precedence afforded to each) are described below.

  * **OutputState** -- a reference to the `OutputState <OutputState>` of a Mechanism;  this creates an InputState
    with a `variable <InputState.variable>` that matches the format of the `value <OutputState.value>` of the
    specified OutputState, and a `MappingProjection` between them using an *IDENTITY_MATRIX*.

      TBI
      Note that an outputState can be *excluded* from being monitored by assigning `None` as the value of its
      `monitoring_status` attribute.  This specification takes precedence over any others;  that is, it suppresses
      monitoring of that OutputState, irrespective of any other specifications that might otherwise apply to that
      OutputState, including those described below.
  ..
  TBI
  * **Mechanism** -- by default, the Mechanism's `primary OutputState <OutputState_Primary>` is used.  However,
    if the Mechanism has any OutputStates specified in its `monitored_states` attribute, those are used (except for
    any that specify `None` as their `monitoring_status`). This specification takes precedence over any of the other
    types listed below:  if it is `None`, then none of that Mechanism's OutputStates are monitored; if it
    specifies OutputStates to be monitored, those are monitored even if they do not satisfy any of the conditions
    described in the specifications below.
COMMENT

The list of OutputStates monitored by the ObjectiveMechanism are listed in its `monitored_output_states
<ObjectiveMechanism.monitored_output_states>` attribute.  When an ObjectiveMechanism is created by a
`ControlMechanism`, or a `System` for its `controller <System.controller>`, these may pass a set of OutputStates
to be monitored to the ObjectiveMechanism.  A ControlMechanism passes OutputState specifications listed in its
**objective_mechanism** argument (see `ControlMechanism_ObjectiveMechanism`), and a System passes any listed in its
**monitor_for_control** argument (see `System_Control_Specification`).


.. _ObjectiveMechanism_Structure:


Structure
---------

.. _ObjectiveMechanism_Input:

*Input*
~~~~~~~

An ObjectiveMechanism has one `InputState <InputState>` for each of the OutputStates specified in its
**monitored_output_states** argument (see `ObjectiveMechanism_Monitored_Output_States`). Each InputState receives a
`MappingProjection` from the corresponding OutputState, the values of which are used by the ObjectiveMechanism's
`function <ObjectiveMechanism.function>` to generate the value of its *OUTCOME* `OutputState
<ObjectiveMechanism_Output>`.  The InputStates are listed in the ObjectiveMechanism's `input_states
<ObjectiveMechanism.input_states>` attribute, and the monitored OutputStates from which they receive projections are
listed in the same order its `monitored_output_states  <ObjectiveMechanism.monitored_output_states>` attribute.

By default, the format of the `variable <InputState.variable>` for each InputState is determined by the `value
<OutputState.value>` of the monitored OutputState to which it corresponds.  However, if either the **default_variable**
or **size** argument is specified in an Objective Mechanism's constructor, or a `variable <InputState.variable>` is
`specified for an InputState <InputState_Specification>` for one or more of the items in its **monitored_output_states**
argument, then that is used as the format for the corresponding InputState(s).  This can be used to transform the
`value <OutputState.value>` of a monitored OutputState into different form for the `variable <InputState.variable>` of
the InputState (see the `first example <ObjectiveMechanism_Monitored_Output_States_Examples>` below).

If the weight and/or exponent is specified for ay item in the **monitored_output_states** argument of the
ObjectiveMechanism's constructor, it is assigned to the corresponding InputState.  If the ObjectiveMechanism's
`function <ObjectiveMechanism.function>` implements a weights and/or exponents attribute, the values specified
is assigned to the corresponding attribute, and applied to the `value <InputState.value>` of the InputState before it is
combined with that of the other InputStates to generate the ObjectiveMechanism's `output <ObjectiveMechanism_Output>`.


.. _ObjectiveMechanism_Function:

*Function*
~~~~~~~~~~

The ObjectiveMechanism's `function <ObjectiveMechanism.function>` uses the values of its `input_states
<ObjectiveMechanism.input_states>` to compute an `objective (or "loss") function
<https://en.wikipedia.org/wiki/Loss_function>`_, that is assigned as the value of its *OUTCOME* `OutputState
<ObjectiveMechanism_Output>`.  By default, it uses a `LinearCombination` function to sum the values of the values of
the OutputStates listed in `monitored_output_states <ObjectiveMechanism.monitored_output_states>`. However,
by assigning values to the 'weight <InputState.weight>` and/or 'exponent <InputState.exponent>` attributes of the
corresponding InputStates, it can be configured to calculate differences, ratios,  etc. (see `example
<ObjectiveMechanism_Weights_and_Exponents_Example>` below).  The `function <ObjectiveMechanism.function>`  can also
be replaced with any `CombinationFunction`, or any python function that takes an ndarray as its input (with a number of
items in axis 0 equal to the number of the ObjectiveMechanism's InputStates), and generates a 1d array as its result.
If it implements :keyword:`weight` and/or :keyword:`exponent` attributes, those are assigned from `weight
<InputState.weight>` and `exponent <InputState.exponent>` attributes of its `input_states
<ObjectiveMechanism.input_states>` (also listed in the `monitored_output_states_weights_and_exponents
<ObjectiveMechanism.monitored_output_states_weights_and_exponents>` attribute);  otherwise, they are ignored.

.. _ObjectiveMechanism_Output:

*Output*
~~~~~~~~

The `primary OutputState <OutputState_Primary>` of an Objective mechanism is a 1d array, named *OUTCOME*, that is the
result of its `function <ObjectiveMechanism.function>` (as described above).


.. _ObjectiveMechanism_Execution:

Execution
---------

When an ObjectiveMechanism is executed, it updates its input_states with the values of the OutputStates listed in
its `monitored_output_states` attribute, and then uses its `function <ObjectiveMechanism.function>` to
evaluate these.  The result is assigned as to its `value <ObjectiveMechanism.value>` attribute as the value of its
*OUTCOME* (`primary <OutputState_Primary>`) OutputState.

.. _ObjectiveMechanism_Examples:

Examples
--------

.. _ObjectiveMechanism_Monitored_Output_States_Examples:

*Specifying* the **variable** for the InputStates of an ObjectiveMechanism

This can be useful in some situations, and there are several ways it can be done. For example, for
`Reinforcement Learning <Reinforcement>`, an ObjectiveMechanism is used to monitor the rewards by an action selection
Mechanism (and used by a LearningMechanism to improve those predictions).  However, whereas the action selection
Mechanism generates a vector indicating the reward predicted by the selected action, the ObjectiveMechanism for RL
simply needs to know the magnitude of the reward predicted, irrespective of the action taken;  that is, it
simply requires a single scalar value indicating the magnitude of the predicted reward.  Thus, the vector of
action-related reward predictions needs to be condensed to a single predicted value for the ObjectiveMechanism.  This
can be accomplished in several ways, that are illustrated in the examples below.  In the first example,
a `TransferMechanism` with the `SoftMax` function (and the `PROB <Softmax.PROB>` as its output format) to select
an action and represent its reward prediction.  This generates a vector with a single non-zero value, which designates
the predicted reward for the selected action.  Because the output is a vector, by default the InputState of the
ObjectiveMechanism created to monitor it will also be a vector.  However, the ObjectiveMechanism requires this to be
a single value, that it can compare with the value of the reward Mechanism (monitoring the feedback provided by the
environment).  In the example below, this is accomplished by using `default_variable` in the constructor of the
ObjectiveMechanism to force the InputState for the ObjectiveMechanism to have a single value::

    >>> import psyneulink as pnl
    >>> my_action_select_mech = pnl.TransferMechanism(default_variable=[0, 0, 0],
    ...                                               function=pnl.SoftMax(output=pnl.PROB),
    ...                                               name='Action Selection Mech')

    >>> my_reward_mech = pnl.TransferMechanism(default_variable=[0],
    ...                                        name='Reward Mech')

    >>> my_objective_mech = pnl.ObjectiveMechanism(default_variable=[[0],[0]],
    ...                                            monitored_output_states=[my_action_select_mech,
    ...                                                                     my_reward_mech])

Note that the OutputStates for the ``my_action_selection`` and ``my_reward_mech`` are specified
in `monitored_output_states`.  If that were the only specification, the InputState created for ``my_action_select_mech``
would be a vector of length 3.  This is overridden by specifying `default_variable` as an array with two
single-value arrays (one corresponding to ``my_action_select_mech`` and the other to ``my_reward_mech``).  This forces
the InputState for ``my_action_select_mech`` to have only a single element which, in turn, will cause a
MappingProjection to be created from  ``my_action_select_mech`` to the ObjectiveMechanism's InputState using a
`FULL_CONNECTIVITY_MATRIX` (the one used for `AUTO_ASSIGN_MATRIX` when the sender and receiver have values of
different lengths).  This produces the desired effect, since the action selected is the only non-zero value in the
output of ``my_action_select_mech``, and so the `FULL_CONNECTIVITY_MATRIX` will combine it with zeros (the other values
in the vector), and so its value will be assigned as the value of the corresponding InputState in the
ObjectiveMechanism.

An alternative would be to explicitly specify the `variable <InputState.variable>` attribute for the InputState created
for ``my_action_select_mech`` using a `InputState specification dictionary <InputState_Specification_Dictionary>` in
the **monitored_output_states** argument of ``my_objective_mech``, as follows::

    >>> my_objective_mech = pnl.ObjectiveMechanism(monitored_output_states=[{pnl.MECHANISM: my_action_select_mech,
    ...                                                                      pnl.VARIABLE: [0]},
    ...                                                                     my_reward_mech])

Note that the *VARIABLE* entry here specifies the `variable <InputState.variable>` for the InputState of the
ObjectiveMechanism created to receive a Projection from ``my_action_select_mech``, and not ``my_action_select_mech``
itself (see `ObjectiveMechanism_Input` for a full explanation).

.. _ObjectiveMechanism_Projection_Example:

Another way to specify the `variable <InputState.variable>` for the InputState of an ObjectiveMechanism is to
specify the Projections it receives from the OutputState it monitors.  The following example uses a `tuple
specification <InputState_Tuple_Specification:>` to assign the matrix for the MappingProjection from
``my_action_select_mech`` to the corresponding InputState of ``my_objective_mech``::

    >>> import numpy as np
    >>> my_objective_mech = pnl.ObjectiveMechanism(monitored_output_states=[(my_action_select_mech, np.ones((3,1))),
    ...                                                                     my_reward_mech])

Since the matrix specified has three rows (for its inputs) and one col (for the output), it will take the length three
vector provided as the output of ``my_action_select_mech`` and combine its elements into a single value that is
provided to the InputState of the ObjectiveMechanism.

A `Connection tuple <InputState_Tuple_Specification>` could also be used to specify the matrix, but this would require
that additional entries (for the weight and exponent of the InputState) which, in this case, are not necessary (see
`example <ObjectiveMechanism_Tuple_Specification_Example>` below for how these can be used).

.. _ObjectiveMechanism_Weights_and_Exponents_Example:

By default, an ObjectiveMechanism simply adds the values received by each of its InputStates to generate its output.
However, this too can be customized in a variety of ways.

.. _ObjectiveMechanism_Tuple_Specification_Example:

The simplest way is to assign values to the `weight <InputState.weight>` and/or `exponent <InputState.exponent>`
attributes of its InputStates.  This can be done by placing them in a `tuple specification
<InputState_Tuple_Specification>` for the OutputState that provides value for the InputState. In the example
below, the ObjectiveMechanism used in the previous example is further customized to subtract the value of the action
selected from the value of the reward::

    >>> my_objective_mech = pnl.ObjectiveMechanism(default_variable = [[0],[0]],
    ...                                            monitored_output_states = [(my_action_select_mech, -1, 1),
    ...                                                                       my_reward_mech])

This specifies that ``my_action_select_mech`` should be assigned a weight of -1 and an exponent of 1 when it is
submitted to the ObjectiveMechanism's `function <ObjectiveMechanism.function>`.  Notice that the exponent had to be
included, even though it is the default value;  when a tuple is used, the weight and exponent values must both be
specified.  Notice also that ``my_reward_mech`` does not use a tuple, so it will be assigned defaults for both the
weight and exponent parameters.

.. _ObjectiveMechanism_Multiple_OutputStates_Example:

An ObjectiveMechanism can also be configured to monitor multiple OutputStates of the same Mechanism.  In the following
example, an ObjectiveMechanism is configured to calculate the reward rate for a `DDM` Mechanism, by specifying
OutputStates for the DDM that report its response time and accuracy::

    >>> my_decision_mech = pnl.DDM(output_states=[pnl.RESPONSE_TIME,
    ...                                           pnl.PROBABILITY_UPPER_THRESHOLD])

    >>> my_objective_mech = pnl.ObjectiveMechanism(monitored_output_states=[
    ...                                              my_reward_mech,
    ...                                              my_decision_mech.output_states[pnl.PROBABILITY_UPPER_THRESHOLD],
    ...                                              (my_decision_mech.output_states[pnl.RESPONSE_TIME], 1, -1)])

This specifies that the ObjectiveMechanism should multiply the `value <OutputState.value>` of ``my_reward_mech``'s
`primary OutputState <OutputState_Primary>` by the `value <OutpuState.value>` of ``my_decision_mech``'s
*PROBABILITY_UPPER_THRESHOLD*, and divide the result by ``my_decision_mech``'s *RESPONSE_TIME* `value
<OutputState.value>`.  The two OutputStates of ``my_decision_mech`` are referenced as items in the `output_states
<Mechanism_Base.output_states>` list of ``my_decision_mech``.  However, a `2-item (State name, Mechanism) tuple
<InputState_State_Mechanism_Tuple>` can be used to reference them more simply, as follows::

    >>> my_objective_mech = pnl.ObjectiveMechanism(monitored_output_states=[
    ...                                           my_reward_mech,
    ...                                           (pnl.PROBABILITY_UPPER_THRESHOLD, my_decision_mech),
    ...                                           ((pnl.RESPONSE_TIME, my_decision_mech), 1, -1)])


*Customizing the ObjectiveMechanism's function*

In the examples above, the weights and exponents assigned to the InputStates are passed to the ObjectiveMechanism's
`function <ObjectiveMechanism.function>` for use in combining their values.  The same can be accomplished by
specifying the relevant parameter(s) of the function itself, as in the following example::

    >>> my_objective_mech = pnl.ObjectiveMechanism(default_variable = [[0],[0]],
    ...                                            monitored_output_states = [my_action_select_mech, my_reward_mech],
    ...                                            function=pnl.LinearCombination(weights=[[-1], [1]]))

Here, the `weights <LinearCombination.weights>` parameter of the `LinearCombination` function is specified directly,
with two values [-1] and [1] corresponding to the two items in `monitored_output_states` (and `default_variable`).
This will multiply the value from ``my_action_select_mech`` by -1 before adding it to (and thus subtracting it from)
the value of ``my_reward_mech``.  Notice that the weight for ``my_reward_mech`` had to be specified, even though it
is using the default value (1);  whenever a weight and/or exponent parameter is specified, there must be an entry for
every item of the function's variable.  However, the `exponents <LinearCombination.exponents>` did not need to be
specified, as it is not used.  However it, and the `operation <LinearCombination.operation>` parameters of
`LinearCombination` can also be used to multiply and divide quantities.

COMMENT:
**ADD DISCUSSION OF Projection WEIGHTS AND EXPONENTS ONCE THEY ARE IMPLEMENTED FOR HIERARCHICAL OPERATIONS
COMMENT

.. _ObjectiveMechanism_Class_Reference:

Class Reference
---------------

"""
import warnings

from collections import Iterable

import typecheck as tc

from psyneulink.components.component import Param
from psyneulink.components.functions.function import LinearCombination
from psyneulink.components.mechanisms.mechanism import Mechanism_Base
from psyneulink.components.mechanisms.processing.processingmechanism import ProcessingMechanism_Base
from psyneulink.components.states.outputstate import OutputState, PRIMARY, standard_output_states
from psyneulink.components.states.state import _parse_state_spec
from psyneulink.globals.context import ContextFlags
from psyneulink.globals.keywords import CONTROL, DEFAULT_MATRIX, EXPONENT, EXPONENTS, FUNCTION, INPUT_STATES, LEARNING, MATRIX, NAME, OBJECTIVE_MECHANISM, PARAMS, PROJECTION, PROJECTIONS, SENDER, STATE_TYPE, VARIABLE, WEIGHT, WEIGHTS, kwPreferenceSetName
from psyneulink.globals.preferences.componentpreferenceset import is_pref_set, kpReportOutputPref
from psyneulink.globals.preferences.preferenceset import PreferenceEntry, PreferenceLevel
from psyneulink.globals.utilities import ContentAddressableList

__all__ = [
    'DEFAULT_MONITORED_STATE_WEIGHT', 'DEFAULT_MONITORED_STATE_EXPONENT', 'DEFAULT_MONITORED_STATE_MATRIX',
    'MONITORED_OUTPUT_STATE_NAME_SUFFIX', 'MONITORED_OUTPUT_STATES',
    'OBJECTIVE_OUTPUT', 'ObjectiveMechanism', 'ObjectiveMechanismError', 'OUTCOME',
    'ROLE'
]

ROLE = 'role'
OUTCOME = 'outcome'
MONITORED_OUTPUT_STATES = 'monitored_output_states'
MONITORED_OUTPUT_STATE_NAME_SUFFIX = '_Monitor'

DEFAULT_MONITORED_STATE_WEIGHT = None
DEFAULT_MONITORED_STATE_EXPONENT = None
DEFAULT_MONITORED_STATE_MATRIX = None

# This is a convenience class that provides list of standard_output_state names in IDE
class OBJECTIVE_OUTPUT():
    """
    .. _ObjectiveMechanism_Standard_OutputStates:

    `Standard OutputStates <OutputState_Standard>` for `ObjectiveMechanism`:

    .. _OBJECTIVE_MECHANISM_OUTCOME

    *OUTCOME* : 1d np.array
        the value of the objective or "loss" function computed based on the
        ObjectiveMechanism's `function <ObjectiveMechanism.function>`

    """
    OUTCOME=OUTCOME


class ObjectiveMechanismError(Exception):
    def __init__(self, error_value):
        self.error_value = error_value

    def __str__(self):
        return repr(self.error_value)

# monitored_output_states is an alias to input_states argument, which can
# still be used in a spec dict
class ObjectiveMechanism(ProcessingMechanism_Base):
    # monitored_output_states is an alias to input_states argument, which can
    # still be used in a spec dict
    """
    ObjectiveMechanism(               \
        monitored_output_states,      \
        default_variable,             \
        size,                         \
        function=LinearCombination,   \
        output_states=OUTCOME,        \
        params=None,                  \
        name=None,                    \
        prefs=None)

    Subclass of `ProcessingMechanism <ProcessingMechanism>` that evaluates the value(s)
    of one or more `OutputStates <OutputState>`.

    COMMENT:
        Description:
            ObjectiveMechanism is a subtype of the ProcessingMechanism Type of the Mechanism Category of the
                Component class
            Its function uses the LinearCombination Function to compare two input variables
            COMPARISON_OPERATION (functionParams) determines whether the comparison is subtractive or divisive
            The function returns an array with the Hadamard (element-wise) difference/quotient of target vs. sample,
                as well as the mean, sum, sum of squares, and mean sum of squares of the comparison array

        Class attributes:
            + componentType (str): ObjectiveMechanism
            + classPreference (PreferenceSet): ObjectiveMechanism_PreferenceSet, instantiated in __init__()
            + classPreferenceLevel (PreferenceLevel): PreferenceLevel.SUBTYPE
            + ClassDefaults.variable (value):  None (must be specified using **input_states** and/or
                                               **monitored_output_states**)
            + paramClassDefaults (dict): {FUNCTION_PARAMS:{COMPARISON_OPERATION: SUBTRACTION}}

        Class methods:
            None

        MechanismRegistry:
            All instances of ObjectiveMechanism are registered in MechanismRegistry, which maintains an
              entry for the subclass, a count for all instances of it, and a dictionary of those instances
    COMMENT

    Arguments
    ---------

    monitored_output_states : List[`OutputState`, `Mechanism`, str, value, dict, `MonitoredOutputStatesOption`] or dict
        specifies the OutputStates, the `values <OutputState.value>` of which will be monitored, and evaluated by
        the ObjectiveMechanism's `function <ObjectiveMechanism>` (see `ObjectiveMechanism_Monitored_Output_States`
        for details of specification).

    default_variable : number, list or np.ndarray : default monitored_output_states
        specifies the format of the `variable <ObjectiveMechanism.variable>` for the `InputStates` of the
        ObjectiveMechanism (see `Mechanism InputState specification <Mechanism_InputState_Specification>` for details).

    size : int, list or np.ndarray of ints
        specifies default_variable as array(s) of zeros if **default_variable** is not passed as an argument;
        if **default_variable** is specified, it takes precedence over the specification of **size**.
        As an example, the following mechanisms are equivalent::
            T1 = TransferMechanism(size = [3, 2])
            T2 = TransferMechanism(default_variable = [[0, 0, 0], [0, 0]])

    COMMENT:
    input_states :  List[InputState, value, str or dict] or Dict[] : default None
        specifies the names and/or formats to use for the values of the InputStates that receive the input from the
        OutputStates specified in the monitored_output_states** argument; if specified, there must be one for each item
        specified in the **monitored_output_states** argument.
    COMMENT

    function: CombinationFunction, ObjectiveFunction, function or method : default LinearCombination
        specifies the function used to evaluate the values listed in :keyword:`monitored_output_states`
        (see `function <LearningMechanism.function>` for details.

    output_states :  List[OutputState, value, str or dict] or Dict[] : default [OUTCOME]
        specifies the OutputStates for the Mechanism;

    role: Optional[LEARNING, CONTROL]
        specifies if the ObjectiveMechanism is being used for learning or control (see `role` for details).

    params : Dict[param keyword: param value] : default None
        a `parameter dictionary <ParameterState_Specification>` that can be used to specify the parameters for the
        Mechanism, its `function <Mechanism_Base.function>`, and/or a custom function and its parameters. Values
        specified for parameters in the dictionary override any assigned to those parameters in arguments of the
        constructor.

    name : str : default see `name <ObjectiveMechanism.name>`
        specifies the name of the ObjectiveMechanism.

    prefs : PreferenceSet or specification dict : default Mechanism.classPreferences
        specifies the `PreferenceSet` for the ObjectiveMechanism; see `prefs <ObjectiveMechanism.prefs>` for details.


    Attributes
    ----------

    variable : 2d ndarray : default array of values of OutputStates in monitor_output_states
        the input to Mechanism's `function <TransferMechanism.function>`.

    monitored_output_states : ContentAddressableList[OutputState]
        determines the OutputStates, the `values <OutputState.value>` of which are monitored, and evaluated by the
        ObjectiveMechanism's `function <ObjectiveMechanism.function>`.  Each item in the list refers to an
        `OutputState` containing the value to be monitored, with a `MappingProjection` from it to the
        corresponding `InputState` listed in the `input_states <ObjectiveMechanism.input_states>` attribute.

    monitored_output_states_weights_and_exponents : List[Tuple(float, float)]
        each tuple in the list contains a weight and exponent associated with a corresponding InputState listed in the
        ObjectiveMechanism's `input_states <ObjectiveMechanism.input_states>` attribute;  these are used by its
        `function <ObjectiveMechanism.function>` to parametrize the contribution that the values of each of the
        OuputStates monitored by the ObjectiveMechanism makes to its output (see `ObjectiveMechanism_Function`)

    input_states : ContentAddressableList[InputState]
        contains the InputStates of the ObjectiveMechanism, each of which receives a `MappingProjection` from the
        OutputStates specified in its `monitored_output_states <ObjectiveMechanism.monitored_output_states>` attribute.

    function : CombinationFunction, ObjectiveFunction, function, or method
        the function used to evaluate the values monitored by the ObjectiveMechanism.  The function can be
        any PsyNeuLink `CombinationFunction` or a Python function that takes a 2d array with an arbitrary number of
        items or a number equal to the number of items in the ObjectiveMechanism's variable (i.e., its number of
        input_states) and returns a 1d array.

    role : None, LEARNING or CONTROL
        specifies whether the ObjectiveMechanism is used for learning in a Process or System (in conjunction with a
        `ObjectiveMechanism`), or for control in a System (in conjunction with a `ControlMechanism <ControlMechanism>`).

    value : 1d np.array
        the output of the evaluation carried out by the ObjectiveMechanism's `function <ObjectiveMechanism.function>`.

    output_state : OutputState
        contains the `primary OutputState <OutputState_Primary>` of the ObjectiveMechanism; the default is
        its *OUTCOME* `OutputState <ObjectiveMechanism_Output>`, the value of which is equal to the
        `value <ObjectiveMechanism.value>` attribute of the ObjectiveMechanism.

    output_states : ContentAddressableList[OutputState]
        by default, contains only the *OUTCOME* (`primary <OutputState_Primary>`) OutputState of the ObjectiveMechanism.

    output_values : 2d np.array
        contains one item that is the value of the *OUTCOME* `OutputState <ObjectiveMechanism_Output>`.

    name : str
        the name of the ObjectiveMechanism; if it is not specified in the **name** argument of the constructor, a
        default is assigned by MechanismRegistry (see `Naming` for conventions used for default and duplicate names).

    prefs : PreferenceSet or specification dict
        the `PreferenceSet` for the ObjectiveMechanism; if it is not specified in the **prefs** argument of the
        constructor, a default is assigned using `classPreferences` defined in __init__.py (see :doc:`PreferenceSet
        <LINK>` for details).


    """

    componentType = OBJECTIVE_MECHANISM

    classPreferenceLevel = PreferenceLevel.SUBTYPE
    # These will override those specified in TypeDefaultPreferences
    classPreferences = {
        kwPreferenceSetName: 'ObjectiveCustomClassPreferences',
        kpReportOutputPref: PreferenceEntry(False, PreferenceLevel.INSTANCE)}

    # ClassDefaults.variable = None;  Must be specified using either **input_states** or **monitored_output_states**
    # kmantel: above needs to be clarified - can ClassDefaults.variable truly be anything? or should there be some format?
    #   if the latter, we should specify one such valid assignment here, and override _validate_default_variable accordingly
    class Params(ProcessingMechanism_Base.Params):
        function = Param(LinearCombination, stateful=False, loggable=False)

    # ObjectiveMechanism parameter and control signal assignments):
    paramClassDefaults = Mechanism_Base.paramClassDefaults.copy()
    paramClassDefaults.update({
        FUNCTION: LinearCombination,
        })

    standard_output_states = standard_output_states.copy()

    # FIX:  TYPECHECK MONITOR TO LIST OR ZIP OBJECT
    @tc.typecheck
    def __init__(self,
                 monitored_output_states=None,
                 default_variable=None,
                 size=None,
                 function=LinearCombination,
                 output_states:tc.optional(tc.any(str, Iterable))=OUTCOME,
                 params=None,
                 name=None,
                 prefs:is_pref_set=None,
                 **kwargs):

        monitored_output_states = monitored_output_states or None # deal with possibility of empty list
        input_states = monitored_output_states
        if output_states is None or output_states is OUTCOME:
            output_states = [OUTCOME]

        # Assign args to params and functionParams dicts (kwConstants must == arg names)
        params = self._assign_args_to_param_dicts(input_states=input_states,
                                                  output_states=output_states,
                                                  function=function,
                                                  params=params)

        self._learning_role = None

        from psyneulink.components.states.outputstate import StandardOutputStates
        if not isinstance(self.standard_output_states, StandardOutputStates):
            self.standard_output_states = StandardOutputStates(self,
                                                               self.standard_output_states,
                                                               indices=PRIMARY)

        super().__init__(default_variable=default_variable,
                         size=size,
                         input_states=input_states,
                         output_states=output_states,
                         function=function,
                         params=params,
                         name=name,
                         prefs=prefs,
                         context=ContextFlags.CONSTRUCTOR)

        # This is used to specify whether the ObjectiveMechanism is associated with a ControlMechanism that is
        #    the controller for a System;  it is set by the ControlMechanism when it creates the ObjectiveMechanism
        self.for_controller = False

    def _validate_params(self, request_set, target_set=None, context=None):
        """Validate **role**, **monitored_output_states**, amd **input_states** arguments

        """

        super()._validate_params(request_set=request_set,
                                 target_set=target_set,
                                 context=context)

        if ROLE in target_set and target_set[ROLE] and not target_set[ROLE] in {LEARNING, CONTROL}:
            raise ObjectiveMechanismError("\'role\'arg ({}) of {} must be either \'LEARNING\' or \'CONTROL\'".
                                          format(target_set[ROLE], self.name))

    def _instantiate_input_states(self, monitored_output_states_specs=None, reference_value=None, context=None):
        """Instantiate InputStates specified in **input_states** argument of constructor or each OutputState
        specified in monitored_output_states_specs

        Called during initialization as well as by _add_monitored_output_states(),
            so must distinguish between initialization and adding to instantiated input_states.

        During initialization, uses **input_states** as specification of InputStates to instantiate;
            if none are specified, instantiates a default InputState

        Otherwise, uses monitored_output_States_specs as specification of InputStates to instantiate;
            these will replace any existing InputStates (including a default one)
        """
        # If call is for initialization

        if self.context.initialization_status == ContextFlags.INITIALIZING:
            # Use self.input_states (containing specs from **input_states** arg of constructor) or
            #    or pass off instantiation of default InputState(s) to super
            input_states = self.input_states or None
            input_states = super()._instantiate_input_states(input_states=input_states, context=context)
        else:
            # Instantiate InputStates corresponding to OutputStates specified in monitored_output_states
            #     (note: these will replace any existing ones, including the default one created on initialization)

            input_states = super()._instantiate_input_states(input_states=monitored_output_states_specs,
                                                             reference_value=reference_value,
                                                             context=context)
        self._name_input_states(input_states)
<<<<<<< HEAD
        for state in input_states:
            for proj in state.path_afferents:
                self.aux_components.append(proj)
=======

        for state in input_states:
            for proj in state.path_afferents:
                self.aux_components.append(proj)

>>>>>>> bfde5dcf
        return input_states

    def _name_input_states(self, input_states):
        # If InputStates are not already named, name them based on the OutputStates that project to them
        from psyneulink.components.states.inputstate import InputState, INPUT_STATE
        from psyneulink.globals.registry import remove_instance_from_registry, register_instance
        if not input_states:
            return
        for state in input_states:
            if not state.path_afferents:
                continue
            if len(state.path_afferents) > 1:
                assert False
            # If the name is not a default name, return
            if not (state.name is InputState.__name__ or InputState.__name__ + '-' in state.name):
                return
            proj = state.path_afferents[0]
            remove_instance_from_registry(registry=self._stateRegistry,
                                          category=INPUT_STATE,
                                          component=state)
            state.name = "Value of {} [{}]".format(proj.sender.owner.name, proj.sender.name)
            register_instance(state, state.name, InputState, self._stateRegistry, INPUT_STATE)

    def add_monitored_output_states(self, monitored_output_states_specs, context=None):
        """Instantiate `OutputStates <OutputState>` to be monitored by the ObjectiveMechanism.

        Used by other Components to add a `State` or list of States to be monitored by the ObjectiveMechanism.
        The **monitored_output_states_spec** can be any of the following:
        - MonitoredOutputStateTuple
        - `Mechanism`;
        - `OutputState`;
        - `tuple specification <InputState_Tuple_Specification>`;
        - `State specification dictionary <InputState_Specification_Dictionary>`;
        - list with any of the above.
        If the item is a Mechanism, its `primary OutputState <OutputState_Primary>` is used.
        """
        monitored_output_states_specs = list(monitored_output_states_specs)

        # If ObjectiveMechanism has only its default InputState and that has no afferent Projections:
        #    delete it and first item of variable
        if len(self.input_states)==1 and self.input_state.name=='InputState-0' and not self.input_state.path_afferents:
            del self.input_states[0]
            self.instance_defaults.variable = []
            self._update_variable(self.instance_defaults.variable)

        # Get reference value
        reference_value = []
        # Get value of each OutputState or, if a Projection from it is specified, then the Projection's value
        for i, spec in enumerate(monitored_output_states_specs):
            from psyneulink.components.states.inputstate import InputState
            from psyneulink.components.system import MonitoredOutputStateTuple
            from psyneulink.components.projections.projection import _get_projection_value_shape

            # If it is a MonitoredOutputStateTuple, create InputState specification dictionary
            if isinstance(spec, MonitoredOutputStateTuple):
                # If matrix is specified, let it determine the variable
                if spec.matrix is not None:
                    variable = None
                # Otherwise, use OutputState's value as variable for InputState
                else:
                    variable = spec.output_state.value
                spec = {NAME: spec.output_state.name,
                        VARIABLE: variable,
                        WEIGHT: spec.weight,
                        EXPONENT: spec.exponent,
                        PROJECTIONS: [(spec.output_state, spec.matrix)]}
                monitored_output_states_specs[i] = spec

            # Parse spec to get value of OutputState and (possibly) the Projection from it
            input_state = _parse_state_spec(owner=self, state_type = InputState, state_spec=spec)

            # There should be only one ProjectionTuple specified,
            #    that designates the OutputState and (possibly) a Projection from it
            if len(input_state[PARAMS][PROJECTIONS])!=1:
                raise ObjectiveMechanismError("PROGRAM ERROR: Failure to parse item in monitored_output_states_specs "
                                              "for {} (item: {})".format(self.name, spec))
            projection_tuple = input_state[PARAMS][PROJECTIONS][0]
            # If Projection is specified, use its value
            if PROJECTION in projection_tuple.projection:
                reference_value.append(projection_tuple.projection[PROJECTION].value)
            # If matrix is specified for Projection, get its receiver dimension
            elif MATRIX in projection_tuple.projection:
                reference_value.append(_get_projection_value_shape(projection_tuple.state,
                                                                   projection_tuple.projection[MATRIX]))
            # Otherwise, use its sender's (OutputState) value
            else:
                reference_value.append(projection_tuple.state.value)

        input_states = self._instantiate_input_states(monitored_output_states_specs=monitored_output_states_specs,
                                                      reference_value=reference_value,
                                                      context = ContextFlags.METHOD)

        output_states = [[projection.sender for projection in state.path_afferents] for state in input_states]

        self._instantiate_function_weights_and_exponents(context=context)

        return output_states

    def _instantiate_attributes_after_function(self, context=None):
        """Assign InputState weights and exponents to ObjectiveMechanism's function
        """
        super()._instantiate_attributes_after_function(context=context)
        self._instantiate_function_weights_and_exponents(context=context)

    def _instantiate_function_weights_and_exponents(self, context=None):
        """Assign weights and exponents to ObjectiveMechanism's function if it has those attributes

        For each, only make assignment if one or more entries in it has been assigned a value
        If any one value has been assigned, assign default value (1) to all other elements
        """
        DEFAULT_WEIGHT = 1
        DEFAULT_EXPONENT = 1

        weights = [input_state.weight for input_state in self.input_states]
        exponents = [input_state.exponent for input_state in self.input_states]

        if hasattr(self.function_object, WEIGHTS):
            if any(weight is not None for weight in weights):
                self.function_object.weights = [[weight or DEFAULT_WEIGHT] for weight in weights]
        if hasattr(self.function_object, EXPONENTS):
            if any(exponent is not None for exponent in exponents):
                self.function_object.exponents = [[exponent or DEFAULT_EXPONENT] for exponent in exponents]
        assert True

    @property
    def monitored_output_states(self):
        if not isinstance(self.input_states, ContentAddressableList):
            return None
        else:
            monitored_output_states = []
            for input_state in self.input_states:
                for projection in input_state.path_afferents:
                    monitored_output_states.append(projection.sender)

            return ContentAddressableList(component_type=OutputState,
                                          list=[projection.sender for input_state in self.input_states
                                                for projection in input_state.path_afferents])

    @property
    def monitored_output_states_weights_and_exponents(self):
        if hasattr(self.function_object, WEIGHTS) and self.function_object.weights is not None:
            weights = self.function_object.weights
        else:
            weights = [input_state.weight for input_state in self.input_states]
        if hasattr(self.function_object, EXPONENTS) and self.function_object.exponents is not None:
            exponents = self.function_object.exponents
        else:
            exponents = [input_state.exponent for input_state in self.input_states]
        return [(w,e) for w, e in zip(weights,exponents)]

    @monitored_output_states_weights_and_exponents.setter
    def monitored_output_states_weights_and_exponents(self, weights_and_exponents_tuples):

        weights = [w[0] for w in weights_and_exponents_tuples]
        exponents = [e[1] for e in weights_and_exponents_tuples]
        self._instantiate_weights_and_exponents(weights, exponents)

def _objective_mechanism_role(mech, role):
    if isinstance(mech, ObjectiveMechanism):
        if mech._role is role:
            return True
        else:
            return False
    else:
        return False

# IMPLEMENTATION NOTE:  THIS SHOULD BE MOVED TO COMPOSITION ONCE THAT IS IMPLEMENTED
#                      ??MAYBE INTEGRATE INTO State MODULE (IN _instantate_state)
# KAM commented out _instantiate_monitoring_projections 9/28/18 to avoid confusion because it never gets called
# @tc.typecheck
# def _instantiate_monitoring_projections(owner,
#                                         sender_list:tc.any(list, ContentAddressableList),
#                                         receiver_list:tc.any(list, ContentAddressableList),
#                                         receiver_projection_specs:tc.optional(list)=None,
#                                         context=None):
#
#     from psyneulink.components.states.outputstate import OutputState
#     from psyneulink.components.projections.pathway.mappingprojection import MappingProjection
#     from psyneulink.components.projections.projection import ProjectionTuple
#
#     receiver_projection_specs = receiver_projection_specs or [DEFAULT_MATRIX] * len(sender_list)
#
#     if len(sender_list) != len(receiver_list):
#         raise ObjectiveMechanismError("PROGRAM ERROR: Number of senders ({}) does not equal number of receivers ({}) "
#                                      "in call to instantiate monitoring projections for {}".
#                                      format(len(sender_list), len(receiver_list), owner.name))
#
#     if len(receiver_projection_specs) != len(receiver_list):
#         raise ObjectiveMechanismError("PROGRAM ERROR: Number of projection specs ({}) "
#                                      "does not equal number of receivers ({}) "
#                                      "in call to instantiate monitoring projections for {}".
#                                      format(len(receiver_projection_specs), len(receiver_list), owner.name))
#
#     # Instantiate InputState with Projection from OutputState specified by sender
#     for sender, receiver, recvr_projs in zip(sender_list, receiver_list, receiver_projection_specs):
#         # IMPLEMENTATION NOTE:  If there is more than one Projection specified for a receiver, only the 1st is used;
#         #                           (there should only be one if a 2-item tuple was used to specify the InputState,
#         #                            however other forms of specifications could produce more)
#         if isinstance(recvr_projs,list) and len(recvr_projs) > 1 and owner.verbosePref:
#             warnings.warn("{} projections were specified for InputState ({}) of {} ;"
#                           "only the first ({}) will be used".
#                           format(len(recvr_projs), receiver.name, owner.name, recvr_projs[0].state.name))
#             projection_spec = recvr_projs[0]
#         else:
#             projection_spec = recvr_projs
#
#         if isinstance(projection_spec, ProjectionTuple):
#             projection_spec = projection_spec.projection
#
#         # IMPLEMENTATION NOTE:  This may not handle situations properly in which the OutputState is specified
#         #                           by a 2-item tuple (i.e., with a Projection specification as its second item)
#         if isinstance(sender, OutputState):
#             # Projection has been specified for receiver and initialization begun, so call deferred_init()
#             if receiver.path_afferents:
#                 if not receiver.path_afferents[0].context.initialization_status == ContextFlags.DEFERRED_INIT:
#                     raise ObjectiveMechanismError("PROGRAM ERROR: {} of {} already has an afferent projection "
#                                                   "implemented and initialized ({})".
#                                                   format(receiver.name, owner.name, receiver.path_afferents[0].name))
#                 # FIX: 10/3/17 - IS IT OK TO IGNORE projection_spec IF IT IS None?  SHOULD IT HAVE BEEN SPECIFIED??
#                 # FIX:           IN DEVEL, projection_spec HAS BEEN PROPERLY ASSIGNED
#                 if (projection_spec and
#                         not receiver.path_afferents[0].function_params[MATRIX] is projection_spec):
#                     raise ObjectiveMechanismError("PROGRAM ERROR: Projection specification for {} of {} ({}) "
#                                                   "does not match matrix already assigned ({})".
#                                                   format(receiver.name,
#                                                          owner.name,
#                                                          projection_spec,
#                                                          receiver.path_afferents[0].function_params[MATRIX]))
#                 receiver.path_afferents[0].init_args[SENDER] = sender
#                 receiver.path_afferents[0]._deferred_init()
#             else:
#                 projection_spec = MappingProjection(sender=sender,
#                                                     receiver=receiver,
#                                                     matrix=projection_spec,
#                                                     name=sender.name + ' monitor')<|MERGE_RESOLUTION|>--- conflicted
+++ resolved
@@ -645,17 +645,11 @@
                                                              reference_value=reference_value,
                                                              context=context)
         self._name_input_states(input_states)
-<<<<<<< HEAD
+
         for state in input_states:
             for proj in state.path_afferents:
                 self.aux_components.append(proj)
-=======
-
-        for state in input_states:
-            for proj in state.path_afferents:
-                self.aux_components.append(proj)
-
->>>>>>> bfde5dcf
+
         return input_states
 
     def _name_input_states(self, input_states):
