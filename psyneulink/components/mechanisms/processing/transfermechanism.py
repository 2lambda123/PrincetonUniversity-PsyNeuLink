--- conflicted
+++ resolved
@@ -762,11 +762,8 @@
 
         self.integrator_function = None
         self.original_integrator_function = None
-<<<<<<< HEAD
         self._current_variable_index = 0
         self.integrator_function_value = None
-=======
->>>>>>> 53f4167d
 
         if not isinstance(self.standard_output_states, StandardOutputStates):
             self.standard_output_states = StandardOutputStates(self,
