--- conflicted
+++ resolved
@@ -1388,13 +1388,6 @@
                 state_spec, projection_spec = connection
                 if is_numeric(state_spec):
                     state_spec = projection_spec
-<<<<<<< HEAD
-                # else:
-                #     raise ProjectionError("First item of 2-item tuple specification for {} of {} ({}) must be a value".
-                #                           format(connectee_state_type.__name__, owner.name, state_spec))
-                #
-=======
->>>>>>> 43adc5db
                 weight = DEFAULT_WEIGHT
                 exponent = DEFAULT_EXPONENT
             elif len(connection) == 4:
