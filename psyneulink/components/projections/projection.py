# Princeton University licenses this file to You under the Apache License, Version 2.0 (the "License");
# you may not use this file except in compliance with the License.  You may obtain a copy of the License at:
#     http://www.apache.org/licenses/LICENSE-2.0
# Unless required by applicable law or agreed to in writing, software distributed under the License is distributed
# on an "AS IS" BASIS, WITHOUT WARRANTIES OR CONDITIONS OF ANY KIND, either express or implied.
# See the License for the specific language governing permissions and limitations under the License.


# **********************************************  Projection ***********************************************************

"""
..
    Sections of this document:
      * :ref:`Projection_Overview`
      * :ref:`Projection_Creation`
      * :ref:`Projection_Structure`
         * :ref:`Projection_Sender`
         * :ref:`Projection_Receiver`
      * :ref:`Projection_Execution`
      * :ref:`Projection_Class_Reference`

.. _Projection_Overview:

Overview
--------

Projections allow information to be passed between `Mechanisms <Mechanism>`.  A Projection takes its input from
its `sender <Projection.sender>` and transmits that information to its `receiver <Projection.receiver>`.  The
`sender <Projection.sender>` and `receiver <Projection.receiver>` of a Projection are always `States <State>`:
the`sender <Projection.sender>` is always the `OutputState` of a `Mechanism <Mechanism>`; the `receiver
<Projection.receiver>` depends upon the type of Projection.  There are two broad categories of Projections,
each of which has subtypes that differ in the type of information they transmit, how they do this, and the type of
`State <State>` to which they project (i.e., of their `receiver <Projection.receiver>`):

* `PathwayProjection <PathwayProjection>`
    Used in conjunction with `ProcessingMechanisms <ProcessingMechanism>` to convey information along a processing
    `pathway <Process.pathway`>.  There is currently one on type of PathwayProjection:

  * `MappingProjection`
      takes the `value <OutputState.value>` of an `OutputState` of a `ProcessingMechanism <ProcessingMechanism>`
      converts it by convolving it with the MappingProjection's `matrix <MappingProjection.MappingProjection.matrix>`
      parameter, and transmits the result to the `InputState` of another ProcessingMechanism.  Typically,
      MappingProjections are used to connect Mechanisms in the `pathway` of a `Process`, though they can be use for
      other purposes as well (for example, to convey the output of an `ObjectiveMechanism` to an `AdaptiveMechanism
      <AdaptiveMechanism>`).

* `ModulatoryProjection <ModulatoryProjection>`
    takes the `value <OutputState.value>` of a `ModulatorySignal <ModulatorySignal>` of an `AdaptiveMechanism
    <ProcessingMechanism>`, uses it to regulate modify the `value <State_Base.value>` of an `InputState,
    `ParameterState` or `OutputState` of another Component.  ModulatorySignals are specialized types of `OutputState`,
    that are used to specify how to modify the `value <State_Base.value>` of the `State <State>` to which a
    ModulatoryProjection projects. There are three types of ModulatoryProjections, corresponding to the three types
    of AdaptiveMechanisms (and corresponding ModulatorySignals; see `figure <ModulatorySignal_Anatomy_Figure>`),
    that project to different types of `States <State>`:

  * `LearningProjection`
      takes the `value <LearningSignal.value>` of a `LearningSignal` of a `LearningMechanism`, and transmits
      this to the `ParameterState` of a `MappingProjection` that uses this to modify its `matrix
      <MappingProjection.MappingProjection.matrix>` parameter. LearningProjections are used when learning has
      been specified for a `Process <Process_Learning_Sequence>` or `System <System_Execution_Learning>`.
  ..
  * `ControlProjection`
      takes the `value <ControlSignal.value>` of a `ControlSignal` of a `ControlMechanism <ControlMechanism>`, and
      transmit this to the `ParameterState of a `ProcessingMechanism <ProcessingMechanism>` that uses this to modify
      the parameter of the (or its `function <Mechanism_Base.function>`) for which it is responsible.
      ControlProjections are used when control has been used specified for a `System`.
  ..
  * `GatingProjection`
      takes the `value <GatingSignal.value>` of a `GatingSignal` of a `GatingMechanism`, and transmits this to
      the `InputState` or `OutputState` of a `ProcessingMechanism <ProcessingMechanism>` that uses this to modify the
      State's `value <State_Base.value>`

.. _Projection_Creation:

Creating a Projection
---------------------

A Projection can be created on its own, by calling the constructor for the desired type of Projection.  More
commonly, however, Projections are either specified `in context <Projection_In_Context_Specification>`, or
are `created automatically <Projection_Automatic_Creation>`, as described below.


.. _Projection_In_Context_Specification:

In Context Specification
~~~~~~~~~~~~~~~~~~~~~~~~

Projections can be specified in a number of places where they are required or permitted, for example in the
specification of a `pathway <Process.pathway>` for a `Process`, where the value of a parameter is specified
(e.g., to assign a `ControlProjection`) or where a `MappingProjection` is specified  (to assign it a
`LearningProjection <MappingProjection_Tuple_Specification>`).  Any of the following can be used to specify a
Projection in context:

  * **Constructor**.  Used the same way in context as it is ordinarily.
  ..
  * **Projection reference**.  This must be a reference to a Projection that has already been created.
  ..
  * **Keyword**.  This creates a default instance of the specified type, and can be any of the following:

      * *MAPPING_PROJECTION* -- if the `sender <MappingProjection.sender>` and/or its `receiver
        <MappingProjection.receiver>` cannot be inferred from the context in which this specification occurs, then its
        `initialization is deferred <MappingProjection_Deferred_Initialization>` until both of those have been
        determined (e.g., it is used in the specification of a `pathway <Process.pathway>` for a `Process`).
      |
      * *LEARNING_PROJECTION*  (or *LEARNING*) -- this can only be used in the specification of a `MappingProjection`
        (see `tuple <Mapping_Matrix_Specification>` format).  If the `receiver <MappingProjection.receiver>` of the
        MappingProjection projects to a `LearningMechanism` or a `ComparatorMechanism` that projects to one, then a
        `LearningSignal` is added to that LearningMechanism and assigned as the LearningProjection's `sender
        <LearningProjection.sender>`;  otherwise, a LearningMechanism is `automatically created
        <LearningMechanism_Creation>`, along with a LearningSignal that is assigned as the LearningProjection's `sender
        <LearningProjection.sender>`. See `LearningMechanism_Learning_Configurations` for additional details.
      |
      * *CONTROL_PROJECTION* (or *CONTROL*)-- this can be used when specifying a parameter using the `tuple format
        <ParameterState_Tuple_Specification>`, to create a default `ControlProjection` to the `ParameterState` for that
        parameter.  If the `Component <Component>` to which the parameter belongs is part of a `System`, then a
        `ControlSignal` is added to the System's `controller <System.controller>` and assigned as the
        ControlProjection's `sender <ControlProjection.sender>`;  otherwise, the ControlProjection's `initialization
        is deferred <ControlProjection_Deferred_Initialization>` until the Mechanism is assigned to a System,
        at which time the ControlSignal is added to the System's `controller <System.controller>` and assigned
        as its the ControlProjection's `sender <ControlProjection.sender>`.  See `ControlMechanism_Control_Signals` for
        additional details.
      |
      * *GATING_PROJECTION* (or *GATING*)-- this can be used when specifying an `InputState <InputState_Projections>`
        or an `OutputState <OutputState_Projections>`, to create a default `GatingProjection` to the `State <State>`.
        If the GatingProjection's `sender <GatingProjection.sender>` cannot be inferred from the context in which this
        specification occurs, then its `initialization is deferred <GatingProjection_Deferred_Initialization>` until
        it can be determined (e.g., a `GatingMechanism` or `GatingSignal` is created to which it is assigned).
  ..
  * **Projection type**.  This creates a default instance of the specified Projection subclass.  The assignment or
    creation of the Projection's `sender <Projection.sender>` is handled in the same manner as described above for the
    keyword specifications.
  ..
  * **Specification dictionary**.  This can contain an entry specifying the type of Projection, and/or entries
    specifying the value of parameters used to instantiate it. These should take the following form:

      * *PROJECTION_TYPE*: *<name of a Projection type>* --
        if this entry is absent, a default Projection will be created that is appropriate for the context
        (for example, a `MappingProjection` for an `InputState`, a `LearningProjection` for the `matrix
        <MappingProjection.matrix>` parameter of a `MappingProjection`, and a `ControlProjection` for any other
        type of parameter.
      |
      * *PROJECTION_PARAMS*: *Dict[Projection argument, argument value]* --
        the key for each entry of the dictionary must be the name of a Projection parameter, and its value the value
        of the parameter.  It can contain any of the standard parameters for instantiating a Projection (in particular
        its `sender <Projection_Sender>` and `receiver <Projection_Receiver>`, or ones specific to a particular type
        of Projection (see documentation for subclass).  If the `sender <Projection_Sender>` and/or
        `receiver <Projection_Receiver>` are not specified, their assignment and/or creation are handled in the same
        manner as described above for keyword specifications.

      COMMENT:
          WHAT ABOUT SPECIFICATION USING OutputState/ModulatorySignal OR Mechanism?
      COMMENT

      COMMENT:  ??IMPLEMENTED FOR PROJECTION PARAMS??
        Note that parameter
        values in the specification dictionary will be used to instantiate the Projection.  These can be overridden
        during execution by specifying `runtime parameters <Mechanism_Runtime_parameters>` for the Projection,
        either when calling the `execute <Mechanism_Base.execute>` or `run <Mechanism_Base.run>`
        method for a Mechanism directly, or where it is specified in the `pathway` of a Process.
      COMMENT

.. _Projection_Automatic_Creation:

Automatic creation
~~~~~~~~~~~~~~~~~~

Under some circumstances Projections are created automatically. For example, a `Process` automatically creates a
`MappingProjection` between adjacent `ProcessingMechanisms <ProcessingMechanism>` in its `pathway
<Process.pathway>` if none is specified; and `LearningProjections <LearningProjection>` are automatically created
when :keyword:`learning` is specified for a `Process <Process_Learning_Sequence>` or `System
<System_Execution_Learning>`).

.. _MappingProjection_Deferred_Initialization:

Deferred Initialization
~~~~~~~~~~~~~~~~~~~~~~~

When a Projection is created, its full initialization is `deferred <Component_Deferred_Init>` until its `sender
<ControlProjection.sender>` and `receiver <ControlProjection.receiver>` have been fully specified.  This allows
a Projection to be created before its `sender` and/or `receiver` have been created (e.g., before them in a script),
by calling its constructor without specifying its **sender** or **receiver** arguments. However, for the Projection
to be operational, initialization must be completed by calling its `_deferred_init` method.  Under most conditions
this occurs automatically (e.g., when the projection is assigned to a type of Component that expects to be the
`sender <Projection.sender>` or `receiver <Projection.receiver>` for that type of Projection); these conditions are
described in the section on *Deferred Initialization* for each type of Projection.  Otherwise, the Projection's
`_deferred_init` method must be called explicitly, once the missing attribute assignments have been made.


.. _Projection_Structure:

Structure
---------

In addition to its `function <Projection.function>`, a Projection has two primary attributes: a `sender
<Projection.sender>` and `receiver <Projection.receiver>`.  The types of `State(s) <State>` that can be
assigned to these, and the attributes of those States to which Projections of each type are assigned, are
summarized in the following table, and described in greater detail in the subsections below.

.. _Projection_Table:

+-----------------------------------------------------------------------------------------------------------------+
|            Sender, receiver and attribute assignments for different types of Projections                        |
+----------------------+---------------------------------------+--------------------------------------------------+
|     Projection       |   sender                              |  receiver                                        |
|                      |   (attribute)                         |  (attribute)                                     |
+======================+=======================================+==================================================+
| `MappingProjection`  | `OutputState`                         | `InputState`                                     |
|                      | (`efferents <OutputState.efferents>`) | (`path_afferents <InputState.path_afferents>`)   |
+----------------------+---------------------------------------+--------------------------------------------------+
| `LearningProjection` | `LearningSignal`                      | `ParameterState`                                 |
|                      | (`efferents <OutputState.efferents>`) | (`mod_afferents <ParameterState.mod_afferents>`) |
+----------------------+---------------------------------------+--------------------------------------------------+
| `ControlProjection`  | `ControlSignal`                       | `ParameterState`                                 |
|                      | (`efferents <OutputState.efferents>`) | (`mod_afferents <ParameterState.mod_afferents>`) |
+----------------------+---------------------------------------+--------------------------------------------------+
| `GatingProjection`   | `GatingSignal`                        | `InputState` or `OutputState`                    |
|                      | (`efferents <OutputState.efferents>`) | (`mod_afferents <State_Base.mod_afferents>`)     |
+----------------------+---------------------------------------+--------------------------------------------------+

.. _Projection_Sender:

Sender
~~~~~~

This must be an `OutputState` or a `ModulatorySignal <ModulatorySignal>` (a subclass of OutputState specialized for
`ModulatoryProjections <ModulatoryProjection>`).  The Projection is assigned to the OutputState or ModulatorySignal's
`efferents <State_Base.efferents>` list and, for ModulatoryProjections, to the list of ModulatorySignals specific to
the `AdaptiveMechanism <AdaptiveMechanism>` from which it projects.  The OutputState or ModulatorySignal's `value
<OutputState.value>` is used as the `variable <Function.variable>` for Projection's `function <Projection.function>`.

A sender can be specified as:

  * an **OutputState** or **ModulatorySignal**, as appropriate for the Projection's type, using any of the ways for
    `specifying an OutputState <OutputState_Specification>`.
  ..
  * a **Mechanism**;  for a `MappingProjection`, the Mechanism's `primary OutputState <OutputState_Primary>` is
    assigned as the `sender <Projection.sender>`; for a `ModulatoryProjection <ModulatoryProjection>`, a
    `ModulatorySignal <ModulatorySignal>` of the appropriate type is created and assigned to the Mechanism.

If the `sender <Projection.sender>` is not specified and it can't be determined from the context, or an OutputState
specification is not associated with a Mechanism that can be determined from context, then the initialization of the
Projection is `deferred <Projection_Deferred_Initialization>`.

.. _Projection_Receiver:

Receiver
~~~~~~~~

The `receiver <Projection.receiver>` required by a Projection depends on its type, as listed below:

    * MappingProjection: `InputState`
    * LearningProjection: `ParameterState` (for the `matrix <MappingProjection>` of a `MappingProjection`)
    * ControlProjection: `ParameterState`
    * GatingProjection: `InputState` or OutputState`

A `MappingProjection` (as a `PathwayProjection <PathwayProjection>`) is assigned to the `path_afferents
<State.path_afferents>` attribute of its `receiver <Projection.receiver>`.  The ModulatoryProjections are assigned to
the `mod_afferents <State.mod_afferents>` attribute of their `receiver <Projection.receiver>`.

A `receiver <Projection.receiver>` can be specified as:

  * an existing **State**;
  ..
  * an existing **Mechanism** or **Projection**; which of these is permissible, and how a state is assigned to it, is
    determined by the type of Projection — see subclasses for details).
  ..
  * a **specification dictionary** (see subclasses for details).

.. _Projection_Weight_Exponent:

Weight and Exponent
~~~~~~~~~~~~~~~~~~~

Every Projecton has a `weight <Projection.weight>` and `exponent <Projection.exponent>` attribute. These are applied
to its `value <Projection.value>` before combining it with other Projections that project to the same `State`.  If
both are specified, the `exponent <Projection.exponent>` is applied before the `weight <Projection.weight>`.  These
attributes determine both how the Projection's `value <Projection.value>` is combined with others to determine the
`variable <State.variable>` of the State to which they project.

.. note::
   The `weight <Projection.weight>` and `exponent <Projection.exponent>` attributes of a Projection are not
   normalized, and their aggregate effects contribute to the magnitude of the `variable <State.variable>` to which
   they project.


ParameterStates and Parameters
~~~~~~~~~~~~~~~~~~~~~~~~~~~~~~

`ParameterStates <ParameterState>` provide the value for each parameter of a Projection and its `function
<Mechanism_Base.function>`.  ParameterStates and their associated parameters are handled in the same way by
Projections as they are for Mechanisms (see `Mechanism_ParameterStates` for details).  The ParameterStates for a
Projection are listed in its `parameter_states <Projection.parameter_states>` attribute.


.. _Projection_Execution:

Execution
---------

A Projection cannot be executed directly.  It is executed when the `State <State>` to which it projects (i.e., its
`receiver <Projection.receiver>`) is updated;  that occurs when the State's owner `Mechanism <Mechanism>` is executed.
When a Projection executes, it gets the value of its `sender <Projection.sender>`, assigns this as the `variable
<Projection.variable>` of its `function <Projection.function>`, calls the `function <Projection.function>`, and
provides the result as to its `receiver <Projection.receiver>`.  The `function <Projection.function>` of a Projection
converts the value received from its `sender <Projection.sender>` to a form suitable as input for its `receiver
<Projection.receiver>`.

.. _Projection_Class_Reference:

"""
import inspect
import typecheck as tc
import warnings

from psyneulink.components.component import Component, InitStatus
from psyneulink.components.shellclasses import Mechanism, Process_Base, Projection, State
from psyneulink.globals.keywords import \
<<<<<<< HEAD
    CONTEXT, CONTROL, CONTROL_PROJECTION, EXPONENT, GATING, GATING_PROJECTION, INPUT_STATE, \
    LEARNING, LEARNING_PROJECTION, MAPPING_PROJECTION, MATRIX, MATRIX_KEYWORD_SET, \
=======
    CONTEXT, CONTROL, CONTROL_PROJECTION, EXPONENT, GATING, GATING_PROJECTION, \
    INPUT_STATE, LEARNING, LEARNING_PROJECTION, MAPPING_PROJECTION, MATRIX, MATRIX_KEYWORD_SET, \
>>>>>>> bbbc86d6
    MECHANISM, NAME, OUTPUT_STATE, PARAMETER_STATES, PARAMETER_STATE_PARAMS, PARAMS, PATHWAY, \
    PROJECTION, PROJECTION_PARAMS, PROJECTION_SENDER, PROJECTION_TYPE, RECEIVER, SENDER, \
    STANDARD_ARGS, STATE, STATES, WEIGHT, kwAddInputState, kwAddOutputState, kwProjectionComponentCategory
from psyneulink.globals.preferences.preferenceset import PreferenceLevel
from psyneulink.globals.registry import register_category
from psyneulink.globals.utilities import ContentAddressableList, iscompatible, type_match

__all__ = [
    'kpProjectionTimeScaleLogEntry', 'Projection_Base', 'projection_keywords', 'PROJECTION_SPEC_KEYWORDS', 'ProjectionError',
]

ProjectionRegistry = {}

kpProjectionTimeScaleLogEntry = "Projection TimeScale"

projection_keywords = set()

PROJECTION_ARGS = {PROJECTION_TYPE, SENDER, RECEIVER, WEIGHT, EXPONENT} | STANDARD_ARGS

PROJECTION_SPEC_KEYWORDS = {PATHWAY: MAPPING_PROJECTION,
                            LEARNING: LEARNING_PROJECTION,
                            LEARNING_PROJECTION: LEARNING_PROJECTION,
                            CONTROL: CONTROL_PROJECTION,
                            CONTROL_PROJECTION: CONTROL_PROJECTION,
                            GATING: GATING_PROJECTION,
                            GATING_PROJECTION: GATING_PROJECTION
                            }

from collections import namedtuple
ConnectionTuple = namedtuple("ConnectionTuple", "state, weight, exponent, projection")


class ProjectionError(Exception):
    def __init__(self, error_value):
        self.error_value = error_value

    def __str__(self):
        return repr(self.error_value)

# Projection factory method:
# def projection(name=NotImplemented, params=NotImplemented, context=None):
#         """Instantiates default or specified subclass of Projection
#
#         If called w/o arguments or 1st argument=NotImplemented, instantiates default subclass (ParameterState)
#         If called with a name string:
#             - if registered in ProjectionRegistry class dictionary as name of a subclass, instantiates that class
#             - otherwise, uses it as the name for an instantiation of the default subclass, and instantiates that
#         If a params dictionary is included, it is passed to the subclass
#
#         :param name:
#         :param param_defaults:
#         :return:
#         """
#
#         # Call to instantiate a particular subclass, so look up in MechanismRegistry
#         if name in ProjectionRegistry:
#             return ProjectionRegistry[name].mechanismSubclass(params)
#         # Name is not in MechanismRegistry or is not provided, so instantiate default subclass
#         else:
#             # from Components.Defaults import DefaultProjection
#             return DefaultProjection(name, params)
#

class Projection_Base(Projection):
    """
    Projection_Base(  \
    receiver,         \
    sender=None,      \
    params=None,      \
    name=None,        \
    prefs=None)

    Base class for all Projections.

    .. note::
       Projection is an abstract class and should NEVER be instantiated by a direct call to its constructor.
       It should be created by calling the constructor for a subclass` or by using any of the other methods for
       `specifying a Projection <Projection_In_Context_Specification>`.


    COMMENT:
        Description
        -----------
            Projection category of Component class (default type:  MappingProjection)

        Gotchas
        -------
            When referring to the Mechanism that is a Projection's sender or receiver Mechanism, must add ".owner"

        Class attributes
        ----------------
            + componentCategory (str): kwProjectionFunctionCategory
            + className (str): kwProjectionFunctionCategory
            + suffix (str): " <className>"
            + registry (dict): ProjectionRegistry
            + classPreference (PreferenceSet): ProjectionPreferenceSet, instantiated in __init__()
            + classPreferenceLevel (PreferenceLevel): PreferenceLevel.CATEGORY
            + ClassDefaults.variable (value): [0]
            + requiredParamClassDefaultTypes = {PROJECTION_SENDER: [str, Mechanism, State]}) # Default sender type
            + paramClassDefaults (dict)
            + FUNCTION (Function class or object, or method)

        Class methods
        -------------
            None

        ProjectionRegistry
        ------------------
            All Projections are registered in ProjectionRegistry, which maintains a dict for each subclass,
              a count for all instances of that type, and a dictionary of those instances
    COMMENT

    Attributes
    ----------

    variable : value
        input to Projection, received from OutputState.value of sender.

    sender : State
        State from which Projection receives its input.

    receiver : State
        State to which Projection sends its output.

    value : value
        Output of Projection, transmitted as variable to InputState of receiver.

    parameter_states : ContentAddressableList[str, ParameterState]
        a list of the Projection's `ParameterStates <Projection_ParameterStates>`, one for each of its specifiable
        parameters and those of its `function <Mechanism_Base.function>` (i.e., the ones for which there are
        arguments in their constructors).  The value of the parameters of the Projection are also accessible as
        attributes of the Projection (using the name of the parameter); the function parameters are listed in the
        Projection's `function_params <Projection.function_params>` attribute, and as attributes of the `Function`
        assigned to its `function_object <Component.function_object>` attribute.

    parameter_states : ContentAddressableList[str, ParameterState]
        a read-only list of the Projection's `ParameterStates <Mechanism_ParameterStates>`, one for each of its
        `configurable parameters <ParameterState_Configurable_Parameters>`, including those of its `function
        <Projection.function>`.  The value of the parameters of the Projection and its `function
        <Projection.function>` are also accessible as (and can be modified using) attributes of the Projection,
        in the same manner as they can for a `Mechanism <Mechanism_ParameterStates>`).

    weight : number
       multiplies `value <Projection.value>` of the Projection after applying `exponent <Projection.exponent>`,
       and before combining with any others that project to the same `State` to determine that State's `variable
       <State.variable>`.

    exponent : number
        exponentiates the `value <Projection.value>` of the Projection, before applying `weight <Projection.weight>`,
        and before combining it with any other Projections that project to the same `State` to determine that State's
        `variable <State.variable>`.

    COMMENT:
        projectionSender : Mechanism, State, or Object
            This is assigned by __init__.py with the default sender state for each subclass.
            It is used if sender arg is not specified in the constructor or when the Projection is assigned.
            If it is different than the default;  where it is used, it overrides the ``sender`` argument even if that is
            provided.

        projectionSender : 1d array
            Used to instantiate projectionSender
    COMMENT

    name : str : default <Projection subclass>-<index>
        the name of the Projection.
        Specified in the **name** argument of the constructor for the Projection;  if not is specified,
        a default is assigned by ProjectionRegistry based on the Projection's subclass
        (see :doc:`Registry <LINK>` for conventions used in naming, including for default and duplicate names).

    prefs : PreferenceSet or specification dict : Projection.classPreferences
        the `PreferenceSet` for the Projection.
        Specified in the **prefs** argument of the constructor for the Projection;  if it is not specified, a default is
        assigned using `classPreferences` defined in __init__.py
        (see :doc:`PreferenceSet <LINK>` for details).

    """

    color = 0

    componentCategory = kwProjectionComponentCategory
    className = componentCategory
    suffix = " " + className

    class ClassDefaults(Projection.ClassDefaults):
        variable = [0]

    registry = ProjectionRegistry

    classPreferenceLevel = PreferenceLevel.CATEGORY

    requiredParamClassDefaultTypes = Component.requiredParamClassDefaultTypes.copy()
    requiredParamClassDefaultTypes.update({PROJECTION_SENDER: [str, Mechanism, State]}) # Default sender type

    def __init__(self,
                 receiver,
                 sender=None,
                 weight=None,
                 exponent=None,
                 params=None,
                 name=None,
                 prefs=None,
                 context=None):
        """Assign sender, receiver, and execute method and register Mechanism with ProjectionRegistry

        This is an abstract class, and can only be called from a subclass;
           it must be called by the subclass with a context value

        # DOCUMENT:  MOVE TO ABOVE, UNDER INSTANTIATION
        Initialization arguments:
            - sender (Mechanism, State or dict):
                specifies source of input to Projection (default: senderDefault)
            - receiver (Mechanism, State or dict)
                 destination of Projection (default: none)
            - params (dict) - dictionary of Projection params:
                + FUNCTION:<method>
        - name (str): if it is not specified, a default based on the class is assigned in register_category,
                            of the form: className+n where n is the n'th instantiation of the class
            - prefs (PreferenceSet or specification dict):
                 if it is omitted, a PreferenceSet will be constructed using the classPreferences for the subclass
                 dict entries must have a preference keyPath as key, and a PreferenceEntry or setting as their value
                 (see Description under PreferenceSet for details)
            - context (str): must be a reference to a subclass, or an exception will be raised

        NOTES:
        * Receiver is required, since can't instantiate a Projection without a receiving State
        * If sender and/or receiver is a Mechanism, the appropriate State is inferred as follows:
            MappingProjection:
                sender = <Mechanism>.output_state
                receiver = <Mechanism>.input_state
            ControlProjection:
                sender = <Mechanism>.output_state
                receiver = <Mechanism>.paramsCurrent[<param>] IF AND ONLY IF there is a single one
                            that is a ParameterState;  otherwise, an exception is raised
        * _instantiate_sender, _instantiate_receiver must be called before _instantiate_function:
            - _validate_params must be called before _instantiate_sender, as it validates PROJECTION_SENDER
            - instantatiate_sender may alter self.instance_defaults.variable, so it must be called before _validate_function
            - instantatiate_receiver must be called before _validate_function,
                 as the latter evaluates receiver.value to determine whether to use self.function or FUNCTION
        * If variable is incompatible with sender's output, it is set to match that and revalidated (_instantiate_sender)
        * if FUNCTION is provided but its output is incompatible with receiver value, self.function is tried
        * registers Projection with ProjectionRegistry

        :param sender: (State or dict)
        :param receiver: (State or dict)
        :param param_defaults: (dict)
        :param name: (str)
        :param context: (str)
        :return: None
        """
        from psyneulink.components.states.parameterstate import ParameterState
        from psyneulink.components.states.state import State_Base

        if not isinstance(context, Projection_Base):
            raise ProjectionError("Direct call to abstract class Projection() is not allowed; "
                                 "use projection() or one of the following subclasses: {0}".
                                 format(", ".join("{!s}".format(key) for (key) in ProjectionRegistry.keys())))

        # Register with ProjectionRegistry or create one
        register_category(entry=self,
                          base_class=Projection_Base,
                          name=name,
                          registry=ProjectionRegistry,
                          context=context)

        # # MODIFIED 9/11/16 NEW:
        # Create projection's _stateRegistry and ParameterState entry
        self._stateRegistry = {}

        register_category(entry=ParameterState,
                          base_class=State_Base,
                          registry=self._stateRegistry,
                          context=context)

        params = self._assign_args_to_param_dicts(weight=weight,
                                                  exponent=exponent,
                                                  params=params)

        try:
            if self.init_status is InitStatus.DEFERRED_INITIALIZATION:
                self.init_args = locals().copy()
                self.init_args[CONTEXT] = self
                self.init_args[NAME] = name

                # remove local imports
                del self.init_args['ParameterState']
                del self.init_args['State_Base']

                return
        except AttributeError:
            # if this Projection does not have an init_status attribute, we can guarantee that it's not in
            # deferred init state. It's tricky to ensure this attribute always exists due to the nature
            # of deferred init
            pass

# FIX: 6/23/16 NEEDS ATTENTION *******************************************************A
#      NOTE: SENDER IS NOT YET KNOWN FOR DEFAULT control_signal
#      WHY IS self.sender IMPLEMENTED WHEN sender IS NOT??

        self.sender = sender
        self.receiver = receiver


# MODIFIED 6/12/16:  VARIABLE & SENDER ASSIGNMENT MESS:
        # ADD _validate_variable, THAT CHECKS FOR SENDER?
        # WHERE DOES DEFAULT SENDER GET INSTANTIATED??
        # VARIABLE ASSIGNMENT SHOULD OCCUR AFTER THAT

# MODIFIED 6/12/16:  ADDED ASSIGNMENT HERE -- BUT SHOULD GET RID OF IT??
        # AS ASSIGNMENT SHOULD BE DONE IN _validate_variable, OR WHEREVER SENDER IS DETERMINED??
# FIX:  NEED TO KNOW HERE IF SENDER IS SPECIFIED AS A MECHANISM OR STATE
        try:
            variable = self._update_variable(sender.value)
        except:
            try:
                if self.receiver.prefs.verbosePref:
                    warnings.warn("Unable to get value of sender ({0}) for {1};  will assign default ({2})".
                                  format(sender, self.name, self.ClassDefaults.variable))
                variable = self._update_variable(None)
            except AttributeError:
                raise ProjectionError("{} has no receiver assigned".format(self.name))

        # MODIFIED 6/27/17 NEW: commented this out because this is throwing an error as follows: -Changyan
        # AttributeError: 'MappingProjection' object has no attribute '_prefs'
        # MODIFIED 4/21/17 NEW: [MOVED FROM MappingProjection._instantiate_receiver]
        # Assume that if receiver was specified as a Mechanism, it should be assigned to its (primary) InputState
        if isinstance(self.receiver, Mechanism):
            # if (len(self.receiver.input_states) > 1 and
            #         (self.prefs.verbosePref or self.receiver.prefs.verbosePref)):
            #     print("{0} has more than one InputState; {1} was assigned to the first one".
            #           format(self.receiver.owner.name, self.name))
            self.receiver = self.receiver.input_state
        # MODIFIED 4/21/17 END


# FIX: SHOULDN'T default_variable HERE BE sender.value ??  AT LEAST FOR MappingProjection?, WHAT ABOUT ControlProjection??
# FIX:  ?LEAVE IT TO _validate_variable, SINCE SENDER MAY NOT YET HAVE BEEN INSTANTIATED
# MODIFIED 6/12/16:  ADDED ASSIGNMENT ABOVE
#                   (TO HANDLE INSTANTIATION OF DEFAULT ControlProjection SENDER -- BUT WHY ISN'T VALUE ESTABLISHED YET?
        # Validate variable, function and params, and assign params to paramInstanceDefaults
        # Note: pass name of mechanism (to override assignment of componentName in super.__init__)
        super(Projection_Base, self).__init__(default_variable=variable,
                                              param_defaults=params,
                                              name=self.name,
                                              prefs=prefs,
                                              context=context.__class__.__name__)

    def _validate_params(self, request_set, target_set=None, context=None):
        """Validate PROJECTION_SENDER and/or sender arg (current self.sender), and assign one of them as self.sender

        Check:
        - that PROJECTION_SENDER is a Mechanism or State
        - if it is different from paramClassDefaults[PROJECTION_SENDER], use it
        - if it is the same or is invalid, check if sender arg was provided to __init__ and is valid
        - if sender arg is valid use it (if PROJECTION_SENDER can't be used);
        - otherwise use paramClassDefaults[PROJECTION_SENDER]
        - when done, sender is assigned to self.sender

        Note: check here only for sender's type, NOT content (e.g., length, etc.); that is done in _instantiate_sender

        :param request_set:
        :param target_set:
        :param context:
        :return:
        """

        super(Projection, self)._validate_params(request_set, target_set, context)

        # try:
        #     sender_param = target_set[PROJECTION_SENDER]
        # except KeyError:
        #     # This should never happen, since PROJECTION_SENDER is a required param
        #     raise ProjectionError("Program error: required param \'{0}\' missing in {1}".
        #                           format(PROJECTION_SENDER, self.name))

        # FIX: 10/3/17 SHOULD ADD CHECK THAT RECEIVER/SENDER SOCKET SPECIFICATIONS ARE CONSISTENT WITH
        # FIX:         PROJECTION_TYPE TYPE SPECIFIED BY THE CORRESPONDING STATE TYPES

        if PROJECTION_SENDER in target_set:
            sender_param = target_set[PROJECTION_SENDER]
            # PROJECTION_SENDER is either an instance or class of Mechanism or State:
            if (isinstance(sender_param, (Mechanism, State)) or
                    (inspect.isclass(sender_param) and issubclass(sender_param, (Mechanism, State)))):
                # it is NOT the same as the default, use it
                if sender_param is not self.paramClassDefaults[PROJECTION_SENDER]:
                    self.sender = sender_param
                # it IS the same as the default, but sender arg was not provided, so use it (= default):
                elif self.sender is None:
                    self.sender = sender_param
                    if self.prefs.verbosePref:
                        warnings.warn("Neither {0} nor sender arg was provided for {1} projection to {2}; "
                                      "default ({3}) will be used".format(PROJECTION_SENDER,
                                                                          self.name,
                                                                          self.receiver.owner.name,
                                                                          sender_param.__class__.__name__))
                # it IS the same as the default, so check if sender arg (self.sender) is valid
                elif not (isinstance(self.sender, (Mechanism, State, Process_Base)) or
                              # # MODIFIED 12/1/16 OLD:
                              # (inspect.isclass(self.sender) and
                              #      (issubclass(self.sender, Mechanism) or issubclass(self.sender, State)))):
                              # MODIFIED 12/1/16 NEW:
                              (inspect.isclass(self.sender) and issubclass(self.sender, (Mechanism, State)))):
                              # MODIFIED 12/1/16 END
                    # sender arg (self.sender) is not valid, so use PROJECTION_SENDER (= default)
                    self.sender = sender_param
                    if self.prefs.verbosePref:
                        warnings.warn("{0} was not provided for {1} projection to {2}, "
                                      "and sender arg ({3}) is not valid; default ({4}) will be used".
                                      format(PROJECTION_SENDER,
                                             self.name,
                                             self.receiver.owner.name,
                                             self.sender,
                                             sender_param.__class__.__name__))

        # FIX: IF PROJECTION, PUT HACK HERE TO ACCEPT AND FORGO ANY FURTHER PROCESSING??
                # IS the same as the default, and sender arg was provided, so use sender arg
                else:
                    pass
            # PROJECTION_SENDER is not valid, and:
            else:
                # sender arg was not provided, use paramClassDefault
                if self.sender is None:
                    self.sender = self.paramClassDefaults[PROJECTION_SENDER]
                    if self.prefs.verbosePref:
                        warnings.warn("{0} ({1}) is invalid and sender arg ({2}) was not provided;"
                                      " default {3} will be used".
                                      format(PROJECTION_SENDER, sender_param, self.sender,
                                             self.paramClassDefaults[PROJECTION_SENDER]))
                # sender arg is also invalid, so use paramClassDefault
                elif not isinstance(self.sender, (Mechanism, State)):
                    self.sender = self.paramClassDefaults[PROJECTION_SENDER]
                    if self.prefs.verbosePref:
                        warnings.warn("Both {0} ({1}) and sender arg ({2}) are both invalid; default {3} will be used".
                                      format(PROJECTION_SENDER, sender_param, self.sender,
                                             self.paramClassDefaults[PROJECTION_SENDER]))
                else:
                    self.sender = self.paramClassDefaults[PROJECTION_SENDER]
                    if self.prefs.verbosePref:
                        warnings.warn("{0} ({1}) is invalid; sender arg ({2}) will be used".
                                      format(PROJECTION_SENDER, sender_param, self.sender))
                if not isinstance(self.paramClassDefaults[PROJECTION_SENDER], (Mechanism, State)):
                    raise ProjectionError("Program error: {0} ({1}) and sender arg ({2}) for {3} are both "
                                          "absent or invalid and default (paramClassDefault[{4}]) is also invalid".
                                          format(PROJECTION_SENDER,
                                                 # sender_param.__name__,
                                                 # self.sender.__name__,
                                                 # self.paramClassDefaults[PROJECTION_SENDER].__name__))
                                                 sender_param,
                                                 self.sender,
                                                 self.name,
                                                 self.paramClassDefaults[PROJECTION_SENDER]))

    def _instantiate_attributes_before_function(self, context=None):
        self._instantiate_sender(context=context)
        self._instantiate_parameter_states(context=context)

    def _instantiate_parameter_states(self, context=None):

        from psyneulink.components.states.parameterstate import _instantiate_parameter_states
        _instantiate_parameter_states(owner=self, context=context)


    def _instantiate_sender(self, context=None):
        """Assign self.sender to OutputState of sender and insure compatibility with self.instance_defaults.variable

        Assume self.sender has been assigned in _validate_params, from either sender arg or PROJECTION_SENDER
        Validate, set self.instance_defaults.variable, and assign projection to sender's efferents attribute

        If self.sender is a Mechanism, re-assign it to <Mechanism>.output_state
        If self.sender is a State class reference, validate that it is a OutputState
        Assign projection to sender's efferents attribute
        If self.value / self.instance_defaults.variable is None, set to sender.value
        """

        from psyneulink.components.states.outputstate import OutputState
        from psyneulink.components.states.parameterstate import ParameterState

        # If sender is specified as a Mechanism (rather than a State),
        #     get relevant OutputState and assign it to self.sender
        # IMPLEMENTATION NOTE: Assume that sender should be the primary OutputState; if that is not the case,
        #                      sender should either be explicitly assigned, or handled in an override of the
        #                      method by the relevant subclass prior to calling super
        if isinstance(self.sender, Mechanism):
            self.sender = self.sender.output_state

        # At this point, self.sender should be a OutputState
        if not isinstance(self.sender, OutputState):
            raise ProjectionError("Sender specified for {} ({}) must be a Mechanism or an OutputState".
                                  format(self.name, self.sender))

        # Assign projection to sender's efferents list attribute
        if not self in self.sender.efferents:
            self.sender.efferents.append(self)

        # Validate projection's variable (self.instance_defaults.variable) against sender.output_state.value
        if iscompatible(self.instance_defaults.variable, self.sender.value):
            # Is compatible, so assign sender.output_state.value to self.instance_defaults.variable
            self.instance_defaults.variable = self.sender.value

        else:
            # Not compatible, so:
            # - issue warning
            if self.prefs.verbosePref:
                warnings.warn(
                    "The variable ({0}) of {1} projection to {2} is not compatible with output ({3})"
                    " of function {4} for sender ({5}); it has been reassigned".format(
                        self.instance_defaults.variable,
                        self.name,
                        self.receiver.owner.name,
                        self.sender.value,
                        self.sender.function.__class__.__name__,
                        self.sender.owner.name
                    )
                )
            # - reassign self.instance_defaults.variable to sender.value
            self._instantiate_defaults(variable=self.sender.value, context=context)

    def _instantiate_attributes_after_function(self, context=None):
        self._instantiate_receiver(context=context)

    def _instantiate_receiver(self, context=None):
        """Call receiver's owner to add projection to its afferents list

        Notes:
        * Assume that subclasses implement this method in which they:
          - test whether self.receiver is a Mechanism and, if so, replace with State appropriate for projection
          - calls this method (as super) to assign projection to the Mechanism
        * Constraint that self.value is compatible with receiver.input_state.value
            is evaluated and enforced in _instantiate_function, since that may need to be modified (see below)
        * Verification that projection has not already been assigned to receiver is handled by _add_projection_to;
            if it has, a warning is issued and the assignment request is ignored

        :param context: (str)
        :return:
        """
        # IMPLEMENTATION NOTE: since projection is added using Mechanism.add_projection(projection, state) method,
        #                      could add state specification as arg here, and pass through to add_projection()
        #                      to request a particular state
        # IMPLEMENTATION NOTE: should check that projection isn't already received by receivers

        if isinstance(self.receiver, State):
            _add_projection_to(receiver=self.receiver.owner,
                               state=self.receiver,
                               projection_spec=self,
                               context=context)

        # This should be handled by implementation of _instantiate_receiver by projection's subclass
        elif isinstance(self.receiver, Mechanism):
            raise ProjectionError("PROGRAM ERROR: receiver for {0} was specified as a Mechanism ({1});"
                                  "this should have been handled by _instantiate_receiver for {2}".
                                  format(self.name, self.receiver.name, self.__class__.__name__))

        else:
            raise ProjectionError("Unrecognized receiver specification ({0}) for {1}".format(self.receiver, self.name))

    def _update_parameter_states(self, runtime_params=None, time_scale=None, context=None):
        for state in self._parameter_states:
            state_name = state.name
            state.update(params=runtime_params, time_scale=time_scale, context=context)

            # Assign ParameterState's value to parameter value in runtime_params
            if runtime_params and state_name in runtime_params[PARAMETER_STATE_PARAMS]:
                param = param_template = runtime_params
            # Otherwise use paramsCurrent
            else:
                param = param_template = self.paramsCurrent

            # Determine whether template (param to type-match) is at top level or in a function_params dictionary
            try:
                param_template[state_name]
            except KeyError:
                param_template = self.function_params

            # Get its type
            param_type = type(param_template[state_name])
            # If param is a tuple, get type of parameter itself (= 1st item;  2nd is projection or Modulation)
            if param_type is tuple:
                param_type = type(param_template[state_name][0])

            # Assign version of ParameterState.value matched to type of template
            #    to runtime param or paramsCurrent (per above)
            # FYI (7/18/17 CW) : in addition to the params and attribute being set, the state's variable is ALSO being
            # set by the statement below. For example, if state_name is 'matrix', the statement below sets
            # params['matrix'] to state.value, calls setattr(state.owner, 'matrix', state.value), which sets the
            # 'matrix' parameter state's variable to ALSO be equal to state.value! If this is unintended, please change.
            param[state_name] = type_match(state.value, param_type)

    def add_to(self, receiver, state, context=None):
        _add_projection_to(receiver=receiver, state=state, projection_spec=self, context=context)

    @property
    def parameter_states(self):
        return self._parameter_states

    @parameter_states.setter
    def parameter_states(self, value):
        # IMPLEMENTATION NOTE:
        # This keeps parameter_states property readonly,
        #    but averts exception when setting paramsCurrent in Component (around line 850)
        pass

    # FIX: 10/3/17 - replace with @property on Projection for receiver and sender
    @property
    def socket_assignments(self):

        if self.init_status is InitStatus.DEFERRED_INITIALIZATION:
            sender = self.init_args[SENDER]
            receiver = self.init_args[RECEIVER]
        else:
            sender = self.sender
            receiver = self.receiver

        return {SENDER:sender,
                RECEIVER:receiver}

    def _assign_default_projection_name(self, state, sender_name=None, receiver_name=None):
        raise ProjectionError("PROGRAM ERROR: {} must implement _assign_default_projection_name().".
                              format(self.__class__.__name__))


def _is_projection_spec(spec, include_matrix_spec=True):
    """Evaluate whether spec is a valid Projection specification

    Return `True` if spec is any of the following:
    + Projection class (or keyword string constant for one):
    + Projection object:
    + 2-item tuple of which the second is a projection_spec (checked recursively with this method):
    + specification dict containing:
        + PROJECTION_TYPE:<Projection class> - must be a subclass of Projection
    + valid matrix specification (if include_matrix_spec is set to `True`)

    Otherwise, return :keyword:`False`
    """

    if isinstance(spec, (Projection, State)):
        return True
    if inspect.isclass(spec) and issubclass(spec, (Projection, State)):
        return True
    if isinstance(spec, dict) and any(key in spec for key in {PROJECTION_TYPE, SENDER, RECEIVER, MATRIX}):
        return True
    if isinstance(spec, str) and spec in PROJECTION_SPEC_KEYWORDS:
        return True
    if include_matrix_spec:
        if isinstance(spec, str) and spec in MATRIX_KEYWORD_SET:
            return True
        from psyneulink.components.functions.function import get_matrix
        if get_matrix(spec) is not None:
            return True
    if isinstance(spec, tuple) and len(spec) == 2:
        # Call recursively on first item, which should be a standard projection spec
        if _is_projection_spec(spec[0], include_matrix_spec=include_matrix_spec):
            if spec[1] is not None:
                # IMPLEMENTATION NOTE: keywords must be used to refer to subclass, to avoid import loop
                if _is_projection_subclass(spec[1], MAPPING_PROJECTION):
                    return True
                if _is_projection_subclass(spec[1], LEARNING_PROJECTION):
                    return True
                if _is_projection_subclass(spec[1], CONTROL_PROJECTION):
                    return True
                if _is_projection_subclass(spec[1], GATING_PROJECTION):
                    return True
    return False


def _is_projection_subclass(spec, keyword):
    """Evaluate whether spec is a valid specification of type

    keyword must specify a class registered in ProjectionRegistry

    Return true if spec ==
    + keyword
    + subclass of Projection associated with keyword (from ProjectionRegistry)
    + instance of the subclass
    + specification dict for instance of the subclass:
        keyword is a keyword for an entry in the spec dict
        keyword[spec] is a legal specification for the subclass

    Otherwise, return :keyword:`False`
    """
    if spec is keyword:
        return True
    # Get projection subclass specified by keyword
    try:
        type = ProjectionRegistry[keyword]
    except KeyError:
        pass
    else:
        # Check if spec is either the name of the subclass or an instance of it
        if inspect.isclass(spec) and issubclass(spec, type):
            return True
        if isinstance(spec, type):
            return True
    # spec is a specification dict for an instance of the projection subclass
    if isinstance(spec, dict) and keyword in spec:
        # Recursive call to determine that the entry of specification dict is a legal spec for the projection subclass
        if _is_projection_subclass(spec[keyword], keyword):
            return True
    return False


def _parse_projection_spec(projection_spec,
                           owner = None,       # Used only for error message
                           state_type = None,  # Used only for default assignment
                           # socket=None,
                           **kwargs):

    """Return either Projection object or Projection specification dict for projection_spec

    All keys in kwargs must be from PROJECTION_ARGS

    If projection_spec is or resolves to a Projection object, returns State object.
    Otherwise, return State specification dictionary using any arguments provided as defaults
    """

    bad_arg = next((key for key in kwargs if not key in PROJECTION_ARGS), None)
    if bad_arg:
        raise ProjectionError("Illegal argument in call to _parse_state_spec: {}".format(bad_arg))

    from collections import defaultdict
    proj_spec_dict = defaultdict(lambda :None)
    proj_spec_dict.update(kwargs)

    # Projection object
    if isinstance(projection_spec, Projection):
        projection = projection_spec
        # FIX: NOT SURE WHICH TO GIVE PRECEDENCE: SPEC IN ConnectionTuple OR INSTANTIATED Projection:
        if ((proj_spec_dict[WEIGHT] is not None and projection.weight is not None) or
            (proj_spec_dict[EXPONENT] is not None and projection.exponent is not None)):
            assert False, "Conflict in weight and/or exponent specs between Projection and ConnectionTuple"
        projection._weight = proj_spec_dict[WEIGHT] or projection.weight
        projection._exponent = proj_spec_dict[EXPONENT] or projection.exponent
        if projection.init_status is InitStatus.DEFERRED_INITIALIZATION:
            projection.init_args[NAME] = proj_spec_dict[NAME] or projection.init_args[NAME]
        else:
            projection.name = proj_spec_dict[NAME] or projection.name

        return projection

    # Projection class
    elif inspect.isclass(projection_spec) and issubclass(projection_spec, Projection):
        proj_spec_dict[PROJECTION_TYPE] = projection_spec

    # Projection keyword
    elif isinstance(projection_spec, str):
        proj_spec_dict[PROJECTION_TYPE] = _parse_projection_keyword(projection_spec)

    # State object
    elif isinstance(projection_spec, State):
        proj_spec_dict[PROJECTION_TYPE] = projection_spec.paramClassDefaults[PROJECTION_TYPE]

    # State class
    elif inspect.isclass(projection_spec) and issubclass(projection_spec, State):
        # Create default instance of state and assign as ??sender or ??receiver
        #    (it may use deferred_init since owner may not yet be known)
        # FIX: 10/3/17 - INSTANTIATING A STATE DOESN"T CURRENTLY WORK:
        # proj_spec_dict[PROJECTION_TYPE] = projection_spec.paramClassDefaults[PROJECTION_TYPE]()
        proj_spec_dict[PROJECTION_TYPE] = projection_spec.paramClassDefaults[PROJECTION_TYPE]

    # Dict
    elif isinstance(projection_spec, dict):

        proj_spec_dict = projection_spec

        # Get projection params from specification dict
        if PROJECTION_PARAMS in proj_spec_dict:
            proj_spec_dict[PARAMS].update = proj_spec_dict[PROJECTION_PARAMS]
            # projection_spec[PARAMS].update(projection_params)
            assert False, "PROJECTION_PARAMS ({}) passed in spec dict in ConnectionTuple for {}.".\
                           format(proj_spec_dict[PROJECTION_PARAMS], projection_spec, proj_spec_dict[NAME])

    # None
    else:
        # Assign default type
        proj_spec_dict[PROJECTION_TYPE] = state_type.paramClassDefaults[PROJECTION_TYPE]

        if owner.prefs.verbosePref:
            warnings.warn("Unrecognized specification ({}) for a Projection for {} of {}; "
                          "default {} has been assigned".
                          format(projection_spec,
                                 state_type.__class__.__name__,
                                 owner.name,
                                 proj_spec_dict[PROJECTION_TYPE]))
    return proj_spec_dict


def _parse_projection_keyword(projection_spec:str):
    """Takes keyword (str) and returns corresponding Projection class
    """
    # get class for keyword in registry
    try:
        projection_type = ProjectionRegistry[PROJECTION_SPEC_KEYWORDS[projection_spec]].subclass
    except KeyError:
        # projection_spec was not a recognized key
        raise ProjectionError("{} is not a recognized {} keyword".format(projection_spec, Projection.__name__))
    # projection_spec was legitimate keyword
    else:
        return projection_type


# MODIFIED 9/30/17 NEW:
# FIX: NEED TO ADD RECOGNITION OF PROJECTION AS THE STATE SPECIFICATION ITSELF (OR JUST USE PROJECTION SPEC)
# FIX: REPLACE "PROJECTIONS" WITH "CONNECTIONS"
# FIX: IN RECURSIVE CALLS TO _parse_state_spec, SPECIFY THAT IT HAS TO RETURN AN INSTANTIATED STATE
# FIX: MAKE SURE IT IS OK TO USE DICT PASSED IN (as params) AND NOT INADVERTENTLY OVERWRITING STUFF HERE
# FIX: ADD FACILITY TO SPECIFY WEIGHTS AND/OR EXPONENTS AND PROJECTION_SPEC FOR EACH ConnectsWith ITEM:
#      CHANGE *PROJECTIONS* to *CONNECTS_WITH*
#      MAKE EACH ENTRY OF CONNECTS_WITH A DICT OR TUPLE:
#          DICT ENTRIES: *STATE*, *WEIGHT*, *EXPONENT*, *PROJECTION*
#          TUPLE: (State, weight, exponent, projection_spec)
#      PURPOSE:  Resolve to set of specs that can be handed to Composition to instantiate
#      PROJECT SHOULD BE USED TO INSTANTIATE THE PROJECTION TO/FROM THE SPECIFIED STATE
#      WEIGHTS AND EXPONENTS SHOULD BE USED BY THE InputState's LinearCombination Function
#          (AKIN TO HOW THE MECHANISM'S FUNCTION COMBINES InputState VALUES)
#          (NOTE: THESE ARE DISTINCT FROM THE WEIGHT AND EXPONENT FOR THE InputState ITSELF)
#      THIS WOULD ALLOW TWO LEVELS OF HIEARCHICAL NESTING OF ALGEBRAIC COMBINATIONS OF INPUT VALUES TO A MECHANISM
# @tc.typecheck
# def _parse_connection_specs(connectee_state_type:_is_state_class,
def _parse_connection_specs(connectee_state_type,
                            owner,
                            # connections:tc.any(State, Mechanism, dict, tuple, ConnectionTuple)):
                            connections):
    """Parse specification(s) for States to/from which the connectee_state_type should be connected

    TERMINOLOGY NOTE:
        "CONNECTION" is used instead of "PROJECTION" because:
            - the method abstracts over type and direction of Projection, so it is ambiguous whether
                the projection involved is to or from connectee_state_type; however, can always say it "connects with"
            - specification is not always (in fact, usually is not) in the form of a Projection;
                usually it is a Mechanism or State to/from which the connectee_state_type should send/receive the Projection,
                so calling the method "_parse_projections" would be misleading.

    This method deals with CONNECTION specifications that are made in one of the following places/ways:
        - *PROJECTIONS* entry of a State specification dict [SYNONYM: *PROJECTIONS* - for backward compatiability];
        - last item of a State specification tuple.

    In both cases, the CONNECTION specification can be a single (stand-alone) item or a list of them.

    Projection(s) in connection(s) can be specified in any of the ways a Projection can be specified;
        * Mechanism specifications are resolved to a primary InputState or OutputState, as appropriate
        * State specifications are assumed to be for connect_with State,
            and checked for compatibilty of assignment (using projection_socket)
        * keyword specifications are resolved to corresponding Projection class
        * Class assignments are checked for compatiblity with connectee_state_type and connect_with State

    Each CONNECTION specification can, itself, be one of the following:
        * State - must be an instantiated State;
        * Mechanism - primary State is used, if applicable, otherwise an exception is generated;
        * dict - must have the first and can have any of the additional entries below:
            *STATE*:<state_spec> - required; must resolve to an instantiated state;  can use any of the following:
                                       State - the State is used;
                                       Mechanism - primary State will be used if appropriate,
                                                   otherwise generates an exception;
                                       {Mechanism:state_spec or [state_spec<, state_spec...>]} -
                                                   each state_spec must be for an instantiated State of the Mechanism,
                                                   referenced by its name or in a CONNECTION specification that uses
                                                   its name (or, for completeness, the State itself);
                                                   _parse_connections() is called recursively for each state_spec
                                                   (first replacing the name with the actual state);
                                                   and returns a list of ConnectionTuples; any weights, exponents,
                                                   or projections assigned in those tuples are left;  otherwise, any
                                                   values in the entries of the outer dict (below) are assigned;
                                                   note:  the dictionary can have multiple Mechanism entries
                                                          (which permits the same defaults to be assigned to all the
                                                          States for all of the Mechanisms)
                                                          or they can be assigned each to their own dictionary
                                                          (which permits different defaults to be assigned to the
                                                          States for each Mechanism);
            *WEIGHT*:<int> - optional; specifies weight given to projection by receiving InputState
            *EXPONENT:<int> - optional; specifies weight given to projection by receiving InputState
            *PROJECTION*:<projection_spec> - optional; specifies projection (instantiated or matrix) for connection
                                             default is PROJECTION_TYPE specified for STATE
        * tuple or list of tuples: (specification requirements same as for dict above);  each must be:
            (state_spec, projection_spec) or
            (state_spec, weight, exponent, projection_spec)

    **DEPRECATED** [SHOULD ONLY MATTER FOR OBJECTIVE MECHANISMS]:
        # If params is a dict:
        #     entry key can be any of the following, with the corresponding value:
        #         Mechanism:<connection_spec> or [connection_spec<, connection_spec..>]
        #            - generates projection for each specified ConnectsWith State
        #         MECHANISMS:<Mechanism> or [Mechanism<, Mechanism>]
        #            - generates projection for primary ConnectsWith State of each Mechanism
        #
        # If params is a tuple:
        #     - the first must be a BaseSpec specification (processed by _parse_state_spec, not here)
        #     - if it has two items, the second must resolve to a ConnectsWith
        #         (parsed in a recursive call to _parse_state_specific_entries)
        #     - if it has three or four items:
        #         - the second is a weight specification
        #         - the third is an exponent specification
        #         - the fourth (optional) must resolve to an ConnectsWith specification
        #           (parsed in a recursive call to _parse_state_specific_entries)

    Returns list of ConnectionTuples, each of which specifies:
        - the state to be connected with
        - weight and exponent for that connection (assigned to the projection)
        - projection specification

    """

    # FIX: vvvvvvvvvvvvvvvvvvvvvvvvvvvvvvvvvvvvvvvvvvvvvvvvvvvvvvvvvvvvvvvvvvvvvvvvvvvvvvvvvvvvvvvv
    # FIX: MOVE HANDLING OF ALL THIS TO REGISTRY

    from psyneulink.components.system import SystemInputState
    from psyneulink.components.process import ProcessInputState
    from psyneulink.components.mechanisms.processing.processingmechanism import ProcessingMechanism_Base
    from psyneulink.components.mechanisms.adaptive.learning.learningmechanism import LearningMechanism
    from psyneulink.components.mechanisms.adaptive.control.controlmechanism import ControlMechanism
    from psyneulink.components.mechanisms.adaptive.gating.gatingmechanism import GatingMechanism
    from psyneulink.components.projections.pathway.mappingprojection import MappingProjection
    from psyneulink.components.states.state import _get_state_for_socket
    from psyneulink.components.states.inputstate import InputState
    from psyneulink.components.states.outputstate import OutputState
    from psyneulink.components.states.parameterstate import ParameterState
    from psyneulink.components.states.modulatorysignals.learningsignal import LearningSignal
    from psyneulink.components.states.modulatorysignals.controlsignal import ControlSignal
    from psyneulink.components.states.modulatorysignals.gatingsignal import GatingSignal
    from psyneulink.globals.keywords import SENDER, RECEIVER, INPUT_STATES, OUTPUT_STATES, \
                                            LEARNING_SIGNALS, CONTROL_SIGNALS, GATING_SIGNALS

    # BaseSpec = connectee_state_type

    # CONNECTION CHARACTERISTICS THAT MUST BE DECLARED BY EACH TYPE (SUBCLASS) OF State
    # ConnectsWith : State
    #    - specifies the type (subclass) of State to which the connectee_state_type should be assigned projection(s)
    #    - [TBI] subclass' attribute: connect_with [??CURRENTLY:  PROJECTION_TYPE]
    # connect_with_attr : str
    #    - specifies the name of the attribute of the Mechanism that holds the states of the ConnectsWith's type
    #    - [TBI] subclass' attribute: connect_with_attr
    # CONNECTIONS_KEYWORD : str
    #    - specifies the keyword used in State specification dictionary for entry specifying States to connect to
    #    - [TBI] subclass' attribute: connect_with_keyword
    # PROJECTION_SOCKET : [SENDER or RECEIVER]
    #    - specifies for this method whether to use a Projection's sender or receiver for the connection
    #    - [TBI] subclass' attribute: projection_socket
    # Modulator : ModulatorySignal
    #    -  class of ModulatorySignal that can send ModulatoryProjection to the connectee_state_type
    #    - [TBI] subclass' attribute: modulator
    # MOD_KEYWORD : str
    #    - specifies the keyword used in State specification dictionary for entry specifying ModulatorySignal
    #    - [TBI] subclass' attribute: mod_keyword

    if not inspect.isclass(connectee_state_type):
        raise ProjectionError("Called for {} with \'connectee_state_type\' arg ({}) that is not a class".
                         format(owner.name, connectee_state_type))
    else:
        BaseSpec = connectee_state_type

    # Request for afferent Projections (projection socket is SENDER)
    if issubclass(connectee_state_type, InputState):
        ConnectsWith = {OutputState,          # types of States to which the connectee can connect
                       ProcessInputState,
                       SystemInputState,
                       GatingSignal}
<<<<<<< HEAD
        connect_with_attr = OUTPUT_STATES  # attribute that holds the ConnectsWith States
=======
        connect_with_attr = OUTPUT_STATES    # attribute that holds the ConnectsWith States
>>>>>>> bbbc86d6
        CONNECTIONS_KEYWORD = OUTPUT_STATES  # keyword used in a State specification dictionary for connection specs
        PROJECTION_SOCKET = SENDER           # socket of the Projection that connects to the ConnectsWith State
        Modulators = {GatingSignal}          # type of ModulatorySignals the connectee can receive
        # MOD_KEYWORD = GATING_SIGNALS         # keyword used in a State specification dictionary for Modulatory specs
    elif isinstance(owner, Mechanism) and issubclass(connectee_state_type, ParameterState):
        ConnectsWith = {ControlSignal}
        connect_with_attr = CONTROL_SIGNALS
        CONNECTIONS_KEYWORD = CONTROL_SIGNALS
        PROJECTION_SOCKET = SENDER
        Modulators = {ControlSignal}
        # MOD_KEYWORD = CONTROL_SIGNALS
    elif isinstance(owner, MappingProjection) and issubclass(connectee_state_type, ParameterState):
        ConnectsWith = {LearningSignal, ControlSignal}
        connect_with_attr = LEARNING_SIGNALS
        CONNECTIONS_KEYWORD = LEARNING_SIGNALS
        PROJECTION_SOCKET = SENDER
        Modulators = {LearningSignal}
        MOD_KEYWORD = LEARNING_SIGNALS

    # Request for efferent Projections (projection socket is RECEIVER)
    elif isinstance(owner, ProcessingMechanism_Base) and issubclass(connectee_state_type, OutputState):
        ConnectsWith = {InputState}
        connect_with_attr = INPUT_STATES
        CONNECTIONS_KEYWORD = INPUT_STATES
        PROJECTION_SOCKET = RECEIVER
        Modulators = {GatingSignal}
        MOD_KEYWORD = GATING_SIGNALS
    elif isinstance(owner, ControlMechanism) and issubclass(connectee_state_type, ControlSignal):
        ConnectsWith = {ParameterState}
        connect_with_attr = PARAMETER_STATES
        # CONNECTIONS_KEYWORD = CONTROLLED_PARAMS
        PROJECTION_SOCKET = RECEIVER
        Modulators = set()
        MOD_KEYWORD = None
    elif isinstance(owner, LearningMechanism) and issubclass(connectee_state_type, LearningSignal):
        ConnectsWith = {ParameterState}
        connect_with_attr = PARAMETER_STATES
        # CONNECTIONS_KEYWORD = LEARNED_PROJECTIONS
        PROJECTION_SOCKET = RECEIVER
        Modulators = set()
        MOD_KEYWORD = None
    elif isinstance(owner, GatingMechanism) and issubclass(connectee_state_type, GatingSignal):
<<<<<<< HEAD
        ConnectsWith = {InputState, OutputState}
=======
        # FIX:
        ConnectsWith = {InputState, OutputState}
        # FIX:
>>>>>>> bbbc86d6
        connect_with_attr = {INPUT_STATES, OUTPUT_STATES}
        # CONNECTIONS_KEYWORD = GATED_STATES
        PROJECTION_SOCKET = RECEIVER
        Modulators = set()
        MOD_KEYWORD = None

    else:
        raise ProjectionError("Called for {} with unsupported owner type ({}), connectee_state_type ({}), "
                         "or combination of them".
                         format(owner.name, owner.__class__.__name__, connectee_state_type.__name__))

    # FIX: ^^^^^^^^^^^^^^^^^^^^^^^^^^^^^^^^^^^^^^^^^^^^^^^^^^^^^^^^^^^^^^^^^^^^^^^^^^^^^^^^^^^^^^^^^^^^^^^


    DEFAULT_WEIGHT = None
    DEFAULT_EXPONENT = None
    # DEFAULT_PROJECTION = PROJECTION_TYPE
    DEFAULT_PROJECTION = None

    # Convert to list for subsequent processing
    if not isinstance(connections, list):
        connections = [connections]
    connect_with_states = []

    for connection in connections:

        # FIX: 10/3/17 - IF IT IS ALREADY A PROJECTION OF THE CORRECT TYPE FOR THE CONNECTEE:
        # FIX:               ?? RETURN AS IS, AND/OR PARSE INTO DICT??

        # If a Mechanism, State, or State type is used to specify the connection on its own (i.e., w/o dict or tuple)
        #     put in ConnectionTuple as both State spec and Projection spec (to get Projection for that State)
        #     along with defaults for weight and exponent, and call _parse_connection_specs recursively
        #     to validate the state spec and append ConnectionTuple to connect_with_states
        if isinstance(connection, (Mechanism, State, type)):
            # FIX: 10/3/17 - REPLACE THIS (AND ELSEWHERE) WITH ConnectionTuple THAT HAS BOTH SENDER AND RECEIVER
            projection_spec = connectee_state_type
            connection_tuple =  (connection, DEFAULT_WEIGHT, DEFAULT_EXPONENT, projection_spec)
            connect_with_states.extend(_parse_connection_specs(connectee_state_type, owner, connection_tuple))

        # If a Projection specification is used to specify the connection:
        #  assign the Projection specification to the projection_specification item of the tuple,
        #  but also leave it is as the connection specification (it will get resolved to a State reference when the
        #    tuple is created in the recursive call to _parse_connection_specs below).
        elif _is_projection_spec(connection, include_matrix_spec=False):
            projection_spec = connection
            connection_tuple =  (connection, DEFAULT_WEIGHT, DEFAULT_EXPONENT, projection_spec)
            connect_with_states.extend(_parse_connection_specs(connectee_state_type, owner, connection_tuple))

        # Dict of one or more Mechanism specifications, used to specify individual States of (each) Mechanism;
        #   convert all entries to tuples and call _parse_connection_specs recursively to generate ConnectionTuples;
        #   main purpose of this is to resolve any str references to name of state (using context of owner Mechanism)
        elif isinstance(connection, dict):

            # Check that dict has at least one entry with a Mechanism as the key
            if (not any(isinstance(spec, Mechanism) for spec in connection) and
                    not any(spec == STATES for spec in connection)):
                raise ProjectionError("There are no {} or {} entries in the connection specification dictionary for {}".
                                 format(MECHANISM, STATES, owner.name))

            # Add default WEIGHT, EXPONENT, and/or PROJECTION specification for any that are not aleady in the dict
            #    (used as the default values for all the States of all Mechanisms specified for this dict;
            #    can use different dicts to implement different sets of defaults for the States of diff Mechanisms)
            if not WEIGHT in connection:
                connection[WEIGHT] = DEFAULT_WEIGHT
            if not EXPONENT in connection:
                connection[EXPONENT] = DEFAULT_EXPONENT
            if not PROJECTION in connection:
                connection[PROJECTION] = DEFAULT_PROJECTION

            # Now process each entry that has *STATES* or a Mechanism as its key
            for key, state_connect_specs in connection.items():

                # Convert state_connect_specs to a list for subsequent processing
                if not isinstance(state_connect_specs, list):
                    state_connect_specs = [state_connect_specs]

                for state_connect_spec in state_connect_specs:

                    # State, str (name) or Projection specification
                    if isinstance(state_connect_spec, (State, str, _is_projection_spec)):

                        # If state_connection_spec is a string (name), it has to be in a Mechanism entry
                        if isinstance(state_connect_spec, str) and isinstance(key, Mechanism):
                            mech = key
                        else:
                            raise ProjectionError("{} specified by name ({}) is not in a {} entry".
                                             format(State.__name__, state_connect_spec, Mechanism.__name__))

                        # Call _get_state_for_socket to parse if it is a str,
                        #    and in either case to make sure it belongs to mech
                        state = _get_state_for_socket(owner=owner,
                                                      state_spec=state_connect_spec,
                                                      state_type=connect_with_attr,
                                                      mech=mech,
                                                      projection_socket=PROJECTION_SOCKET)
                        if isinstance(state, list):
                            assert False, 'Got list of allowable states for {} as specification for {} of {}'.\
                                          format(state_connect_spec, PROJECTION_SOCKET, mech.name)

                        # Assign state along with dict's default values to tuple
                        state_connect_spec = (state,
                                              connection[WEIGHT],
                                              connection[EXPONENT],
                                              connection[PROJECTION])

                    # Dict specification for state itself
                    elif isinstance(state_connect_spec, dict):
                        # Get STATE entry
                        state_spec = state_connect_spec[STATE]
                        # Parse it to get reference to actual State make sure it belongs to mech:
                        state = _get_state_for_socket(owner=owner,
                                                    state_spec=state_spec,
                                                    state_type=connect_with_attr,
                                                    mech=mech,
                                                    projection_socket=PROJECTION_SOCKET)
                        if isinstance(state, list):
                            assert False, 'Got list of allowable states for {} as specification for {} of {}'.\
                                           format(state_connect_spec, PROJECTION_SOCKET, mech.name)
                        # Re-assign to STATE entry of dict (to preserve any other connection specifications in dict)
                        state_connect_spec[STATE] = state

                    # Tuple specification for State itself
                    elif isinstance(state_connect_spec, tuple):
                        # Get STATE entry
                        state_spec = state_connect_spec[0]
                        # Parse it to get reference to actual State make sure it belongs to mech:
                        state = _get_state_for_socket(owner=owner,
                                                    state_spec=state_spec,
                                                    state_type=connect_with_attr,
                                                    mech=mech,
                                                    projection_socket=PROJECTION_SOCKET)
                        if isinstance(state, list):
                            assert False, 'Got list of allowable states for {} as specification for {} of {}'.\
                                           format(state_connect_spec, PROJECTION_SOCKET, mech.name)
                        # Replace parsed value in original tuple, but...
                        #    tuples are immutable, so have to create new one, with state_spec as (new) first item
                        # Get items from original tuple
                        state_connect_spec_tuple_items = [item for item in state_connect_spec]
                        # Replace state_spec
                        state_connect_spec_tuple_items[0] = state
                        # Reassign to new tuple
                        state_connect_spec = tuple(state_connect_spec_tuple_items)

                    # Recusively call _parse_connection_specs to get ConnectionTuple and append to connect_with_states
                    connect_with_states.extend(_parse_connection_specs(connectee_state_type, owner, state_connect_spec))

        # Process tuple, including final validation of State specification
        # Tuple could be:
        #     (state_spec, projection_spec) or
        #     (state_spec, weight, exponent, projection_spec)
        # Note:  this is NOT the same as the State specification tuple (which can have a similar format);
        #        the weights and exponents here specify *individual* Projections to a particular state,
        #            (vs. weights and exponents for an entire state, such as for InputState);
        #        State specification tuple is handled in the _parse_state_specific_params() method of State subclasses

        elif isinstance(connection, tuple):

        # Notes:
        #    - first item is assumed to always be a specification for the State being connected with
            if len(connection) == 2:
                state_spec, projection_spec = connection
                weight = DEFAULT_WEIGHT
                exponent = DEFAULT_EXPONENT
            elif len(connection) == 4:
                state_spec, weight, exponent, projection_spec = connection
            else:
                # FIX: FINISH ERROR MESSAGE
                raise ProjectionError("{} specificaton tuple for {} ({}) must have either two or four items".
                                      format(connectee_state_type.__name__, owner.name, connection))

            # Validate state specification, and get actual state referenced if it has been instantiated
            state = _get_state_for_socket(owner=owner,
                                          state_spec=state_spec,
                                          state_type=ConnectsWith,
                                          mech_state_attribute=connect_with_attr,
                                          projection_socket=PROJECTION_SOCKET)

            # Check compatibility with any State(s) returned by _get_state_for_socket

            if isinstance(state, list):
                states = state
            else:
                states = [state]
            for state_spec in states:
                if inspect.isclass(state_spec):
                    state_type = state_spec
                else:
                    state_type = state_spec.__class__
                # FIX: 10/3/17 - CHANGE THIS TO "ANY" TEST
                if not any(issubclass(connects_with_state, state_type) for connects_with_state in ConnectsWith):
                    spec = projection_spec or state_type.__name__
                    raise ProjectionError("Projection specification (\'{}\') for an incompatible connection: "
                                          "{} with {} of {} ; should be one of the following: {}".
                                          format(spec,
                                                 state_type.__name__,
                                                 connectee_state_type.__name__,
                                                 owner.name,
                                                 ", ".join([c.__name__ for c in ConnectsWith])))

            # Parse projection specification into Projection specification dictionary
            # Validate projection specification
            if _is_projection_spec(projection_spec) or projection_spec is None:

                # FIX: 10/3/17 - NEED TO SPECIFY Projection Type HERE OR IN CALL FROM _parse_state_spec
                projection_spec = _parse_projection_spec(projection_spec,
                                                         owner=owner,
                                                         state_type=connectee_state_type)

                _validate_connection_request(owner,
                                             ConnectsWith | Modulators,
                                             projection_spec,
                                             PROJECTION_SOCKET,
                                             connectee_state_type)
            else:
                raise ProjectionError("Invalid specification of {} ({}) for connection between {} and {} of {}.".
                                 format(Projection.__class__.__name__,
                                        projection_spec,
                                        state.name,
                                        connectee_state_type.__name__,
                                        owner.name))

            connect_with_states.extend([ConnectionTuple(state, weight, exponent, projection_spec)])

        else:
            raise ProjectionError("Invalid or insufficient specification of connection for {}: \'{}\'".
                                  format(owner.name, connection))

    if not all(isinstance(connection_tuple, ConnectionTuple) for connection_tuple in connect_with_states):
        raise ProjectionError("PROGRAM ERROR: Not all items are ConnectionTuples for {}".format(owner.name))

    return connect_with_states


@tc.typecheck
def _validate_connection_request(
        owner,                                   # Owner of State seeking connection
        connect_with_states:set,                 # State to which connection is being sought
        projection_spec:_is_projection_spec,     # projection specification
        projection_socket:str,                   # socket of Projection to be connected to target state
        connectee_state:tc.optional(type)=None): # State for which connection is being sought

    """Validate that a Projection specification is compatible with the State to which a connection is specified

    Carries out undirected validation (i.e., without knowing whether the connectee is the sender or receiver).
    Use _validate_receiver or ([TBI] validate_sender) for directed validation.
    Note: connectee_state is used only for name in errors

    If projection_spec is a Projection:
        - if it is instantiated, compare the projection_socket specified (sender or receiver) with connect_with_state
        - if it in deferred_init, check to see if the specified projection_socket has been specified in init_args;
            otherwise, use Projection's type
    If projection_spec is a class specification, use Projection's type
    If projection_spec is a dict:
        - check if there is an entry for the socket and if so, use that
        - otherwise, check to see if there is an entry for the Projection's type

    Returns:
        `True` if validation has been achieved to same level (though possibly with warnings);
        `False` if validation could not be done;
        raises an exception if an incompatibility is detected.
    """


    if connectee_state:
        connectee_str =  " {} of".format(connectee_state.__name__)
    else:
        connectee_str =  ""

    # Convert connect_with_states (a set of classes) into a tuple for use as second arg in isinstance()
    connect_with_states = tuple(connect_with_states)
    # Make sure none of its entries are None (which will fail in isinstance()):
    if None in connect_with_states:
        raise ProjectionError("PROGRAM ERROR: connect_with_states ({}) should not have any entries that are \'None\'; "
                              "Check assignments to \'ConnectsWith' and \'Modulators\' for each State class".
                              format(connect_with_states))

    connect_with_state_names = ", ".join([c.__name__ for c in connect_with_states if c is not None])

    # Used below
    def _validate_projection_type(projection_class):
        # Validate that Projection's type can connect with a class in connect_with_states

        if any(state.__name__ in getattr(projection_class.sockets, projection_socket) for state in connect_with_states):
            # FIX: 10/3/17 - GETS CALLED BY ComparatorMechanism.__init__ BEFORE IT CALLS SUPER, SO
            # FIX:           SO ITS verbosePref AND name ATTRIBUTES HAVE NOT BEEN ASSIGNED
            # if owner.verbosePref:
            #     warnings.warn("{0} specified to be connected with{1} {2} is compatible with the {3} of the "
            #                   "specified {4} ({5}), but the initialization of the {4} is not yet complete so "
            #                   "compatibility can't be fully confirmed".
            #                   format(State.__name__, connectee_str, owner.name,
            #                          projection_socket, Projection.__name__, projection_spec))
            return True
        else:
            return False

    # If it is an actual Projection
    if isinstance(projection_spec, Projection):

        # It is in deferred_init status
        if projection_spec.init_status is InitStatus.DEFERRED_INITIALIZATION:

            # Try to get the State to which the Projection will be connected when fully initialized
            #     as confirmation that it is the correct type for state_type
            try:
                projection_socket_state = projection_spec.socket_assignments[RECEIVER]
            # State for projection's socket couldn't be determined
            except KeyError:
                # Use Projection's type for validation
                # At least validate that Projection's type can connect with a class in connect_with_states
                return _validate_projection_type(projection_spec.__class__)
                    # Projection's socket has been assigned to a State
            else:
                if projection_socket_state:
                    # Validate that the State is a class in connect_with_states
                    if (isinstance(projection_socket_state, connect_with_states) or
                            (inspect.isclass(projection_socket_state)
                             and issubclass(projection_socket_state, connect_with_states))):
                        return True
                else:
                    return _validate_projection_type(projection_spec.__class__)


        # Projection has been instantiated
        else:
            # Determine whether the State to which the Projection's socket has been assigned is in connect_with_states
            projection_socket_state = getattr(projection_spec, projection_socket)
            # if projection_socket_state is in connect_with_states:
            if  issubclass(projection_socket_state.__class__, connect_with_states):
                return True

        # None of the above worked, so must be incompatible
        raise ProjectionError("{} specified to be connected with{} {} "
                              "is not compatible with the {} of the specified {} ({})".
                              format(State.__name__, connectee_str, owner.name,
                                     projection_socket, Projection.__name__, projection_spec))

    # Projection class
    elif inspect.isclass(projection_spec) and issubclass(projection_spec, State):
        if issubclass(projection_spec, connect_with_states):
            return True
        raise ProjectionError("{} type specified to be connected with{} {} ({}) "
                              "is not compatible with the {} of the specified {} ({})".
                              format(State.__name__, connectee_str, owner.name,  projection_spec.__name__,
                                     projection_socket, Projection.__name__, connect_with_state_names))

    # State
    elif isinstance(projection_spec, State):
        if isinstance(projection_spec, connect_with_states):
            return True
        raise ProjectionError("{} specified to be connected with{} {} ({}) "
                              "is not compatible with the {} of the specified {} ({})".
                              format(State.__name__, connectee_str, owner.name,  projection_spec,
                                     projection_socket, Projection.__name__, connect_with_state_names))

    # State class
    elif inspect.isclass(projection_spec) and issubclass(projection_spec, Projection):
        _validate_projection_type(projection_spec)
        return True

    # Projection specification dictionary
    elif isinstance(projection_spec, dict):
        # Try to validate using entry for projection_socket
        if projection_socket in projection_spec and projection_spec[projection_socket] is not None:
            # Specification for the [projection_socket] entry (i.e., SENDER or RECEIVER)
            #    should be either of the correct class or a Mechanism
            #    (which assumes it will get properly resolved in context when the Projection is instantiated)
            if (projection_spec[projection_socket] in connect_with_states or
                    isinstance(projection_spec[projection_socket], Mechanism)):
                return True
            else:
                raise ProjectionError("{} ({}) specified to be connected with{} {} is not compatible "
                                      "with the {} ({}) in the specification dict for the {}.".
                                      format(State.__name__,
                                             connect_with_state_names,
                                             connectee_str,
                                             owner.name,
                                             projection_socket,
                                             projection_spec[projection_socket],
                                             Projection.__name__))
        # Try to validate using entry for Projection' type
        elif PROJECTION_TYPE in projection_spec and projection_spec[PROJECTION_TYPE] is not None:
            _validate_projection_type(projection_spec[PROJECTION_TYPE])
            return True

    # Projection spec is too abstract to validate here
    #    (e.g., value or a name that will be used in context to instantiate it)
    # FIX: 10/3/17 - GETS CALLED BY ComparatorMechanism.__init__ BEFORE IT CALLS SUPER, SO
    # FIX:           SO ITS verbosePref AND name ATTRIBUTES HAVE NOT BEEN ASSIGNED
    # if owner.verbosePref:
    #     warnings.warn("Specification of {} ({}) for connection between {} and{} {} "
    #                   "cannot be fully validated.".format(Projection.__class__.__name__,
    #                                                       projection_spec,
    #                                                       connect_with_state_names,
    #                                                       connectee_str,
    #                                                       owner.name))
    return False


# IMPLEMENTATION NOTE: MOVE THIS TO ModulatorySignals WHEN THAT IS IMPLEMENTED
@tc.typecheck
def _validate_receiver(sender_mech:Mechanism,
                       projection:Projection,
                       expected_owner_type:type,
                       spec_type=None,
                       context=None):
    """Check that Projection is to expected_receiver_type and in the same System as the sender_mech (if specified)

    expected_owner_type must be a Mechanism or a Projection
    spec_type should be LEARNING_SIGNAL, CONTROL_SIGNAL or GATING_SIGNAL

    Note:  this is a "directed" validation;
           for undirected validation of a Projection, use _validate_projection_specification

    """
    spec_type = " in the {} arg ".format(spec_type) or ""

    if projection.init_status is InitStatus.DEFERRED_INITIALIZATION:
        # receiver = projection.init_args['receiver'].owner
        state = projection.init_args['receiver']
        receiver = state.owner
    else:
        # receiver = projection.receiver.owner
        state = projection.receiver
        receiver = state.owner

    if isinstance(receiver, Mechanism):
        receiver_mech = receiver
    elif isinstance(receiver, Projection):
        receiver_mech = receiver.receiver.owner
    else:
        raise ProjectionError("receiver of projection ({}) must be a {} or {}".
                              format(projection.name, MECHANISM, PROJECTION))

    if not isinstance(receiver, expected_owner_type):
        raise ProjectionError("A {} specified {}for {} ({}) projects to a component other than the {} of a {}".
                                    format(projection.__class__.__name__,
                                           spec_type,
                                           sender_mech.name,
                                           receiver,
                                           state.__class__.__name__,
                                           expected_owner_type.__name__))

    # Check if receiver_mech is in the same system as sender_mech;
    #    if either has not been assigned a system, return

    # Check whether mech is in the same system as sender_mech
    receiver_systems = set()
    # receiver_mech is a ControlMechanism (which has a system but no systems attribute)
    if hasattr(receiver_mech, 'system') and receiver_mech.system:
        receiver_systems.update({receiver_mech.system})
    # receiver_mech is a ProcessingMechanism (which has a systems but system attribute is usually None)
    elif hasattr(receiver_mech, 'systems') and receiver_mech.systems:
        receiver_systems.update(set(receiver_mech.systems))
    else:
        return

    sender_systems = set()
    # sender_mech is a ControlMechanism (which has a system but no systems attribute)
    if hasattr(sender_mech, 'system') and sender_mech.system:
        sender_systems.update({sender_mech.system})
    # sender_mech is a ProcessingMechanism (which has a systems but system attribute is usually None)
    elif hasattr(sender_mech, 'systems')and sender_mech.systems:
        sender_systems.update(set(sender_mech.systems))
    else:
        return

    #  Check that projection is to a (projection to a) mechanisms in the same system as sender_mech
    if not receiver_systems & sender_systems:
        raise ProjectionError("A {} specified {}for {} projects to a Component that is not in the same System".
                                    format(projection.__class__.__name__,
                                           spec_type,
                                           sender_mech.name))


# IMPLEMENTATION NOTE:  THIS SHOULD BE MOVED TO COMPOSITION ONCE THAT IS IMPLEMENTED
def _add_projection_to(receiver, state, projection_spec, context=None):
    """Assign an "incoming" Projection to a receiver InputState or ParameterState of a Component object

    Verify that projection has not already been assigned to receiver;
        if it has, issue a warning and ignore the assignment request.

    Requirements:
       * receiver must be an appropriate Component object (currently, a Mechanism or a Projection);
       * state must be a specification of an InputState or ParameterState;
       * specification of InputState can be any of the following:
                - INPUT_STATE - assigns projection_spec to (primary) InputState;
                - InputState object;
                - index for Mechanism.input_states;
                - name of an existing InputState (i.e., key for Mechanism.input_states);
                - the keyword kwAddInputState or the name for an InputState to be added;
       * specification of ParameterState must be a ParameterState object
       * projection_spec can be any valid specification of a projection_spec
           (see `State._instantiate_projections_to_state`).

    Args:
        receiver (Mechanism or Projection)
        state (State subclass)
        projection_spec: (Projection, dict, or str)
        context

    """
    # IMPLEMENTATION NOTE:  ADD FULL SET OF ParameterState SPECIFICATIONS
    #                       CURRENTLY, ASSUMES projection_spec IS AN ALREADY INSTANTIATED PROJECTION

    from psyneulink.components.states.state import _instantiate_state
    from psyneulink.components.states.state import State_Base
    from psyneulink.components.states.inputstate import InputState
    from psyneulink.components.states.parameterstate import ParameterState

    if not isinstance(state, (int, str, State)):
        raise ProjectionError("State specification(s) for {} (as receiver(s) of {}) contain(s) one or more items"
                             " that is not a name, reference to a {} or an index for one".
                             format(receiver.name, projection_spec.name, State.__name__))

    # state is State object, so use that
    if isinstance(state, State_Base):
        state._instantiate_projections_to_state(projections=projection_spec, context=context)
        return

    # Generic INPUT_STATE is specified, so use (primary) InputState
    elif state is INPUT_STATE:
        receiver.input_state._instantiate_projections_to_state(projections=projection_spec, context=context)
        return

    # input_state is index into input_states OrderedDict, so get corresponding key and assign to input_state
    elif isinstance(state, int):
        try:
            key = receiver.input_states[state]
        except IndexError:
            raise ProjectionError("Attempt to assign projection_spec ({0}) to InputState {1} of {2} "
                                 "but it has only {3} input_states".
                                 format(projection_spec.name, state, receiver.name, len(receiver.input_states)))
        else:
            input_state = key

    # input_state is string (possibly key retrieved above)
    #    so try as key in input_states OrderedDict (i.e., as name of an InputState)
    if isinstance(state, str):
        try:
            receiver.input_state[state]._instantiate_projections_to_state(projections=projection_spec, context=context)
        except KeyError:
            pass
        else:
            if receiver.prefs.verbosePref:
                warnings.warn("Projection_spec {0} added to {1} of {2}".
                              format(projection_spec.name, state, receiver.name))
            # return

    # input_state is either the name for a new InputState or kwAddNewInputState
    if not state is kwAddInputState:
        if receiver.prefs.verbosePref:
            reassign = input("\nAdd new InputState named {0} to {1} (as receiver for {2})? (y/n):".
                             format(input_state, receiver.name, projection_spec.name))
            while reassign != 'y' and reassign != 'n':
                reassign = input("\nAdd {0} to {1}? (y/n):".format(input_state, receiver.name))
            if reassign == 'n':
                raise ProjectionError("Unable to assign projection {0} to receiver {1}".
                                      format(projection_spec.name, receiver.name))

    # validate that projection has not already been assigned to receiver
    if receiver.verbosePref or projection_spec.sender.owner.verbosePref:
        if projection_spec in receiver.all_afferents:
            warnings.warn("Request to assign {} as projection to {} was ignored; it was already assigned".
                          format(projection_spec.name, receiver.owner.name))

    input_state = _instantiate_state(owner=receiver,
                                    state_type=InputState,
                                    name=input_state,
                                    reference_value=projection_spec.value,
                                    reference_value_name='Projection_spec value for new InputState',
                                    context=context)

    #  Update InputState and input_states
    if receiver.input_states:
        receiver.input_states[input_state.name] = input_state

    # No InputState(s) yet, so create them
    else:
        receiver.input_states = ContentAddressableList(component_type=State_Base,
                                                       list=[input_state],
                                                       name=receiver.name+'.input_states')

    input_state._instantiate_projections_to_state(projections=projection_spec, context=context)


# IMPLEMENTATION NOTE:  THIS SHOULD BE MOVED TO COMPOSITION ONCE THAT IS IMPLEMENTED
def _add_projection_from(sender, state, projection_spec, receiver, context=None):
    """Assign an "outgoing" Projection from an OutputState of a sender Mechanism

    projection_spec can be any valid specification of a projection_spec (see State._instantiate_projections_to_state)
    state must be a specification of an OutputState
    Specification of OutputState can be any of the following:
            - OUTPUT_STATE - assigns projection_spec to (primary) OutputState
            - OutputState object
            - index for Mechanism OutputStates OrderedDict
            - name of OutputState (i.e., key for Mechanism.OutputStates OrderedDict))
            - the keyword kwAddOutputState or the name for an OutputState to be added

    Args:
        sender (Mechanism):
        projection_spec: (Projection, dict, or str)
        state (OutputState, str, or value):
        context:
    """


    from psyneulink.components.states.state import _instantiate_state
    from psyneulink.components.states.state import State_Base
    from psyneulink.components.states.outputstate import OutputState

    # Validate that projection is not already assigned to sender; if so, warn and ignore

    if isinstance(projection_spec, Projection):
        projection = projection_spec
        if ((isinstance(sender, OutputState) and projection.sender is sender) or
                (isinstance(sender, Mechanism) and projection.sender is sender.output_state)):
            if sender.verbosePref:
                warnings.warn("Request to assign {} as sender of {}, but it has already been assigned".
                              format(sender.name, projection.name))
                return

    if not isinstance(state, (int, str, OutputState)):
        raise ProjectionError("State specification for {0} (as sender of {1}) must be the name, reference to "
                              "or index of an OutputState of {0} )".format(sender.name, projection_spec))

    # state is State object, so use that
    if isinstance(state, State_Base):
        state._instantiate_projection_from_state(projection_spec=projection_spec, receiver=receiver, context=context)
        return

    # Generic OUTPUT_STATE is specified, so use (primary) OutputState
    elif state is OUTPUT_STATE:
        sender.output_state._instantiate_projections_to_state(projections=projection_spec, context=context)
        return

    # input_state is index into OutputStates OrderedDict, so get corresponding key and assign to output_state
    elif isinstance(state, int):
        try:
            key = list(sender.output_states.keys)[state]
        except IndexError:
            raise ProjectionError("Attempt to assign projection_spec ({0}) to OutputState {1} of {2} "
                                 "but it has only {3} OutputStates".
                                 format(projection_spec.name, state, sender.name, len(sender.output_states)))
        else:
            output_state = key

    # output_state is string (possibly key retrieved above)
    #    so try as key in output_states ContentAddressableList (i.e., as name of an OutputState)
    if isinstance(state, str):
        try:
            sender.output_state[state]._instantiate_projections_to_state(projections=projection_spec, context=context)
        except KeyError:
            pass
        else:
            if sender.prefs.verbosePref:
                warnings.warn("Projection_spec {0} added to {1} of {2}".
                              format(projection_spec.name, state, sender.name))
            # return

    # output_state is either the name for a new OutputState or kwAddNewOutputState
    if not state is kwAddOutputState:
        if sender.prefs.verbosePref:
            reassign = input("\nAdd new OutputState named {0} to {1} (as sender for {2})? (y/n):".
                             format(output_state, sender.name, projection_spec.name))
            while reassign != 'y' and reassign != 'n':
                reassign = input("\nAdd {0} to {1}? (y/n):".format(output_state, sender.name))
            if reassign == 'n':
                raise ProjectionError("Unable to assign projection {0} to sender {1}".
                                      format(projection_spec.name, sender.name))

    output_state = _instantiate_state(owner=sender,
                                     state_type=OutputState,
                                     name=output_state,
                                     reference_value=projection_spec.value,
                                     reference_value_name='Projection_spec value for new InputState',
context=context)
    #  Update output_state and output_states
    try:
        sender.output_states[output_state.name] = output_state
    # No OutputState(s) yet, so create them
    except AttributeError:
        from psyneulink.components.states.state import State_Base
        sender.output_states = ContentAddressableList(component_type=State_Base,
                                                      list=[output_state],
                                                      name=sender.name+'.output_states')

    output_state._instantiate_projections_to_state(projections=projection_spec, context=context)<|MERGE_RESOLUTION|>--- conflicted
+++ resolved
@@ -315,13 +315,8 @@
 from psyneulink.components.component import Component, InitStatus
 from psyneulink.components.shellclasses import Mechanism, Process_Base, Projection, State
 from psyneulink.globals.keywords import \
-<<<<<<< HEAD
-    CONTEXT, CONTROL, CONTROL_PROJECTION, EXPONENT, GATING, GATING_PROJECTION, INPUT_STATE, \
-    LEARNING, LEARNING_PROJECTION, MAPPING_PROJECTION, MATRIX, MATRIX_KEYWORD_SET, \
-=======
     CONTEXT, CONTROL, CONTROL_PROJECTION, EXPONENT, GATING, GATING_PROJECTION, \
     INPUT_STATE, LEARNING, LEARNING_PROJECTION, MAPPING_PROJECTION, MATRIX, MATRIX_KEYWORD_SET, \
->>>>>>> bbbc86d6
     MECHANISM, NAME, OUTPUT_STATE, PARAMETER_STATES, PARAMETER_STATE_PARAMS, PARAMS, PATHWAY, \
     PROJECTION, PROJECTION_PARAMS, PROJECTION_SENDER, PROJECTION_TYPE, RECEIVER, SENDER, \
     STANDARD_ARGS, STATE, STATES, WEIGHT, kwAddInputState, kwAddOutputState, kwProjectionComponentCategory
@@ -1275,11 +1270,7 @@
                        ProcessInputState,
                        SystemInputState,
                        GatingSignal}
-<<<<<<< HEAD
-        connect_with_attr = OUTPUT_STATES  # attribute that holds the ConnectsWith States
-=======
         connect_with_attr = OUTPUT_STATES    # attribute that holds the ConnectsWith States
->>>>>>> bbbc86d6
         CONNECTIONS_KEYWORD = OUTPUT_STATES  # keyword used in a State specification dictionary for connection specs
         PROJECTION_SOCKET = SENDER           # socket of the Projection that connects to the ConnectsWith State
         Modulators = {GatingSignal}          # type of ModulatorySignals the connectee can receive
@@ -1322,13 +1313,9 @@
         Modulators = set()
         MOD_KEYWORD = None
     elif isinstance(owner, GatingMechanism) and issubclass(connectee_state_type, GatingSignal):
-<<<<<<< HEAD
-        ConnectsWith = {InputState, OutputState}
-=======
         # FIX:
         ConnectsWith = {InputState, OutputState}
         # FIX:
->>>>>>> bbbc86d6
         connect_with_attr = {INPUT_STATES, OUTPUT_STATES}
         # CONNECTIONS_KEYWORD = GATED_STATES
         PROJECTION_SOCKET = RECEIVER
