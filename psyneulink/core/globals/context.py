# Princeton University licenses this file to You under the Apache License, Version 2.0 (the "License");
# you may not use this file except in compliance with the License.  You may obtain a copy of the License at:
#     http://www.apache.org/licenses/LICENSE-2.0
# Unless required by applicable law or agreed to in writing, software distributed under the License is distributed
# on an "AS IS" BASIS, WITHOUT WARRANTIES OR CONDITIONS OF ANY KIND, either express or implied.
# See the License for the specific language governing permissions and limitations under the License.
#
#
# *************************************************  Context ***********************************************************

"""
.. _Context_Overview:

Overview
--------
The Context class is used to pass information about execution and state.  It is generally
created at runtime, and updated under various operating conditions. Its primary
attribute is `flags <Context.flags>` - a binary vector, the individual flags of which are specified using the
`ContextFlags` enum.  The `flags <Context.flags>` attribute is divided functionally into the two fields:

  * `execution_phase <Context.execution_phase>` - phase of execution of the Component;

  * `source <Context.source>` - source of a call to a method belonging to or operating on the Component.

Each field can be addressed using the corresponding property of the class; only one source
flag may be set, but in some cases multiple execution_phase flags may be set
(although see individual property documentation for exceptions).

Context and Logging
-------------------

The `flags <Context.flags>` attribute is used by `Log` to identify conditions for logging (see).  Accordingly, the
`LogCondition`\\(s) used to specify such conditions in the `set_log_conditions <Log.set_log_conditions>` method of Log
are a subset of (and are aliased to) the flags in `ContextFlags`.

.. _Context_Additional_Attributes:

Additional Attributes
---------------------

In addition to `flags <Context.flags>`, `execution_phase <Context.execution_phase>`, and
`source <Context.source>`, Context has four other attributes that record information
relevant to the operating state of the Component:

    `owner <Context.owner>`
      the Component to which the Context belongs (assigned to its `context <Component.context>` attribute;
    `flags_string <Context.flags_string>`
      a string containing the names of the flags currently set in each of the fields of the `flags <Context.flags>`
      attribute;
    `composition <Context.composition>`
      the `Composition <Composition>` in which the Component is currently being executed;
    `execution_id <Context.execution_id>`
      the `execution_id` assigned to the Component by the Composition in which it is currently being executed;
    `execution_time <Context.execution_time>`
      the current time of the scheduler running the Composition within which the Component is currently being executed;
    `string <Context.string>`
      contains message(s) relevant to a method of the Component currently invoked or that is referencing the Component.
      In general, this contains a copy of the **context** argument passed to method of the Component or one that
      references it, but it is possible that future uses will involve other messages.

    .. _Context_String_Note:

    .. note::
       The `string <Context.string>` attribute of Context is not the same as, nor does it usually contain the same
       information as the string returned by the `flags_string <Context.flags_string>` method of Context.

COMMENT:
    IMPLEMENTATION NOTE: Use of ContextFlags in **context** argument of methods for context message-passing
        ContextFlags is also used for passing context messages to methods (in the **context** argument).

        Among other things, this is used to determine the source of call of a constructor (until someone
            proposes/implements a better method!).  This is used in several ways, for example:
            a) to determine whether an InputPort or OutputPort is being added as part of the construction process
              (e.g., for LearningMechanism) or by the user from the command line (see Mechanism.add_ports)

COMMENT

.. _Context_Class_Reference:

Class Reference
---------------

"""

import enum
import functools
import inspect
import warnings

from collections import defaultdict, namedtuple

import typecheck as tc

from psyneulink.core.globals.keywords import CONTEXT, CONTROL, EXECUTING, EXECUTION_PHASE, FLAGS, INITIALIZATION_STATUS, INITIALIZING, LEARNING, SEPARATOR_BAR, SOURCE, VALIDATE
from psyneulink.core.globals.utilities import get_deepcopy_with_shared


__all__ = [
    'Context',
    'ContextFlags',
    '_get_context',
    'INITIALIZATION_STATUS_FLAGS',
    'handle_external_context',
]

STATUS = 'status'

time = namedtuple('time', 'run trial pass_ time_step')

class ContextError(Exception):
    def __init__(self, error_value):
        self.error_value = error_value


class ContextFlags(enum.IntFlag):
    """Used to identify the initialization and execution status of a `Component <Component>`.

    Used when a Component's `value <Component.value>` or one of its attributes is being accessed.
    Also used to specify the context in which a value of the Component or its attribute is `logged <Log_Conditions>`..

    COMMENT:
        Used to by **context** argument of all methods to specify type of caller.
    COMMENT
    """

    UNSET = 0

    # initialization_status flags:
    DEFERRED_INIT = 1 << 1  # 2
    """Set if flagged for deferred initialization."""
    INITIALIZING  = 1 << 2  # 4
    """Set during initialization of the Component."""
    VALIDATING    = 1 << 3  # 8
    """Set during validation of the value of a Component or its attribute."""
    INITIALIZED   = 1 << 4  # 16
    """Set after completion of initialization of the Component."""
    RESET = 1 << 4  # 16
    """Set on stateful Components when they are re-initialized."""
    UNINITIALIZED = 1 << 17
    """Default value set before initialization"""
    INITIALIZATION_MASK = DEFERRED_INIT | INITIALIZING | VALIDATING | INITIALIZED | RESET | UNINITIALIZED

<<<<<<< HEAD
    # execution_phase flags:
    PROCESSING    = 1 << 5  # 32
=======
    # execution_phase flags
    PREPARING    = 1 << 5   # 32
    """Set while `Composition is preparing to `execute <Composition_Execution>`."""
    PROCESSING    = 1 << 6  # 64
>>>>>>> 04b0f6fd
    """Set while `Composition is `executing <Composition_Execution>` `ProcessingMechanisms <ProcessingMechanism>`."""
    LEARNING      = 1 << 7 # 128
    """Set while `Composition is `executing <Composition_Execution>` `LearningMechanisms <LearningMechanism>`."""
    CONTROL       = 1 << 8 # 256
    """Set while Composition's `controller <Composition.controller>` or its `ObjectiveMechanism` is executing."""
    SIMULATION    = 1 << 9  # 512
    """Set during simulation by Composition.controller"""
    IDLE = 1 << 18
    """Identifies condition in which no flags in the `execution_phase <Context.execution_phase>` are set.
    """
    EXECUTING = PROCESSING | LEARNING | CONTROL | SIMULATION
    EXECUTION_PHASE_MASK = IDLE | PREPARING | EXECUTING

<<<<<<< HEAD
    # source (source-of-call) flags:
    COMMAND_LINE  = 1 << 9  # 512
=======
    # source (source-of-call) flags
    COMMAND_LINE  = 1 << 10  # 1024
>>>>>>> 04b0f6fd
    """Direct call by user (either interactively from the command line, or in a script)."""
    CONSTRUCTOR   = 1 << 11 # 2048
    """Call from Component's constructor method."""
    INSTANTIATE   = 1 << 12 # 4096
    """Call by an instantiation method."""
    COMPONENT     = 1 << 13 # 8192
    """Call by Component __init__."""
    METHOD        = 1 << 14 # 16384
    """Call by method of the Component other than its constructor."""
    PROPERTY      = 1 << 15 # 32768
    """Call by property of the Component."""
    COMPOSITION   = 1 << 16 #
    """Call by a/the Composition to which the Component belongs."""
<<<<<<< HEAD
    PROCESS   = 1 << 15     # 32768
    NONE      = 1 << 20
=======

    PROCESS   = 1 << 16     # 65536

    NONE      = 1 << 21
>>>>>>> 04b0f6fd

    """Call by a/the Composition to which the Component belongs."""
    SOURCE_MASK = COMMAND_LINE | CONSTRUCTOR | INSTANTIATE | COMPONENT | METHOD | PROPERTY | COMPOSITION | PROCESS | NONE

<<<<<<< HEAD
    # runmode flags:
    DEFAULT_MODE = 1 << 18
=======
    # runmode flags
    DEFAULT_MODE = 1 << 19
>>>>>>> 04b0f6fd
    """Default mode"""
    LEARNING_MODE = 1 << 20
    """Set during `compositon.learn`"""
    RUN_MODE_MASK = LEARNING_MODE | DEFAULT_MODE

    ALL_FLAGS = INITIALIZATION_MASK | EXECUTION_PHASE_MASK | SOURCE_MASK | RUN_MODE_MASK

    @classmethod
    @tc.typecheck
    def _get_context_string(cls, condition_flags,
                            fields:tc.any(tc.enum(EXECUTION_PHASE,
                                                  SOURCE), set, list)={EXECUTION_PHASE,
                                                                       SOURCE},
                            string:tc.optional(str)=None):
        """Return string with the names of flags that are set in **condition_flags**

        If **fields** is specified, then only the names of the flag(s) in the specified field(s) are returned.
        The fields argument must be the name of a field (*EXECUTION_PHASE* or *SOURCE*)
        or a set or list of them.

        If **string** is specified, the string returned is prepended by **string**.
        """

        if string:
            string += ": "
        else:
            string = ""

        if isinstance(fields, str):
            fields = {fields}

        flagged_items = []
        # If OFF or ALL_FLAGS, just return that
        if condition_flags == ContextFlags.ALL_FLAGS:
            return ContextFlags.ALL_FLAGS.name
        if condition_flags == ContextFlags.UNSET:
            return ContextFlags.UNSET.name
        # Otherwise, append each flag's name to the string
        # for c in (EXECUTION_PHASE_FLAGS | SOURCE_FLAGS):
        #     if c & condition_flags:
        #        flagged_items.append(c.name)
        if EXECUTION_PHASE in fields:
            for c in EXECUTION_PHASE_FLAGS:
                if not condition_flags & ContextFlags.EXECUTION_PHASE_MASK:
                    flagged_items.append(ContextFlags.IDLE.name)
                    break
                if c & condition_flags:
                   flagged_items.append(c.name)
        if SOURCE in fields:
            for c in SOURCE_FLAGS:
                if not condition_flags & ContextFlags.SOURCE_MASK:
                    flagged_items.append(ContextFlags.NONE.name)
                    break
                if c & condition_flags:
                   flagged_items.append(c.name)
        string += ", ".join(flagged_items)
        return string

INITIALIZATION_STATUS_FLAGS = {ContextFlags.DEFERRED_INIT,
                               ContextFlags.INITIALIZING,
                               ContextFlags.VALIDATING,
                               ContextFlags.INITIALIZED,
                               ContextFlags.RESET,
                               ContextFlags.UNINITIALIZED}

EXECUTION_PHASE_FLAGS = {ContextFlags.PREPARING,
                         ContextFlags.PROCESSING,
                         ContextFlags.LEARNING,
                         ContextFlags.CONTROL,
                         ContextFlags.SIMULATION,
                         ContextFlags.IDLE
                         }

SOURCE_FLAGS = {ContextFlags.COMMAND_LINE,
                ContextFlags.CONSTRUCTOR,
                ContextFlags.INSTANTIATE,
                ContextFlags.COMPONENT,
                ContextFlags.METHOD,
                ContextFlags.PROPERTY,
                ContextFlags.COMPOSITION,
                ContextFlags.NONE}

RUN_MODE_FLAGS = {ContextFlags.LEARNING_MODE,
                  ContextFlags.DEFAULT_MODE}

class Context():
    """Used to indicate the state of initialization and phase of execution of a Component, as well as the source of
    call of a method;  also used to specify and identify `conditions <Log_Conditions>` for `logging <Log>`.


    Attributes
    ----------

    owner : Component
        Component to which the Context belongs.

    flags : binary vector
        represents the current operating context of the `owner <Context.owner>`; contains two fields
        `execution_phase <Context.execution_phase>`,
        and `source <Context.source>` (described below).

    flags_string : str
        contains the names of the flags currently set in each of the fields of the `flags <Context.flags>` attribute;
        note that this is *not* the same as the `string <Context.string>` attribute (see `note <Context_String_Note>`).

    execution_phase : field of flags attribute
        indicates the phase of execution of the Component;
        one or more of the following flags can be set:

            * `PREPARING <ContextFlags.PREPARING>`
            * `PROCESSING <ContextFlags.PROCESSING>`
            * `LEARNING <ContextFlags.LEARNING>`
            * `CONTROL <ContextFlags.CONTROL>`
            * `SIMULATION <ContextFlags.SIMULATION>`
            * `IDLE <ContextFlags.IDLE>`

        If `IDLE` is set, the Component is not being executed at the current time, and `flags_string
        <Context.flags_string>` will include *IDLE* in the string.  In some circumstances all of the
        `execution_phase <Context.execution_phase>` flags may be set (other than *IDLE* and *PREPARING*),
        in which case `flags_string <Context.flags_string>` will include *EXECUTING* in the string.

    source : field of the flags attribute
        indicates the source of a call to a method belonging to or referencing the Component;
        one of the following flags is always set:

            * `CONSTRUCTOR <ContextFlags.CONSTRUCTOR>`
            * `COMMAND_LINE <ContextFlags.COMMAND_LINE>`
            * `COMPONENT <ContextFlags.COMPONENT>`
            * `COMPOSITION <ContextFlags.COMPOSITION>`

    composition : Composition
      the `Composition <Composition>` in which the `owner <Context.owner>` is currently being executed.

    execution_id : str
      the execution_id assigned to the Component by the Composition in which it is currently being executed.

    execution_time : TimeScale
      current time of the `Scheduler` running the Composition within which the Component is currently being executed.

    string : str
      contains message(s) relevant to a method of the Component currently invoked or that is referencing the Component.
      In general, this contains a copy of the **context** argument passed to method of the Component or one that
      references it, but it is possible that future uses will involve other messages.  Note that this is *not* the
      same as the `flags_string <Context.flags_string>` attribute (see `note <Context_String_Note>`).

    """

    __name__ = 'Context'
    _deepcopy_shared_keys = {'owner', 'composition', '_composition'}

    def __init__(self,
                 owner=None,
                 composition=None,
                 flags=None,
                 execution_phase=ContextFlags.IDLE,
                 # source=ContextFlags.COMPONENT,
                 source=ContextFlags.NONE,
                 runmode=ContextFlags.DEFAULT_MODE,
                 execution_id=None,
                 string:str='', time=None):

        self.owner = owner
        self.composition = composition
        self._execution_phase = execution_phase
        self._source = source
        self._runmode = runmode
        
        if flags:
            if (execution_phase and not (flags & ContextFlags.EXECUTION_PHASE_MASK & execution_phase)):
                raise ContextError("Conflict in assignment to flags ({}) and execution_phase ({}) arguments "
                                   "of Context for {}".
                                   format(ContextFlags._get_context_string(flags & ContextFlags.EXECUTION_PHASE_MASK),
                                          ContextFlags._get_context_string(flags, EXECUTION_PHASE), self.owner.name))
            if (source != ContextFlags.COMPONENT) and not (flags & ContextFlags.SOURCE_MASK & source):
                raise ContextError("Conflict in assignment to flags ({}) and source ({}) arguments of Context for {}".
                                   format(ContextFlags._get_context_string(flags & ContextFlags.SOURCE_MASK),
                                          ContextFlags._get_context_string(flags, SOURCE),
                                          self.owner.name))
        self.execution_id = execution_id
        self.execution_time = None
        self.string = string

    __deepcopy__ = get_deepcopy_with_shared(_deepcopy_shared_keys)

    @property
    def composition(self):
        try:
            return self._composition
        except AttributeError:
            self._composition = None

    @composition.setter
    def composition(self, composition):
        # from psyneulink.core.compositions.composition import Composition
        # if isinstance(composition, Composition):
        if (
            composition is None
            or composition.__class__.__name__ in {'Composition', 'AutodiffComposition'}
        ):
            self._composition = composition
        else:
            raise ContextError("Assignment to context.composition for {self.owner.name} ({composition}) "
                               "must be a Composition (or \'None\').")

    @property
    def flags(self):
        return self.execution_phase | self.source

    @flags.setter
    def flags(self, flags: ContextFlags):
        if isinstance(flags, (ContextFlags, int)):
            self.execution_phase = flags & ContextFlags.EXECUTION_PHASE_MASK
            self.source = flags & ContextFlags.SOURCE_MASK
        else:
            raise ContextError("\'{}\'{} argument in call to {} must be a {} or an int".
                               format(FLAGS, flags, self.__name__, ContextFlags.__name__))

    @property
    def flags_string(self):
        return ContextFlags._get_context_string(self.flags)

    @property
    def execution_phase(self):
        return self._execution_phase

    @execution_phase.setter
    def execution_phase(self, flag):
        """Check that flag is a valid execution_phase flag assignment"""
        if not flag:
            self._execution_phase = ContextFlags.IDLE
        elif (flag & ~ContextFlags.EXECUTION_PHASE_MASK):
            raise ContextError("Attempt to assign a flag ({}) to execution_phase "
                               "that is not an execution phase flag".
                               format(str(flag)))
        else:
            if (
                flag in EXECUTION_PHASE_FLAGS
                or (flag & ~ContextFlags.SIMULATION) in EXECUTION_PHASE_FLAGS
            ):
                self._execution_phase = flag
            else:
                raise ContextError(
                    f"Attempt to assign more than one non-SIMULATION flag ({str(flag)}) to execution_phase"
                )

    @property
    def source(self):
        return self._source

    @source.setter
    def source(self, flag):
        """Check that a flag is one and only one source flag"""
        if flag in SOURCE_FLAGS:
            self._source = flag
        elif not flag:
            self._source = ContextFlags.NONE
        elif not flag & ContextFlags.SOURCE_MASK:
            raise ContextError("Attempt to assign a flag ({}) to source that is not a source flag".
                               format(str(flag)))
        else:
            raise ContextError("Attempt to assign more than one flag ({}) to source".
                               format(str(flag)))

    @property
    def runmode(self):
        return self._runmode
    
    @runmode.setter
    def runmode(self, flag):
        """Check that a flag is one and only one run mode flag"""
        if flag in RUN_MODE_FLAGS:
            self._runmode = flag
        elif not flag:
            self._runmode = ContextFlags.DEFAULT_MODE
        elif not flag & ContextFlags.RUN_MODE_MASK:
            raise ContextError("Attempt to assign a flag ({}) to run mode that is not a run mode flag".
                               format(str(flag)))
        else:
            raise ContextError("Attempt to assign more than one flag ({}) to run mode".
                               format(str(flag)))

    @property
    def execution_time(self):
        try:
            return self._execution_time
        except AttributeError:
            return None

    @execution_time.setter
    def execution_time(self, time):
        self._execution_time = time

    def update_execution_time(self):
        if self.execution & ContextFlags.EXECUTING:
            self.execution_time = _get_time(self.owner, self.most_recent_context.flags)
        else:
            raise ContextError("PROGRAM ERROR: attempt to call update_execution_time for {} "
                               "when 'EXECUTING' was not in its context".format(self.owner.name))

    def add_to_string(self, string):
        if self.string is None:
            self.string = string
        else:
            self.string = '{0} {1} {2}'.format(self.string, SEPARATOR_BAR, string)

    def _change_flags(self, *flags, operation=lambda attr, blank_flag, *flags: NotImplemented):
        # split by flag type to avoid extra costly binary operations on enum flags
        if all([flag in EXECUTION_PHASE_FLAGS for flag in flags]):
            self.execution_phase = operation(self.execution_phase, ContextFlags.IDLE, *flags)
        elif all([flag in SOURCE_FLAGS for flag in flags]):
            self.source = operation(self.source, ContextFlags.NONE, *flags)
        elif all([flag in RUN_MODE_FLAGS for flag in flags]):
            self.runmode = operation(self.runmode, ContextFlags.DEFAULT_MODE, *flags)
        else:
            raise ContextError(f'Flags must all correspond to one of: execution_phase, source, run mode')

    def add_flag(self, flag: ContextFlags):
        def add(attr, blank_flag, flag):
            return (attr & ~blank_flag) | flag

        self._change_flags(flag, operation=add)

    def remove_flag(self, flag: ContextFlags):
        def remove(attr, blank_flag, flag):
            if attr & flag:
                res = (attr | flag) ^ flag
                if res is ContextFlags.UNSET:
                    res = blank_flag
                return res
            else:
                return attr

        self._change_flags(flag, operation=remove)

    def replace_flag(self, old: ContextFlags, new: ContextFlags):
        def replace(attr, blank_flag, old, new):
            return (attr & ~old) | new

        self._change_flags(old, new, operation=replace)

@tc.typecheck
def _get_context(context:tc.any(ContextFlags, Context, str)):
    """Set flags based on a string of ContextFlags keywords
    If context is already a ContextFlags mask, return that
    Otherwise, return mask with flags set corresponding to keywords in context
    """
    # FIX: 3/23/18 UPDATE WITH NEW FLAGS
    if isinstance(context, ContextFlags):
        return context
    if isinstance(context, Context):
        context = context.string
    context_flag = ContextFlags.UNSET
    if VALIDATE in context:
        context_flag |= ContextFlags.VALIDATING
    if EXECUTING in context:
        context_flag |= ContextFlags.EXECUTING
    if CONTROL in context:
        context_flag |= ContextFlags.CONTROL
    if LEARNING in context:
        context_flag |= ContextFlags.LEARNING
    # if context == ContextFlags.TRIAL.name: # cxt-test
    #     context_flag |= ContextFlags.TRIAL
    # if context == ContextFlags.RUN.name:
    #     context_flag |= ContextFlags.RUN
    if context == ContextFlags.COMMAND_LINE.name:
        context_flag |= ContextFlags.COMMAND_LINE
    return context_flag


def _get_time(component, context):
    """Get time from Scheduler of Composition in which Component is being executed.

    Returns tuple with (run, trial, time_step) if being executed during Processing or Learning
    Otherwise, returns (None, None, None)

    """

    from psyneulink.core.globals.context import time
    from psyneulink.core.components.shellclasses import Mechanism, Projection, Port

    no_time = time(None, None, None, None)

    # Get mechanism to which Component being logged belongs
    if isinstance(component, Mechanism):
        ref_mech = component
    elif isinstance(component, Port):
        if isinstance(component.owner, Mechanism):
            ref_mech = component.owner
        elif isinstance(component.owner, Projection):
            ref_mech = component.owner.receiver.owner
        else:
            raise ContextError("Logging currently does not support {} (only {}s, {}s, and {}s).".
                               format(component.__class__.__name__,
                                      Mechanism.__name__, Port.__name__, Projection.__name__))
    elif isinstance(component, Projection):
        ref_mech = component.receiver.owner
    else:
        raise ContextError("Logging currently does not support {} (only {}s, {}s, and {}s).".
                           format(component.__class__.__name__,
                                  Mechanism.__name__, Port.__name__, Projection.__name__))

    # Get Composition in which it is being (or was last) executed (if any):

    composition = context.composition
    if composition is None:
        # If called from COMMAND_LINE, get context for last time value was assigned:
        composition = component.most_recent_context.composition

    if composition and hasattr(composition, 'scheduler'):
        execution_flags = context.execution_phase
        try:
            if execution_flags & (ContextFlags.PROCESSING | ContextFlags.LEARNING | ContextFlags.IDLE):
                t = composition.scheduler.get_clock(context).time
                t = time(t.run, t.trial, t.pass_, t.time_step)
            elif execution_flags & ContextFlags.CONTROL:
                t = composition.scheduler.get_clock(context).time
                t = time(t.run, t.trial, t.pass_, t.time_step)
            else:
                t = None
        except KeyError:
            t = None

    else:
        if component.verbosePref:
            offender = "\'{}\'".format(component.name)
            if ref_mech is not component:
                offender += " [{} of {}]".format(component.__class__.__name__, ref_mech.name)
            warnings.warn("Attempt to log {offender} which is not in a Composition; "
                          "logging is currently supported only when executing Components within a Composition.")
        t = None

    return t or no_time


_handle_external_context_arg_cache = defaultdict(dict)


def handle_external_context(
    source=ContextFlags.COMMAND_LINE,
    execution_phase=ContextFlags.IDLE,
    execution_id=None,
    **context_kwargs
):
    """
        Arguments
        ---------

        source
            default ContextFlags to be used for source field when Context is not specified

        execution_phase
            default ContextFlags to be used for execution_phase field when
            Context is not specified

        context_kwargs
            additional keyword arguments to be given to Context.__init__ when
            Context is not specified

        Returns
        -------

        a decorator that ensures a Context argument is passed in to the decorated method

    """
    def decorator(func):
        # try to detect the position of the 'context' argument in function's
        # signature, to handle non-keyword specification in calls
        try:
            context_arg_index = _handle_external_context_arg_cache[func][CONTEXT]
        except KeyError:
            # this is true when there is a variable positional argument
            # (like *args). don't try to infer context position in this case,
            # because it can vary. I don't see a good way to get around this
            # restriction in general
            if len([
                sig_param for name, sig_param in inspect.signature(func).parameters.items()
                if sig_param.kind is sig_param.VAR_POSITIONAL
            ]):
                context_arg_index = None
            else:
                try:
                    context_arg_index = list(inspect.signature(func).parameters.keys()).index(CONTEXT)
                except ValueError:
                    context_arg_index = None

            _handle_external_context_arg_cache[func][CONTEXT] = context_arg_index

        @functools.wraps(func)
        def wrapper(*args, context=None, **kwargs):
            eid = execution_id

            if context is not None and not isinstance(context, Context):
                try:
                    eid = context.default_execution_id
                except AttributeError:
                    eid = context
                context = None
            else:
                try:
                    if args[context_arg_index] is not None:
                        if isinstance(args[context_arg_index], Context):
                            context = args[context_arg_index]
                        else:
                            try:
                                eid = args[context_arg_index].default_execution_id
                            except AttributeError:
                                eid = args[context_arg_index]
                            context = None
                except (TypeError, IndexError):
                    pass

            if context is None:
                context = Context(
                    execution_id=eid,
                    source=source,
                    execution_phase=execution_phase,
                    **context_kwargs
                )
                if context_arg_index is not None:
                    try:
                        args = list(args)
                        args[context_arg_index] = context
                    except IndexError:
                        pass

            try:
                return func(*args, context=context, **kwargs)
            except TypeError as e:
                # context parameter may be passed as a positional arg
                if (
                    f"{func.__name__}() got multiple values for argument"
                    not in str(e)
                ):
                    raise e

            return func(*args, **kwargs)

        return wrapper
    return decorator<|MERGE_RESOLUTION|>--- conflicted
+++ resolved
@@ -140,15 +140,10 @@
     """Default value set before initialization"""
     INITIALIZATION_MASK = DEFERRED_INIT | INITIALIZING | VALIDATING | INITIALIZED | RESET | UNINITIALIZED
 
-<<<<<<< HEAD
     # execution_phase flags:
-    PROCESSING    = 1 << 5  # 32
-=======
-    # execution_phase flags
     PREPARING    = 1 << 5   # 32
     """Set while `Composition is preparing to `execute <Composition_Execution>`."""
     PROCESSING    = 1 << 6  # 64
->>>>>>> 04b0f6fd
     """Set while `Composition is `executing <Composition_Execution>` `ProcessingMechanisms <ProcessingMechanism>`."""
     LEARNING      = 1 << 7 # 128
     """Set while `Composition is `executing <Composition_Execution>` `LearningMechanisms <LearningMechanism>`."""
@@ -162,13 +157,8 @@
     EXECUTING = PROCESSING | LEARNING | CONTROL | SIMULATION
     EXECUTION_PHASE_MASK = IDLE | PREPARING | EXECUTING
 
-<<<<<<< HEAD
     # source (source-of-call) flags:
-    COMMAND_LINE  = 1 << 9  # 512
-=======
-    # source (source-of-call) flags
     COMMAND_LINE  = 1 << 10  # 1024
->>>>>>> 04b0f6fd
     """Direct call by user (either interactively from the command line, or in a script)."""
     CONSTRUCTOR   = 1 << 11 # 2048
     """Call from Component's constructor method."""
@@ -182,26 +172,14 @@
     """Call by property of the Component."""
     COMPOSITION   = 1 << 16 #
     """Call by a/the Composition to which the Component belongs."""
-<<<<<<< HEAD
-    PROCESS   = 1 << 15     # 32768
-    NONE      = 1 << 20
-=======
-
     PROCESS   = 1 << 16     # 65536
-
     NONE      = 1 << 21
->>>>>>> 04b0f6fd
 
     """Call by a/the Composition to which the Component belongs."""
     SOURCE_MASK = COMMAND_LINE | CONSTRUCTOR | INSTANTIATE | COMPONENT | METHOD | PROPERTY | COMPOSITION | PROCESS | NONE
 
-<<<<<<< HEAD
     # runmode flags:
-    DEFAULT_MODE = 1 << 18
-=======
-    # runmode flags
     DEFAULT_MODE = 1 << 19
->>>>>>> 04b0f6fd
     """Default mode"""
     LEARNING_MODE = 1 << 20
     """Set during `compositon.learn`"""
