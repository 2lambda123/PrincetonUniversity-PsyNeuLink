# Princeton University licenses this file to You under the Apache License, Version 2.0 (the "License");
# you may not use this file except in compliance with the License.  You may obtain a copy of the License at:
#     http://www.apache.org/licenses/LICENSE-2.0
# Unless required by applicable law or agreed to in writing, software distributed under the License is distributed
# on an "AS IS" BASIS, WITHOUT WARRANTIES OR CONDITIONS OF ANY KIND, either express or implied.
# See the License for the specific language governing permissions and limitations under the License.
#
#
# ********************************************  Keywords ***************************************************************

"""
This module provides the string keywords used throughout psyneulink

https://princetonuniversity.github.io/PsyNeuLink/Keywords.html
"""

# **********************************************************************************************************************
# ******************************************    CLASSES    *************************************************************
# **********************************************************************************************************************

# IMPLEMENTATION NOTE:
#  These classes are used for documentation purposes only.
#  The attributes of each are assigned to constants (listed in the next section of this module)
#    that are the ones actually used by the code.

__all__ = [
    'ACCUMULATOR_INTEGRATOR', 'ACCUMULATOR_INTEGRATOR_FUNCTION',
    'ADAPTIVE', 'ADAPTIVE_INTEGRATOR_FUNCTION', 'ADAPTIVE_MECHANISM',
    'ADDITIVE', 'ADDITIVE_PARAM', 'AFTER', 'ALL', 'ALLOCATION_SAMPLES', 'ANGLE',
    'ARGUMENT_THERAPY_FUNCTION', 'ARRANGEMENT', 'ASSERT', 'ASSIGN', 'ASSIGN_VALUE', 'AUTO','AUTO_ASSIGN_MATRIX',
    'AUTO_ASSOCIATIVE_PROJECTION', 'HAS_INITIALIZERS', 'AUTOASSOCIATIVE_LEARNING_MECHANISM',
    'BACKPROPAGATION_FUNCTION', 'BEFORE', 'BETA', 'BIAS', 'BOLD', 'BOTH', 'BOUNDS', 'BUFFER_FUNCTION',
    'CHANGED', 'CLAMP_INPUT', 'COMBINATION_FUNCTION_TYPE', 'COMBINE', 'COMBINE_MEANS_FUNCTION',
    'COMBINE_OUTCOME_AND_COST_FUNCTION', 'COMMAND_LINE', 'COMPARATOR_MECHANISM', 'COMPONENT', 'COMPONENT_INIT',
    'COMPOSITION', 'COMPOSITION_INTERFACE_MECHANISM',
    'CONCATENATE_FUNCTION', 'CONDITION', 'CONDITIONS', 'CONSTANT', 'ContentAddressableMemory_FUNCTION',
    'CONTEXT', 'CONTROL', 'CONTROL_MECHANISM', 'CONTROL_PROJECTION', 'CONTROL_PROJECTION_PARAMS',
    'CONTROL_PROJECTIONS', 'CONTROL_SIGNAL', 'CONTROL_SIGNAL_SPECS', 'CONTROL_SIGNALS', 'CONTROLLED_PARAMS',
    'CONTROLLER', 'CORRELATION', 'COSINE', 'COST_FUNCTION', 'COUNT', 'CROSS_ENTROPY',
    'CURRENT_EXECUTION_COUNT', 'CURRENT_EXECUTION_TIME', 'CUSTOM_FUNCTION', 'CYCLE',
    'DDM_MECHANISM', 'DECAY', 'DEFAULT', 'DEFAULT_CONTROL_MECHANISM', 'DEFAULT_MATRIX',
    'DEFAULT_PROCESSING_MECHANISM', 'DEFAULT_SYSTEM',
    'DEFERRED_ASSIGNMENT', 'DEFERRED_DEFAULT_NAME', 'DEFERRED_INITIALIZATION',
    'DIFFERENCE', 'DIFFERENCE', 'DIFFUSION', 'DISABLE', 'DISABLE_PARAM', 'DIST_FUNCTION_TYPE', 'DIST_MEAN',
    'DIST_SHAPE', 'DISTANCE_FUNCTION', 'DISTANCE_METRICS', 'DISTRIBUTION_FUNCTION_TYPE', 'DIVISION',
    'DRIFT_DIFFUSION_INTEGRATOR_FUNCTION', 'DUAL_ADAPTIVE_INTEGRATOR_FUNCTION',
    'EID_SIMULATION', 'EID_FROZEN', 'ENABLE_CONTROLLER', 'ENABLED', 'ENERGY', 'ENTROPY', 'ERROR_DERIVATIVE_FUNCTION',
    'EUCLIDEAN', 'EVC_MECHANISM', 'EVC_SIMULATION', 'EXAMPLE_FUNCTION_TYPE',
    'EXECUTING', 'EXECUTION', 'EXECUTION_COUNT', 'EXECUTION_ID', 'EXECUTION_PHASE', 'EXECUTION_TIME',
    'EXPONENTIAL', 'EXPONENT', 'EXPONENTIAL_DIST_FUNCTION', 'EXPONENTIAL_FUNCTION', 'EXPONENTS',
    'FITZHUGHNAGUMO_INTEGRATOR_FUNCTION', 'FINAL', 'FLAGS', 'FULL', 'FULL_CONNECTIVITY_MATRIX',
    'FUNCTION', 'FUNCTIONS', 'FUNCTION_CHECK_ARGS', 'FUNCTION_OUTPUT_TYPE', 'FUNCTION_OUTPUT_TYPE_CONVERSION',
    'FUNCTION_PARAMS',
    'GAIN', 'GAMMA_DIST_FUNCTION', 'GATE', 'GATING', 'GATING_MECHANISM', 'GATING_ALLOCATION', 'GATING_PROJECTION',
    'GATING_PROJECTION_PARAMS', 'GATING_PROJECTIONS', 'GATING_SIGNAL', 'GATING_SIGNAL_SPECS', 'GATING_SIGNALS',
    'GAUSSIAN', 'GAUSSIAN_FUNCTION', 'GILZENRAT_INTEGRATOR_FUNCTION',
    'GRADIENT_OPTIMIZATION_FUNCTION', 'GRID_SEARCH_FUNCTION',
    'HARD_CLAMP', 'HEBBIAN_FUNCTION', 'HETERO', 'HIGH', 'HOLLOW_MATRIX', 'IDENTITY_MATRIX', 'INCREMENT', 'INDEX',
    'INIT_EXECUTE_METHOD_ONLY', 'INIT_FULL_EXECUTE_METHOD', 'INIT_FUNCTION_METHOD_ONLY', 'INITIAL_VALUES',
    'INITIALIZE_CYCLE', 'INITIALIZATION', 'INITIALIZED', 'INITIALIZER', 'INITIALIZING', 'INITIALIZATION_STATUS',
    'INPUT', 'INPUT_LABELS_DICT', 'INPUT_STATE', 'INPUT_STATES', 'INPUT_STATE_PARAMS', 'INPUT_STATE_VARIABLES',
    'INPUTS_DIM', 'INSTANTANEOUS_MODE_VALUE', 'INTEGRATION_TYPE', 'INTEGRATOR_FUNCTION', 'INTEGRATOR_FUNCTION',
    'INTEGRATOR_FUNCTION_TYPE', 'INTEGRATOR_MECHANISM', 'INTEGRATOR_MODE_VALUE', 'INTERCEPT', 'INTERNAL',
    'INTERNAL_ONLY', 'K_VALUE', 'KOHONEN_FUNCTION', 'KOHONEN_MECHANISM', 'KOHONEN_LEARNING_MECHANISM', 'KWTA_MECHANISM',
    'kpMechanismControlAllocationsLogEntry', 'kpMechanismExecutedLogEntry', 'kpMechanismInputLogEntry',
    'kpMechanismOutputLogEntry', 'kpMechanismTimeScaleLogEntry', 'kwAddInputState', 'kwAddOutputState',
    'kwAggregate', 'kwAssign', 'kwComponentCategory', 'kwComponentPreferenceSet', 'kwDefaultPreferenceSetOwner',
    'kwInitialPoint', 'kwInstantiate', 'kwMechanismAdjustFunction', 'kwMechanismComponentCategory',
    'kwMechanismConfidence', 'kwMechanismDefault', 'kwMechanismDefaultInputValue', 'kwMechanismDefaultParams',
    'kwMechanismDuration', 'kwMechanismExecuteFunction', 'kwMechanismExecutionSequenceTemplate',
    'kwMechanismInterrogateFunction', 'kwMechanismName', 'kwMechanismOutputValue', 'kwMechanismParams',
    'kwMechanismParamValue', 'kwMechanismPerformance', 'kwMechanismTerminateFunction', 'kwMechanismType', 'kwParams',
    'kwPrefBaseValue', 'kwPrefCurrentValue', 'kwPreferenceSet', 'kwPreferenceSetName', 'kwPrefLevel', 'kwPrefs',
    'kwPrefsOwner', 'kwProcessComponentCategory', 'kwProcessDefaultMechanism', 'kwProcessDefaultProjectionFunction',
    'kwProcessExecute', 'kwProgressBarChar', 'kwProjectionComponentCategory', 'kwProjectionReceiver', 'kwProjections',
    'kwReceiverArg', 'kwSeparator', 'kwStateComponentCategory',
    'kwSystemComponentCategory', 'kwThreshold',
    'LABELS', 'LCA_MECHANISM', 'LEAKY_COMPETING_INTEGRATOR_FUNCTION', 'LEAK', 'LEARNING', 'LEARNED_PARAM',
    'LEARNED_PROJECTION', 'LEARNING_FUNCTION_TYPE', 'LEARNING_MECHANISM', 'LEARNING_PROJECTION',
    'LEARNING_PROJECTION_PARAMS', 'LEARNING_RATE', 'LEARNING_SIGNAL', 'LEARNING_SIGNAL_SPECS', 'LEARNING_SIGNALS',
    'LINEAR', 'LINEAR_COMBINATION_FUNCTION', 'LINEAR_FUNCTION', 'LINEAR_MATRIX_FUNCTION', 'LOG_ENTRIES',
    'LOGISTIC_FUNCTION', 'LOW', 'LVOC_CONTROL_MECHANISM', 'L0', 'L1',
    'MAKE_DEFAULT_GATING_MECHANISM', 'MAPPING_PROJECTION', 'MAPPING_PROJECTION_PARAMS', 'MASKED_MAPPING_PROJECTION',
    'MATRIX', 'MATRIX_KEYWORD_NAMES', 'MATRIX_KEYWORD_SET', 'MATRIX_KEYWORD_VALUES', 'MATRIX_KEYWORDS','MatrixKeywords',
    'MAX_ABS_VAL', 'MAX_ABS_INDICATOR', 'MAX_ABS_DIFF', 'MAX_INDICATOR', 'MAX_VAL', 'MAYBE', 'MECHANISM', 'METRIC',
    'MECHANISM_VALUE', 'MIN_VAL', 'MODE',
    'MODULATES','MODULATION', 'MODULATORY_PROJECTION', 'MODULATORY_SIGNAL', 'MODULATORY_SIGNALS', 'MODULATORY_MECHANISM',
    'MONITOR', 'MONITOR_FOR_CONTROL', 'MONITOR_FOR_LEARNING', 'MONITOR_FOR_MODULATION',
    'MULTIPLICATIVE', 'MULTIPLICATIVE_PARAM', 'MUTUAL_ENTROPY',
    'NAME', 'NEWEST',  'NODE', 'NodeRoles', 'NOISE', 'NORMAL_DIST_FUNCTION', 'NORMED_L0_SIMILARITY',
    'OBJECTIVE_FUNCTION_TYPE', 'OBJECTIVE_MECHANISM', 'OBJECTIVE_MECHANISM_OBJECT', 'OFF', 'OFFSET', 'OLDEST',
    'ON',  'ONLINE', 'OPERATION', 'OPTIMIZATION_FUNCTION_TYPE', 'ORIGIN','ORNSTEIN_UHLENBECK_INTEGRATOR_FUNCTION',
    'OUTCOME', 'OUTCOME_FUNCTION', 'OUTPUT', 'OUTPUT_LABELS_DICT', 'OUTPUT_MEAN', 'OUTPUT_MEDIAN', 'OUTPUT_STD_DEV',
    'OUTPUT_STATE', 'OUTPUT_STATE_PARAMS', 'output_state_spec_to_parameter_name', 'OUTPUT_STATES', 'OUTPUT_TYPE',
    'OUTPUT_VARIANCE', 'OVERRIDE', 'OVERRIDE_PARAM', 'OVERWRITE', 'OWNER', 'OWNER_VALUE', 'OWNER_VARIABLE',
    'PARAM_CLASS_DEFAULTS', 'PARAM_INSTANCE_DEFAULTS', 'PARAMETER_STATE', 'PARAMETER_STATE_PARAMS',
    'PARAMETER_STATES', 'PARAMS', 'PARAMS_DICT', 'PARAMS_CURRENT', 'PATHWAY', 'PATHWAY_PROJECTION', 'PEARSON',
    'PREDICTION_MECHANISM', 'PREDICTION_MECHANISMS', 'PREDICTION_MECHANISM_OUTPUT', 'PREDICTION_MECHANISM_PARAMS',
    'PREDICTION_MECHANISM_TYPE', 'PREFS_ARG', 'PREVIOUS_VALUE', 'PRIMARY', 'PROB', 'PROB_INDICATOR',
    'PROCESS', 'PROCESSING', 'PROCESS_INIT', 'PROCESSES', 'PROCESSES_DIM', 'PROCESSING_MECHANISM', 'PRODUCT',
    'PROJECTION', 'PROJECTION_DIRECTION', 'PROJECTION_PARAMS', 'PROJECTION_SENDER', 'PROJECTION_TYPE', 'PROJECTIONS',
    'QUOTIENT', 'RANDOM', 'RANDOM_CONNECTIVITY_MATRIX', 'RATE', 'RATIO', 'REARRANGE_FUNCTION', 'RECEIVER',
    'RECURRENT_TRANSFER_MECHANISM', 'REDUCE_FUNCTION', 'REFERENCE_VALUE', 'REINITIALIZE', 'REINITIALIZE_WHEN',
    'RELU_FUNCTION', 'REST', 'RESULT', 'RESULTS', 'ROLES', 'RL_FUNCTION', 'RUN',
    'SAMPLE', 'SAVE_ALL_VALUES_AND_POLICIES', 'SCALAR', 'SCALE', 'SCHEDULER', 'SELF', 'SENDER',
    'SEPARATOR_BAR', 'SIMPLE', 'SIMPLE_INTEGRATOR_FUNCTION', 'SINGLETON', 'SIZE', 'SLOPE', 'SOFT_CLAMP',
    'SOFTMAX_FUNCTION', 'SOURCE', 'STABILITY_FUNCTION', 'STANDARD_ARGS', 'STANDARD_DEVIATION', 'STANDARD_OUTPUT_STATES',
    'STATE', 'STATE_CONTEXT', 'STATE_NAME', 'STATE_PARAMS', 'STATE_PREFS', 'STATE_TYPE', 'STATE_VALUE', 'STATES',
    'SUBTRACTION', 'SUM', 'SYSTEM', 'SYSTEM_DEFAULT_CONTROLLER', 'SYSTEM_INIT',
    'TARGET', 'TARGET_MECHANISM', 'TARGET_LABELS_DICT', 'TERMINAL', 'THRESHOLD', 'TIME', 'TIME_STEP_SIZE',
<<<<<<< HEAD
    'TIME_STEPS_DIM', 'TRANSFER_FUNCTION_TYPE', 'TRANSFER_MECHANISM', 'TRANSFER_WITH_COSTS_FUNCTION', 'TRIAL',
    'TRIALS_DIM',
=======
    'TIME_STEPS_DIM', 'TRAINING_SET', 'TRANSFER_FUNCTION_TYPE', 'TRANSFER_MECHANISM', 'TRIAL', 'TRIALS_DIM',
>>>>>>> 05f81fc3
    'UNCHANGED', 'UNIFORM_DIST_FUNCTION', 'USER_DEFINED_FUNCTION', 'USER_DEFINED_FUNCTION_TYPE', 'USER_PARAMS',
    'VALUES', 'VALIDATE', 'VALIDATION', 'VALUE', 'VALUE_ASSIGNMENT', 'VALUE_FUNCTION', 'VARIABLE', 'VARIANCE',
    'VECTOR', 'WALD_DIST_FUNCTION', 'WEIGHT', 'WEIGHTS', 'X_0'
]


class NodeRoles:
    """
    Attributes
    ----------

    ORIGIN
        A `ProcessingMechanism <ProcessingMechanism>` that is the first Mechanism of a `Process` and/or `System`,
        and that receives the input to the Process or System when it is :ref:`executed or run <Run>`.  A Process may
        have only one `ORIGIN` Mechanism, but a System may have many.  Note that the `ORIGIN`
        Mechanism of a Process is not necessarily an `ORIGIN` of the System to which it belongs, as it may receive
        `Projections <Projection>` from other Processes in the System. The `ORIGIN` Mechanisms of a Process or
        System are listed in its :keyword:`origin_mechanisms` attribute, and can be displayed using its :keyword:`show`
        method.  For additional details about `ORIGIN` Mechanisms in Processes, see
        `Process Mechanisms <Process_Mechanisms>` and `Process Input and Output <Process_Input_And_Output>`;
        and for Systems see `System Mechanisms <System_Mechanisms>` and
        `System Input and Initialization <System_Execution_Input_And_Initialization>`.

    INTERNAL
        A `ProcessingMechanism <ProcessingMechanism>` that is not designated as having any other status.

    CYCLE
        A `ProcessingMechanism <ProcessingMechanism>` that is *not* an `ORIGIN` Mechanism, and receives a `Projection
        <Projection>` that closes a recurrent loop in a `Process` and/or `System`.  If it is an `ORIGIN` Mechanism, then
        it is simply designated as such (since it will be assigned input and therefore be initialized in any event).

    INITIALIZE_CYCLE
        A `ProcessingMechanism <ProcessingMechanism>` that is the `sender <Projection_Base.sender>` of a
        `Projection <Projection>` that closes a loop in a `Process` or `System`, and that is not an `ORIGIN` Mechanism
        (since in that case it will be initialized in any event). An `initial value  <Run_InitialValues>` can be
        assigned to such Mechanisms, that will be used to initialize the Process or System when it is first run.  For
        additional information, see `Run <Run_Initial_Values>`, `System Mechanisms <System_Mechanisms>` and
        `System Input and Initialization <System_Execution_Input_And_Initialization>`.

    TERMINAL
        A `ProcessingMechanism <ProcessingMechanism>` that is the last Mechanism of a `Process` and/or `System`, and
        that provides the output to the Process or System when it is `executed or run <Run>`.  A Process may
        have only one `TERMINAL` Mechanism, but a System may have many.  Note that the `TERMINAL`
        Mechanism of a process is not necessarily a `TERMINAL` Mechanism of the System to which it belongs,
        as it may send projections to other processes in the System (see `example
        <LearningProjection_Output_vs_Terminal_Figure>`).  The `TERMINAL` Mechanisms of a Process or System are listed in
        its :keyword:`terminalMechanisms` attribute, and can be displayed using its :keyword:`show` method.  For
        additional details about `TERMINAL` Mechanisms in Processes, see `Process_Mechanisms` and
        `Process_Input_And_Output`; and for Systems see `System_Mechanisms`.

    SINGLETON
        A `ProcessingMechanism <ProcessingMechanism>` that is the only Mechanism in a `Process` and/or `System`.
        It can serve the functions of an `ORIGIN` and/or a `TERMINAL` Mechanism.

    LEARNING
        A `LearningMechanism <LearningMechanism>` in a `Process` and/or `System`.

    TARGET
        A `ComparatorMechanism` of a `Process` and/or `System` configured for learning that receives a target value
        from its `execute <ComparatorMechanism.ComparatorMechanism.execute>` or
        `run <ComparatorMechanism.ComparatorMechanism.execute>` method.  It is usually (but not necessarily)
        associated with the `TERMINAL` Mechanism of the Process or System. The `TARGET` Mechanisms of a Process or
        System are listed in its :keyword:`target_nodes` attribute, and can be displayed using its
        :keyword:`show` method.  For additional details, see `TARGET Mechanisms <LearningMechanism_Targets>`,
        `learning sequence <Process_Learning_Sequence>`, and specifying `target values <Run_Targets>`.


    """
    def __init__(self):
        self.ORIGIN = ORIGIN
        self.INTERNAL = INTERNAL
        self.CYCLE = CYCLE
        self.INITIALIZE_CYCLE = INITIALIZE_CYCLE
        self.TERMINAL = TERMINAL
        self.SINGLETON = SINGLETON
        self.LEARNING = LEARNING
        self.TARGET = TARGET

NODE = 'NODE'

class MatrixKeywords:
    """
    Attributes
    ----------

    IDENTITY_MATRIX
        a square matrix of 1's along the diagonal, 0's elsewhere; this requires that the length of the sender and
        receiver values are the same.

    HOLLOW_MATRIX
        a square matrix of 0's along the diagonal, 1's elsewhere; this requires that the length of the sender and
        receiver values are the same.

    FULL_CONNECTIVITY_MATRIX
        a matrix that has a number of rows equal to the length of the sender's value, and a number of columns equal
        to the length of the receiver's value, all the elements of which are 1's.

    RANDOM_CONNECTIVITY_MATRIX
        a matrix that has a number of rows equal to the length of the sender's value, and a number of columns equal
        to the length of the receiver's value, all the elements of which are filled with random values uniformly
        distributed between 0 and 1.

    AUTO_ASSIGN_MATRIX
        if the sender and receiver are of equal length, an `IDENTITY_MATRIX` is assigned;  otherwise, a
        `FULL_CONNECTIVITY_MATRIX` is assigned.

    DEFAULT_MATRIX
        used if no matrix specification is provided in the constructor;  it presently assigns an `IDENTITY_MATRIX`.

    """
    def __init__(self):
        # self.MATRIX = MATRIX
        self.IDENTITY_MATRIX = IDENTITY_MATRIX
        self.HOLLOW_MATRIX = HOLLOW_MATRIX
        self.INVERSE_HOLLOW_MATRIX = INVERSE_HOLLOW_MATRIX
        self.FULL_CONNECTIVITY_MATRIX = FULL_CONNECTIVITY_MATRIX
        self.RANDOM_CONNECTIVITY_MATRIX = RANDOM_CONNECTIVITY_MATRIX
        self.AUTO_ASSIGN_MATRIX = AUTO_ASSIGN_MATRIX
        self.DEFAULT_MATRIX = DEFAULT_MATRIX

    def _values(self):
        return list(self.__dict__.values())

    def _set(self):
        return set(self.__dict__.values())

    def _names(self):
        return list(self.__dict__)


MATRIX = "matrix"
IDENTITY_MATRIX = "IdentityMatrix"
HOLLOW_MATRIX = "HollowMatrix"
INVERSE_HOLLOW_MATRIX = "InverseHollowMatrix"
FULL_CONNECTIVITY_MATRIX = "FullConnectivityMatrix"
RANDOM_CONNECTIVITY_MATRIX = "RandomConnectivityMatrix"
AUTO_ASSIGN_MATRIX = 'AutoAssignMatrix'
DEFAULT_MATRIX = AUTO_ASSIGN_MATRIX
# DEFAULT_MATRIX = IDENTITY_MATRIX

MATRIX_KEYWORDS = MatrixKeywords()
MATRIX_KEYWORD_SET = MATRIX_KEYWORDS._set()
MATRIX_KEYWORD_VALUES = MATRIX_KEYWORDS._values()
MATRIX_KEYWORD_NAMES = MATRIX_KEYWORDS._names()


class DistanceMetrics:
    """Distance between two arrays.

    Each keyword specifies a metric for the distance between two arrays, :math:`a_1` and :math:`a_2`, of equal length
    for which *len* is their length, :math:`\\bar{a}` is the mean of an array, :math:`\\sigma_{a}` the standard
    deviation of an array, and :math:`w_{a_1a_2}` a coupling coefficient ("weight") between a pair of elements,
    one from each array:

    Attributes
    ----------

    MAX_ABS_DIFF
        :math:`d = \\max(|a_1-a_2|)`

    DIFFERENCE
        (can also be referenced as L0)\n
        :math:`d = \\sum\\limits^{len}(|a_1-a_2|)`

    EUCLIDEAN
        (can also be referenced as L1)\n
        :math:`d = \\sum\\limits^{len}\\sqrt{(a_1-a_2)^2}`

    COSINE
        :math:`d = 1 - \\frac{\\sum\\limits^{len}a_1a_2}{\\sqrt{\\sum\\limits^{len}a_1^2}\\sqrt{\\sum\\limits^{len}a_2^2}}`

    CORRELATION
        :math:`d = 1 - \\left|\\frac{\\sum\\limits^{len}(a_1-\\bar{a}_1)(a_2-\\bar{a}_2)}{(len-1)\\sigma_{a_1}\\sigma_{
        a_2}}\\right|`

    COMMENT:
    PEARSON
        <Description>
    COMMENT

    ENTROPY and CROSS_ENTROPY
        :math:`d = \\sum\\limits^{len}a_1log(a_2)`

    ENERGY:
        :math:`d = -\\frac{1}{2}\\sum\\limits_{i,j}a_{1_i}a_{2_j}w_{ij}`

    """
    def __init__(self):
        self.MAX_ABS_DIFF = MAX_ABS_DIFF
        self.DIFFERENCE = DIFFERENCE
        self.L0 = L0
        self.NORMED_L0_SIMILARITY = NORMED_L0_SIMILARITY
        self.EUCLIDEAN = EUCLIDEAN
        self.L1 = L1
        self.ANGLE = ANGLE
        self.CORRELATION = CORRELATION
        # self.PEARSON = PEARSON
        self.COSINE = COSINE
        self.ENTROPY = CROSS_ENTROPY
        self.CROSS_ENTROPY = CROSS_ENTROPY
        self.ENERGY = ENERGY

    def _values(self):
        return list(self.__dict__.values())

    def _set(self):
        return set(self.__dict__.values())

    def _names(self):
        return list(self.__dict__)

    def _is_metric(metric):
        if metric in DISTANCE_METRICS_SET:
            return True
        else:
            return False


METRIC = 'metric'
DIFFERENCE = 'difference'
L0 = DIFFERENCE
NORMED_L0_SIMILARITY = 'normed_L0_similarity'
MAX_ABS_DIFF = 'max_abs_diff'
EUCLIDEAN = 'euclidean'
L1 = EUCLIDEAN
ANGLE = 'angle'
CORRELATION = 'correlation'
COSINE = 'cosine'
PEARSON = 'Pearson'
ENTROPY = 'cross-entropy'
CROSS_ENTROPY = 'cross-entropy'
ENERGY = 'energy'

DISTANCE_METRICS = DistanceMetrics()
DISTANCE_METRICS_SET = DISTANCE_METRICS._set()
DISTANCE_METRICS_VALUES = DISTANCE_METRICS._values()
DISTANCE_METRICS_NAMES = DISTANCE_METRICS._names()

ENERGY = 'energy'
ENTROPY = 'entropy'


# **********************************************************************************************************************
# ******************************************    CONSTANTS  *************************************************************
# **********************************************************************************************************************

ON = True
OFF = False
DEFAULT = False
# AUTO = True  # MODIFIED 7/14/17 CW
ASSERT = True

# Used by initDirective
INIT_FULL_EXECUTE_METHOD = 'init using the full base class execute method'
INIT_EXECUTE_METHOD_ONLY = 'init using only the subclass _execute method'
INIT_FUNCTION_METHOD_ONLY = 'init using only the subclass __function__ method'


#region ---------------------------------------------    GENERAL    ----------------------------------------------------
# General

ALL = 'all'
BOTH = 'both'
MAYBE = 0.5

kwSeparator = ': '
SEPARATOR_BAR = ' | '
kwProgressBarChar = '.'
# kwValueSuffix = '_value'
SELF = 'self'
FLAGS = 'flags'
INITIALIZATION_STATUS = 'initialization_status'
EXECUTION_PHASE = 'execution_phase'
SOURCE = 'source'
INITIALIZING = " INITIALIZING "  # Used as status and context for Log
INITIALIZED = " INITIALIZED "  # Used as status
kwInstantiate = " INSTANTIATING "  # Used as context for Log
EXECUTING = " EXECUTING " # Used in context for Log and ReportOutput pref
kwAssign = '| Assign' # Used in context for Log
ASSIGN_VALUE = ': Assign value'
kwAggregate = ': Aggregate' # Used in context for Log
VALIDATE = 'Validate'
COMMAND_LINE = "COMMAND_LINE"
kwParams = 'params'
CHANGED = 'CHANGED'
UNCHANGED = 'UNCHANGED'
ENABLED = 'ENABLED'
STATEFUL_ATTRIBUTES = 'stateful_attributes'
COUNT = 'COUNT'
BOLD = 'bold'
BEFORE = 'before'
AFTER = 'after'
ONLINE = 'online'
INPUT = 'input'
OUTPUT = 'output'
RANDOM =  'random'
OLDEST = 'oldest'
NEWEST = 'newest'

EID_SIMULATION = '-sim'
EID_FROZEN = '-frozen'

#endregion

#region -------------------------------------------    Preferences    --------------------------------------------------

kwPrefs = "Prefs"
kwPrefsOwner = "kwPrefsOwner"
kwPrefLevel = 'kwPrefLevel'
kwPrefCurrentValue = 'kwPrefCurrentValue'
kwPrefBaseValue = 'kwPrefBaseValue'
kwPreferenceSetName = 'kwPreferenceSetName'
kwDefaultPreferenceSetOwner = 'DefaultPreferenceSetOwner'
# kpLogPref = '_log_pref'
# kpParamValidationPref = '_param_validation_pref'
# kpVerbosePref = '_verbose_pref'
#endregion

#region --------------------------------------------    PREFERENCES    -------------------------------------------------

kwPreferenceSet = 'PreferenceSet'
kwComponentPreferenceSet = 'PreferenceSet'
#endregion

#region ------------------------------------------------   LOG    ------------------------------------------------------

TIME = 'time'
LOG_ENTRIES = 'LOG_ENTRIES'
INITIALIZATION = 'INITIALIZATION'
VALIDATION = 'VALIDATION'
EXECUTION = 'EXECUTION'
PROCESSING = 'PROCESSING'
VALUE_ASSIGNMENT = 'VALUE_ASSIGNMENT'
FINAL = 'FINAL'


#endregion

#region -----------------------------------------------  UTILITIES  ----------------------------------------------------

kpMechanismTimeScaleLogEntry = "Mechanism TimeScale"
kpMechanismInputLogEntry = "Mechanism Input"
kpMechanismOutputLogEntry = "Mechanism Output"
kpMechanismControlAllocationsLogEntry = "Mechanism Control Allocations"
#endregion

#region ----------------------------------------------   COMPONENT   ---------------------------------------------------

COMPOSITION = 'COMPOSITION'

#endregion

#region ----------------------------------------------   COMPONENT   ---------------------------------------------------

COMPONENT = 'COMPONENT'

# Standard arg / attribute names:
VARIABLE = "variable"
DEFAULT_VARIABLE = "default_variable"
VALUE = "value"
PREVIOUS_VALUE = 'previous_value'
LABELS = 'labels'
PARAMS = "params"
NAME = "name"
PREFS_ARG = "prefs"
CONTEXT = "context"
STANDARD_ARGS = {NAME, VARIABLE, VALUE, PARAMS, PREFS_ARG, CONTEXT}

INITIAL_VALUES = 'initial_values'
CURRENT_EXECUTION_TIME = 'current_execution_time'
CURRENT_EXECUTION_COUNT = 'current_execution_count'
EXECUTION_ID = 'execution_id'

# inputs list/ndarray:
TRIALS_DIM = 0
TIME_STEPS_DIM = 1
PROCESSES_DIM = 2
INPUTS_DIM = 3

COMPONENT_INIT = 'Component.__init__'
DEFERRED_INITIALIZATION = 'Deferred Init'
DEFERRED_ASSIGNMENT = 'Deferred Assignment'
DEFERRED_DEFAULT_NAME = 'DEFERRED_DEFAULT_NAME'
USER_PARAMS = 'user_params' # Parameters available to user for inspection in user_params dict
FUNCTION = "function" # Parameter name for function, method, or type to instantiate and assign to self.execute
FUNCTION_PARAMS  = "function_params" # Parameters used to instantiate or assign to a FUNCTION

PARAM_CLASS_DEFAULTS = "paramClassDefaults"        # "Factory" default params for a Function
PARAM_INSTANCE_DEFAULTS = "paramInstanceDefaults" # Parameters used to instantiate a Function; supercede paramClassDefaults
PARAMS_CURRENT = "paramsCurrent"                  # Parameters currently in effect for an instance of a Function
                                                   #    in general, this includes params specifed as arg in a
                                                   #    to Function.execute;  however, there are some exceptions
                                                   #    in which those are kept separate from paramsCurrent (see DDM)
FUNCTION_CHECK_ARGS = 'super._check_args' # Use for "context" arg
FUNCTION_OUTPUT_TYPE_CONVERSION = "enable_output_type_conversion"  # Used in Function Components to set output type

#endregion

#region ----------------------------------------    COMPONENT SUBCLASSES  ----------------------------------------------

# Component Categories   -----------------

kwSystemComponentCategory = "System"
kwProcessComponentCategory = "Process"
kwMechanismComponentCategory = "Mechanism_Base"
kwStateComponentCategory = "State_Base"
kwProjectionComponentCategory = "Projection_Base"
kwComponentCategory = "Function_Base"

# Component TYPES  -----------------

# Mechanisms:
PROCESSING_MECHANISM = "ProcessingMechanism"
ADAPTIVE_MECHANISM = "AdaptiveMechanism"
LEARNING_MECHANISM = "LearningMechanism"
CONTROL_MECHANISM = "ControlMechanism"
TARGET_MECHANISM = "TargetMechanism"
GATING_MECHANISM = 'GatingMechanism'
MODULATORY_MECHANISM = 'ModulatoryMechanism'
AUTOASSOCIATIVE_LEARNING_MECHANISM = 'AutoAssociativeLearningMechanism'
KOHONEN_LEARNING_MECHANISM = 'KohonenLearningMechanism'

# States:
INPUT_STATE = "InputState"
PROCESS_INPUT_STATE = "ProcessInputState"
SYSTEM_INPUT_STATE = "SystemInputState"
PARAMETER_STATE = "ParameterState"
OUTPUT_STATE = "OutputState"
MODULATORY_SIGNAL = 'ModulatorySignal'
LEARNING_SIGNAL = 'LearningSignal'
CONTROL_SIGNAL = 'ControlSignal'
GATING_SIGNAL = 'GatingSignal'

# Projections:
MAPPING_PROJECTION = "MappingProjection"
AUTO_ASSOCIATIVE_PROJECTION = "AutoAssociativeProjection"
MASKED_MAPPING_PROJECTION = 'MaskedMappingProjection'
LEARNING_PROJECTION = "LearningProjection"
CONTROL_PROJECTION = "ControlProjection"
GATING_PROJECTION = "GatingProjection"
PATHWAY_PROJECTION = "PathwayProjection"
PATHWAY_PROJECTIONS = "PathwayProjections"
MODULATORY_PROJECTION = "ModulatoryProjection"
MODULATORY_PROJECTIONS = "ModulatoryProjections"


# Function:
EXAMPLE_FUNCTION_TYPE = "EXAMPLE FUNCTION"
USER_DEFINED_FUNCTION_TYPE = "USER DEFINED FUNCTION TYPE"
COMBINATION_FUNCTION_TYPE = "COMBINATION FUNCTION TYPE"
DIST_FUNCTION_TYPE = "DIST FUNCTION TYPE"
STATEFUL_FUNCTION_TYPE = "STATEFUL FUNCTION TYPE"
MEMORY_FUNCTION_TYPE = "MEMORY FUNCTION TYPE"
INTEGRATOR_FUNCTION_TYPE = "INTEGRATOR FUNCTION TYPE"
TRANSFER_FUNCTION_TYPE = "TRANSFER FUNCTION TYPE"
LEABRA_FUNCTION_TYPE = "LEABRA FUNCTION TYPE"
DISTRIBUTION_FUNCTION_TYPE = "DISTRIBUTION FUNCTION TYPE"
OBJECTIVE_FUNCTION_TYPE = "OBJECTIVE FUNCTION TYPE"
OPTIMIZATION_FUNCTION_TYPE = "OPTIMIZATION FUNCTION TYPE"
LEARNING_FUNCTION_TYPE = 'LEARNING FUNCTION TYPE'
NORMALIZING_FUNCTION_TYPE = "NORMALIZING FUNCTION TYPE"
INTERFACE_FUNCTION_TYPE = "INTERFACE FUNCTION TYPE"
SELECTION_FUNCTION_TYPE = "SELECTION FUNCTION TYPE"


# Component SUBTYPES -----------------

# ControlMechanism:
DEFAULT_CONTROL_MECHANISM = "DefaultControlMechanism"
OPTIMIZATION_CONTROL_MECHANISM = 'OptimizationControlMechanism'
EVC_MECHANISM = "EVCControlMechanism"
LVOC_CONTROL_MECHANISM = 'LVOCControlMechanism'

# ObjectiveMechanisms:
OBJECTIVE_MECHANISM_OBJECT = "ObjectiveMechanism"
COMPARATOR_MECHANISM = "ComparatorMechanism"
PREDICTION_ERROR_MECHANISM = "PredictionErrorMechanism"

# ProcessingMechanisms:
TRANSFER_MECHANISM = "TransferMechanism"
LEABRA_MECHANISM = "LeabraMechanism"
RECURRENT_TRANSFER_MECHANISM = "RecurrentTransferMechanism"
CONTRASTIVE_HEBBIAN_MECHANISM = "ContrastiveHebbianMechanism"
LCA_MECHANISM = "LCAMechanism"
KOHONEN_MECHANISM = 'KohonenMechanism'
KWTA_MECHANISM = "KWTAMechanism"
INTEGRATOR_MECHANISM = "IntegratorMechanism"
DDM_MECHANISM = "DDM"
COMPOSITION_INTERFACE_MECHANISM = "CompositionInterfaceMechanism"
PROCESSING_MECHANISM = "ProcessingMechanism"

# Functions:
ARGUMENT_THERAPY_FUNCTION = "Contradiction Function"
USER_DEFINED_FUNCTION = "USER DEFINED FUNCTION"

# CombinationFunctions:
REDUCE_FUNCTION = "Reduce Function"
CONCATENATE_FUNCTION = "Concatenate Function"
REARRANGE_FUNCTION = 'Rearrange Function'
LINEAR_COMBINATION_FUNCTION = "LinearCombination Function"
COMBINE_MEANS_FUNCTION = "CombineMeans Function"

# TransferFunctions:
IDENTITY_FUNCTION = 'Identity Function'
LINEAR_FUNCTION = "Linear Function"
LEABRA_FUNCTION = "Leabra Function"
EXPONENTIAL_FUNCTION = "Exponential Function"
LOGISTIC_FUNCTION = "Logistic Function"
RELU_FUNCTION = "ReLU Function"
GAUSSIAN_FUNCTION = "Gaussian Function"
GAUSSIAN_DISTORT_FUNCTION = "GaussianDistort Function"
SOFTMAX_FUNCTION = 'SoftMax Function'
LINEAR_MATRIX_FUNCTION = "LinearMatrix Function"
TRANSFER_WITH_COSTS_FUNCTION = "TransferWithCosts Function"

# SelectionFunctions:
ONE_HOT_FUNCTION = "OneHot Function"

# IntegratorFunctions:
INTEGRATOR_FUNCTION = "IntegratorFunction Function"
SIMPLE_INTEGRATOR_FUNCTION = "SimpleIntegrator Function"
INTERACTIVE_ACTIVATION_INTEGRATOR_FUNCTION = "Interactive Activation IntegratorFunction Function"
ACCUMULATOR_INTEGRATOR_FUNCTION = "AccumulatorIntegrator Function"
FITZHUGHNAGUMO_INTEGRATOR_FUNCTION = "FitzHughNagumoIntegrator Function"
DUAL_ADAPTIVE_INTEGRATOR_FUNCTION = "DualAdaptiveIntegrator Function"
ACCUMULATOR_INTEGRATOR = "AccumulatorIntegrator"  # (7/19/17 CW) added for MappingProjection.py
LEAKY_COMPETING_INTEGRATOR_FUNCTION = 'LeakyCompetingIntegrator Function'
ADAPTIVE_INTEGRATOR_FUNCTION = "AdaptiveIntegrator Function"
GILZENRAT_INTEGRATOR_FUNCTION = "GilzenratDecisionIntegrator Function"
DRIFT_DIFFUSION_INTEGRATOR_FUNCTION = "DriftDiffusionIntegrator Function"
ORNSTEIN_UHLENBECK_INTEGRATOR_FUNCTION = "OU IntegratorFunction Function"

# MemoryFunctions:
BUFFER_FUNCTION = 'Buffer Function'
ContentAddressableMemory_FUNCTION = 'ContentAddressableMemory Function'

# OptimizationFunctions:
GRADIENT_OPTIMIZATION_FUNCTION = "GradientOptimization Function"
GRID_SEARCH_FUNCTION = 'GridSearch Function'

# LearningFunctions:
GAUSSIAN_PROCESS_FUNCTION = 'GaussianProcess Function'
HEBBIAN_FUNCTION = 'Hebbian Learning Function'
CONTRASTIVE_HEBBIAN_FUNCTION = 'ContrastiveHebbian Learning Function'
KOHONEN_FUNCTION = 'Kohonen Learning Function'
RL_FUNCTION = 'ReinforcementLearning Function'
BACKPROPAGATION_FUNCTION = 'Backpropagation Learning Function'
TDLEARNING_FUNCTION = "TD Learning Function"
PREDICTION_ERROR_DELTA_FUNCTION = "PredictionErrorDelta Function"
ERROR_DERIVATIVE_FUNCTION = 'Error Derivative Function'

# Distributionfunctions
NORMAL_DIST_FUNCTION = "Normal Distribution Function"
UNIFORM_DIST_FUNCTION = "Uniform Distribution Function"
EXPONENTIAL_DIST_FUNCTION = "Exponential Distribution Function"
GAMMA_DIST_FUNCTION = "Gamma Distribution Function"
WALD_DIST_FUNCTION = "Wald Distribution Function"
DRIFT_DIFFUSION_ANALYTICAL_FUNCTION = "Drift Diffusion Analytical Function"

# ObjectiveFunctions
STABILITY_FUNCTION = 'Stability Function'
DISTANCE_FUNCTION = 'Distance Function'

# Interface Functions:
STATE_MAP_FUNCTION = 'State Map Function'

#endregion

#region ---------------------------------------    SYSTEM / COMPOSITION   ----------------------------------------------

SYSTEM = "System"
SCHEDULER = "scheduler"
SYSTEM_INIT = 'System.__init__'
DEFAULT_SYSTEM = "DefaultSystem"
CONTROLLER = "controller"
ENABLE_CONTROLLER = "enable_controller"

RUN = 'run'
TRIAL = 'trial'

ROLES = 'roles'
CONDITIONS = 'conditions'
VALUES = 'values'
FUNCTIONS = 'functions'

#endregion

#region ---------------------------------------    AUTODIFF COMPOSITION   ----------------------------------------------

TRAINING_SET = 'training set'

#endregion

#region ----------------------------------------------    PROCESS   ----------------------------------------------------

PROCESS = "PROCESS"
PROCESSES = "processes"
PROCESS_INIT = 'Process.__init__'
PATHWAY = "pathway"
CLAMP_INPUT = "clamp_input"
SOFT_CLAMP = "soft_clamp"
HARD_CLAMP = "hard_clamp"
PULSE_CLAMP = "pulse_clamp"
NO_CLAMP = "no_clamp"
LEARNING_RATE = "learning_rate"
CONTROL = 'CONTROL'
GATING = 'gating'
kwProjections = "projections"
kwProcessDefaultProjectionFunction = "Default Projection Function"
kwProcessExecute = "ProcessExecute"
kpMechanismExecutedLogEntry = "Mechanism Executed"
#endregion

#region ---------------------------------------------    MECHANISM   ---------------------------------------------------

MECHANISM = 'MECHANISM'
MECHANISMS = 'MECHANISMS'
kwMechanismName = "MECHANISM NAME"
kwMechanismDefault = "DEFAULT MECHANISM"
DEFAULT_PROCESSING_MECHANISM = "DefaultProcessingMechanism"
kwProcessDefaultMechanism = "ProcessDefaultMechanism"
kwMechanismType = "Mechanism Type" # Used in mechanism dict specification (e.g., in process.pathway[])
kwMechanismDefaultInputValue = "Mechanism Default Input Value " # Used in mechanism specification dict
kwMechanismParamValue = "Mechanism Parameter Value"                 # Used to specify mechanism param value
kwMechanismDefaultParams = "Mechanism Default Parameters"           # Used in mechanism specification dict
CONDITION = 'condition'

# Keywords for OUTPUT_STATE_VARIABLE dict:
OWNER_VARIABLE = 'OWNER_VARIABLE'
OWNER_VALUE = 'OWNER_VALUE'
EXECUTION_COUNT = 'EXECUTION_COUNT'
EXECUTION_TIME = 'EXECUTION_TIME'
INPUT_STATE_VARIABLES = 'INPUT_STATE_VARIABLES'
PARAMS_DICT = 'PARAMS_DICT'

# this exists because kws like OWNER_VALUE are set as properties
# on Mechanisms, so you can't just change the string value to map
# as you want - the property "value" will be overwritten then
output_state_spec_to_parameter_name = {
    OWNER_VARIABLE: VARIABLE,
    OWNER_VALUE: VALUE,
    INPUT_STATE_VARIABLES: 'input_state_variables',
    EXECUTION_COUNT: 'execution_count',
}

# Dictionaries of labels for input, output and target arrays
INPUT_LABELS_DICT = 'input_labels_dict'
OUTPUT_LABELS_DICT = 'output_labels_dict'
TARGET_LABELS_DICT = 'target_labels_dict'

ORIGIN = 'ORIGIN'
INTERNAL = 'INTERNAL'
CYCLE = 'CYCLE'
INITIALIZE_CYCLE = 'INITIALIZE_CYCLE'
# AUTO_LEARNING = 'AUTO_LEARNING'
TERMINAL = 'TERMINAL'
SINGLETON = 'ORIGIN AND TERMINAL'
LEARNING = 'LEARNING'
SAMPLE = 'SAMPLE'
TARGET = 'TARGET'
ERROR = 'ERROR'

RESULTS = 'RESULTS'
RESULT = 'RESULT'
OUTPUT_MEAN = 'OUTPUT_MEAN'
OUTPUT_MEDIAN = 'OUTPUT_MEDIAN'
OUTPUT_VARIANCE = 'OUTPUT_VARIANCE'
OUTPUT_STD_DEV = 'OUTPUT_STD_DEV'
MECHANISM_VALUE = 'MECHANISM_VALUE'
SIZE = 'size'
K_VALUE = 'k_value'
THRESHOLD = 'threshold'
RATIO = 'ratio'

STATE_VALUE = "State value"   # Used in State specification dict
                                                 #  to specify State value
STATE_PARAMS = "State params" # Used in State specification dict

# ParamClassDefaults:
kwMechanismExecutionSequenceTemplate = "Mechanism Execution Sequence Template"

# Entries for output OrderedDict, describing the current state of the Mechanism
kwMechanismOutputValue = "MechanismOutputValue" # points to <mechanism>.outputStateValue
kwMechanismConfidence = "MechanismConfidence"   # contains confidence of current kwMechanismValue
kwMechanismPerformance = "MechanismPerformance" # contains value from objective function
kwMechanismDuration = "MechanismDuration"       # contains number of time steps since process.execute was called
kwMechanismParams = "MechanismParams"           # dict of ParameterState objects in <mechanism>.params

kwMechanismExecuteFunction = "MECHANISM EXECUTE FUNCTION"
kwMechanismAdjustFunction = "MECHANISM ADJUST FUNCTION"
kwMechanismInterrogateFunction = "MECHANISM INTERROGATE FUNCTION"
kwMechanismTerminateFunction = "MECHANISM TERMINATE FUNCTION"
# TBI: kwMechanismAccuracyFunction = "MECHANISM ACCURACY FUNCTION"

#DDM
kwThreshold = 'thresh'
kwInitialPoint = 'initial_point'
#endregion

#region ----------------------------------------    MODULATORY MECHANISMS ----------------------------------------------

# LearningMechanism:
LEARNING_SIGNALS = 'learning_signals'
LEARNING_SIGNAL_SPECS = 'LEARNING_SIGNAL_SPECS'
LEARNED_PARAM = 'learned_param'
LEARNED_PROJECTION = 'learned_projection'

# ControlMechanism / EVCControlMechanism / ObjectiveMechanism
SIMULATIONS = 'simulations'
OBJECTIVE_MECHANISM = "objective_mechanism"
OUTCOME = 'OUTCOME'
MONITOR = "monitor"
MONITOR_FOR_CONTROL = "monitor_for_control"
PREDICTION_MECHANISM = "Prediction Mechanism"
PREDICTION_MECHANISMS = "prediction_mechanisms"
PREDICTION_MECHANISM_TYPE = "prediction_mechanism_type"
PREDICTION_MECHANISM_PARAMS = "prediction_mechanism_params"
PREDICTION_MECHANISM_OUTPUT = "PredictionMechanismOutput"

MODULATORY_SIGNALS = 'modulatory_signals'
CONTROL_SIGNALS = 'control_signals'
CONTROL_SIGNAL_SPECS = 'CONTROL_SIGNAL_SPECS'
CONTROLLED_PARAMS = 'CONTROLLED_PARAMS'
CONTROL_PROJECTIONS = 'ControlProjections'
GATING_SIGNALS = 'gating_signals'
OUTCOME_FUNCTION = 'outcome_function'
COST_FUNCTION = 'cost_function'
COMBINE_OUTCOME_AND_COST_FUNCTION = 'combine_outcome_and_cost_function'
VALUE_FUNCTION = 'value_function'
SAVE_ALL_VALUES_AND_POLICIES = 'save_all_values_and_policies'
SYSTEM_DEFAULT_CONTROLLER = "DefaultController"
EVC_SIMULATION = 'CONTROL SIMULATION'
ALLOCATION_SAMPLES = "allocation_samples"


# GatingMechanism
MAKE_DEFAULT_GATING_MECHANISM = "make_default_gating_mechanism"
GATING_SIGNALS = 'gating_signals'
GATING_SIGNAL_SPECS = 'GATING_SIGNAL_SPECS'
GATE = 'GATE'
GATED_STATES = 'GATED_STATES'
GATING_PROJECTIONS = 'GatingProjections'
GATING_ALLOCATION = 'gating_allocation'

MODULATORY_SPEC_KEYWORDS = {LEARNING, LEARNING_SIGNAL, LEARNING_PROJECTION, LEARNING_MECHANISM,
                            CONTROL, CONTROL_SIGNAL, CONTROL_PROJECTION, CONTROL_MECHANISM,
                            GATING, GATING_SIGNAL, GATING_PROJECTION, GATING_MECHANISM,
                            MODULATORY_MECHANISM}

MODULATED_PARAMETER_PREFIX = 'mod_'

#endregion

#region ----------------------------------------------    STATES  ------------------------------------------------------

STATE = "State"
STATE_TYPE = "state_type"
# These are used as keys in State specification dictionaries
STATES = "STATES"
MODULATES = "modulates"
PROJECTIONS = "projections"  # Used to specify projection list to State DEPRECATED;  REPLACED BY CONNECTIONS
CONNECTIONS = 'CONNECTIONS'
STATE_NAME = "StateName"
STATE_PREFS = "StatePrefs"
STATE_CONTEXT = "StateContext"
kwAddInputState = 'kwAddNewInputState'     # Used by Mechanism._add_projection_to()
kwAddOutputState = 'kwAddNewOutputState'   # Used by Mechanism._add_projection_from()
FULL = 'FULL'
OWNER = 'owner'
REFERENCE_VALUE = 'reference_value'
REFERENCE_VALUE_NAME = 'reference_value_name'

# InputStates:
PRIMARY = 'Primary'
INPUT_STATES = 'input_states'
INPUT_STATE_PARAMS = 'input_state_params'
WEIGHT = 'weight'
EXPONENT = 'exponent'
INTERNAL_ONLY = 'internal_only'

# ParameterStates:
PARAMETER_STATES = 'parameter_states'
PARAMETER_STATE_PARAMS = 'parameter_state_params'

# OutputStates:
OUTPUT_STATES = 'output_states'
OUTPUT_STATE_PARAMS = 'output_states_params'
STANDARD_OUTPUT_STATES = 'standard_output_states'
INDEX = 'index'       # For backward compatibility with INDEX and ASSIGN
ASSIGN = 'assign'     # For backward compatibility with INDEX and ASSIGN
CALCULATE = 'assign'  # For backward compatibility with CALCULATE

# Modulation
MODULATION = 'modulation'
MONITOR_FOR_MODULATION = 'monitor_for_modulation'
ADDITIVE = ADDITIVE_PARAM = 'additive_param'
MULTIPLICATIVE = MULTIPLICATIVE_PARAM = 'multiplicative_param'
OVERRIDE = OVERRIDE_PARAM = 'OVERRIDE'
DISABLE = DISABLE_PARAM = 'DISABLE'

#endregion

#region ---------------------------------------------    PROJECTION  ---------------------------------------------------

# Attributes / KVO keypaths / Parameters
PROJECTION = "Projection"
PROJECTION_TYPE = "PROJECTION_TYPE"
PROJECTION_PARAMS = "ProjectionParams"
MAPPING_PROJECTION_PARAMS = "MappingProjectionParams"
LEARNING_PROJECTION_PARAMS = 'LearningProjectionParams'
CONTROL_PROJECTION_PARAMS = "ControlProjectionParams"
GATING_PROJECTION_PARAMS = 'GatingProjectionParams'
PROJECTION_SENDER = 'projection_sender'
SENDER = 'sender'
RECEIVER = "receiver"
PROJECTION_DIRECTION = {SENDER: 'to',
                        RECEIVER: 'from'}
kwProjectionReceiver = 'projection_receiver'
kwReceiverArg = 'receiver'
# kpLog = "ProjectionLog"
MONITOR_FOR_LEARNING = 'monitor_for_learning'
AUTO = 'auto'
HETERO = 'hetero'


#endregion

#region ----------------------------------------------    FUNCTION   ---------------------------------------------------


# General ------------------------------------------------

FUNCTION_PARAMETER_PREFIX = 'func_'
CUSTOM_FUNCTION = 'custom_function'
FUNCTION_OUTPUT_TYPE = 'output_type'
OUTPUT_TYPE = 'output'
OVERWRITE = 'overwrite'
REINITIALIZE = "reinitialize"
REINITIALIZE_WHEN = "reinitialize_when"

LOW = 'low'
HIGH = 'high'
BOUNDS = 'bounds'
MODE = 'mode'
REST = "rest"

# Function-specific ---------------------------------------

STATEFUL_FUNCTION = 'stateful_function'
INTEGRATOR_FUNCTION = 'integrator_function'
MEMORY_FUNCTION = 'memory_function'
HAS_INITIALIZERS='has_initializers'
INCREMENT = 'increment'
INTEGRATION_TYPE = "integration_type"
TIME_STEP_SIZE = 'time_step_size'
DECAY = 'decay'
INTEGRATOR_MODE_VALUE = "integrator_mode_value"
INSTANTANEOUS_MODE_VALUE = "instantaenous_mode_value"
LINEAR = 'linear'
CONSTANT = 'constant'
SIMPLE = 'scaled'
ADAPTIVE = 'adaptive'
DIFFUSION = 'diffusion'
EXPONENTIAL = 'exponential'
GAUSSIAN = 'gaussian'
SINUSOID = 'sinusoid'

COMBINE = 'combine'
SUM = 'sum'
DIFFERENCE = DIFFERENCE # Defined above for DISTANCE_METRICS
PRODUCT = 'product'
QUOTIENT = 'quotient'
SUBTRACTION = 'subtraction'
DIVISION = 'division'
SCALAR = 'scalar'
VECTOR = 'vector'
ARRANGEMENT = 'arrangement'

GAIN = 'gain'
BIAS = 'bias'
X_0 = "x_0"
LEAK = 'leak'
SLOPE = 'slope'
INTERCEPT = 'intercept'
RATE = 'rate'
SCALE = 'scale'
NOISE = 'noise'

BETA = 'beta'

DIST_SHAPE = 'dist_shape'

STANDARD_DEVIATION = 'standard_deviation'
VARIANCE = 'variance'
DIST_MEAN = 'mean'

MAX_VAL = 'MAX_VAL'
MAX_ABS_VAL = 'MAX_ABS_VAL'
MAX_INDICATOR = 'MAX_INDICATOR'
MAX_ABS_INDICATOR = 'MAX_ABS_INDICATOR'
MIN_VAL = 'MIN_VAL'
MIN_ABS_VAL = 'MIN_ABS_VAL'
MIN_INDICATOR = 'MIN_INDICATOR'
MIN_ABS_INDICATOR = 'MIN_ABS_INDICATOR'
PROB = 'PROB'
PROB_INDICATOR = 'PROB_INDICATOR'
MUTUAL_ENTROPY = 'mutual entropy'
PER_ITEM = 'per_item'

INITIALIZER = 'initializer'
INITIAL_V = 'initial_v'
INITIAL_W = 'initial_w'
WEIGHTS = "weights"
EXPONENTS = "exponents"
OPERATION = "operation"
OFFSET = "offset"

REWARD = 'reward'
NETWORK = 'network'

GAMMA = 'gamma'
#endregion<|MERGE_RESOLUTION|>--- conflicted
+++ resolved
@@ -108,12 +108,8 @@
     'STATE', 'STATE_CONTEXT', 'STATE_NAME', 'STATE_PARAMS', 'STATE_PREFS', 'STATE_TYPE', 'STATE_VALUE', 'STATES',
     'SUBTRACTION', 'SUM', 'SYSTEM', 'SYSTEM_DEFAULT_CONTROLLER', 'SYSTEM_INIT',
     'TARGET', 'TARGET_MECHANISM', 'TARGET_LABELS_DICT', 'TERMINAL', 'THRESHOLD', 'TIME', 'TIME_STEP_SIZE',
-<<<<<<< HEAD
-    'TIME_STEPS_DIM', 'TRANSFER_FUNCTION_TYPE', 'TRANSFER_MECHANISM', 'TRANSFER_WITH_COSTS_FUNCTION', 'TRIAL',
-    'TRIALS_DIM',
-=======
-    'TIME_STEPS_DIM', 'TRAINING_SET', 'TRANSFER_FUNCTION_TYPE', 'TRANSFER_MECHANISM', 'TRIAL', 'TRIALS_DIM',
->>>>>>> 05f81fc3
+    'TIME_STEPS_DIM', 'TRAINING_SET', 'TRANSFER_FUNCTION_TYPE', 'TRANSFER_MECHANISM', 'TRANSFER_WITH_COSTS_FUNCTION',
+    'TRIAL', 'TRIALS_DIM',
     'UNCHANGED', 'UNIFORM_DIST_FUNCTION', 'USER_DEFINED_FUNCTION', 'USER_DEFINED_FUNCTION_TYPE', 'USER_PARAMS',
     'VALUES', 'VALIDATE', 'VALIDATION', 'VALUE', 'VALUE_ASSIGNMENT', 'VALUE_FUNCTION', 'VARIABLE', 'VARIANCE',
     'VECTOR', 'WALD_DIST_FUNCTION', 'WEIGHT', 'WEIGHTS', 'X_0'
