--- conflicted
+++ resolved
@@ -106,13 +106,8 @@
     'SYSTEM_INIT', 'TARGET', 'TARGET_LABELS_DICT', 'TERMINAL', 'THRESHOLD', 'TIME', 'TIME_STEP_SIZE', 'TIME_STEPS_DIM',
     'TRANSFER_FUNCTION_TYPE', 'TRANSFER_MECHANISM', 'TRIAL', 'TRIALS_DIM', 'UNCHANGED', 'UNIFORM_DIST_FUNCTION',
     'USER_DEFINED_FUNCTION', 'USER_DEFINED_FUNCTION_TYPE', 'USER_PARAMS', 'UTILITY_INTEGRATOR_FUNCTION',
-<<<<<<< HEAD
-    'VALUES', 'VALIDATE', 'VALIDATION', 'VALUE', 'VALUE_ASSIGNMENT', 'VALUE_FUNCTION', 'VARIABLE', 'VARIANCE', 'VECTOR',
-    'WALD_DIST_FUNCTION', 'WEIGHT', 'WEIGHTS', 'X_0'
-=======
     'VALUES', 'VALIDATE', 'VALIDATION', 'VALUE', 'VALUE_ASSIGNMENT', 'VALUE_FUNCTION', 'VARIABLE', 'VARIANCE',
-    'VECTOR', 'WALD_DIST_FUNCTION', 'WEIGHT', 'WEIGHTS'
->>>>>>> a24f7175
+    'VECTOR', 'WALD_DIST_FUNCTION', 'WEIGHT', 'WEIGHTS', 'X_0'
 ]
 
 
