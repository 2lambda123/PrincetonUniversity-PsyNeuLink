# Princeton University licenses this file to You under the Apache License, Version 2.0 (the "License");
# you may not use this file except in compliance with the License.  You may obtain a copy of the License at:
#     http://www.apache.org/licenses/LICENSE-2.0
# Unless required by applicable law or agreed to in writing, software distributed under the License is distributed
# on an "AS IS" BASIS, WITHOUT WARRANTIES OR CONDITIONS OF ANY KIND, either express or implied.
# See the License for the specific language governing permissions and limitations under the License.


# *************************************  ParameterEstimationComposition ************************************************

# FIX: SEED FOR noise PARAMETER OF TransferMechanism GETS ASSIGNED TO THE MECHANISM,
#      BUT THERE DOES NOT SEEM TO BE A PARAMETER PORT ASSIGNED TO IT FOR THAT
# FIX: ADD Parameters Class DEFINITION FOR ParameterEstimationComposition
# FIX: CHANGE REFERENCES TO <`parameter <ParameterEstimationComposition.parameters>` values> AND THE LIKE TO
#      <`parameter values <ParameterEstimationComposition.parameter_ranges_or_priors>`>
# FIX: ADD TESTS:
#      - FOR ERRORS IN parameters AND outcome_variables SPECIFICATIONS
#      - GENERATES CORRECT SEED ITERATOR, control_signals AND THEIR projections
#      - EVENTUALLY, EXECUTION IN BOTH DATA FITTING AND OPTIMIZATION MODES
# FIX: SHOULD PASS ANY ARGS OF RUN METHOD (OTHER THAN num_trial) TO evaluate METHOD OF model COMPOSITION
#  NUM_TRIALS?)

"""

Contents
--------

  * `ParameterEstimationComposition_Overview`
  * `ParameterEstimationComposition_Data_Fitting`
  * `ParameterEstimationComposition_Optimization`
  * `ParameterEstimationComposition_Supported_Optimizers`
  * `ParameterEstimationComposition_Class_Reference`


.. _ParameterEstimationComposition_Overview:

Overview
--------

COMMENT:
    ADD MENTION THAT THIS ALLOWS FITTING AND OPTIMIZING "LIKELIHOOD-FREE" MODELS.
COMMENT

A `ParameterEstimationComposition` is a subclass of `Composition` that is used to estimate specified `parameters
<ParameterEstimationComposition.parameters>` of a `model <ParameterEstimationComposition.model>` Composition,
in order to fit the `outputs <ParameterEstimationComposition.outcome_variables>`
of the `model <ParameterEstimationComposition.model>` to a set of data (`ParameterEstimationComposition_Data_Fitting`),
or to optimize its `net_outcome <ControlMechanism.net_outcome>` according to an `objective_function`
(`ParameterEstimationComposition_Optimization`). In either case, when the ParameterEstimationComposition is `run
<Composition.run>` with a given set of `inputs <Composition_Execution_Inputs>`, it returns the set of
parameter values in its `optimized_parameter_values <ParameterEstimationComposition.optimized_parameter_values>`
attribute that it estimates best satisfy either of those conditions, and the results of running the `model
<ParameterEstimationComposition.model>` with those parameters in its `results <ParameterEstimationComposition.results>`
attribute.  The arguments below are the primary ones used to configure a ParameterEstimationComposition for either
`ParameterEstimationComposition_Data_Fitting` or `ParameterEstimationComposition_Optimization`), followed by
sections that describe arguments specific to each.

    .. _ParameterEstimationComposition_Model:

    * **model** - this is a convenience argument that can be used to specify a `Composition` other than the
      ParameterEstimationComposition itself as the model. Alternatively, the model to be fit can be constructed
      within the ParameterEstimationComposition itself, using the **nodes** and/or **pathways** arguments of its
      constructor (see `Composition_Constructor` for additional details).   The **model** argument
      or the **nodes**, **pathways**, and/or **projections** arguments must be specified, but not both.

      .. note::
         Neither the **controller** nor any of its associated arguments can be specified in the constructor for a
         ParameterEstimationComposition; this is constructed automatically using the arguments described below.

    * **parameters** - specifies the parameters of the `model <ParameterEstimationComposition.model>` to be
      estimated.  These are specified in a dict, in which the key of each entry specifies a parameter to estimate,
      and its value either a range of values to sample for that parameter or a distribution from which to draw them.

    * **outcome_variables** - specifies the `OUTPUT` `Nodes <Composition_Nodes>` of the `model
      <ParameterEstimationComposition.model>`, the `values <Mechanism_Base.value>` of which are used
      to evaluate the fit of the different combination of parameter values sampled.

    * **num_estimates** - specifies the number of independent samples that are estimated for a given combination of
      parameter values.


.. _ParameterEstimationComposition_Data_Fitting:

Data Fitting
------------

The ParameterEstimationComposition can be used to find a set of parameters for the `model
<ParameterEstimationComposition.model>` such that, when it is run with a given set of inputs, its results
best match a specified set of empirical data.  This requires the following additional arguments to be specified:

    .. _ParameterEstimationComposition_Data:

    * **data** - specifies the data to which the `outcome_variables <ParameterEstimationComposition.outcome_variables>`
      are fit in the estimation process.  They must be in a format that aligns the specification of
      `outcome_variables <ParameterEstimationComposition.outcome_variables>`.
      COMMENT:
          FIX:  GET MORE FROM DAVE HERE
      COMMENT

    * **optimization_function** - specifies the function used to compare the `values <Mechanism_Base.value>` of the
      `outcome_variables <ParameterEstimationComposition.outcome_variables>` with the **data**, and search over values
      of the `parameters <ParameterEstimationComposition.parameters>` that maximize the fit. This must be either
      `ParameterEstimationFunction` or a subclass of that.  By default, ParameterEstimationFunction uses maximum
      likelihood estimation (MLE) to compare the `outcome_variables <ParameterEstimationComposition.outcome_variables>`
      and the data, and
      COMMENT:
           FIX: GET MORE FROM DAVE HERE
      COMMENT
      for searching over parameter combinations.

.. _ParameterEstimationComposition_Optimization:

Parameter Optimization
----------------------

    .. _ParameterEstimationComposition_Objective_Function:

    * **objective_function** - specifies a function used to evaluate the `values <Mechanism_Base.value>` of the
      `outcome_variables <ParameterEstimationComposition.outcome_variables>`, according to which combinations of
      `parameters <ParameterEstimationComposition.parameters>` are assessed.  The shape of the `variable
      <Component.variable>` of the `objective_function (i.e., its first positional argument) must be the same as an
      array containing the `value <OutputPort.value>` of the OutputPort corresponding to each item specified in
      `outcome_variables <ParameterEstimationComposition.outcome_variables>`.

    * **optimization_function** - specifies the function used to search over values of the `parameters
      <ParameterEstimationComposition.parameters>` in order to optimize the **objective_function**.  It can be any
      `OptimizationFunction` that accepts an `objective_function <OptimizationFunction>` as an argument or specifies
      one by default.  By default `GridSearch` is used which exhaustively evaluates all combinations of  `parameter
      <ParameterEstimationComposition.parameters>` values, and returns the set that either maximizes or minimizes the
      **objective_function**.

.. _ParameterEstimationComposition_Supported_Optimizers:

Supported Optimizers
--------------------

TBD

.. _ParameterEstimationComposition_Class_Reference:

Class Reference
---------------

"""

from psyneulink.core.components.mechanisms.modulatory.control.optimizationcontrolmechanism import \
    OptimizationControlMechanism
from psyneulink.core.components.mechanisms.processing.objectivemechanism import ObjectiveMechanism
from psyneulink.core.components.ports.modulatorysignals.controlsignal import ControlSignal
from psyneulink.core.compositions.composition import Composition
from psyneulink.core.globals.context import Context, ContextFlags, handle_external_context
from psyneulink.core.globals.keywords import BEFORE
from psyneulink.core.globals.parameters import Parameter

__all__ = ['ParameterEstimationComposition']

COMPOSITION_SPECIFICATION_ARGS = {'nodes', 'pathways', 'projections'}
CONTROLLER_SPECIFICATION_ARGS = {'controller',
                                 'enable_controller',
                                 'controller_mode',
                                 'controller_time_scale',
                                 'controller_condition',
                                 'retain_old_simulation_data'}


class ParameterEstimationCompositionError(Exception):
    def __init__(self, error_value):
        self.error_value = error_value


def _same_seed_for_all_parameter_combinations_getter(owning_component, context=None):
    try:
        return owning_component.controler.parameters.same_randomization_for_all_allocations._get(context)
    except:
        return None

def _same_seed_for_all_parameter_combinations_setter(value, owning_component, context=None):
    owning_component.controler.parameters.same_randomization_for_all_allocations.set(value, context)
    return value


class ParameterEstimationComposition(Composition):
    """
    Composition(                           \
        parameters,
        outcome_variables,
        model=None,
        data=None,
        objective_function=None,
        optimization_function=None,
        num_estimates=1,
        number_trials_per_estimate=None,
        same_randomization_for_all_parameter_combinations=True
        )

    Subclass of `Composition` that estimates specified parameters either to fit the results of a Composition
    to a set of data or to optimize a specified function.

    Automatically implements an `OptimizationControlMechanism` as its `controller <Composition.controller>`,
    that is constructed using arguments to the ParameterEstimationComposition's constructor as described below.

    The following arguments are those specific to ParmeterEstimationComposition; see `Composition` for additional
    arguments

    Arguments
    ---------

    parameters : dict[Parameter:Union[Iterator, Function, List, value]
        specifies the parameters of the `model <ParameterEstimationComposition.model>` used for
        `ParameterEstimationComposition_Data_Fitting` or `ParameterEstimationComposition_Optimization`, and either
        the range of values to be evaluated for each parameter, or priors that define a distribution over those.

    outcome_variables : list[Composition output nodes]
        specifies the `OUTPUT` `Nodes <Composition_Nodes>` of the `model <ParameterEstimationComposition.model>`,
        the `values <Mechanism_Base.value>` of which are either compared to a specified **data** when the
        ParameterEstimationComposition is used for `ParameterEstimationComposition_Data_Fitting`, or used by the
        `optimization_function <ParameterEstimationComposition.optimization_function>` for
        `ParameterEstimationComposition_Optimization`.

    model : Composition : default None
        specifies an external `Composition` for which parameters are to be `fit to data
        <ParameterEstimationComposition_Data_Fitting>` or `optimized <ParameterEstimationComposition_Optimization>`
        according to a specified `objective_function <ParameterEstimationComposition.objective_function>`.
        If **model** is None (the default), the ParameterEstimationComposition itself is used (see
        `model <ParameterEstimationComposition_Model>` for additional information).

    data : array : default None
        specifies the data to to be fit when the ParameterEstimationComposition is used for
        `ParameterEstimationComposition_Data_Fitting`;  structure must conform to format of
        **outcome_variables** (see `data <ParameterEstimationComposition.data>` for additional information).

    objective_function : ObjectiveFunction, function or method
        specifies the function used to evaluate the `net_outcome <ControlMechanism.net_outcome>` of the `model
        <ParameterEstimationComposition.model>` when the ParameterEstimationComposition is used for
        `ParameterEstimationComposition_Optimization` (see `objective_function
        <ParameterEstimationComposition.objective_function>` for additional information).

    optimization_function : OptimizationFunction, function or method
        specifies the function used to evaluate the `fit to data <ParameterEstimationComposition_Data_Fitting>`
        or `optimize <ParameterEstimationComposition_Optimization>` the parameters of the `model
        <ParameterEstimationComposition.model>` according to a specified `objective_function
        <ParameterEstimationComposition.objective_function>`; the shape of its `variable <Component.variable>` of the
        `objective_function (i.e., its first positional argument) must be the same as an array containing the `value
        <OutputPort.value>` of the OutputPort corresponding to each item specified in `outcome_variables
        <ParameterEstimationComposition.outcome_variables>`.

    num_estimates : int : default 1
        specifies the number of estimates made for a each combination of `parameter <ParameterEstimationComposition>`
        values (see `num_estimates <ParameterEstimationComposition.num_estimates>` for additional information);
        it is passed to the ParameterEstimationComposition's `controller <Composition.controller>` to set its
        `num_estimates <OptimizationControlMechanism.num_estimates>` Parameter.

    num_trials_per_estimate : int : default None
        specifies an exact number of trials to execute for each run of the `model
        <ParameterEstimationComposition.model>` when estimating each combination of `parameter
        <ParameterEstimationComposition.parameters>` values (see `num_trials_per_estimate
        <ParameterEstimationComposition.num_trials_per_estimate>` for additional information).

    same_randomization_for_all_parameter_combinations :  bool : default False
        specifies whether the random number generator is re-initialized to the same value when estimating each
        combination of `parameter <ParameterEstimationComposition.parameters>` values; it is passed to the
        ParameterEstimationComposition's `controller <Composition.controller>` to set its
        `same_randomization_for_all_allocations <OptimizationControlMechanism.same_randomization_for_all_allocations>`
        Parameter.

    Attributes
    ----------

    model : Composition
        identifies the `Composition` used for `ParameterEstimationComposition_Data_Fitting` or
        `ParameterEstimationComposition_Optimization`.  If the **model** argument of the
        ParameterEstimationComposition's constructor is not specified, `model` returns the
        ParameterEstimationComposition itself.

    parameters : list[Parameters]
        determines the parameters of the `model <ParameterEstimationComposition.model>` used for
        `ParameterEstimationComposition_Data_Fitting` or `ParameterEstimationComposition_Optimization`
        (see `control <OptimizationControlMechanism.control>` for additional details).

    parameter_ranges_or_priors : List[Union[Iterator, Function, ist or Value]
        determines the range of values evaluated for each `parameter <ParameterEstimationComposition.parameters>`.
        These are assigned as the `allocation_samples <ControlSignal.allocation_samples>` for the `ControlSignal`
        assigned to the ParameterEstimationComposition's `OptimizationControlMechanism` corresponding to each of the
        specified `parameters <ParameterEstimationComposition.parameters>`.

    outcome_variables : list[Composition Output Nodes]
        determines the `OUTPUT` `Nodes <Composition_Nodes>` of the `model <ParameterEstimationComposition.model>`,
        the `values <Mechanism_Base.value>` of which are either compared to the **data** when the
        ParameterEstimationComposition is used for `ParameterEstimationComposition_Data_Fitting`, or evaluated by the
        ParameterEstimationComposition's `optimization_function <ParameterEstimationComposition.optimization_function>`
        when it is used for `ParameterEstimationComposition_Optimization`.

    data : array
        determines the data to be fit by the `model <ParameterEstimationComposition.model>` when the
        ParameterEstimationComposition is used for `ParameterEstimationComposition_Data_Fitting`.
        These must be structured in form that aligns with the specified `outcome_variables
        <ParameterEstimationComposition.outcome_variables>` (see `data
        <ParameterEstimationComposition_Data>` for additional details). The data are passed to the optimizer
        used by `optimization_function <ParameterEstimationComposition.optimization_function>`.  Returns
        None if the model is being used for `ParameterEstimationComposition_Optimization`.

    objective_function : ObjectiveFunction, function or method
        determines the function used to evaluate the `results <Composition.results>` of the `model
        <ParameterEstimationComposition.model>` under each set of `parameter
        <ParameterEstimationComposition.parameters>` values when the ParameterEstimationComposition is used for
        `ParameterEstimationComposition_Optimization`.  It is passed to the ParameterEstimationComposition's
        `OptimizationControlMechanism` as the function of its `objective_mechanism
        <ControlMechanism.objective_mechanism>`, that is used to compute the `net_outcome
        <ControlMechanism.net_outcome>` for of the `model <ParameterEstimationComposition.model>` each time it is
        `run <Composition.run>` (see `objective_function <ParameterEstimationComposition_Objective_Function>`
        for additional details).

    optimization_function : OptimizationFunction
        determines the function used to estimate the parameters of the `model <ParameterEstimationComposition.model>`
        that either best fit the `data <ParameterEstimationComposition.data>` when the ParameterEstimationComposition
        is used for `ParameterEstimationComposition_Data_Fitting`, or that achieve some maximum or minimum value of
        the the `optimization_function <ParameterEstimationComposition.optimization_function>` when the
        ParameterEstimationComposition is used for `ParameterEstimationComposition_Optimization`.  This is assigned as
        the `function <OptimizationControlMechanism.function>` of the ParameterEstimationComposition's
        `OptimizationControlMechanism`.

    num_estimates : int
        determines the number of estimates of the `net_outcome <ControlMechanism.net_outcome>` of the `model
        <ParameterEstimationComposition.model>` (i.e., number of calls to its `evaluate <Composition.evaluate>`
        method) for a given combination of `parameter <ParameterEstimationComposition.parameters>` values (i.e.,
        `control_allocation <ControlMechanism.control_allocation>`) evaluated.

    num_trials_per_estimate : int or None
        imposes an exact number of trials to be executed in each run of `model <ParameterEstimationComposition.model>`
        used to evaluate its `net_outcome <ControlMechanism.net_outcome>` by a call to its
        OptimizationControlMechanism's `evaluate_agent_rep <OptimizationControlMechanism.evaluate_agent_rep>` method.
        If it is None (the default), then either the number of **inputs** or the value specified for **num_trials** in
        the ParameterEstimationComposition's `run <ParameterEstimationComposition.run>` method used to determine the
        number of trials executed (see `number of trials <Composition_Execution_Num_Trials>` for additional
        information).

        .. _note::
           The **num_trials_per_estimate** is distinct from the **num_trials** argument of the
           ParameterEstimationComposition's `run <Composition.run>` method.  The latter determines how many full fits
           of the `model <ParameterEstimationComposition.model>` are carried out (that is, how many times the
           ParameterEstimationComposition *itself* is run), whereas **num_trials_per_estimate** determines how many
           trials are run for a given combination of `parameter <ParameterEstimationComposition.parameters>` values
           *within* each fit.

    same_randomization_for_all_parameter_combinations :  bool
        contains the setting for determining whether the random number generator used to select seeds for each
        estimate of the `model <ParameterEstimationComposition.model>`\\'s `net_outcome
        <ControlMechanism.net_outcome>` is re-initialized to the same value for each combination of `parameter
        <ParameterEstimationComposition>` values evaluated.  Its values is stored on the
        ParameterEstimationComposition's `controller <Composition.controller>`, and setting it sets the value
        of that Parameter (see `same_randomization_for_all_allocations
        <OptimizationControlMechanism.same_randomization_for_all_allocations>` for additional details).

    optimized_parameter_values : list
        contains the values of the `parameters <ParameterEstimationComposition.parameters>` of the `model
        <ParameterEstimationComposition.model>` that best fit the `data <ParameterEstimationComposition.data>` when
        the ParameterEstimationComposition is used for `ParameterEstimationComposition_Data_Fitting`,
        or that optimize performance of the `model <ParameterEstimationComposition.model>` according to the
        `optimization_function <ParameterEstimationComposition.optimization_function>` when the
        ParameterEstimationComposition is used for `ParameterEstimationComposition_Optimization`.  If `parameter values
        <ParameterEstimationComposition.parameter_ranges_or_priors>` are specified as ranges of values, then
        each item of `optimized_parameter_values` is the optimized value of the corresponding `parameter
        <ParameterEstimationComposition.parameter>`. If `parameter values
        <ParameterEstimationComposition.parameter_ranges_or_priors>` are specified as priors, then each item of
        `optimized_parameter_values` is an array containing the values of the corresponding `parameter
        <ParameterEstimationComposition.parameters>` the distribution of which were determined to be optimal.

    results : list[list[list]]
        contains the `output_values <Mechanism_Base.output_values>` of the `OUTPUT` `Nodes <Composition_Nodes>`
        in the `model <ParameterEstimationComposition.model>` for every `TRIAL <TimeScale.TRIAL>` executed (see
        `Composition.results` for more details). If the ParameterEstimationComposition is used for
        `ParameterEstimationComposition_Data_Fitting`, and `parameter values
        <ParameterEstimationComposition.parameter_ranges_or_priors>` are specified as ranges of values, then
        each item of `results <Composition.results>` is an array of `output_values <Mechanism_Base.output_values>`
        (sampled over `num_estimates <ParameterEstimationComposition.num_estimates>`) obtained for the single
        optimized combination of `parameter <ParameterEstimationComposition.parameters>` values contained in the
        corresponding item of `optimized_parameter_values <ParameterEstimationComposition.optimized_parameter_values>`.
        If `parameter values <ParameterEstimationComposition.parameter_ranges_or_priors>` are specified as priors,
        then each item of `results` is an array of `output_values <Mechanism_Base.output_values>` (sampled over
        `num_estimates <ParameterEstimationComposition.num_estimates>`), each of which corresponds to a combination
        of `parameter <ParameterEstimationComposition.parameters>` values that were used to generate those results;
        it is the *distribution* of those `parameter <ParameterEstimationComposition.parameters>` values that were
        found to best fit the data.
    """

    class Parameters(Composition.Parameters):
        """
            Attributes
            ----------

<<<<<<< HEAD
                same_randomization_for_all_parameter_combinations
                    see `same_randomization_for_all_parameter_combinations
                    <ParameterEstimationComposition.same_randomization_for_all_parameter_combinations>`
=======
                initial_seed
                    see `input_specification <ParameterEstimationComposition.initial_seed>`

                    :default value: None
                    :type: ``int``

                same_seed_for_all_parameter_combinations
                    see `input_specification <ParameterEstimationComposition.same_seed_for_all_parameter_combinations>`
>>>>>>> 406f8e2a

                    :default value: False
                    :type: ``bool``

        """
        # FIX: 11/32/21 CORRECT INITIAlIZATIONS?
<<<<<<< HEAD
=======
        initial_seed = Parameter(None, loggable=False, pnl_internal=True,
                                 getter=_initial_seed_getter,
                                 setter=_initial_seed_setter)
>>>>>>> 406f8e2a
        same_seed_for_all_parameter_combinations = Parameter(False, loggable=False, pnl_internal=True,
                                                             getter=_same_seed_for_all_parameter_combinations_getter,
                                                             setter=_same_seed_for_all_parameter_combinations_setter)

<<<<<<< HEAD
=======
    @handle_external_context()
>>>>>>> 406f8e2a
    def __init__(self,
                 parameters, # OCM control_signals
                 outcome_variables,  # OCM monitor_for_control
                 optimization_function, # function of OCM
                 model=None,
                 data=None, # arg of OCM function
                 objective_function=None, # function of OCM ObjectiveMechanism
                 num_estimates=1, # num seeds per parameter combination (i.e., of OCM allocation_samples)
                 num_trials_per_estimate=None, # num trials per run of model for each combination of parameters
<<<<<<< HEAD
                 same_seed_for_all_parameter_combinations=True,
=======
                 initial_seed=None,
                 same_seed_for_all_parameter_combinations=None,
>>>>>>> 406f8e2a
                 name=None,
                 context=None,
                 **kwargs):

        self._validate_params(locals())

        # Assign model
        if model:
            # If model has been specified, assign as (only) node in PEC, otherwise specification(s) in kwargs are used
            # (Note: _validate_params() ensures that either model or nodes and/or pathways are specified, but not both)
            kwargs.update({'nodes':model})
        self.model = model or self

        self.optimized_parameter_values = []

        super().__init__(name=name,
                         controller_mode=BEFORE,
                         enable_controller=True,
                         **kwargs)

        context=Context(source=ContextFlags.COMPOSITION)

        # Implement OptimizationControlMechanism and assign as PEC controller
        # (Note: Implement after Composition itself, so that:
        #     - Composition's components are all available (limits need for deferred_inits)
        #     - search for seed params in _instantiate_ocm doesn't include pem itself or its functions)
        ocm = self._instantiate_ocm(parameters=parameters,
                                    outcome_variables=outcome_variables,
                                    data=data,
                                    objective_function=objective_function,
                                    optimization_function=optimization_function,
                                    num_estimates=num_estimates,
                                    num_trials_per_estimate=num_trials_per_estimate,
<<<<<<< HEAD
                                    same_seed_for_all_parameter_combinations=same_seed_for_all_parameter_combinations)
        self.add_controller(ocm)
=======
                                    initial_seed=initial_seed,
                                    same_seed_for_all_parameter_combinations=same_seed_for_all_parameter_combinations,
                                    context=context)

        self.add_controller(ocm, context)
>>>>>>> 406f8e2a

    def _validate_params(self, args):

        kwargs = args.pop('kwargs')
        pec_name = f"{self.__class__.__name__} '{args.pop('name',None)}'" or f'a {self.__class__.__name__}'

        # FIX: 11/3/21 - WRITE TESTS FOR THESE ERRORS IN test_parameter_estimation_composition.py

        # Must specify either model or a COMPOSITION_SPECIFICATION_ARGS
        if not (args['model'] or [arg for arg in kwargs if arg in COMPOSITION_SPECIFICATION_ARGS]):
        # if not ((args['model'] or args['nodes']) for arg in kwargs if arg in COMPOSITION_SPECIFICATION_ARGS):
            raise ParameterEstimationCompositionError(f"Must specify either 'model' or the "
                                                      f"'nodes', 'pathways', and/or `projections` ars "
                                                      f"in the constructor for {pec_name}.")

        # Can't specify both model and COMPOSITION_SPECIFICATION_ARGUMENTS
        # if (args['model'] and [arg for arg in kwargs if arg in COMPOSITION_SPECIFICATION_ARGS]):
        if args['model'] and kwargs.pop('nodes',None):
            raise ParameterEstimationCompositionError(f"Can't specify both 'model' and the "
                                                      f"'nodes', 'pathways', or 'projections' args "
                                                      f"in the constructor for {pec_name}.")

        # Disallow specification of PEC controller args
        ctlr_spec_args_found = [arg for arg in CONTROLLER_SPECIFICATION_ARGS if arg in list(kwargs.keys())]
        if ctlr_spec_args_found:
            plural = len(ctlr_spec_args_found) > 1
            raise ParameterEstimationCompositionError(f"Cannot specify the following controller arg"
                                                      f"{'s' if plural else ''} for {pec_name}: "
                                                      f"'{', '.join(ctlr_spec_args_found)}'; "
                                                      f"{'these are' if plural else 'this is'} "
                                                      f"set automatically.")

        # Disallow simultaneous specification of
        #     data (for data fitting; see _ParameterEstimationComposition_Data_Fitting)
        #          and objective_function (for optimization; see _ParameterEstimationComposition_Optimization)
        if args['data'] and args['objective_function']:
            raise ParameterEstimationCompositionError(f"Both 'data' and 'objective_function' args were "
                                                      f"specified for {pec_name}; must choose one "
                                                      f"('data' for fitting or 'objective_function' for optimization).")

    def _instantiate_ocm(self,
                         parameters,
                         outcome_variables,
                         data,
                         objective_function,
                         optimization_function,
                         num_estimates,
                         num_trials_per_estimate,
<<<<<<< HEAD
                         same_seed_for_all_parameter_combinations
=======
                         initial_seed,
                         same_seed_for_all_parameter_combinations,
                         context=None
>>>>>>> 406f8e2a
                         ):

        # # Parse **parameters** into ControlSignals specs
        control_signals = []
        for param, allocation in parameters.items():
            control_signals.append(ControlSignal(modulates=param,
                                                 allocation_samples=allocation))

        # If objective_function has been specified, create and pass ObjectiveMechanism to ocm
        objective_mechanism = ObjectiveMechanism(monitor=outcome_variables,
                                                 function=objective_function) if objective_function else None

        # FIX: NEED TO BE SURE CONSTRUCTOR FOR MLE optimization_function HAS data ATTRIBUTE
        if data:
            optimization_function.data = data

        return OptimizationControlMechanism(
            agent_rep=self,
            monitor_for_control=outcome_variables,
            allow_probes=True,
            objective_mechanism=objective_mechanism,
            function=optimization_function,
            control_signals=control_signals,
            num_estimates=num_estimates,
            num_trials_per_estimate=num_trials_per_estimate,
<<<<<<< HEAD
            same_randomization_for_all_allocations=same_seed_for_all_parameter_combinations
=======
            initial_seed=initial_seed,
            same_seed_for_all_allocations=same_seed_for_all_parameter_combinations,
            context=context
>>>>>>> 406f8e2a
        )

    # def run(self):
    #     # FIX: IF DATA WAS SPECIFIED, CHECK THAT INPUTS ARE APPROPRIATE FOR THOSE DATA.
    #     # FIX: THESE ARE THE PARAMS THAT SHOULD PROBABLY BE PASSED TO THE model COMP FOR ITS RUN:
    #     #     inputs=None,
    #     #     initialize_cycle_values=None,
    #     #     reset_stateful_functions_to=None,
    #     #     reset_stateful_functions_when=Never(),
    #     #     skip_initialization=False,
    #     #     clamp_input=SOFT_CLAMP,
    #     #     runtime_params=None,
    #     #     call_before_time_step=None,
    #     #     call_after_time_step=None,
    #     #     call_before_pass=None,
    #     #     call_after_pass=None,
    #     #     call_before_trial=None,
    #     #     call_after_trial=None,
    #     #     termination_processing=None,
    #     #     scheduler=None,
    #     #     scheduling_mode: typing.Optional[SchedulingMode] = None,
    #     #     execution_mode:pnlvm.ExecutionMode = pnlvm.ExecutionMode.Python,
    #     #     default_absolute_time_unit: typing.Optional[pint.Quantity] = None,
    #     # FIX: ADD DOCSTRING THAT EXPLAINS HOW TO RUN FOR DATA FITTING VS. OPTIMIZATION
    #     pass

    # def evaluate(self,
    #              feature_values,
    #              control_allocation,
    #              num_estimates,
    #              num_trials_per_estimate,
    #              execution_mode=None,
    #              base_context=Context(execution_id=None),
    #              context=None):
    #     """Return `model <FunctionAppproximator.model>` predicted by `function <FunctionAppproximator.function> for
    #     **input**, using current set of `prediction_parameters <FunctionAppproximator.prediction_parameters>`.
    #     """
    #     # FIX: THE FOLLOWING MOSTLY NEEDS TO BE HANDLED BY OptimizationFunction.evaluate_agent_rep AND/OR grid_evaluate
    #     # FIX:   THIS NEEDS TO BE A DEQUE THAT TRACKS ALL THE CONTROL_SIGNAL VALUES OVER num_estimates FOR PARAM DISTRIB
    #     # FIX:   AUGMENT TO USE num_estimates and num_trials_per_estimate
    #     # FIX:   AUGMENT TO USE same_randomization_for_all_parameter_combinations PARAMETER
    #     return self.function(feature_values, control_allocation, context=context)<|MERGE_RESOLUTION|>--- conflicted
+++ resolved
@@ -168,14 +168,24 @@
         self.error_value = error_value
 
 
+def _initial_seed_getter(owning_component, context=None):
+    try:
+        return owning_component.controler.parameters.initial_seed._get(context)
+    except:
+        return None
+
+def _initial_seed_setter(value, owning_component, context=None):
+    owning_component.controler.parameters.initial_seed.set(value, context)
+    return value
+
 def _same_seed_for_all_parameter_combinations_getter(owning_component, context=None):
     try:
-        return owning_component.controler.parameters.same_randomization_for_all_allocations._get(context)
+        return owning_component.controler.parameters.same_seed_for_all_allocations._get(context)
     except:
         return None
 
 def _same_seed_for_all_parameter_combinations_setter(value, owning_component, context=None):
-    owning_component.controler.parameters.same_randomization_for_all_allocations.set(value, context)
+    owning_component.controler.parameters.same_seed_for_all_allocations.set(value, context)
     return value
 
 
@@ -190,7 +200,8 @@
         optimization_function=None,
         num_estimates=1,
         number_trials_per_estimate=None,
-        same_randomization_for_all_parameter_combinations=True
+        initial_seed=None,
+        same_seed_for_all_parameter_combinations=False
         )
 
     Subclass of `Composition` that estimates specified parameters either to fit the results of a Composition
@@ -248,7 +259,7 @@
         specifies the number of estimates made for a each combination of `parameter <ParameterEstimationComposition>`
         values (see `num_estimates <ParameterEstimationComposition.num_estimates>` for additional information);
         it is passed to the ParameterEstimationComposition's `controller <Composition.controller>` to set its
-        `num_estimates <OptimizationControlMechanism.num_estimates>` Parameter.
+        `num_estimates <OptimizationControlMechanism.same_seed_for_all_allocations>` Parameter.
 
     num_trials_per_estimate : int : default None
         specifies an exact number of trials to execute for each run of the `model
@@ -256,12 +267,17 @@
         <ParameterEstimationComposition.parameters>` values (see `num_trials_per_estimate
         <ParameterEstimationComposition.num_trials_per_estimate>` for additional information).
 
-    same_randomization_for_all_parameter_combinations :  bool : default False
+    initial_seed : int : default None
+        specifies the seed used to initialize the random number generator at construction; it is passed to the
+        ParameterEstimationComposition's `controller <Composition.controller>` to set its `initial_seed
+        <OptimizationControlMechanism.initial_seed>` Parameter.
+
+    same_seed_for_all_parameter_combinations :  bool : default False
         specifies whether the random number generator is re-initialized to the same value when estimating each
         combination of `parameter <ParameterEstimationComposition.parameters>` values; it is passed to the
         ParameterEstimationComposition's `controller <Composition.controller>` to set its
-        `same_randomization_for_all_allocations <OptimizationControlMechanism.same_randomization_for_all_allocations>`
-        Parameter.
+        `same_seed_for_all_allocations <OptimizationControlMechanism.same_seed_for_all_allocations>` Parameter.
+
 
     Attributes
     ----------
@@ -342,14 +358,19 @@
            trials are run for a given combination of `parameter <ParameterEstimationComposition.parameters>` values
            *within* each fit.
 
-    same_randomization_for_all_parameter_combinations :  bool
+    initial_seed : int or None
+        contains the seed used to initialize the random number generator at construction, that is stored on the
+        ParameterEstimationComposition's `controller <Composition.controller>`, and setting it sets the value
+        of that Parameter (see `initial_seed <OptimizationControlMechanism.initial_seed>` for additional details).
+
+    same_seed_for_all_parameter_combinations :  bool
         contains the setting for determining whether the random number generator used to select seeds for each
         estimate of the `model <ParameterEstimationComposition.model>`\\'s `net_outcome
         <ControlMechanism.net_outcome>` is re-initialized to the same value for each combination of `parameter
         <ParameterEstimationComposition>` values evaluated.  Its values is stored on the
         ParameterEstimationComposition's `controller <Composition.controller>`, and setting it sets the value
-        of that Parameter (see `same_randomization_for_all_allocations
-        <OptimizationControlMechanism.same_randomization_for_all_allocations>` for additional details).
+        of that Parameter (see `same_seed_for_all_allocations
+        <OptimizationControlMechanism.same_seed_for_all_allocations>` for additional details).
 
     optimized_parameter_values : list
         contains the values of the `parameters <ParameterEstimationComposition.parameters>` of the `model
@@ -388,11 +409,6 @@
             Attributes
             ----------
 
-<<<<<<< HEAD
-                same_randomization_for_all_parameter_combinations
-                    see `same_randomization_for_all_parameter_combinations
-                    <ParameterEstimationComposition.same_randomization_for_all_parameter_combinations>`
-=======
                 initial_seed
                     see `input_specification <ParameterEstimationComposition.initial_seed>`
 
@@ -401,27 +417,20 @@
 
                 same_seed_for_all_parameter_combinations
                     see `input_specification <ParameterEstimationComposition.same_seed_for_all_parameter_combinations>`
->>>>>>> 406f8e2a
 
                     :default value: False
                     :type: ``bool``
 
         """
         # FIX: 11/32/21 CORRECT INITIAlIZATIONS?
-<<<<<<< HEAD
-=======
         initial_seed = Parameter(None, loggable=False, pnl_internal=True,
                                  getter=_initial_seed_getter,
                                  setter=_initial_seed_setter)
->>>>>>> 406f8e2a
         same_seed_for_all_parameter_combinations = Parameter(False, loggable=False, pnl_internal=True,
                                                              getter=_same_seed_for_all_parameter_combinations_getter,
                                                              setter=_same_seed_for_all_parameter_combinations_setter)
 
-<<<<<<< HEAD
-=======
     @handle_external_context()
->>>>>>> 406f8e2a
     def __init__(self,
                  parameters, # OCM control_signals
                  outcome_variables,  # OCM monitor_for_control
@@ -431,12 +440,8 @@
                  objective_function=None, # function of OCM ObjectiveMechanism
                  num_estimates=1, # num seeds per parameter combination (i.e., of OCM allocation_samples)
                  num_trials_per_estimate=None, # num trials per run of model for each combination of parameters
-<<<<<<< HEAD
-                 same_seed_for_all_parameter_combinations=True,
-=======
                  initial_seed=None,
                  same_seed_for_all_parameter_combinations=None,
->>>>>>> 406f8e2a
                  name=None,
                  context=None,
                  **kwargs):
@@ -470,16 +475,11 @@
                                     optimization_function=optimization_function,
                                     num_estimates=num_estimates,
                                     num_trials_per_estimate=num_trials_per_estimate,
-<<<<<<< HEAD
-                                    same_seed_for_all_parameter_combinations=same_seed_for_all_parameter_combinations)
-        self.add_controller(ocm)
-=======
                                     initial_seed=initial_seed,
                                     same_seed_for_all_parameter_combinations=same_seed_for_all_parameter_combinations,
                                     context=context)
 
         self.add_controller(ocm, context)
->>>>>>> 406f8e2a
 
     def _validate_params(self, args):
 
@@ -528,13 +528,9 @@
                          optimization_function,
                          num_estimates,
                          num_trials_per_estimate,
-<<<<<<< HEAD
-                         same_seed_for_all_parameter_combinations
-=======
                          initial_seed,
                          same_seed_for_all_parameter_combinations,
                          context=None
->>>>>>> 406f8e2a
                          ):
 
         # # Parse **parameters** into ControlSignals specs
@@ -560,13 +556,9 @@
             control_signals=control_signals,
             num_estimates=num_estimates,
             num_trials_per_estimate=num_trials_per_estimate,
-<<<<<<< HEAD
-            same_randomization_for_all_allocations=same_seed_for_all_parameter_combinations
-=======
             initial_seed=initial_seed,
             same_seed_for_all_allocations=same_seed_for_all_parameter_combinations,
             context=context
->>>>>>> 406f8e2a
         )
 
     # def run(self):
@@ -607,5 +599,5 @@
     #     # FIX: THE FOLLOWING MOSTLY NEEDS TO BE HANDLED BY OptimizationFunction.evaluate_agent_rep AND/OR grid_evaluate
     #     # FIX:   THIS NEEDS TO BE A DEQUE THAT TRACKS ALL THE CONTROL_SIGNAL VALUES OVER num_estimates FOR PARAM DISTRIB
     #     # FIX:   AUGMENT TO USE num_estimates and num_trials_per_estimate
-    #     # FIX:   AUGMENT TO USE same_randomization_for_all_parameter_combinations PARAMETER
+    #     # FIX:   AUGMENT TO USE same_seed_for_all_parameter_combinations PARAMETER
     #     return self.function(feature_values, control_allocation, context=context)