--- conflicted
+++ resolved
@@ -97,20 +97,13 @@
 from psyneulink.core.globals.keywords import FUNCTION_PARAMS, INPUT_PORTS, OUTPUT_PORTS
 from psyneulink.core.globals.utilities import convert_to_list
 
-<<<<<<< HEAD
-__all__ = ['Report', 'ReportOutput', 'ReportProgress', 'ReportDevices', 'CONSOLE', 'RECORD', 'DIVERT', 'PNL_VIEW']
-=======
 __all__ = ['Report', 'ReportOutput', 'ReportProgress', 'ReportDevices', 'ReportSimulations',
            'CONSOLE', 'RECORD', 'DIVERT', 'PNL_VIEW']
->>>>>>> 1096614e
 
 SIMULATION = 'Simulat'
 DEFAULT = 'Execut'
 SIMULATIONS = 'simulations'
-<<<<<<< HEAD
-=======
 SIMULATING = 'simulating'
->>>>>>> 1096614e
 REPORT_REPORT = False # USED FOR DEBUGGING
 
 # rich console report styles
@@ -148,11 +141,7 @@
         use the `reportOutputPref <PreferenceSet_reportOutputPref>` of each `Composition` and/or `Mechanism` executed
         to determine whether and in what format to report its execution.
 
-<<<<<<< HEAD
-    TERSE
-=======
     TERSE (aka ON)
->>>>>>> 1096614e
         enforce reporting execution of *all* Compositions and/or Mechanisms as they are executed, irrespective of their
         `reportOutputPref <PreferenceSet_reportOutputPref>` settings, using a simple line-by-line format to report each.
 
@@ -167,10 +156,7 @@
 
     OFF = 0
     USE_PREFS = 1
-<<<<<<< HEAD
-=======
     ON = 2
->>>>>>> 1096614e
     TERSE = 2
     FULL = 3
 
@@ -371,19 +357,11 @@
     _recorded_reports : str :  default []
         if _record_reports is True, contains a record of reports generated during execution.
 
-<<<<<<< HEAD
-    _progress_reports : dict
-        contains entries for each Composition (the key) executed during progress reporting; the value of each
-        entry is itself a dict with two entries:
-        - one containing ProgressReports for executions in DEFAULT_MODE (key: DEFAULT)
-        - one containing ProgressReports for executions in SIMULATION_MODE (key: SIMULATION)
-=======
     _run_reports : dict
         contains entries for each Composition (the key) executed during progress reporting; the value of each
         entry is itself a dict with two entries:
         - one containing RunReports for executions in DEFAULT_MODE (key: DEFAULT)
         - one containing RunReports for executions in SIMULATION_MODE (key: SIMULATION)
->>>>>>> 1096614e
 
     _ref_count : int : default 0
         tracks how many times object has been referenced;  counter is incremented on each context __enter__
@@ -436,11 +414,7 @@
                              and (cls._rich_console or cls._rich_divert or cls._record_reports))
             cls._use_pnl_view = ReportDevices.PNL_VIEW in cls._report_to_devices
 
-<<<<<<< HEAD
-            cls._prev_simulation = False
-=======
             cls._simulation_depth = 0
->>>>>>> 1096614e
 
             # Instantiate rich progress context object
             # - it is not started until the self.start_run_report() method is called
@@ -519,15 +493,9 @@
             # bar will grow and grow and never be deallocated until the end of program.
             Report._destroy()
 
-<<<<<<< HEAD
-    def start_progress_report(self, comp, num_trials, context) -> int:
-        """
-        Initialize a ProgressReport for Composition
-=======
     def start_run_report(self, comp, num_trials, context) -> int:
         """
         Initialize a RunReport for Composition
->>>>>>> 1096614e
 
         Arguments
         ---------
@@ -544,13 +512,8 @@
         Returns
         -------
 
-<<<<<<< HEAD
-        ProgressReport id : int
-            id is stored in `progress_reports <Report.progress_reports>`.
-=======
         RunReport id : int
             id is stored in `_run_reports <Report._run_reports>`.
->>>>>>> 1096614e
 
         """
 
@@ -585,11 +548,7 @@
             # visible = self._report_progress and (run_mode is not SIMULATION or self._report_simulations)
             visible = (self._rich_console
                        and self._report_progress is ReportProgress.ON
-<<<<<<< HEAD
-                       and (run_mode is not SIMULATION or self._report_simulations is not ReportSimulations.ON)
-=======
                        and (run_mode is not SIMULATION or self._report_simulations is ReportSimulations.ON)
->>>>>>> 1096614e
                        )
 
             if comp.verbosePref or REPORT_REPORT:
@@ -625,19 +584,11 @@
 
         Arguments
         ---------
-<<<<<<< HEAD
-
-        caller : Composition or Mechanism
-
-        report_num : int
-            id of ProgressReport for caller[run_mode] in self._progress_reports to use for reporting.
-=======
 
         caller : Composition or Mechanism
 
         report_num : int
             id of RunReport for caller[run_mode] in self._run_reports to use for reporting.
->>>>>>> 1096614e
 
         context : Context
             context providing information about run_mode (DEFAULT or SIMULATION).
@@ -705,11 +656,7 @@
         ---------
 
         report_num : int
-<<<<<<< HEAD
-            specifies id of `ProgressReport`, stored in `_progress_reports <Report._progress_reports>` for each
-=======
             specifies id of `RunReport`, stored in `_run_reports <Report._run_reports>` for each
->>>>>>> 1096614e
             Composition executed and mode of execution (DEFAULT or SIMULATION).
 
         scheduler : Scheduler
@@ -781,19 +728,11 @@
 
         if content is 'trial_init':
 
-<<<<<<< HEAD
-            progress_report.trial_report = []
-            #  if FULL output, report trial number and Composition's input
-            #  note:  header for Trial Panel is constructed under 'content is Trial' case below
-            if trial_report_type is ReportOutput.FULL:
-                progress_report.trial_report = [f"\n[bold {trial_panel_color}]input:[/]"
-=======
             run_report.trial_report = []
             #  if FULL output, report trial number and Composition's input
             #  note:  header for Trial Panel is constructed under 'content is Trial' case below
             if trial_report_type is ReportOutput.FULL:
                 run_report.trial_report = [f"\n[bold {trial_panel_color}]input:[/]"
->>>>>>> 1096614e
                                                  f" {[i.tolist() for i in caller.get_input_values(context)]}"]
             else: # TERSE output
                 # print trial title and separator + input array to Composition
@@ -805,11 +744,7 @@
 
         elif content is 'time_step_init':
             if trial_report_type is ReportOutput.FULL:
-<<<<<<< HEAD
-                progress_report.time_step_report = [] # Contains rich.Panel for each node executed in time_step
-=======
                 run_report.time_step_report = [] # Contains rich.Panel for each node executed in time_step
->>>>>>> 1096614e
             elif nodes_to_report: # TERSE output
                 time_step_header = f'[{time_step_panel_color}] Time Step {scheduler.clock.time.time_step} ---------'
                 self._rich_progress.console.print(time_step_header)
@@ -825,15 +760,9 @@
                                                      report_output=node_report_type,
                                                      context=context
                                                      )
-<<<<<<< HEAD
-            # If trial is using FULL report, save Node's to progress_report
-            if trial_report_type is ReportOutput.FULL:
-                progress_report.time_step_report.append(node_report)
-=======
             # If trial is using FULL report, save Node's to run_report
             if trial_report_type is ReportOutput.FULL:
                 run_report.time_step_report.append(node_report)
->>>>>>> 1096614e
             # Otherwise, just print it to the console (as part of otherwise TERSE report)
             else: # TERSE output
                 self._rich_progress.console.print(node_report)
@@ -844,13 +773,8 @@
 
         elif content is 'time_step':
             if nodes_to_report and trial_report_type is ReportOutput.FULL:
-<<<<<<< HEAD
-                progress_report.trial_report.append('')
-                progress_report.trial_report.append(Panel(RenderGroup(*progress_report.time_step_report),
-=======
                 run_report.trial_report.append('')
                 run_report.trial_report.append(Panel(RenderGroup(*run_report.time_step_report),
->>>>>>> 1096614e
                                                            # box=box.HEAVY,
                                                            border_style=time_step_panel_color,
                                                            box=time_step_panel_box,
@@ -872,28 +796,17 @@
                                                            f'Trial {trial_num} [/]',
                                                      expand=False)
             if context.source & ContextFlags.COMMAND_LINE and trial_report_type is not ReportOutput.OFF:
-<<<<<<< HEAD
-                self._print_reports(progress_report)
-
-        elif content is 'run':
-            self._print_reports(progress_report)
-=======
                 self._print_reports(run_report)
 
         elif content is 'run':
             self._print_reports(run_report)
->>>>>>> 1096614e
 
         else:
             assert False, f"Bad 'content' argument in call to Report.report_output() for {caller.name}: {content}."
 
         return
 
-<<<<<<< HEAD
-    def _print_reports(self, progress_report):
-=======
     def _print_reports(self, run_report):
->>>>>>> 1096614e
         """
         Conveys output reporting to device specified in `_report_to_devices <Report._report_to_devices>`.
         Called by `report_output <Report.report_output>`
@@ -901,15 +814,6 @@
         Arguments
         ---------
 
-<<<<<<< HEAD
-        progress_report : int
-            id of ProgressReport for caller[run_mode] in self._progress_reports to use for reporting.
-        """
-
-        # if self._rich_console and progress_report.trial_report:
-        if (self._rich_console or self._rich_divert) and progress_report.trial_report:
-            self._rich_progress.console.print(progress_report.trial_report)
-=======
         run_report : int
             id of RunReport for caller[run_mode] in self._run_reports to use for reporting.
         """
@@ -917,7 +821,6 @@
         # if self._rich_console and run_report.trial_report:
         if (self._rich_console or self._rich_divert) and run_report.trial_report:
             self._rich_progress.console.print(run_report.trial_report)
->>>>>>> 1096614e
             self._rich_progress.console.print('')
         update = '\n'.join([t.description for t in self._rich_progress.tasks])
         if self._report_output:
