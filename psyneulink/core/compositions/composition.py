# Princeton University licenses this file to You under the Apache License, Version 2.0 (the "License");
# you may not use this file except in compliance with the License.  You may obtain a copy of the License at:
#     http://www.apache.org/licenses/LICENSE-2.0
# Unless required by applicable law or agreed to in writing, software distributed under the License is distributed
# on an "AS IS" BASIS, WITHOUT WARRANTIES OR CONDITIONS OF ANY KIND, either express or implied.
# See the License for the specific language governing permissions and limitations under the License.


# ********************************************* Composition ***************************************************************

"""
..
    Sections:
      * `Composition_Overview`

.. _Composition_Overview:

Overview
--------

Composition is the base class for objects that combine PsyNeuLink `Components <Component>` into an executable model.
It defines a common set of attributes possessed, and methods used by all Composition objects.

.. _Composition_Creation:

Creating a Composition
----------------------

A generic Composition can be created by calling the constructor, and then adding `Components <Component>` using the
Composition's add methods.  However, more commonly, a Composition is created using the constructor for one of its
subclasses:  `System` or `Process`.  These automatically create Compositions from lists of Components.  Once created,
Components can be added or removed from an existing Composition using its add and/or remove methods.

.. _Composition_Execution:

Execution
---------

See `System <System_Execution>` or `Process <Process_Execution>` for documentation concerning execution of the
corresponding subclass.

.. _Composition_Class_Reference:

Class Reference
---------------

"""

import collections
import inspect
import itertools
import logging
import warnings

import numpy as np
import typecheck as tc
import uuid

from PIL import Image

from psyneulink.core import llvm as pnlvm
from psyneulink.core.components.component import Component, ComponentsMeta, function_type
from psyneulink.core.components.functions.interfacefunctions import InterfaceStateMap
from psyneulink.core.components.mechanisms.adaptive.control.controlmechanism import ControlMechanism
from psyneulink.core.components.mechanisms.processing.compositioninterfacemechanism import CompositionInterfaceMechanism
from psyneulink.core.components.mechanisms.processing.objectivemechanism import DEFAULT_MONITORED_STATE_EXPONENT, \
    DEFAULT_MONITORED_STATE_MATRIX, DEFAULT_MONITORED_STATE_WEIGHT, ObjectiveMechanism
from psyneulink.core.components.projections.modulatory.modulatoryprojection import ModulatoryProjection_Base
from psyneulink.core.components.projections.pathway.mappingprojection import MappingProjection
from psyneulink.core.components.shellclasses import Composition_Base
from psyneulink.core.components.shellclasses import Mechanism, Projection
from psyneulink.core.components.states.inputstate import InputState
from psyneulink.core.components.states.outputstate import OutputState
from psyneulink.core.components.states.parameterstate import ParameterState
from psyneulink.core.globals.context import ContextFlags
from psyneulink.core.globals.keywords import ALL, BOLD, CONTROL, FUNCTIONS, HARD_CLAMP, IDENTITY_MATRIX, LABELS, \
    MATRIX_KEYWORD_VALUES, MONITOR_FOR_CONTROL, NO_CLAMP, OWNER_VALUE, PROJECTIONS, PULSE_CLAMP, ROLES, SOFT_CLAMP, \
    VALUES
from psyneulink.core.globals.parameters import Defaults, Parameter, ParametersBase
from psyneulink.core.globals.registry import register_category
from psyneulink.core.globals.utilities import AutoNumber, NodeRole, call_with_pruned_args
from psyneulink.core.scheduling.condition import All, Always, EveryNCalls
from psyneulink.core.scheduling.scheduler import Scheduler
from psyneulink.core.scheduling.time import TimeScale
from psyneulink.library.components.projections.pathway.autoassociativeprojection import AutoAssociativeProjection

__all__ = [

    'Composition', 'CompositionError', 'CompositionRegistry'
]

logger = logging.getLogger(__name__)

CompositionRegistry = {}


class CompositionError(Exception):

    def __init__(self, error_value):
        self.error_value = error_value

    def __str__(self):
        return repr(self.error_value)


class RunError(Exception):

    def __init__(self, error_value):
        self.error_value = error_value

    def __str__(self):
        return repr(self.error_value)


class MonitoredOutputStatesOption(AutoNumber):
    """Specifies OutputStates to be monitored by a `ControlMechanism <ControlMechanism>`
    (see `ObjectiveMechanism_Monitored_Output_States` for a more complete description of their meanings."""
    ONLY_SPECIFIED_OUTPUT_STATES = ()
    """Only monitor explicitly specified Outputstates."""
    PRIMARY_OUTPUT_STATES = ()
    """Monitor only the `primary OutputState <OutputState_Primary>` of a Mechanism."""
    ALL_OUTPUT_STATES = ()
    """Monitor all OutputStates <Mechanism_Base.output_states>` of a Mechanism."""
    NUM_MONITOR_STATES_OPTIONS = ()


# Indices for items in tuple format used for specifying monitored_output_states using weights and exponents
OUTPUT_STATE_INDEX = 0
WEIGHT_INDEX = 1
EXPONENT_INDEX = 2
MATRIX_INDEX = 3
MonitoredOutputStateTuple = collections.namedtuple("MonitoredOutputStateTuple", "output_state weight exponent matrix")


class Vertex(object):
    '''
        Stores a Component for use with a `Graph`

        Arguments
        ---------

        component : Component
            the `Component <Component>` represented by this Vertex

        parents : list[Vertex]
            the `Vertices <Vertex>` corresponding to the incoming edges of this `Vertex`

        children : list[Vertex]
            the `Vertices <Vertex>` corresponding to the outgoing edges of this `Vertex`

        Attributes
        ----------

        component : Component
            the `Component <Component>` represented by this Vertex

        parents : list[Vertex]
            the `Vertices <Vertex>` corresponding to the incoming edges of this `Vertex`

        children : list[Vertex]
            the `Vertices <Vertex>` corresponding to the outgoing edges of this `Vertex`
    '''

    def __init__(self, component, parents=None, children=None, feedback=None):
        self.component = component
        if parents is not None:
            self.parents = parents
        else:
            self.parents = []
        if children is not None:
            self.children = children
        else:
            self.children = []

        self.feedback = feedback
        self.backward_sources = set()

    def __repr__(self):
        return '(Vertex {0} {1})'.format(id(self), self.component)


class Graph(object):
    '''
        A Graph of vertices and edges/

        Attributes
        ----------

        comp_to_vertex : Dict[`Component <Component>` : `Vertex`]
            maps `Component` in the graph to the `Vertices <Vertex>` that represent them.

        vertices : List[Vertex]
            the `Vertices <Vertex>` contained in this Graph.

    '''

    def __init__(self):
        self.comp_to_vertex = collections.OrderedDict()  # Translate from mechanisms to related vertex
        self.vertices = []  # List of vertices within graph

    def copy(self):
        '''
            Returns
            -------

            A copy of the Graph. `Vertices <Vertex>` are distinct from their originals, and point to the same
            `Component <Component>` object : `Graph`
        '''
        g = Graph()

        for vertex in self.vertices:
            g.add_vertex(Vertex(vertex.component, feedback=vertex.feedback))

        for i in range(len(self.vertices)):
            g.vertices[i].parents = [g.comp_to_vertex[parent_vertex.component] for parent_vertex in
                                     self.vertices[i].parents]
            g.vertices[i].children = [g.comp_to_vertex[parent_vertex.component] for parent_vertex in
                                      self.vertices[i].children]

        return g

    def add_component(self, component, feedback=False):
        if component in [vertex.component for vertex in self.vertices]:
            logger.info('Component {1} is already in graph {0}'.format(component, self))
        else:
            vertex = Vertex(component, feedback=feedback)
            self.comp_to_vertex[component] = vertex
            self.add_vertex(vertex)

    def add_vertex(self, vertex):
        if vertex in self.vertices:
            logger.info('Vertex {1} is already in graph {0}'.format(vertex, self))
        else:
            self.vertices.append(vertex)
            self.comp_to_vertex[vertex.component] = vertex

    def remove_component(self, component):
        try:
            self.remove_vertex(self.comp_to_vertex(component))
        except KeyError as e:
            raise CompositionError('Component {1} not found in graph {2}: {0}'.format(e, component, self))

    def remove_vertex(self, vertex):
        try:
            self.vertices.remove(vertex)
            del self.comp_to_vertex[vertex.component]
            # TODO:
            #   check if this removal puts the graph in an inconsistent state
        except ValueError as e:
            raise CompositionError('Vertex {1} not found in graph {2}: {0}'.format(e, vertex, self))

    def connect_components(self, parent, child):
        try:
            self.connect_vertices(self.comp_to_vertex[parent], self.comp_to_vertex[child])
        except KeyError as e:
            if parent not in self.comp_to_vertex:
                raise CompositionError("Sender ({}) of {} ({}) not (yet) assigned".
                                       format(repr(parent.name), Projection.__name__, repr(child.name)))
            elif child not in self.comp_to_vertex:
                raise CompositionError("{} ({}) to {} not (yet) assigned".
                                       format(Projection.__name__, repr(parent.name), repr(child.name)))
            else:
                raise KeyError(e)

    def connect_vertices(self, parent, child):
        if child not in parent.children:
            parent.children.append(child)
        if parent not in child.parents:
            child.parents.append(parent)

    def get_parents_from_component(self, component):
        '''
            Arguments
            ---------

            component : Component
                the Component whose parents will be returned

            Returns
            -------

            A list[Vertex] of the parent `Vertices <Vertex>` of the Vertex associated with **component** : list[`Vertex`]
        '''
        return self.comp_to_vertex[component].parents

    def get_children_from_component(self, component):
        '''
            Arguments
            ---------

            component : Component
                the Component whose children will be returned

            Returns
            -------

            A list[Vertex] of the child `Vertices <Vertex>` of the Vertex associated with **component** : list[`Vertex`]
        '''
        return self.comp_to_vertex[component].children

    def get_forward_children_from_component(self, component):
        '''
            Arguments
            ---------

            component : Component
                the Component whose parents will be returned

            Returns
            -------

            A list[Vertex] of the parent `Vertices <Vertex>` of the Vertex associated with **component** : list[`Vertex`]
        '''
        forward_children = []
        for child in self.comp_to_vertex[component].children:
            if component not in self.comp_to_vertex[child.component].backward_sources:
                forward_children.append(child)
        return forward_children

    def get_forward_parents_from_component(self, component):
        '''
            Arguments
            ---------

            component : Component
                the Component whose parents will be returned

            Returns
            -------

            A list[Vertex] of the parent `Vertices <Vertex>` of the Vertex associated with **component** : list[`Vertex`]
        '''
        forward_parents = []
        for parent in self.comp_to_vertex[component].parents:
            if parent.component not in self.comp_to_vertex[component].backward_sources:
                forward_parents.append(parent)
        return forward_parents

    def get_backward_children_from_component(self, component):
        '''
            Arguments
            ---------

            component : Component
                the Component whose children will be returned

            Returns
            -------

            A list[Vertex] of the child `Vertices <Vertex>` of the Vertex associated with **component** : list[`Vertex`]
        '''
        backward_children = []
        for child in self.comp_to_vertex[component].children:
            if component in self.comp_to_vertex[child.component].backward_sources:
                backward_children.append(child)
        return backward_children

    def get_backward_parents_from_component(self, component):
        '''
            Arguments
            ---------

            component : Component
                the Component whose children will be returned

            Returns
            -------

            A list[Vertex] of the child `Vertices <Vertex>` of the Vertex associated with **component** : list[`Vertex`]
        '''

        return list(self.comp_to_vertex[component].backward_sources)


class Composition(Composition_Base, metaclass=ComponentsMeta):
    '''
        Composition

        Arguments
        ---------

        name: str

        model_based_optimzer:   `OptimizationControlmechanism`
            must be specified if the `OptimizationControlMechanism` runs simulations of its own `Composition`

        enable_model_based_optimizer: bool
            When set to True, executes the model_based_optimizer after each trial. When False, ignores the
            model_based_optimizer

        Attributes
        ----------

        graph : `Graph`
            The full `Graph` associated with this Composition. Contains both Nodes (`Mechanisms <Mechanism>` or
            `Compositions <Composition>`) and `Projections <Projection>`

        nodes : `list[Mechanisms and Compositions]`
            A list of all Nodes (`Mechanisms <Mechanism>` and/or `Compositions <Composition>`) contained in
            this Composition

        input_CIM : `CompositionInterfaceMechanism`
            Aggregates input values for the INPUT nodes of the Composition. If the Composition is nested, then the
            input_CIM and its InputStates serve as proxies for the Composition itself in terms of afferent projections.

        output_CIM : `CompositionInterfaceMechanism`
            Aggregates output values from the OUTPUT nodes of the Composition. If the Composition is nested, then the
            output_CIM and its OutputStates serve as proxies for the Composition itself in terms of efferent projections.

        input_CIM_states : dict
            A dictionary in which keys are InputStates of INPUT Nodes in a composition, and values are lists
            containing two items: the corresponding InputState and OutputState on the input_CIM.

        output_CIM_states : dict
            A dictionary in which keys are OutputStates of OUTPUT Nodes in a composition, and values are lists
            containing two items: the corresponding InputState and OutputState on the input_CIM.

        env : Gym Forager Environment : default: None
            Stores a Gym Forager Environment so that the Composition may interact with this environment within a
            single call to `run <Composition.run>`.

        shadows : dict
            A dictionary in which the keys are all in the Composition and the values are lists of any Nodes that
            shadow the original Node's input.

        enable_model_based_optimizer : bool
            When True, executes the Composition's `model_based_optimizer <Composition.model_based_optimizer>` at the
            end of each Trial.

        model_based_optimizer : OptimizationControlMechanism
            If the Composition contains an `OptimizationControlMechanism` that runs simulations of its own
            `Composition`, then the OCM is stored here.

        default_execution_id
            if no *execution_id* is specified in a call to run, this *execution_id* will be used.

            :default value: the Composition's name

        execution_ids : set
            Stores all execution_ids used by this Composition.



        COMMENT:
        name : str
            see `name <Composition_Name>`

        prefs : PreferenceSet
            see `prefs <Composition_Prefs>`
        COMMENT

    '''
    # Composition now inherits from Component, so registry inherits name None
    componentType = 'Composition'

    class Parameters(ParametersBase):
        """
            Attributes
            ----------

                results
                    see `results <Composition.results>`

                    :default value: []
                    :type: list

                simulation_results
                    see `simulation_results <Composition.simulation_results>`

                    :default value: []
                    :type: list

        """
        results = Parameter([], loggable=False)
        simulation_results = Parameter([], loggable=False)

    class _CompilationData(ParametersBase):
        ptx_execution = None
        parameter_struct = None
        context_struct = None
        data_struct = None
        scheduler_conditions = None

    def __init__(
            self,
            name=None,
            model_based_optimizer=None,
            enable_model_based_optimizer=None,
            **param_defaults
    ):
        # also sets name
        register_category(
            entry=self,
            base_class=Composition,
            registry=CompositionRegistry,
            name=name,
        )

        # core attribute
        self.graph = Graph()  # Graph of the Composition
        self._graph_processing = None
        self.nodes = []
        self.required_node_roles = []
        self.input_CIM = CompositionInterfaceMechanism(name=self.name + " Input_CIM",
                                                       composition=self)
        self.env = None
        self.output_CIM = CompositionInterfaceMechanism(name=self.name + " Output_CIM",
                                                        composition=self)
        self.input_CIM_states = {}
        self.output_CIM_states = {}

        self.shadows = {}
        self.enable_model_based_optimizer = enable_model_based_optimizer
        self.default_execution_id = self.name
        self.execution_ids = {self.default_execution_id}
        self.model_based_optimizer = model_based_optimizer

        self.projections = []

        self._scheduler_processing = None
        self._scheduler_learning = None

        # status attributes
        self.graph_consistent = True  # Tracks if the Composition is in a state that can be run (i.e. no dangling projections, (what else?))
        self.needs_update_graph = True  # Tracks if the Composition graph has been analyzed to assign roles to components
        self.needs_update_graph_processing = True  # Tracks if the processing graph is current with the full graph
        self.needs_update_scheduler_processing = True  # Tracks if the processing scheduler needs to be regenerated
        self.needs_update_scheduler_learning = True  # Tracks if the learning scheduler needs to be regenerated (mechanisms/projections added/removed etc)

        self.nodes_to_roles = collections.OrderedDict()

        self.parameters = self.Parameters(owner=self, parent=self.class_parameters)
        self.defaults = Defaults(owner=self,
                                 **{k: v for (k, v) in param_defaults.items() if hasattr(self.parameters, k)})
        self._initialize_parameters()

        # Compiled resources
        self.__generated_node_wrappers = {}
        self.__compiled_node_wrappers = {}
        self.__generated_execution = None
        self.__compiled_execution = None
        self.__compiled_run = None

        self._compilation_data = self._CompilationData(owner=self)

    def __repr__(self):
        return '({0} {1})'.format(type(self).__name__, self.name)

    @property
    def graph_processing(self):
        '''
            The Composition's processing graph (contains only `Mechanisms <Mechanism>`.

            :getter: Returns the processing graph, and builds the graph if it needs updating since the last access.
        '''
        if self.needs_update_graph_processing or self._graph_processing is None:
            self._update_processing_graph()

        return self._graph_processing

    @property
    def scheduler_processing(self):
        '''
            A default `Scheduler` automatically generated by the Composition, used for the
            (`processing <System_Execution_Processing>` phase of execution.

            :getter: Returns the default processing scheduler, and builds it if it needs updating since the last access.
        '''
        if self.needs_update_scheduler_processing or self._scheduler_processing is None:
            old_scheduler = self._scheduler_processing
            self._scheduler_processing = Scheduler(graph=self.graph_processing, execution_id=self.default_execution_id)

            if old_scheduler is not None:
                self._scheduler_processing.add_condition_set(old_scheduler.condition_set)

            self.needs_update_scheduler_processing = False

        return self._scheduler_processing

    @property
    def scheduler_learning(self):
        '''
            A default `Scheduler` automatically generated by the Composition, used for the
            `learning <System_Execution_Learning>` phase of execution.

            :getter: Returns the default learning scheduler, and builds it if it needs updating since the last access.
        '''
        if self.needs_update_scheduler_learning or self._scheduler_learning is None:
            old_scheduler = self._scheduler_learning
            # self._scheduler_learning = Scheduler(graph=self.graph, execution_id=self.default_execution_id)

            # if old_scheduler is not None:
            #     self._scheduler_learning.add_condition_set(old_scheduler.condition_set)
            #
            # self.needs_update_scheduler_learning = False

        return self._scheduler_learning

    @property
    def termination_processing(self):
        return self.scheduler_processing.termination_conds

    @termination_processing.setter
    def termination_processing(self, termination_conds):
        self.scheduler_processing.termination_conds = termination_conds

    def _get_unique_id(self):
        return uuid.uuid4()

    def _update_shadows_dict(self, node):
        # Create an empty entry for this node in the Composition's "shadows" dict
        # If any other nodes shadow this node, they will be added to the list
        if node not in self.shadows:
            self.shadows[node] = []

        # If this node is shadowing another node, then add it to that node's entry in the Composition's "shadows" dict
        for input_state in node.input_states:
            if hasattr(input_state, "shadow_inputs") and input_state.shadow_inputs is not None:
                if node not in self.shadows[input_state.shadow_inputs.owner]:
                    self.shadows[input_state.shadow_inputs.owner].append(node)

    def add_node(self, node, required_roles=None):
        '''
            Adds a Composition Node (`Mechanism` or `Composition`) to the Composition, if it is not already added

            Arguments
            ---------

            node : `Mechanism` or `Composition`
                the node to be added to the Composition

            required_roles : psyneulink.core.globals.utilities.NodeRole or list of NodeRoles
                any NodeRoles roles that this node should have in addition to those determined by analyze graph.
        '''

        self._update_shadows_dict(node)

        if node not in [vertex.component for vertex in
                        self.graph.vertices]:  # Only add if it doesn't already exist in graph
            node.is_processing = True
            self.graph.add_component(node)  # Set incoming edge list of node to empty
            self.nodes.append(node)
            self.nodes_to_roles[node] = set()

            self.needs_update_graph = True
            self.needs_update_graph_processing = True
            self.needs_update_scheduler_processing = True
            self.needs_update_scheduler_learning = True

            try:
                # activate any projections the node requires
                node._activate_projections_for_compositions(self)
            except AttributeError:
                pass

        if hasattr(node, "aux_components"):

            projections = []
            # Add all "nodes" to the composition first (in case projections reference them)
            for component in node.aux_components:
                if isinstance(component, (Mechanism, Composition)):
                    if isinstance(component, Composition):
                        component._analyze_graph()
                    self.add_node(component)
                elif isinstance(component, Projection):
                    projections.append((component, False))
                elif isinstance(component, tuple):
                    if isinstance(component[0], Projection):
                        if isinstance(component[1], bool):
                            projections.append(component)
                        else:
                            raise CompositionError("Invalid component specification ({}) in {}'s aux_components. If a "
                                                   "tuple is used to specify a Projection, then the index 0 item must "
                                                   "be the Projection, and the index 1 item must be the feedback "
                                                   "specification (True or False).".format(component, node.name))
                    elif isinstance(component[0], (Mechanism, Composition)):
                        if isinstance(component[1], NodeRole):
                            self.add_node(node=component[0], required_roles=component[1])
                        elif isinstance(component[1], list):
                            if isinstance(component[1][0], NodeRole):
                                self.add_node(node=component[0], required_roles=component[1])
                            else:
                                raise CompositionError("Invalid component specification ({}) in {}'s aux_components. "
                                                       "If a tuple is used to specify a Mechanism or Composition, then "
                                                       "the index 0 item must be the node, and the index 1 item must "
                                                       "be the required_roles".format(component, node.name))

                        else:
                            raise CompositionError("Invalid component specification ({}) in {}'s aux_components. If a "
                                                   "tuple is used to specify a Mechanism or Composition, then the "
                                                   "index 0 item must be the node, and the index 1 item must be the "
                                                   "required_roles".format(component, node.name))
                    else:
                        raise CompositionError("Invalid component specification ({}) in {}'s aux_components. If a tuple"
                                               " is specified, then the index 0 item must be a Projection, Mechanism, "
                                               "or Composition.".format(component, node.name))
                else:
                    raise CompositionError("Invalid component ({}) in {}'s aux_components. Must be a Mechanism, "
                                           "Composition, Projection, or tuple."
                                           .format(component.name, node.name))

            # Add all projections to the composition
            for proj_spec in projections:
                self.add_projection(projection=proj_spec[0], feedback=proj_spec[1])
        if required_roles:
            if not isinstance(required_roles, list):
                required_roles = [required_roles]
            for required_role in required_roles:
                self.add_required_node_role(node, required_role)

        for input_state in node.input_states:
            if hasattr(input_state, "shadow_inputs") and input_state.shadow_inputs is not None:
                for proj in input_state.shadow_inputs.path_afferents:
                    sender = proj.sender
                    if sender.owner != self.input_CIM:
                        self.add_projection(projection=MappingProjection(sender=proj.sender, receiver=input_state),
                                            sender=proj.sender.owner,
                                            receiver=node)

    def add_nodes(self, nodes):

        for node in nodes:
            self.add_node(node)
            
    def add_model_based_optimizer(self, optimizer):
        """
        Adds a `ModelBasedOptimizationControlMechanism` as the `model_based_optimizer
        <Composition.model_based_optimizer>` of the Composition, which gives the Mechanism access to the
        `Composition`'s `evaluate <Composition.evaluate>` method. This allows the
        `ModelBasedOptimizationControlMechanism` to use simulations to determine an optimal Control policy.
        """

        self.model_based_optimizer = optimizer
        self.model_based_optimizer.composition = self
        # if monitor_for_control:
        #     self.model_based_optimizer.objective_mechanism.add_monitored_output_states(monitor_for_control)
        self.add_node(self.model_based_optimizer.objective_mechanism)

        for proj in self.model_based_optimizer.objective_mechanism.path_afferents:
            self.add_projection(proj)

        optimizer._activate_projections_for_compositions(self)
        self._analyze_graph()
        self._update_shadows_dict(optimizer)

        for input_state in optimizer.input_states:
            if hasattr(input_state, "shadow_inputs") and input_state.shadow_inputs is not None:
                for proj in input_state.shadow_inputs.path_afferents:
                    sender = proj.sender
                    if sender.owner != self.input_CIM:
                        self.add_projection(projection=MappingProjection(sender=sender, receiver=input_state),
                                            sender=sender.owner,
                                            receiver=optimizer)
                        shadow_proj._activate_for_compositions(self)
                    else:
                        shadow_proj = MappingProjection(sender=proj.sender, receiver=input_state)
                        self.projections.append(shadow_proj)
                        shadow_proj._activate_for_compositions(self)

<<<<<<< HEAD
    def _get_control_signals_for_system(self, control_signals=None):
        """Generate and return a list of control_signal_specs for System

        Generate list from:
           ControlSignal specifications passed in from the **control_signals** argument.
           ParameterStates of the System's Mechanisms that have been assigned ControlProjections with deferred_init();
               Note: this includes any for which a ControlSignal rather than a ControlProjection
                     was used to specify control for a parameter (e.g., in a 2-item tuple specification for the
                     parameter); the initialization of the ControlProjection and, if specified, the ControlSignal
                     are completed in the call to _instantiate_control_signal() by the ControlMechanism.
        """

        control_signal_specs = control_signals or []
        for node in self.nodes:
            for parameter_state in node._parameter_states:
                for projection in parameter_state.mod_afferents:
                    # If Projection was deferred for init, instantiate its ControlSignal and then initialize it
                    if projection.context.initialization_status == ContextFlags.DEFERRED_INIT:
                        proj_control_signal_specs = projection.control_signal_params or {}
                        proj_control_signal_specs.update({PROJECTIONS: [projection]})
                        control_signal_specs.append(proj_control_signal_specs)
        return control_signal_specs

    def _get_monitored_output_states_for_system(self, model_based_optimizer=None):
        """
        Parse a list of OutputState specifications for System, model_based_optimizer, Mechanisms and/or their OutputStates:
            - if specification in output_state is None:
                 do NOT monitor this state (this overrides any other specifications)
            - if an OutputState is specified in *any* MONITOR_FOR_CONTROL, monitor it (this overrides any other specs)
            - if a Mechanism is terminal and/or specified in the System or `model_based_optimizer <Systsem_Base.model_based_optimizer>`:
                if MonitoredOutputStatesOptions is PRIMARY_OUTPUT_STATES:  monitor only its primary (first) OutputState
                if MonitoredOutputStatesOptions is ALL_OUTPUT_STATES:  monitor all of its OutputStates
            Note: precedence is given to MonitoredOutputStatesOptions specification in Mechanism > model_based_optimizer > System

        Notes:
        * MonitoredOutputStatesOption is an AutoNumbered Enum declared in ControlMechanism
            - it specifies options for assigning OutputStates of TERMINAL Mechanisms in the System
                to model_based_optimizer.monitored_output_states;  the options are:
                + PRIMARY_OUTPUT_STATES: assign only the `primary OutputState <OutputState_Primary>` for each
                  TERMINAL Mechanism
                + ALL_OUTPUT_STATES: assign all of the outputStates of each terminal Mechanism
            - precedence is given to MonitoredOutputStatesOptions specification in Mechanism > model_based_optimizer > System
        * model_based_optimizer.monitored_output_states is a list, each item of which is an OutputState from which a Projection
            will be instantiated to a corresponding InputState of the ControlMechanism
        * model_based_optimizer.input_states is the usual ordered dict of states,
            each of which receives a Projection from a corresponding OutputState in model_based_optimizer.monitored_output_states

        Returns list of MonitoredOutputStateTuples: (OutputState, weight, exponent, matrix)

        """
        # PARSE SPECS

        # Get OutputStates already being -- or specified to be -- monitored by model_based_optimizer
        if model_based_optimizer is not None and not inspect.isclass(model_based_optimizer):
            try:
                # Get from monitored_output_states attribute if model_based_optimizer is already implemented
                monitored_output_states = model_based_optimizer.monitored_output_states.copy() or []
                # Convert them to MonitoredOutputStateTuple specifications (for treatment below)
                monitored_output_state_specs = []
                for monitored_output_state, input_state in zip(monitored_output_states,
                                                               model_based_optimizer.objective_mechanism.input_states):
                    projection = input_state.path_afferents[0]
                    if not projection.sender is monitored_output_state:
                        raise SystemError("PROGRAM ERROR: Problem identifying projection ({}) for "
                                          "monitored_output_state ({}) specified for {} ({}) assigned to {}".
                                          format(projection.name,
                                                 monitored_output_state.name,
                                                 ControlMechanism.__name__,
                                                 model_based_optimizer.name,
                                                 self.name))
                    monitored_output_state_specs.append(MonitoredOutputStateTuple(monitored_output_state,
                                                                                  projection.weight,
                                                                                  projection.exponent,
                                                                                  projection.matrix))

                model_based_optimizer_specs = monitored_output_state_specs
            except AttributeError:
                # If model_based_optimizer has no monitored_output_states attribute, it has not yet been fully instantiated
                #    (i.e., the call to this method is part of its instantiation by a System)
                #    so, get specification from the **object_mechanism** argument
                if isinstance(model_based_optimizer.objective_mechanism, list):
                    # **objective_mechanism** argument was specified as a list
                    model_based_optimizer_specs = model_based_optimizer.objective_mechanism.copy() or []
                elif isinstance(model_based_optimizer.objective_mechanism, ObjectiveMechanism):
                    # **objective_mechanism** argument was specified as an ObjectiveMechanism, which has presumably
                    # already been instantiated, so use its monitored_output_states attribute
                    model_based_optimizer_specs = model_based_optimizer.objective_mechanism.monitored_output_states
        else:
            model_based_optimizer_specs = []

        # Get system's MONITOR_FOR_CONTROL specifications (specified in paramClassDefaults, so must be there)
        system_specs = self.monitor_for_control.copy()

        # If model_based_optimizer_specs has a MonitoredOutputStatesOption specification, remove any such spec from system specs
        if model_based_optimizer_specs:
            if (any(isinstance(item, MonitoredOutputStatesOption) for item in model_based_optimizer_specs)):
                option_item = next((item for item in system_specs if isinstance(item, MonitoredOutputStatesOption)),
                                   None)
                if option_item is not None:
                    del system_specs[option_item]
            for item in model_based_optimizer_specs:
                if item in system_specs:
                    del system_specs[system_specs.index(item)]

        # Combine model_based_optimizer and system specs
        # If there are none, assign PRIMARY_OUTPUT_STATES as default
        all_specs = model_based_optimizer_specs + system_specs or [MonitoredOutputStatesOption.PRIMARY_OUTPUT_STATES]

        # Convert references to Mechanisms and/or OutputStates in all_specs to MonitoredOutputStateTuples;
        # Each spec to be converted should be one of the following:
        #    - a MonitoredOutputStatesOption (parsed below);
        #    - a MonitoredOutputStatesTuple (returned by _get_monitored_states_for_system when
        #          specs were initially processed by the System to parse its *monitor_for_control* argument;
        #    - a specification for an existing Mechanism or OutputStates from the *monitor_for_control* arg of System.
        all_specs_extracted_from_tuples = []
        all_specs_parsed = []
        for i, spec in enumerate(all_specs):

            # Leave MonitoredOutputStatesOption and MonitoredOutputStatesTuple spec in place;
            #    these are parsed later on
            if isinstance(spec, MonitoredOutputStatesOption):
                all_specs_extracted_from_tuples.append(spec)
                all_specs_parsed.append(spec)
                continue
            if isinstance(spec, MonitoredOutputStateTuple):
                all_specs_extracted_from_tuples.append(spec.output_state)
                all_specs_parsed.append(spec)
                continue

            # spec is from *monitor_for_control* arg, so convert/parse into MonitoredOutputStateTuple(s)
            # Note:  assign parsed spec(s) to a list, as there may be more than one (that will be added to all_specs)
            monitored_output_state_tuples = []

            weight = DEFAULT_MONITORED_STATE_WEIGHT
            exponent = DEFAULT_MONITORED_STATE_EXPONENT
            matrix = DEFAULT_MONITORED_STATE_MATRIX

            # spec is a tuple
            # - put OutputState(s) in spec
            # - assign any weight, exponent, and/or matrix specified
            if isinstance(spec, tuple):
                # 2-item tuple (<OutputState(s) name(s)>, <Mechanism>)
                if len(spec) == 2:
                    # FIX: DO ERROR CHECK ON THE FOLLOWING / ALLOW LIST OF STATES
                    spec = spec[1].output_states[spec[0]]
                # 3-item tuple (<OutputState(s) spec>, weight, exponent)
                elif len(spec) == 3:
                    spec, weight, exponent = spec
                # 4-item tuple (<OutputState(s) spec>, weight, exponent, matrix)
                elif len(spec) == 4:
                    spec, weight, exponent, matrix = spec

            if not isinstance(spec, list):
                spec_list = [spec]

            for spec in spec_list:
                # spec is an OutputState or Mechanism
                if isinstance(spec, (OutputState, Mechanism)):
                    # spec is an OutputState, so use it
                    if isinstance(spec, OutputState):
                        output_states = [spec]
                    # spec is Mechanism, so use the State's owner, and get the relevant OutputState(s)
                    elif isinstance(spec, Mechanism):
                        if (MONITOR_FOR_CONTROL in spec.params
                                and spec.params[MONITOR_FOR_CONTROL] is MonitoredOutputStatesOption.ALL_OUTPUT_STATES):
                            output_states = spec.output_states
                        else:
                            output_states = [spec.output_state]
                    for output_state in output_states:
                        monitored_output_state_tuples.extend(
                            [MonitoredOutputStateTuple(output_state=output_state,
                                                       weight=weight,
                                                       exponent=exponent,
                                                       matrix=matrix)])
                # spec is a string
                elif isinstance(spec, str):
                    # Search System for Mechanisms with OutputStates with the string as their name
                    for node in self.nodes:
                        for output_state in node.output_states:
                            if output_state.name == spec:
                                monitored_output_state_tuples.extend(
                                    [MonitoredOutputStateTuple(output_state=output_state,
                                                               weight=weight,
                                                               exponent=exponent,
                                                               matrix=matrix)])

                else:
                    raise SystemError("Specification of item in \'{}\' arg in constructor for {} ({}) "
                                      "is not a recognized specification for an {}".
                                      format(MONITOR_FOR_CONTROL, self.name, spec, OutputState.__name__))

                all_specs_parsed.extend(monitored_output_state_tuples)
                all_specs_extracted_from_tuples.extend([item.output_state for item in monitored_output_state_tuples])

        all_specs = all_specs_parsed

        try:
            all(isinstance(item, (OutputState, MonitoredOutputStatesOption))
                for item in all_specs_extracted_from_tuples)
        except:
            raise SystemError("PROGRAM ERROR: Fail to parse items of \'{}\' arg ({}) in constructor for {}".
                              format(MONITOR_FOR_CONTROL, self.name, spec, OutputState.__name__))

        # Get MonitoredOutputStatesOptions if specified for model_based_optimizer or System, and make sure there is only one:
        option_specs = [item for item in all_specs_extracted_from_tuples
                        if isinstance(item, MonitoredOutputStatesOption)]
        if not option_specs:
            ctlr_or_sys_option_spec = None
        elif len(option_specs) == 1:
            ctlr_or_sys_option_spec = option_specs[0]
        else:
            raise SystemError("PROGRAM ERROR: More than one MonitoredOutputStatesOption specified "
                              "for OutputStates to be monitored in {}: {}".
                              format(self.name, option_specs))

        # Get MONITOR_FOR_CONTROL specifications for each Mechanism and OutputState in the System
        # Assign OutputStates to monitored_output_states
        monitored_output_states = []

        # Notes:
        # * Use all_specs to accumulate specs from all mechanisms and their outputStates
        #     (for use in generating exponents and weights below)
        # * Use local_specs to combine *only current* Mechanism's specs with those from model_based_optimizer and system specs;
        #     this allows the specs for each Mechanism and its OutputStates to be evaluated independently of any others
        model_based_optimizer_and_system_specs = all_specs_extracted_from_tuples.copy()

        for node in self.nodes:

            # For each Mechanism:
            # - add its specifications to all_specs (for use below in generating exponents and weights)
            # - extract references to Mechanisms and outputStates from any tuples, and add specs to local_specs
            # - assign MonitoredOutputStatesOptions (if any) to option_spec, (overrides one from model_based_optimizer or system)
            # - use local_specs (which now has this Mechanism's specs with those from model_based_optimizer and system specs)
            #     to assign outputStates to monitored_output_states

            local_specs = model_based_optimizer_and_system_specs.copy()
            option_spec = ctlr_or_sys_option_spec

            # PARSE MECHANISM'S SPECS

            # Get MONITOR_FOR_CONTROL specification from Mechanism
            try:
                node_specs = node.paramsCurrent[MONITOR_FOR_CONTROL]

                if node_specs is NotImplemented:
                    raise AttributeError

                # Setting MONITOR_FOR_CONTROL to None specifies Mechanism's OutputState(s) should NOT be monitored
                if node_specs is None:
                    raise ValueError

            # Mechanism's MONITOR_FOR_CONTROL is absent or NotImplemented, so proceed to parse OutputState(s) specs
            except (KeyError, AttributeError):
                pass

            # Mechanism's MONITOR_FOR_CONTROL is set to None, so do NOT monitor any of its outputStates
            except ValueError:
                continue

            # Parse specs in Mechanism's MONITOR_FOR_CONTROL
            else:

                # Add mech_specs to all_specs
                all_specs.extend(node_specs)

                # Extract refs from tuples and add to local_specs
                for item in node_specs:
                    if isinstance(item, tuple):
                        local_specs.append(item[OUTPUT_STATE_INDEX])
                        continue
                    local_specs.append(item)

                # Get MonitoredOutputStatesOptions if specified for Mechanism, and make sure there is only one:
                #    if there is one, use it in place of any specified for model_based_optimizer or system
                option_specs = [item for item in node_specs if isinstance(item, MonitoredOutputStatesOption)]
                if not option_specs:
                    option_spec = ctlr_or_sys_option_spec
                elif option_specs and len(option_specs) == 1:
                    option_spec = option_specs[0]
                else:
                    raise SystemError("PROGRAM ERROR: More than one MonitoredOutputStatesOption specified in {}: {}".
                                      format(node.name, option_specs))

            # PARSE OutputState'S SPECS

            for output_state in node.output_states:

                # Get MONITOR_FOR_CONTROL specification from OutputState
                try:
                    output_state_specs = output_state.paramsCurrent[MONITOR_FOR_CONTROL]
                    if output_state_specs is NotImplemented:
                        raise AttributeError

                    # Setting MONITOR_FOR_CONTROL to None specifies OutputState should NOT be monitored
                    if output_state_specs is None:
                        raise ValueError

                # OutputState's MONITOR_FOR_CONTROL is absent or NotImplemented, so ignore
                except (KeyError, AttributeError):
                    pass

                # OutputState's MONITOR_FOR_CONTROL is set to None, so do NOT monitor it
                except ValueError:
                    continue

                # Parse specs in OutputState's MONITOR_FOR_CONTROL
                else:

                    # Note: no need to look for MonitoredOutputStatesOption as it has no meaning
                    #       as a specification for an OutputState

                    # Add OutputState specs to all_specs and local_specs
                    all_specs.extend(output_state_specs)

                    # Extract refs from tuples and add to local_specs
                    for item in output_state_specs:
                        if isinstance(item, tuple):
                            local_specs.append(item[OUTPUT_STATE_INDEX])
                            continue
                        local_specs.append(item)

            # Ignore MonitoredOutputStatesOption if any outputStates are explicitly specified for the Mechanism
            for output_state in node.output_states:
                if (output_state in local_specs or output_state.name in local_specs):
                    option_spec = None

            # ASSIGN SPECIFIED OUTPUT STATES FOR MECHANISM TO monitored_output_states

            for output_state in node.output_states:

                # If OutputState is named or referenced anywhere, include it
                if (output_state in local_specs or output_state.name in local_specs):
                    monitored_output_states.append(output_state)
                    continue

                # FIX: NEED TO DEAL WITH SITUATION IN WHICH MonitoredOutputStatesOptions IS SPECIFIED, BUT MECHANISM IS NEITHER IN
                # THE LIST NOR IS IT A TERMINAL MECHANISM

                # If:
                #   Mechanism is named or referenced in any specification
                #   or a MonitoredOutputStatesOptions value is in local_specs (i.e., was specified for a Mechanism)
                #   or it is a terminal Mechanism
                elif (node.name in local_specs or node in local_specs or
                      any(isinstance(spec, MonitoredOutputStatesOption) for spec in local_specs) or
                      node in self.get_nodes_by_role(NodeRole.TERMINAL)):
                    #
                    if (not (node.name in local_specs or node in local_specs) and
                            not node in self.get_nodes_by_role(NodeRole.TERMINAL)):
                        continue

                    # If MonitoredOutputStatesOption is PRIMARY_OUTPUT_STATES and OutputState is primary, include it
                    if option_spec is MonitoredOutputStatesOption.PRIMARY_OUTPUT_STATES:
                        if output_state is node.output_state:
                            monitored_output_states.append(output_state)
                            continue
                    # If MonitoredOutputStatesOption is ALL_OUTPUT_STATES, include it
                    elif option_spec is MonitoredOutputStatesOption.ALL_OUTPUT_STATES:
                        monitored_output_states.append(output_state)
                    elif node.name in local_specs or node in local_specs:
                        if output_state is node.output_state:
                            monitored_output_states.append(output_state)
                            continue
                    elif option_spec is None:
                        continue
                    else:
                        raise SystemError("PROGRAM ERROR: unrecognized specification of MONITOR_FOR_CONTROL for "
                                          "{0} of {1}".
                                          format(output_state.name, node.name))

        # ASSIGN EXPONENTS, WEIGHTS and MATRICES

        # Get and assign specification of weights, exponents and matrices
        #    for Mechanisms or OutputStates specified in tuples
        output_state_tuples = [MonitoredOutputStateTuple(output_state=item, weight=None, exponent=None, matrix=None)
                               for item in monitored_output_states]
        for spec in all_specs:
            if isinstance(spec, MonitoredOutputStateTuple):
                object_spec = spec.output_state
                # For each OutputState in monitored_output_states
                for i, output_state_tuple in enumerate(output_state_tuples):
                    output_state = output_state_tuple.output_state
                    # If either that OutputState or its owner is the object specified in the tuple
                    if (output_state is object_spec
                            or output_state.name is object_spec
                            or output_state.owner is object_spec):
                        # Assign the weight, exponent and matrix specified in the spec to the output_state_tuple
                        # (can't just assign spec, as its output_state entry may be an unparsed string rather than
                        #  an actual OutputState)
                        output_state_tuples[i] = MonitoredOutputStateTuple(output_state=output_state,
                                                                           weight=spec.weight,
                                                                           exponent=spec.exponent,
                                                                           matrix=spec.matrix)
        return output_state_tuples

=======
>>>>>>> 833ff3d1
    def add_projection(self, projection=None, sender=None, receiver=None, feedback=False, name=None):
        '''

            Adds a projection to the Composition, if it is not already added.

            If a *projection* is not specified, then a default MappingProjection is created.

            The sender and receiver of a particular Projection vertex within the Composition (the *sender* and
            *receiver* arguments of add_projection) must match the `sender <Projection.sender>` and `receiver
            <Projection.receiver>` specified on the Projection object itself.

                - If the *sender* and/or *receiver* arguments are not specified, then the `sender <Projection.sender>`
                  and/or `receiver <Projection.receiver>` attributes of the Projection object set the missing value(s).
                - If the `sender <Projection.sender>` and/or `receiver <Projection.receiver>` attributes of the
                  Projection object are not specified, then the *sender* and/or *receiver* arguments set the missing
                  value(s).

            Arguments
            ---------

            sender : Mechanism, Composition, or OutputState
                the sender of **projection**

            projection : Projection, matrix
                the projection to add

            receiver : Mechanism, Composition, or InputState
                the receiver of **projection**

            feedback : Boolean
                When False (default) all Nodes within a cycle containing this Projection execute in parallel. This
                means that each Projections within the cycle actually passes to its receiver its sender's value from
                the sender's previous execution.

                When True, this Projection "breaks" the cycle, such that all Nodes execute in sequence, and only the
                Projection marked as 'feedback' passes to its receiver its sender's value from the sender's previous
                execution.
        '''

        if isinstance(projection, (np.ndarray, np.matrix, list)):
            projection = MappingProjection(matrix=projection, name=name)
        elif isinstance(projection, str):
            if projection in MATRIX_KEYWORD_VALUES:
                projection = MappingProjection(matrix=projection, name=name)
            else:
                raise CompositionError("Invalid projection ({}) specified for {}.".format(projection, self.name))
        elif isinstance(projection, ModulatoryProjection_Base):
            pass
        elif projection is None:
            projection = MappingProjection(name=name)
        elif not isinstance(projection, Projection):
            raise CompositionError("Invalid projection ({}) specified for {}. Must be a Projection."
                                   .format(projection, self.name))

        if sender is None:
            if hasattr(projection, "sender"):
                sender = projection.sender.owner
            else:
                raise CompositionError("For a Projection to be added to a Composition, a sender must be specified, "
                                       "either on the Projection or in the call to Composition.add_projection(). {}"
                                       " is missing a sender specification. ".format(projection.name))

        subcompositions = []

        graph_sender = sender
        if isinstance(sender, Mechanism):
            sender_mechanism = sender
            sender_output_state = sender.output_state
        elif isinstance(sender, OutputState):
            sender_mechanism = sender.owner
            sender_output_state = sender
            graph_sender = sender.owner
        elif isinstance(sender, Composition):
            sender_mechanism = sender.output_CIM
            subcompositions.append(sender)
        else:
            raise CompositionError("sender arg ({}) of call to add_projection method of {} is not a {}, {} or {}".
                                   format(sender, self.name,
                                          Mechanism.__name__, OutputState.__name__, Composition.__name__))

        if (not isinstance(sender_mechanism, CompositionInterfaceMechanism)
                and not isinstance(sender, Composition)
                and sender_mechanism not in self.nodes):
            # Check if sender is in a nested Composition and, if so, it is an OUTPUT Mechanism
            #    - if so, then use self.output_CIM_states[output_state] for that OUTPUT Mechanism as sender
            #    - otherwise, raise error
            sender, graph_sender = self._get_nested_node_CIM_state(sender_mechanism,
                                                                   sender_output_state,
                                                                   NodeRole.OUTPUT)
            if sender is None:
                raise CompositionError("sender arg ({}) in call to add_projection method of {} "
                                       "is not in it or any of its nested {}s ".
                                       format(repr(sender), self.name, Composition.__name__, ))

        if hasattr(projection, "sender"):
            if projection.sender.owner != sender and \
                    projection.sender.owner != graph_sender and \
                    projection.sender.owner != sender_mechanism:
                raise CompositionError("The position of {} in {} conflicts with its sender attribute."
                                       .format(projection.name, self.name))
        if receiver is None:
            if hasattr(projection, "receiver"):
                receiver = projection.receiver.owner
            else:
                raise CompositionError("For a Projection to be added to a Composition, a receiver must be specified, "
                                       "either on the Projection or in the call to Composition.add_projection(). {}"
                                       " is missing a receiver specification. ".format(projection.name))
        graph_receiver = receiver

        if isinstance(receiver, Mechanism):
            receiver_mechanism = receiver
            receiver_input_state = receiver.input_state
        elif isinstance(receiver, InputState):
            receiver_mechanism = receiver.owner
            receiver_input_state = receiver
            graph_receiver = receiver.owner
        elif isinstance(receiver, Composition):
            receiver_mechanism = receiver.input_CIM
            subcompositions.append(receiver)
        else:
            raise CompositionError("receiver arg ({}) of call to add_projection method of {} is not a {}, {} or {}".
                                   format(receiver, self.name,
                                          Mechanism.__name__, InputState.__name__, Composition.__name__))

        if (not isinstance(sender_mechanism, CompositionInterfaceMechanism)
                and not isinstance(receiver, Composition)
                and receiver not in self.nodes):
            # Check if receiver is in a nested Composition and, if so, it is an INPUT Mechanism
            #    - if so, then use self.input_CIM_states[input_state] for that INPUT Mechanism as sender
            #    - otherwise, raise error
            receiver, graph_receiver = self._get_nested_node_CIM_state(receiver_mechanism,
                                                                       receiver_input_state,
                                                                       NodeRole.INPUT)
            if receiver is None:
                raise CompositionError("receiver arg ({}) in call to add_projection method of {} "
                                       "is not in it or any of its nested {}s ".
                                       format(repr(receiver), self.name, Composition.__name__, ))

        if sender_mechanism != self.input_CIM and receiver != self.output_CIM \
                and projection not in [vertex.component for vertex in self.graph.vertices]:

            projection.is_processing = False
            projection.name = '{0} to {1}'.format(sender, receiver)
            self.graph.add_component(projection, feedback=feedback)

            try:
                self.graph.connect_components(graph_sender, projection)
                self.graph.connect_components(projection, graph_receiver)
            except CompositionError as c:
                raise CompositionError("{} to {}".format(c.args[0], self.name))

        self._validate_projection(projection, sender, receiver, sender_mechanism, receiver_mechanism)

        self.needs_update_graph = True
        self.needs_update_graph_processing = True
        self.needs_update_scheduler_processing = True
        self.needs_update_scheduler_learning = True
        self.projections.append(projection)

        projection._activate_for_compositions(self)
        for comp in subcompositions:
            projection._activate_for_compositions(comp)

        # Create "shadow" projections to any input states that are meant to shadow this projection's receiver
        if receiver_mechanism in self.shadows and len(self.shadows[receiver_mechanism]) > 0:
            for shadow in self.shadows[receiver_mechanism]:
                for input_state in shadow.input_states:
                    if input_state.shadow_inputs is not None:
                        if input_state.shadow_inputs.owner == receiver:
                            # TBI: Copy the projection type/matrix value of the projection that is being shadowed
                            self.add_projection(MappingProjection(sender=sender, receiver=input_state),
                                                sender_mechanism, shadow)

        return projection

    def _add_projection(self, projection):
        self.projections.append(projection)

    def remove_projection(self, projection):
        # step 1 - remove Vertex from Graph
        if projection in [vertex.component for vertex in self.graph.vertices]:
            vert = self.graph.comp_to_vertex[projection]
            self.graph.remove_vertex(vert)
        # step 2 - remove Projection from Composition's list
        if projection in self.projections:
            self.projections.remove(projection)

        # step 3 - TBI? remove Projection from afferents & efferents lists of any node

    def add_pathway(self, path):
        '''
            Adds an existing Pathway to the current Composition

            Arguments
            ---------

            path: the Pathway (Composition) to be added

        '''

        # identify nodes and projections
        nodes, projections = [], []
        for c in path.graph.vertices:
            if isinstance(c.component, Mechanism):
                nodes.append(c.component)
            elif isinstance(c.component, Composition):
                nodes.append(c.component)
            elif isinstance(c.component, Projection):
                projections.append(c.component)

        # add all nodes first
        for node in nodes:
            self.add_node(node)

        # then projections
        for p in projections:
            self.add_projection(p, p.sender.owner, p.receiver.owner)

        self._analyze_graph()

    def add_linear_processing_pathway(self, pathway, feedback=False):
        # First, verify that the pathway begins with a node
        if isinstance(pathway[0], (Mechanism, Composition)):
            self.add_node(pathway[0])
        else:
            # 'MappingProjection has no attribute _name' error is thrown when pathway[0] is passed to the error msg
            raise CompositionError("The first item in a linear processing pathway must be a Node (Mechanism or "
                                   "Composition).")
        # Then, add all of the remaining nodes in the pathway
        for c in range(1, len(pathway)):
            # if the current item is a mechanism, add it
            if isinstance(pathway[c], Mechanism):
                self.add_node(pathway[c])

        # Then, loop through and validate that the mechanism-projection relationships make sense
        # and add MappingProjections where needed
        for c in range(1, len(pathway)):
            # if the current item is a Node
            if isinstance(pathway[c], (Mechanism, Composition)):
                if isinstance(pathway[c - 1], (Mechanism, Composition)):
                    # if the previous item was also a Composition Node, add a mapping projection between them
                    self.add_projection(MappingProjection(sender=pathway[c - 1],
                                                          receiver=pathway[c]),
                                        pathway[c - 1],
                                        pathway[c],
                                        feedback=feedback)
            # if the current item is a Projection
            elif isinstance(pathway[c], (Projection, np.ndarray, np.matrix, str, list)):
                if c == len(pathway) - 1:
                    raise CompositionError("{} is the last item in the pathway. A projection cannot be the last item in"
                                           " a linear processing pathway.".format(pathway[c]))
                # confirm that it is between two nodes, then add the projection
                if isinstance(pathway[c - 1], (Mechanism, Composition)) \
                        and isinstance(pathway[c + 1], (Mechanism, Composition)):
                    proj = pathway[c]
                    if isinstance(pathway[c], (np.ndarray, np.matrix, list)):
                        proj = MappingProjection(sender=pathway[c - 1],
                                                 matrix=pathway[c],
                                                 receiver=pathway[c + 1])
                    self.add_projection(proj, pathway[c - 1], pathway[c + 1], feedback=feedback)
                else:
                    raise CompositionError(
                        "{} is not between two Composition Nodes. A Projection in a linear processing pathway must be "
                        "preceded by a Composition Node (Mechanism or Composition) and followed by a Composition Node"
                            .format(pathway[c]))
            else:
                raise CompositionError("{} is not a Projection or a Composition node (Mechanism or Composition). A "
                                       "linear processing pathway must be made up of Projections and Composition Nodes."
                                       .format(pathway[c]))

    def _validate_projection(self,
                             projection,
                             sender, receiver,
                             graph_sender,
                             graph_receiver,
                             ):

        if not hasattr(projection, "sender") or not hasattr(projection, "receiver"):
            projection.init_args['sender'] = graph_sender
            projection.init_args['receiver'] = graph_receiver
            projection.context.initialization_status = ContextFlags.DEFERRED_INIT
            projection._deferred_init(context=" INITIALIZING ")

        if projection.sender.owner != graph_sender:
            raise CompositionError("{}'s sender assignment [{}] is incompatible with the positions of these "
                                   "Components in the Composition.".format(projection, sender))
        if projection.receiver.owner != graph_receiver:
            raise CompositionError("{}'s receiver assignment [{}] is incompatible with the positions of these "
                                   "Components in the Composition.".format(projection, receiver))

    def _analyze_graph(self, graph=None, context=None):
        """
        Assigns `NodeRoles <NodeRoles>` to nodes based on the structure of the `Graph`.

        By default, if _analyze_graph determines that a node is `ORIGIN <NodeRole.ORIGIN>`, it is also given the role
        `INPUT <NodeRole.INPUT>`. Similarly, if _analyze_graph determines that a node is `TERMINAL
        <NodeRole.TERMINAL>`, it is also given the role `OUTPUT <NodeRole.OUTPUT>`.

        However, if the required_roles argument of `add_node <Composition.add_node>` is used to set any node in the
        Composition to `INPUT <NodeRole.INPUT>`, then the `ORIGIN <NodeRole.ORIGIN>` nodes are not set to `INPUT
        <NodeRole.INPUT>` by default. If the required_roles argument of `add_node <Composition.add_node>` is used
        to set any node in the Composition to `OUTPUT <NodeRole.OUTPUT>`, then the `TERMINAL <NodeRole.TERMINAL>`
        nodes are not set to `OUTPUT <NodeRole.OUTPUT>` by default.


        :param graph:
        :param context:
        :return:
        """
        if graph is None:
            graph = self.graph_processing

        # Clear old information
        self.nodes_to_roles.update({k: set() for k in self.nodes_to_roles})

        for node_role_pair in self.required_node_roles:
            self._add_node_role(node_role_pair[0], node_role_pair[1])

        # First check for ORIGIN nodes:
        # Nodes at the beginning of the consideration queue are ORIGIN
        if len(self.scheduler_processing.consideration_queue) > 0:
            for node in self.scheduler_processing.consideration_queue[0]:
                self._add_node_role(node, NodeRole.ORIGIN)

        # First check for TERMINAL nodes:
        # Nodes at the beginning of the consideration queue are TERMINAL
        if len(self.scheduler_processing.consideration_queue) > 0:
            for node in self.scheduler_processing.consideration_queue[-1]:
                # if self.model_based_optimizer:
                #
                #     if node == self.model_based_optimizer.objective_mechanism:
                #         for vertex in graph.get_parents_from_component(node):
                #             self._add_node_role(vertex.component, NodeRole.TERMINAL)
                # else:
                self._add_node_role(node, NodeRole.TERMINAL)

        # loop over all nodes in the Composition to identify additional roles
        for node in self.nodes:

            # Second check for ORIGIN nodes:
            # Nodes that either (1) have no "parents" in the graph OR (2) only receive mod projections are ORIGIN
            mod_only = False
            if hasattr(node, "path_afferents"):
                if len(node.path_afferents) == 0:
                    mod_only = True
                else:
                    all_input = True
                    for proj in node.path_afferents:
                        if not proj.sender.owner is self.input_CIM:
                            all_input = False
                            break
                    if all_input:
                        mod_only = True
            if graph.get_parents_from_component(node) == [] or mod_only:
                # if not isinstance(node, ObjectiveMechanism):
                self._add_node_role(node, NodeRole.ORIGIN)

            # Second check for TERMINAL nodes:
            # Nodes that have no "children" in the graph are TERMINAL
            if graph.get_children_from_component(node) == []:
                # if self.model_based_optimizer:
                #     if node == self.model_based_optimizer.objective_mechanism:
                #         for vertex in graph.get_parents_from_component(node):
                #             self._add_node_role(vertex.component, NodeRole.TERMINAL)
                # else:
                self._add_node_role(node, NodeRole.TERMINAL)

        # KAM Commented out below 1/25/19 because we do not use the CYCLE or RECURRENT_INIT roles
        # Identify Recurrent_init and Cycle nodes
        # visited = []  # Keep track of all nodes that have been visited
        # for origin_node in self.get_nodes_by_role(NodeRole.ORIGIN):  # Cycle through origin nodes first
        #     visited_current_path = []  # Track all nodes visited from the current origin
        #     next_visit_stack = []  # Keep a stack of nodes to be visited next
        #     next_visit_stack.append(origin_node)
        #     for node in next_visit_stack:  # While the stack isn't empty
        #         visited.append(node)  # Mark the node as visited
        #         visited_current_path.append(node)  # And visited during the current path
        #         children = [vertex.component for vertex in graph.get_children_from_component(node)]
        #         for child in children:
        #             # If the child has been visited this path and is not already initialized
        #             if child in visited_current_path:
        #                 self._add_node_role(node, NodeRole.RECURRENT_INIT)
        #                 self._add_node_role(child, NodeRole.CYCLE)
        #             elif child not in visited:  # Else if the child has not been explored
        #                 next_visit_stack.append(child)  # Add it to the visit stack
        # for node in self.nodes:
        #     if node not in visited:  # Check the rest of the nodes
        #         visited_current_path = []
        #         next_visit_stack = []
        #         next_visit_stack.append(node)
        #         for remaining_node in next_visit_stack:
        #             visited.append(remaining_node)
        #             visited_current_path.append(remaining_node)
        #             children = [vertex.component for vertex in graph.get_children_from_component(remaining_node)]
        #             for child in children:
        #                 if child in visited_current_path:
        #                     self._add_node_role(remaining_node, NodeRole.RECURRENT_INIT)
        #                     self._add_node_role(child, NodeRole.CYCLE)
        #                 elif child not in visited:
        #                     next_visit_stack.append(child)

        # Assign any INPUT/OUTPUT roles that were specified by user
        for node_role_pair in self.required_node_roles:
            self._add_node_role(node_role_pair[0], node_role_pair[1])

        # If INPUT nodes were not specified by user, ORIGIN nodes become INPUT nodes
        if not self.get_nodes_by_role(NodeRole.INPUT):
            origin_nodes = self.get_nodes_by_role(NodeRole.ORIGIN)
            for node in origin_nodes:
                self._add_node_role(node, NodeRole.INPUT)

        # If OUTPUT nodes were not specified by user, TERMINAL nodes become OUTPUT nodes
        # If there are no TERMINAL nodes either, then the last node added to the Composition becomes the OUTPUT node
        if not self.get_nodes_by_role(NodeRole.OUTPUT):
            terminal_nodes = self.get_nodes_by_role(NodeRole.TERMINAL)
            if not terminal_nodes:
                try:
                    terminal_nodes = self.nodes[-1]
                except IndexError:
                    terminal_nodes = []
            for node in terminal_nodes:
                self._add_node_role(node, NodeRole.OUTPUT)

        self._create_CIM_states()
        for node in self.nodes:
            for input_state in node.input_states:
                if input_state.shadow_inputs is not None:
                    original_senders = set()
                    for original_projection in input_state.shadow_inputs.path_afferents:
                        if original_projection in self.projections:
                            original_senders.add(original_projection.sender)
                            correct_sender = original_projection.sender
                            shadow_found = False
                            for shadow_projection in input_state.path_afferents:
                                if shadow_projection.sender == correct_sender:
                                    shadow_found = True
                                    break
                            if not shadow_found:
                                # TBI - Shadow projection type? Matrix value?
                                new_projection = MappingProjection(sender=correct_sender,
                                                                   receiver=input_state)
                                self.add_projection(new_projection, sender=correct_sender, receiver=input_state)
                    for shadow_projection in input_state.path_afferents:
                        if shadow_projection.sender not in original_senders:
                            self.remove_projection(shadow_projection)

        self.needs_update_graph = False

    def _update_processing_graph(self):
        '''
        Constructs the processing graph (the graph that contains only Nodes as vertices)
        from the composition's full graph
        '''
        logger.debug('Updating processing graph')

        self._graph_processing = self.graph.copy()

        visited_vertices = set()
        next_vertices = []  # a queue

        unvisited_vertices = True

        while unvisited_vertices:
            for vertex in self._graph_processing.vertices:
                if vertex not in visited_vertices:
                    next_vertices.append(vertex)
                    break
            else:
                unvisited_vertices = False

            logger.debug('processing graph vertices: {0}'.format(self._graph_processing.vertices))
            while len(next_vertices) > 0:
                cur_vertex = next_vertices.pop(0)
                logger.debug('Examining vertex {0}'.format(cur_vertex))

                # must check that cur_vertex is not already visited because in cycles, some nodes may be added to next_vertices twice
                if cur_vertex not in visited_vertices and not cur_vertex.component.is_processing:
                    for parent in cur_vertex.parents:
                        parent.children.remove(cur_vertex)
                        for child in cur_vertex.children:
                            child.parents.remove(cur_vertex)
                            if cur_vertex.feedback:
                                child.backward_sources.add(parent.component)
                            self._graph_processing.connect_vertices(parent, child)

                    for node in cur_vertex.parents + cur_vertex.children:
                        logger.debug('New parents for vertex {0}: \n\t{1}\nchildren: \n\t{2}'.format(node, node.parents,
                                                                                                     node.children))
                    logger.debug('Removing vertex {0}'.format(cur_vertex))

                    self._graph_processing.remove_vertex(cur_vertex)

                visited_vertices.add(cur_vertex)
                # add to next_vertices (frontier) any parents and children of cur_vertex that have not been visited yet
                next_vertices.extend(
                    [vertex for vertex in cur_vertex.parents + cur_vertex.children if vertex not in visited_vertices])

        self.needs_update_graph_processing = False

    def get_nodes_by_role(self, role):
        '''
            Returns a List of Composition Nodes in this Composition that have the *role* specified

            Arguments
            _________

            role : NodeRole
                the List of nodes having this role to return

            Returns
            -------

            List of Composition Nodes with `NodeRole` *role* : List(`Mechanisms <Mechanism>` and
            `Compositions <Composition>`)
        '''
        if role not in NodeRole:
            raise CompositionError('Invalid NodeRole: {0}'.format(role))

        try:
            return [node for node in self.nodes if role in self.nodes_to_roles[node]]

        except KeyError as e:
            raise CompositionError('Node missing from {0}.nodes_to_roles: {1}'.format(self, e))

    def get_roles_by_node(self, node):
        try:
            return self.nodes_to_roles[node]
        except KeyError:
            raise CompositionError('Node {0} not found in {1}.nodes_to_roles'.format(node, self))

    def _set_node_roles(self, node, roles):
        self._clear_node_roles(node)
        for role in roles:
            self._add_node_role(role)

    def _clear_node_roles(self, node):
        if node in self.nodes_to_roles:
            self.nodes_to_roles[node] = set()

    def _add_node_role(self, node, role):
        if role not in NodeRole:
            raise CompositionError('Invalid NodeRole: {0}'.format(role))

        self.nodes_to_roles[node].add(role)

    def _remove_node_role(self, node, role):
        if role not in NodeRole:
            raise CompositionError('Invalid NodeRole: {0}'.format(role))

        self.nodes_to_roles[node].remove(role)

    tc.typecheck

    def _get_nested_node_CIM_state(self,
                                   node: Mechanism,
                                   node_state: tc.any(InputState, OutputState),
                                   role: tc.enum(NodeRole.INPUT, NodeRole.OUTPUT)
                                   ):
        '''Check for node in nested Composition
        Return relevant state of relevant CIM if found and nested Composition in which it was found, else (None, None)
        '''

        # FIX: DOESN'T WORK FOR COMPOSITION REFERENCED AS RECEIVER IN A NESTED COMPOSITION

        CIM_state_for_nested_node = None
        nested_comps = [c for c in self.nodes if isinstance(c, Composition)]
        nested_comp = None
        for c in nested_comps:
            if node in c.nodes:
                # Must be assigned Node.Role of INPUT
                if not role in c.nodes_to_roles[node]:
                    raise CompositionError("{} found in nested {} of {} ({}) but without required {} ({})".
                                           format(node.name, Composition.__name__, self.name, c.name,
                                                  NodeRole.__name__, repr(role)))
                if CIM_state_for_nested_node:
                    warnings.warn("{} found with {} of {} in more than one nested {} of {}; "
                                  "only first one found (in {}) will be used".
                                  format(node.name, NodeRole.__name__, repr(role),
                                         Composition.__name__, self.name, nested_comp.name))
                    continue
                CIM_state_for_nested_node = c.input_CIM_states[node_state][0]
                nested_comp = c
        return CIM_state_for_nested_node, nested_comp

    def add_required_node_role(self, node, role):
        if role not in NodeRole:
            raise CompositionError('Invalid NodeRole: {0}'.format(role))

        node_role_pair = (node, role)
        if node_role_pair not in self.required_node_roles:
            self.required_node_roles.append(node_role_pair)

    def remove_required_node_role(self, node, role):
        if role not in NodeRole:
            raise CompositionError('Invalid NodeRole: {0}'.format(role))

        node_role_pair = (node, role)
        if node_role_pair in self.required_node_roles:
            self.required_node_roles.remove(node_role_pair)

<<<<<<< HEAD
    # mech_type specifies a type of mechanism, mech_type_list contains all of the mechanisms of that type
    # feed_dict is a dictionary of the input states of each mechanism of the specified type
    # def _validate_feed_dict(self, feed_dict, mech_type_list, mech_type):
    #     for mech in feed_dict.keys():  # For each mechanism given an input
    #         if mech not in mech_type_list:  # Check that it is the right kind of mechanism in the composition
    #             if mech_type[0] in ['a', 'e', 'i', 'o', 'u']:  # Check for grammar
    #                 article = "an"
    #             else:
    #                 article = "a"
    #             # Throw an error informing the user that the mechanism was not found in the mech type list
    #             raise ValueError("The Mechanism \"{}\" is not {} {} of the composition".format(mech.name, article, mech_type))
    #         for i, timestep in enumerate(feed_dict[mech]):  # If mechanism is correct type, iterate over timesteps
    #             # Check if there are multiple input states specified
    #             try:
    #                 timestep[0]
    #             except TypeError:
    #                 raise TypeError("The Mechanism  \"{}\" is incorrectly formatted at time step {!s}. "
    #                                 "Likely missing set of brackets.".format(mech.name, i))
    #             if not isinstance(timestep[0], collections.Iterable) or isinstance(timestep[0], str):  # Iterable imported from collections
    #                 # If not, embellish the formatting to match the verbose case
    #                 timestep = [timestep]
    #             # Then, check that each input_state is receiving the right size of input
    #             for i, value in enumerate(timestep):
    #                 val_length = len(value)
    #                 state_length = len(mech.input_state.defaults.variable)
    #                 if val_length != state_length:
    #                     raise ValueError("The value provided for InputState {!s} of the Mechanism \"{}\" has length "
    #                                      "{!s} where the InputState takes values of length {!s}".
    #                                      format(i, mech.name, val_length, state_length))

    def _validate_feed_dict(self, feed_dict, mech_type_list, mech_type):
        for mech in feed_dict.keys():  # For each mechanism given an input
            if mech not in mech_type_list:  # Check that it is the right kind of mechanism in the composition
                if mech_type[0] in ['a', 'e', 'i', 'o', 'u']:  # Check for grammar
                    article = "an"
                else:
                    article = "a"
                # Throw an error informing the user that the mechanism was not found in the mech type list
                raise ValueError(
                    "The Mechanism \"{}\" is not {} {} of the composition".format(mech.name, article, mech_type))
            for i, timestep in enumerate(feed_dict[mech]):  # If mechanism is correct type, iterate over timesteps
                # Check if there are multiple input states specified
                try:
                    timestep[0]
                except TypeError:
                    raise TypeError("The Mechanism  \"{}\" is incorrectly formatted at time step {!s}. "
                                    "Likely missing set of brackets.".format(mech.name, i))
                if not isinstance(timestep[0], collections.Iterable) or isinstance(timestep[0],
                                                                                   str):  # Iterable imported from collections
                    # If not, embellish the formatting to match the verbose case
                    timestep = [timestep]
                # Then, check that each input_state is receiving the right size of input
                for i, value in enumerate(timestep):
                    val_length = len(value)
                    state_length = len(mech.input_state.defaults.value)
                    if val_length != state_length:
                        raise ValueError("The value provided for InputState {!s} of the Mechanism \"{}\" has length "
                                         "{!s} where the InputState takes values of length {!s}".
                                         format(i, mech.name, val_length, state_length))

=======
>>>>>>> 833ff3d1
    def _create_CIM_states(self, context=None):

        '''
            - remove the default InputState and OutputState from the CIMs if this is the first time that real
              InputStates and OutputStates are being added to the CIMs

            - create a corresponding InputState and OutputState on the `input_CIM <Composition.input_CIM>` for each
              InputState of each INPUT node. Connect the OutputState on the input_CIM to the INPUT node's corresponding
              InputState via a standard MappingProjection.

            - create a corresponding InputState and OutputState on the `output_CIM <Composition.output_CIM>` for each
              OutputState of each OUTPUT node. Connect the OUTPUT node's OutputState to the output_CIM's corresponding
              InputState via a standard MappingProjection.

            - build two dictionaries:

                (1) input_CIM_states = { INPUT Node InputState: (InputCIM InputState, InputCIM OutputState) }

                (2) output_CIM_states = { OUTPUT Node OutputState: (OutputCIM InputState, OutputCIM OutputState) }

            - if the Node has any shadows, create the appropriate projections as needed.

            - delete all of the above for any node States which were previously, but are no longer, classified as
              INPUT/OUTPUT

        '''

        if not self.input_CIM.connected_to_composition:
            self.input_CIM.input_states.remove(self.input_CIM.input_state)
            self.input_CIM.output_states.remove(self.input_CIM.output_state)
            self.input_CIM.connected_to_composition = True

        if not self.output_CIM.connected_to_composition:
            self.output_CIM.input_states.remove(self.output_CIM.input_state)
            self.output_CIM.output_states.remove(self.output_CIM.output_state)
            self.output_CIM.connected_to_composition = True

        current_input_node_input_states = set()

        input_nodes = self.get_nodes_by_role(NodeRole.INPUT)

        for node in input_nodes:

            for input_state in node.external_input_states:
                # add it to our set of current input states
                current_input_node_input_states.add(input_state)

                # if there is not a corresponding CIM output state, add one
                if input_state not in set(self.input_CIM_states.keys()):
                    interface_input_state = InputState(owner=self.input_CIM,
                                                       variable=input_state.defaults.value,
                                                       reference_value=input_state.defaults.value,
                                                       name="INPUT_CIM_" + node.name + "_" + input_state.name)

                    interface_output_state = OutputState(owner=self.input_CIM,
                                                         variable=OWNER_VALUE,
                                                         default_variable=self.input_CIM.defaults.variable,
                                                         function=InterfaceStateMap(
                                                             corresponding_input_state=interface_input_state),
                                                         name="INPUT_CIM_" + node.name + "_" + OutputState.__name__)

                    self.input_CIM_states[input_state] = [interface_input_state, interface_output_state]

                    projection = MappingProjection(sender=interface_output_state,
                                                   receiver=input_state,
                                                   matrix=IDENTITY_MATRIX,
                                                   name="(" + interface_output_state.name + ") to ("
                                                        + input_state.owner.name + "-" + input_state.name + ")")
                    projection._activate_for_compositions(self)
                    if isinstance(node, Composition):
                        projection._activate_for_compositions(node)

        new_shadow_projections = {}

        # for any entirely new shadow_projections, create a MappingProjection object and add to projections
        for output_state, input_state in new_shadow_projections:
            if new_shadow_projections[(output_state, input_state)] is None:
                shadow_projection = MappingProjection(sender=output_state,
                                                      receiver=input_state,
                                                      name="(" + output_state.name + ") to ("
                                                           + input_state.owner.name + "-" + input_state.name + ")")
                self.projections.append(shadow_projection)
                shadow_projection._activate_for_compositions(self)

        sends_to_input_states = set(self.input_CIM_states.keys())

        # For any states still registered on the CIM that does not map to a corresponding INPUT node I.S.:
        for input_state in sends_to_input_states.difference(current_input_node_input_states):
            for projection in input_state.path_afferents:
                if projection.sender == self.input_CIM_states[input_state][1]:
                    # remove the corresponding projection from the INPUT node's path afferents
                    input_state.path_afferents.remove(projection)

                    # projection.receiver.efferents.remove(projection)
                    # Bug? ^^ projection is not in receiver.efferents??
                    if projection.receiver.owner in self.shadows and len(self.shadows[projection.receiver.owner]) > 0:
                        for shadow in self.shadows[projection.receiver.owner]:
                            for shadow_input_state in shadow.input_states:
                                for shadow_projection in shadow_input_state.path_afferents:
                                    if shadow_projection.sender == self.input_CIM_states[input_state][1]:
                                        shadow_input_state.path_afferents.remove(shadow_projection)

            # remove the CIM input and output states associated with this INPUT node input state
            self.input_CIM.input_states.remove(self.input_CIM_states[input_state][0])
            self.input_CIM.output_states.remove(self.input_CIM_states[input_state][1])

            # and from the dictionary of CIM output state/input state pairs
            del self.input_CIM_states[input_state]

        # OUTPUT CIMS
        # loop over all OUTPUT nodes
        current_output_node_output_states = set()
        for node in self.get_nodes_by_role(NodeRole.OUTPUT):
            for output_state in node.output_states:
                current_output_node_output_states.add(output_state)
                # if there is not a corresponding CIM output state, add one
                if output_state not in set(self.output_CIM_states.keys()):

                    interface_input_state = InputState(owner=self.output_CIM,
                                                       variable=output_state.defaults.value,
                                                       reference_value=output_state.defaults.value,
                                                       name="OUTPUT_CIM_" + node.name + "_" + output_state.name)

                    interface_output_state = OutputState(
                        owner=self.output_CIM,
                        variable=OWNER_VALUE,
                        function=InterfaceStateMap(corresponding_input_state=interface_input_state),
                        reference_value=output_state.defaults.value,
                        name="OUTPUT_CIM_" + node.name + "_" + output_state.name)

                    self.output_CIM_states[output_state] = [interface_input_state, interface_output_state]

                    proj_name = "(" + output_state.name + ") to (" + interface_input_state.name + ")"

                    proj = MappingProjection(
                        sender=output_state,
                        receiver=interface_input_state,
                        matrix=IDENTITY_MATRIX,
                        name=proj_name
                    )
                    proj._activate_for_compositions(self)
                    self._add_projection(proj)
                    if isinstance(node, Composition):
                        projection._activate_for_compositions(node)

        previous_output_node_output_states = set(self.output_CIM_states.keys())
        for output_state in previous_output_node_output_states.difference(current_output_node_output_states):
            # remove the CIM input and output states associated with this Terminal Node output state
            self.output_CIM.remove_states(self.output_CIM_states[output_state][0])
            self.output_CIM.remove_states(self.output_CIM_states[output_state][1])
            del self.output_CIM_states[output_state]

    def _assign_values_to_input_CIM(self, inputs, execution_id=None):
        """
            Assign values from input dictionary to the InputStates of the Input CIM, then execute the Input CIM

        """

        build_CIM_input = []

        for input_state in self.input_CIM.input_states:
            # "input_state" is an InputState on the input CIM

            for key in self.input_CIM_states:
                # "key" is an InputState on an origin Node of the Composition
                if self.input_CIM_states[key][0] == input_state:
                    origin_input_state = key
                    origin_node = key.owner
                    index = origin_node.input_states.index(origin_input_state)

                    if isinstance(origin_node, CompositionInterfaceMechanism):
                        index = origin_node.input_states.index(origin_input_state)
                        origin_node = origin_node.composition

                    if origin_node in inputs:
                        value = inputs[origin_node][index]

                    else:
                        value = origin_node.defaults.variable[index]

            build_CIM_input.append(value)

        self.input_CIM.execute(build_CIM_input, execution_id=execution_id)

    def _assign_execution_ids(self, execution_id=None):
        '''
            assigns the same execution id to each Node in the composition's processing graph as well as the CIMs.
            The execution id is either specified in the user's call to run(), or from the Composition's
            **default_execution_id**
        '''

        # Traverse processing graph and assign one uuid to all of its nodes
        if execution_id is None:
            execution_id = self.default_execution_id

        if execution_id not in self.execution_ids:
            self.execution_ids.add(execution_id)

        self._assign_context_values(execution_id=None, composition=self)
        return execution_id

    def _identify_clamp_inputs(self, list_type, input_type, origins):
        # clamp type of this list is same as the one the user set for the whole composition; return all nodes
        if list_type == input_type:
            return origins
        # the user specified different types of clamps for each origin node; generate a list accordingly
        elif isinstance(input_type, dict):
            return [k for k, v in input_type.items() if list_type == v]
        # clamp type of this list is NOT same as the one the user set for the whole composition; return empty list
        else:
            return []

    def _parse_runtime_params(self, runtime_params):
        if runtime_params is None:
            return {}
        for node in runtime_params:
            for param in runtime_params[node]:
                if isinstance(runtime_params[node][param], tuple):
                    if len(runtime_params[node][param]) == 1:
                        runtime_params[node][param] = (runtime_params[node][param], Always())
                    elif len(runtime_params[node][param]) != 2:
                        raise CompositionError(
                            "Invalid runtime parameter specification ({}) for {}'s {} parameter in {}. "
                            "Must be a tuple of the form (parameter value, condition), or simply the "
                            "parameter value. ".format(runtime_params[node][param],
                                                       node.name,
                                                       param,
                                                       self.name))
                else:
                    runtime_params[node][param] = (runtime_params[node][param], Always())
        return runtime_params

    def _get_graph_node_label(self, item, show_dimensions=None, show_role=None):

        # For Mechanisms, show length of each InputState and OutputState
        if isinstance(item, (Mechanism, Composition)):
            if show_role:
                try:
                    role = item.systems[self]
                    role = role or ""
                except KeyError:
                    if isinstance(item, ControlMechanism) and hasattr(item, 'system'):
                        role = 'MODEL_BASED_OPTIMIZATION_CONTROL_MECHANISM'
                    else:
                        role = ""
                name = "{}\n[{}]".format(item.name, role)
            else:
                name = item.name
            # TBI Show Dimensions
            # if show_dimensions in {ALL, MECHANISMS}:
            #     input_str = "in ({})".format(",".join(str(input_state.socket_width)
            #                                           for input_state in item.input_states))
            #     output_str = "out ({})".format(",".join(str(len(np.atleast_1d(output_state.value)))
            #                                             for output_state in item.output_states))
            #     return "{}\n{}\n{}".format(output_str, name, input_str)
            # else:
            return name

        # TBI: Show projections as nodes
        # For Projection, show dimensions of matrix
        elif isinstance(item, Projection):
            return item.name
        #     if show_dimensions in {ALL, PROJECTIONS}:
        #         # MappingProjections use matrix
        #         if isinstance(item, MappingProjection):
        #             value = np.array(item.matrix)
        #             dim_string = "({})".format("x".join([str(i) for i in value.shape]))
        #             return "{}\n{}".format(item.name, dim_string)
        #         # ModulatoryProjections use value
        #         else:
        #             value = np.array(item.value)
        #             dim_string = "({})".format(len(value))
        #             return "{}\n{}".format(item.name, dim_string)
        #     else:
        #         return item.name

        else:
            raise CompositionError("Unrecognized node type ({}) in graph for {}".format(item, self.name))

    def show_graph(self,
                   show_processes=False,
                   show_learning=False,
                   show_controller=False,
                   show_roles=False,
                   show_dimensions=False,
                   show_mechanism_structure=False,
                   show_headers=True,
                   show_projection_labels=False,
                   direction='BT',
                   active_items=None,
                   active_color=BOLD,
                   input_color='green',
                   output_color='red',
                   input_and_output_color='brown',
                   learning_color='orange',
                   controller_color='blue',
                   prediction_mechanism_color='pink',
                   system_color='purple',
                   output_fmt='pdf',
                   execution_id=NotImplemented,
                   ):
        """Generate a display of the graph structure of Mechanisms and Projections in the System.

        .. note::
           This method relies on `graphviz <http://www.graphviz.org>`_, which must be installed and imported
           (standard with PsyNeuLink pip install)

        Displays a graph showing the structure of the System (based on the `System's graph <System.graph>`).
        By default, only the primary processing Components are shown, and Mechanisms are displayed as simple nodes.
        However, the **show_mechanism_structure** argument can be used to display more detailed information about
        each Mechanism, including its States and, optionally, the `function <Component.function>` and `value
        <Component.value>` of the Mechanism and each of its States (using the **show_functions** and **show_values**
        arguments, respectively).  The **show_dimension** argument can be used to display the dimensions of each
        Mechanism and Projection.  The **show_processes** argument arranges Mechanisms and Projections into the
        Processes to which they belong. The **show_learning** and **show_controller** arguments can be used to
        show the Components associated with `learning <LearningMechanism>` and those associated with the
        System's `model_based_optimizer <System_Control>`.

        `Mechanisms <Mechanism>` are always displayed as nodes.  If **show_mechanism_structure** is `True`,
        Mechanism nodes are subdivided into sections for its States with information about each determined by the
        **show_values** and **show_functions** specifications.  Otherwise, Mechanism nodes are simple ovals.
        `INPUT` and  `OUTPUT` Mechanisms of the System are displayed with thicker borders in colors specified
        for each. `Projections <Projection>` are displayed as labelled arrows, unless **show_learning** is specified,
        in which case `MappingProjections <MappingProjection> are displayed as diamond-shaped nodes, and any
        `LearningProjections <LearningProjecction>` as labelled arrows that point to them.

        COMMENT:
        node shapes: https://graphviz.gitlab.io/_pages/doc/info/shapes.html
        arrow shapes: https://graphviz.gitlab.io/_pages/doc/info/arrows.html
        colors: https://graphviz.gitlab.io/_pages/doc/info/colors.html
        COMMENT

        .. _System_Projection_Arrow_Corruption:

        .. note::
           There are two unresolved anomalies associated with show_graph (it is uncertain whether they are bugs in
           PsyNeuLink, Graphviz, or an interaction between the two):

           1) When both **show_mechanism_structure** and **show_processes** are specified together with
              **show_learning** and/or **show_controller**, under some arcane conditions Projection arrows can be
              distorted and/or orphaned.  We have confirmed that this does not reflect a corruption of the underlying
              graph structure, and the System should execute normally.

           2) Specifying **show_processes** but not setting **show_headers** to `False` raises a GraphViz exception;
              to deal with this, if **show_processes** is specified, **show_headers** is automatically set to `False`.

           COMMENT:
               See IMPLEMENTATION NOTE under _assign_control_components() for description of the problem
           COMMENT

        Examples
        --------

        The figure below shows different renderings of the following System that can be generated using its
        show_graph method::

            import psyneulink as pnl
            mech_1 = pnl.TransferMechanism(name='Mech 1', size=3, output_states=[pnl.RESULTS, pnl.OUTPUT_MEAN])
            mech_2 = pnl.TransferMechanism(name='Mech 2', size=5)
            mech_3 = pnl.TransferMechanism(name='Mech 3', size=2, function=pnl.Logistic(gain=pnl.CONTROL))
            my_process_A = pnl.Process(pathway=[mech_1, mech_3], learning=pnl.ENABLED)
            my_process_B = pnl.Process(pathway=[mech_2, mech_3])
            my_system = pnl.System(processes=[my_process_A, my_process_B],
                                   model_based_optimizer=pnl.ControlMechanism(name='my_system ModelBasedOptimizationControlMechanism'),
                                   monitor_for_control=[(pnl.OUTPUT_MEAN, mech_1)],
                                   enable_model_based_optimizer=True)

        .. _System_show_graph_figure:

        **Output of show_graph using different options**

        .. figure:: _static/show_graph_figure.svg
           :alt: System graph examples
           :scale: 150 %

           Examples of renderings generated by the show_graph method with different options specified, and the call
           to the show_graph method used to generate each rendering shown below each example. **Panel A** shows the
           simplest rendering, with just Processing Components displayed; `INPUT` Mechanisms are shown in red,
           and the `OUTPUT` Mechanism in green.  **Panel B** shows the same graph with `MappingProjection` names
           and Component dimensions displayed.  **Panel C** shows the learning Components of the System displayed (in
           orange).  **Panel D** shows the control Components of the System displayed (in blue).  **Panel E** shows
           both learning and control Components;  the learning components are shown with all `LearningProjections
           <LearningProjection>` shown (by specifying show_learning=pnl.ALL).  **Panel F** shows a detailed view of
           the Processing Components, using the show_mechanism_structure option, that includes Component labels and
           values.  **Panel G** show a simpler rendering using the show_mechanism_structure, that only shows
           Component names, but includes the control Components (using the show_controller option).


        Arguments
        ---------

        show_processes : bool : False
            specifies whether to organize the `ProcessingMechanisms <ProcessMechanism>` into the `Processes <Process>`
            to which they belong, with each Process shown in its own box.  If a Component belongs to more than one
            Process, it is shown in a separate box along with any others that belong to the same combination of
            Processes;  these represent intersections of Processes within the System.

        show_mechanism_structure : bool, VALUES, FUNCTIONS or ALL : default False
            specifies whether or not to show a detailed representation of each `Mechanism` in the graph, including its
            `States`;  can have the following settings:

            * `True` -- shows States of Mechanism, but not information about the `value
              <Component.value>` or `function <Component.function>` of the Mechanism or its States.

            * *VALUES* -- shows the `value <Mechanism_Base.value>` of the Mechanism and the `value
              <State_Base.value>` of each of its States.

            * *LABELS* -- shows the `value <Mechanism_Base.value>` of the Mechanism and the `value
              <State_Base.value>` of each of its States, using any labels for the values of InputStates and
              OutputStates specified in the Mechanism's `input_labels_dict <Mechanism.input_labels_dict>` and
              `output_labels_dict <Mechanism.output_labels_dict>`, respectively.

            * *FUNCTIONS* -- shows the `function <Mechanism_Base.function>` of the Mechanism and the `function
              <State_Base.function>` of its InputStates and OutputStates.

            * *ROLES* -- shows the `role <System_Mechanisms>` of the Mechanism in the System in square brackets
              (but not any of the other information;  use *ALL* to show ROLES with other information).

            * *ALL* -- shows both `value <Component.value>` and `function <Component.function>` of the Mechanism and
              its States (using labels for the values, if specified;  see above).

            Any combination of the settings above can also be specified in a list that is assigned to
            show_mechanism_structure

        COMMENT:
             and, optionally, the `function <Component.function>` and `value <Component.value>` of each
            (these can be specified using the **show_functions** and **show_values** arguments.  If this option
            is specified, Projections are connected to and from the State that is the `sender <Projection.sender>` or
            `receiver <Projection.receiver>` of each.
        COMMENT

        show_headers : bool : default False
            specifies whether or not to show headers in the subfields of a Mechanism's node;  only takes effect if
            **show_mechanism_structure** is specified (see above).

        COMMENT:
        show_functions : bool : default False
            specifies whether or not to show `function <Component.function>` of Mechanisms and their States in the
            graph (enclosed by parentheses);  this requires **show_mechanism_structure** to be specified as `True`
            to take effect.

        show_values : bool : default False
            specifies whether or not to show `value <Component.value>` of Mechanisms and their States in the graph
            (prefixed by "=");  this requires **show_mechanism_structure** to be specified as `True` to take effect.
        COMMENT

        show_projection_labels : bool : default False
            specifies whether or not to show names of projections.

        show_learning : bool or ALL : default False
            specifies whether or not to show the learning components of the system;
            they will all be displayed in the color specified for **learning_color**.
            Projections that receive a `LearningProjection` will be shown as a diamond-shaped node.
            if set to *ALL*, all Projections associated with learning will be shown:  the LearningProjections
            as well as from `ProcessingMechanisms <ProcessingMechanism>` to `LearningMechanisms <LearningMechanism>`
            that convey error and activation information;  if set to `True`, only the LearningPojections are shown.

        show_controller :  bool : default False
            specifies whether or not to show the controller components of the system;
            they will all be displayed in the color specified for **controller_color**.

        show_roles : bool : default False
            specifies whether or not to include the `role <System_Mechanisms>` that each Mechanism plays in the System
            (enclosed by square brackets); 'INPUT' and 'OUTPUT' Mechanisms are also displayed in a color specified
            by the **input_color**, **output_color** and **input_and_output_color** arguments (see below).

        show_dimensions : bool, MECHANISMS, PROJECTIONS or ALL : default False
            specifies whether or not to show dimensions of Mechanisms (and/or MappingProjections when show_learning
            is `True`);  can have the following settings:

            * *MECHANISMS* -- shows `Mechanism` input and output dimensions.  Input dimensions are shown in parentheses
              below the name of the Mechanism; each number represents the dimension of the `variable
              <InputState.variable>` for each `InputState` of the Mechanism; Output dimensions are shown above
              the name of the Mechanism; each number represents the dimension for `value <OutputState.value>` of each
              of `OutputState` of the Mechanism.

            * *PROJECTIONS* -- shows `MappingProjection` `matrix <MappingProjection.matrix>` dimensions.  Each is
              shown in (<dim>x<dim>...) format;  for standard 2x2 "weight" matrix, the first entry is the number of
              rows (input dimension) and the second the number of columns (output dimension).

            * *ALL* -- eqivalent to `True`; shows dimensions for both Mechanisms and Projections (see above for
              formats).

        direction : keyword : default 'BT'
            'BT': bottom to top; 'TB': top to bottom; 'LR': left to right; and 'RL`: right to left.

        active_items : List[Component] : default None
            specifies one or more items in the graph to display in the color specified by *active_color**.

        active_color : keyword : default 'yellow'
            specifies how to highlight the item(s) specified in *active_items**:  either a color recognized
            by GraphViz, or the keyword *BOLD*.

        input_color : keyword : default 'green',
            specifies the color in which the `INPUT` Mechanisms of the System are displayed.

        output_color : keyword : default 'red',
            specifies the color in which the `OUTPUT` Mechanisms of the System are displayed.

        input_and_output_color : keyword : default 'brown'
            specifies the color in which Mechanisms that are both
            an `INPUT` and a `OUTPUT` of the System are displayed.

        learning_color : keyword : default `green`
            specifies the color in which the learning components are displayed.

        controller_color : keyword : default `blue`
            specifies the color in which the learning components are displayed (note: if the System's
            `model_based_optimizer <System.model_based_optimizer>` is an `EVCControlMechanism`, then a link is shown in pink from the
            `prediction Mechanisms <EVCControlMechanism_Prediction_Mechanisms>` it creates to the corresponding
            `INPUT` Mechanisms of the System, to indicate that although no projection are created for these,
            the prediction Mechanisms determine the input to the `INPUT` Mechanisms when the EVCControlMechanism
            `simulates execution <EVCControlMechanism_Execution>` of the System).

        system_color : keyword : default `purple`
            specifies the color in which the node representing input from the System is displayed.

        output_fmt : keyword : default 'pdf'
            'pdf': generate and open a pdf with the visualization;
            'jupyter': return the object (ideal for working in jupyter/ipython notebooks).

        Returns
        -------

        display of system : `pdf` or Graphviz graph object
            'pdf' (placed in current directory) if :keyword:`output_fmt` arg is 'pdf';
            Graphviz graph object if :keyword:`output_fmt` arg is 'jupyter'.

        """

        INITIAL_FRAME = "INITIAL_FRAME"
        ALL = "ALL"

        if execution_id is NotImplemented:
            execution_id = self.default_execution_id

        # if active_item and self.scheduler_processing.clock.time.trial >= self._animate_num_trials:
        #     return

        # IMPLEMENTATION NOTE:
        #    The helper methods below (_assign_XXX__components) all take the main graph *and* subgraph as arguments:
        #        - the main graph (G) is used to assign edges
        #        - the subgraph (sg) is used to assign nodes to Processes if **show_processes** is specified
        #          (otherwise, it should simply be passed G)

        # HELPER METHODS

        tc.typecheck

        def _assign_processing_components(G, sg, rcvr,
                                          processes: tc.optional(list) = None,
                                          subgraphs: tc.optional(dict) = None):
            '''Assign nodes to graph, or subgraph for rcvr in any of the specified **processes** '''

            rcvr_rank = 'same'
            # Set rcvr color and penwidth info
            if rcvr in self.get_nodes_by_role(NodeRole.INPUT) and \
                    rcvr in self.get_nodes_by_role(NodeRole.OUTPUT):
                if rcvr in active_items:
                    if active_color is BOLD:
                        rcvr_color = input_and_output_color
                    else:
                        rcvr_color = active_color
                    rcvr_penwidth = str(bold_width + active_thicker_by)
                    self.active_item_rendered = True
                else:
                    rcvr_color = input_and_output_color
                    rcvr_penwidth = str(bold_width)
            elif rcvr in self.get_nodes_by_role(NodeRole.INPUT):
                if rcvr in active_items:
                    if active_color is BOLD:
                        rcvr_color = input_color
                    else:
                        rcvr_color = active_color
                    rcvr_penwidth = str(bold_width + active_thicker_by)
                    self.active_item_rendered = True
                else:
                    rcvr_color = input_color
                    rcvr_penwidth = str(bold_width)
                rcvr_rank = input_rank
            elif rcvr in self.get_nodes_by_role(NodeRole.OUTPUT):
                if rcvr in active_items:
                    if active_color is BOLD:
                        rcvr_color = output_color
                    else:
                        rcvr_color = active_color
                    rcvr_penwidth = str(bold_width + active_thicker_by)
                    self.active_item_rendered = True
                else:
                    rcvr_color = output_color
                    rcvr_penwidth = str(bold_width)
                rcvr_rank = output_rank
            elif rcvr in active_items:
                if active_color is BOLD:

                    rcvr_color = default_node_color
                else:
                    rcvr_color = active_color
                rcvr_penwidth = str(default_width + active_thicker_by)
                self.active_item_rendered = True

            else:
                rcvr_color = default_node_color
                rcvr_penwidth = str(default_width)

            # Implement rcvr node
            rcvr_label = self._get_graph_node_label(rcvr, show_dimensions, show_roles)

            if show_mechanism_structure:
                sg.node(rcvr_label,
                        rcvr.show_structure(**mech_struct_args),
                        color=rcvr_color,
                        rank=rcvr_rank,
                        penwidth=rcvr_penwidth)
            else:
                sg.node(rcvr_label,
                        shape=mechanism_shape,
                        color=rcvr_color,
                        rank=rcvr_rank,
                        penwidth=rcvr_penwidth)

            # handle auto-recurrent projections
            for input_state in rcvr.input_states:
                for proj in input_state.path_afferents:
                    if proj.sender.owner is not rcvr:
                        continue
                    if show_mechanism_structure:
                        sndr_proj_label = '{}:{}-{}'.format(rcvr_label, OutputState.__name__, proj.sender.name)
                        proc_mech_rcvr_label = '{}:{}-{}'.format(rcvr_label, InputState.__name__, proj.receiver.name)
                    else:
                        sndr_proj_label = proc_mech_rcvr_label = rcvr_label
                    if show_projection_labels:
                        edge_label = self._get_graph_node_label(proj, show_dimensions, show_roles)
                    else:
                        edge_label = ''
                    try:
                        has_learning = proj.has_learning_projection is not None
                    except AttributeError:
                        has_learning = None

                    # Handle learning components for AutoassociativeProjection
                    #  calls _assign_learning_components,
                    #  but need to manage it from here since MappingProjection needs be shown as node rather than edge

                    # show projection as edge
                    if proj.sender in active_items:
                        if active_color is BOLD:
                            proj_color = default_node_color
                        else:
                            proj_color = active_color
                        proj_width = str(default_width + active_thicker_by)
                        self.active_item_rendered = True
                    else:
                        proj_color = default_node_color
                        proj_width = str(default_width)
                    G.edge(sndr_proj_label, proc_mech_rcvr_label, label=edge_label,
                           color=proj_color, penwidth=proj_width)

            # # if recvr is ObjectiveMechanism for System's model_based_optimizer, break, as those handled below
            if (isinstance(rcvr, ObjectiveMechanism)
                    and self.model_based_optimizer
                    and rcvr is self.model_based_optimizer.objective_mechanism):
                return

            # loop through senders to implement edges
            sndrs = processing_graph[rcvr]

            for sndr in sndrs:
                if not processes or any(p in processes for p in sndr.processes.keys()):

                    # Set sndr info

                    sndr_label = self._get_graph_node_label(sndr, show_dimensions, show_roles)

                    # find edge name
                    for output_state in sndr.output_states:
                        projs = output_state.efferents
                        for proj in projs:
                            # if proj.receiver.owner == rcvr:
                            if show_mechanism_structure:
                                sndr_proj_label = '{}:{}-{}'. \
                                    format(sndr_label, OutputState.__name__, proj.sender.name)
                                proc_mech_rcvr_label = '{}:{}-{}'. \
                                    format(rcvr_label, proj.receiver.__class__.__name__, proj.receiver.name)
                                # format(rcvr_label, InputState.__name__, proj.receiver.name)
                            else:
                                sndr_proj_label = sndr_label
                                proc_mech_rcvr_label = rcvr_label
                            # edge_name = self._get_graph_node_label(proj, show_dimensions, show_roles)
                            # edge_shape = proj.matrix.shape
                            try:
                                has_learning = proj.has_learning_projection is not None
                            except AttributeError:
                                has_learning = None
                            selected_proj = proj
                    edge_label = self._get_graph_node_label(proj, show_dimensions, show_roles)

                    # Render projections
                    if any(item in active_items for item in {selected_proj, selected_proj.receiver.owner}):
                        if active_color is BOLD:

                            proj_color = default_node_color
                        else:
                            proj_color = active_color
                        proj_width = str(default_width + active_thicker_by)
                        self.active_item_rendered = True

                    else:
                        proj_color = default_node_color
                        proj_width = str(default_width)
                    proc_mech_label = edge_label

                    # Render Projection normally (as edge)
                    if show_projection_labels:
                        label = proc_mech_label
                    else:
                        label = ''
                    G.edge(sndr_proj_label, proc_mech_rcvr_label, label=label,
                           color=proj_color, penwidth=proj_width)

        def _assign_control_components(G, sg):
            '''Assign control nodes and edges to graph, or subgraph for rcvr in any of the specified **processes** '''

            model_based_optimizer = self.model_based_optimizer
            if model_based_optimizer in active_items:
                if active_color is BOLD:
                    ctlr_color = controller_color
                else:
                    ctlr_color = active_color
                ctlr_width = str(default_width + active_thicker_by)
                self.active_item_rendered = True
            else:
                ctlr_color = controller_color
                ctlr_width = str(default_width)

            if model_based_optimizer is None:
                print("\nWARNING: {} has not been assigned a \'model_based_optimizer\', so \'show_controller\' option "
                      "can't be used in its show_graph() method\n".format(self.name))
                return

            # get projection from ObjectiveMechanism to ControlMechanism
            objmech_ctlr_proj = model_based_optimizer.input_state.path_afferents[0]
            if model_based_optimizer in active_items:
                if active_color is BOLD:
                    objmech_ctlr_proj_color = controller_color
                else:
                    objmech_ctlr_proj_color = active_color
                objmech_ctlr_proj_width = str(default_width + active_thicker_by)
                self.active_item_rendered = True
            else:
                objmech_ctlr_proj_color = controller_color
                objmech_ctlr_proj_width = str(default_width)

            # get ObjectiveMechanism
            objmech = objmech_ctlr_proj.sender.owner
            if objmech in active_items:
                if active_color is BOLD:
                    objmech_color = controller_color
                else:
                    objmech_color = active_color
                objmech_width = str(default_width + active_thicker_by)
                self.active_item_rendered = True
            else:
                objmech_color = controller_color
                objmech_width = str(default_width)

            ctlr_label = self._get_graph_node_label(model_based_optimizer, show_dimensions, show_roles)
            objmech_label = self._get_graph_node_label(objmech, show_dimensions, show_roles)
            if show_mechanism_structure:
                sg.node(ctlr_label,
                        model_based_optimizer.show_structure(**mech_struct_args),
                        color=ctlr_color,
                        penwidth=ctlr_width,
                        rank=control_rank
                        )
                sg.node(objmech_label,
                        objmech.show_structure(**mech_struct_args),
                        color=objmech_color,
                        penwidth=ctlr_width,
                        rank=control_rank
                        )
            else:
                sg.node(ctlr_label,
                        color=ctlr_color, penwidth=ctlr_width, shape=mechanism_shape,
                        rank=control_rank)
                sg.node(objmech_label,
                        color=objmech_color, penwidth=objmech_width, shape=mechanism_shape,
                        rank=control_rank)

            # objmech to model_based_optimizer edge
            if show_projection_labels:
                edge_label = objmech_ctlr_proj.name
            else:
                edge_label = ''
            if show_mechanism_structure:
                obj_to_ctrl_label = objmech_label + ':' + OutputState.__name__ + '-' + objmech_ctlr_proj.sender.name
                ctlr_from_obj_label = ctlr_label + ':' + InputState.__name__ + '-' + objmech_ctlr_proj.receiver.name
            else:
                obj_to_ctrl_label = objmech_label
                ctlr_from_obj_label = ctlr_label
            G.edge(obj_to_ctrl_label, ctlr_from_obj_label, label=edge_label,
                   color=objmech_ctlr_proj_color, penwidth=objmech_ctlr_proj_width)

            # IMPLEMENTATION NOTE:
            #   When two (or more?) Processes (e.g., A and B) have homologous constructions, and a ControlProjection is
            #   assigned to a ProcessingMechanism in one Process (e.g., the 1st one in Process A) and a
            #   ProcessingMechanism in the other Process corresponding to the next in the sequence (e.g., the 2nd one
            #   in Process B) the Projection arrow for the first one get corrupted and sometimes one or more of the
            #   following warning/error messages appear in the console:
            # Warning: Arrow type "arial" unknown - ignoring
            # Warning: Unable to reclaim box space in spline routing for edge "ProcessingMechanism4 ComparatorMechanism
            # [LEARNING]" -> "LearningMechanism for MappingProjection from ProcessingMechanism3 to ProcessingMechanism4
            # [LEARNING]". Something is probably seriously wrong.
            # These do not appear to reflect corruptions of the graph structure and/or execution.

            # outgoing edges (from model_based_optimizer to ProcessingMechanisms)
            for control_signal in model_based_optimizer.control_signals:
                for ctl_proj in control_signal.efferents:
                    proc_mech_label = self._get_graph_node_label(ctl_proj.receiver.owner, show_dimensions, show_roles)
                    if model_based_optimizer in active_items:
                        if active_color is BOLD:
                            ctl_proj_color = controller_color
                        else:
                            ctl_proj_color = active_color
                        ctl_proj_width = str(default_width + active_thicker_by)
                        self.active_item_rendered = True
                    else:
                        ctl_proj_color = controller_color
                        ctl_proj_width = str(default_width)
                    if show_projection_labels:
                        edge_label = ctl_proj.name
                    else:
                        edge_label = ''
                    if show_mechanism_structure:
                        ctl_sndr_label = ctlr_label + ':' + OutputState.__name__ + '-' + control_signal.name
                        proc_mech_rcvr_label = \
                            proc_mech_label + ':' + ParameterState.__name__ + '-' + ctl_proj.receiver.name
                    else:
                        ctl_sndr_label = ctlr_label
                        proc_mech_rcvr_label = proc_mech_label
                    G.edge(ctl_sndr_label,
                           proc_mech_rcvr_label,
                           label=edge_label,
                           color=ctl_proj_color,
                           penwidth=ctl_proj_width
                           )

            # incoming edges (from monitored mechs to objective mechanism)
            for input_state in objmech.input_states:
                for projection in input_state.path_afferents:
                    if objmech in active_items:
                        if active_color is BOLD:
                            proj_color = controller_color
                        else:
                            proj_color = active_color
                        proj_width = str(default_width + active_thicker_by)
                        self.active_item_rendered = True
                    else:
                        proj_color = controller_color
                        proj_width = str(default_width)
                    if show_mechanism_structure:
                        sndr_proj_label = self._get_graph_node_label(projection.sender.owner, show_dimensions,
                                                                     show_roles) + \
                                          ':' + OutputState.__name__ + '-' + projection.sender.name
                        objmech_proj_label = objmech_label + ':' + InputState.__name__ + '-' + input_state.name
                    else:
                        sndr_proj_label = self._get_graph_node_label(projection.sender.owner, show_dimensions,
                                                                     show_roles)
                        objmech_proj_label = self._get_graph_node_label(objmech, show_dimensions, show_roles)
                    if show_projection_labels:
                        edge_label = projection.name
                    else:
                        edge_label = ''
                    G.edge(sndr_proj_label, objmech_proj_label, label=edge_label,
                           color=proj_color, penwidth=proj_width)

            # prediction mechanisms
            # for mech in self.execution_list:
            #     if mech in active_items:
            #         if active_color is BOLD:
            #             pred_mech_color = prediction_mechanism_color
            #         else:
            #             pred_mech_color = active_color
            #         pred_mech_width = str(default_width + active_thicker_by)
            #         self.active_item_rendered = True
            #     else:
            #         pred_mech_color = prediction_mechanism_color
            #         pred_mech_width = str(default_width)
            #     if mech._role is CONTROL and hasattr(mech, 'origin_mech'):
            #         recvr = mech.origin_mech
            #         recvr_label = self._get_graph_node_label(recvr, show_dimensions, show_roles)
            #         # IMPLEMENTATION NOTE:
            #         #     THIS IS HERE FOR FUTURE COMPATIBILITY WITH FULL IMPLEMENTATION OF PredictionMechanisms
            #         if show_mechanism_structure and False:
            #             proj = mech.output_state.efferents[0]
            #             if proj in active_items:
            #                 if active_color is BOLD:
            #                     pred_proj_color = prediction_mechanism_color
            #                 else:
            #                     pred_proj_color = active_color
            #                 pred_proj_width = str(default_width + active_thicker_by)
            #                 self.active_item_rendered = True
            #             else:
            #                 pred_proj_color = prediction_mechanism_color
            #                 pred_proj_width = str(default_width)
            #             sg.node(mech.name,
            #                     shape=mech.show_structure(**mech_struct_args),
            #                     color=pred_mech_color,
            #                     penwidth=pred_mech_width)
            #
            #             G.edge(mech.name + ':' + OutputState.__name__ + '-' + mech.output_state.name,
            #                    recvr_label + ':' + InputState.__name__ + '-' + proj.receiver.name,
            #                    label=' prediction assignment',
            #                    color=pred_proj_color, penwidth=pred_proj_width)
            #         else:
            #             sg.node(self._get_graph_node_label(mech, show_dimensions, show_roles),
            #                     color=pred_mech_color, shape=mechanism_shape, penwidth=pred_mech_width)
            #             G.edge(self._get_graph_node_label(mech, show_dimensions, show_roles),
            #                    recvr_label,
            #                    label=' prediction assignment',
            #                    color=prediction_mechanism_color)

        # MAIN BODY OF METHOD:

        import graphviz as gv

        self._analyze_graph()

        if show_dimensions == True:
            show_dimensions = ALL
        if show_processes:
            show_headers = False

        if not active_items:
            active_items = []
        elif active_items is INITIAL_FRAME:
            active_items = [INITIAL_FRAME]
        elif not isinstance(active_items, collections.Iterable):
            active_items = [active_items]
        elif not isinstance(active_items, list):
            active_items = list(active_items)
        for item in active_items:
            if not isinstance(item, Component) and item is not INITIAL_FRAME:
                raise CompositionError(
                    "PROGRAM ERROR: Item ({}) specified in {} argument for {} method of {} is not a {}".
                    format(item, repr('active_items'), repr('show_graph'), self.name, Component.__name__))

        self.active_item_rendered = False

        # Argument values used to call Mechanism.show_structure()
        if isinstance(show_mechanism_structure, (list, tuple, set)):
            mech_struct_args = {'system': self,
                                'show_role': any(key in show_mechanism_structure for key in {ROLES, ALL}),
                                'show_functions': any(key in show_mechanism_structure for key in {FUNCTIONS, ALL}),
                                'show_values': any(key in show_mechanism_structure for key in {VALUES, ALL}),
                                'use_labels': any(key in show_mechanism_structure for key in {LABELS, ALL}),
                                'show_headers': show_headers,
                                'output_fmt': 'struct'}
        else:
            mech_struct_args = {'system': self,
                                'show_role': show_mechanism_structure in {ROLES, ALL},
                                'show_functions': show_mechanism_structure in {FUNCTIONS, ALL},
                                'show_values': show_mechanism_structure in {VALUES, LABELS, ALL},
                                'use_labels': show_mechanism_structure in {LABELS, ALL},
                                'show_headers': show_headers,
                                'output_fmt': 'struct'}

        default_node_color = 'black'
        mechanism_shape = 'oval'
        projection_shape = 'diamond'
        # projection_shape = 'point'
        # projection_shape = 'Mdiamond'
        # projection_shape = 'hexagon'

        bold_width = 3
        default_width = 1
        active_thicker_by = 2

        pos = None

        input_rank = 'source'
        control_rank = 'min'
        obj_mech_rank = 'sink'
        output_rank = 'max'
        learning_rank = 'sink'

        # build graph and configure visualisation settings
        G = gv.Digraph(
            name=self.name,
            engine="dot",
            # engine = "fdp",
            # engine = "neato",
            # engine = "circo",
            node_attr={
                'fontsize': '12',
                'fontname': 'arial',
                # 'shape':mechanism_shape,
                'shape': 'record',
                'color': default_node_color,
                'penwidth': str(default_width)
            },
            edge_attr={
                # 'arrowhead':'halfopen',
                'fontsize': '10',
                'fontname': 'arial'
            },
            graph_attr={
                "rankdir": direction,
                'overlap': "False"
            },
        )
        # G.attr(compound = 'True')

        processing_graph = self.scheduler_processing.visual_graph
        # get System's ProcessingMechanisms
        rcvrs = list(processing_graph.keys())

        # if show_processes is specified, create subgraphs for each Process
        if show_processes:

            # Manage Processes
            process_intersections = {}
            subgraphs = {}  # Entries: Process:sg
            for process in self.processes:
                subgraph_name = 'cluster_' + process.name
                subgraph_label = process.name
                with G.subgraph(name=subgraph_name) as sg:
                    subgraphs[process.name] = sg
                    sg.attr(label=subgraph_label)
                    sg.attr(rank='same')
                    # sg.attr(style='filled')
                    # sg.attr(color='lightgrey')

                    # loop through receivers and assign to the subgraph any that belong to the current Process
                    for r in rcvrs:
                        intersection = [p for p in self.processes if p in r.processes]
                        # If the rcvr is in only one Process, add it to the subgraph for that Process
                        if len(intersection) == 1:
                            # If the rcvr is in the current Process, assign it to the subgraph
                            if process in intersection:
                                _assign_processing_components(G, sg, r, [process])
                        # Otherwise, assign rcvr to entry in dict for process intersection (subgraph is created below)
                        else:
                            intersection_name = ' and '.join([p.name for p in intersection])
                            if not intersection_name in process_intersections:
                                process_intersections[intersection_name] = [r]
                            else:
                                if r not in process_intersections[intersection_name]:
                                    process_intersections[intersection_name].append(r)

            # Create a process for each unique intersection and assign rcvrs to that
            for intersection_name, mech_list in process_intersections.items():
                with G.subgraph(name='cluster_' + intersection_name) as sg:
                    sg.attr(label=intersection_name)
                    # get list of processes in the intersection (to pass to _assign_processing_components)
                    processes = [p for p in self.processes if p.name in intersection_name]
                    # loop through receivers and assign to the subgraph any that belong to the current Process
                    for r in mech_list:
                        if r in self.graph:
                            _assign_processing_components(G, sg, r, processes, subgraphs)
                        else:
                            raise CompositionError("PROGRAM ERROR: Component in interaction process ({}) is not in "
                                                   "{}'s graph or learningGraph".format(r.name, self.name))

        else:
            for r in rcvrs:
                _assign_processing_components(G, G, r)

        # Add control-related Components to graph if show_controller
        if show_controller:
            if show_processes:
                with G.subgraph(name='cluster_MODEL_BASED_OPTIMIZATION_CONTROL_MECHANISM') as sg:
                    sg.attr(label='MODEL_BASED_OPTIMIZATION_CONTROL_MECHANISM')
                    sg.attr(rank='top')
                    # sg.attr(style='filled')
                    # sg.attr(color='lightgrey')
                    _assign_control_components(G, sg)
            else:
                _assign_control_components(G, G)

        # GENERATE OUTPUT

        # Show as pdf
        if output_fmt == 'pdf':
            # G.format = 'svg'
            G.view(self.name.replace(" ", "-"), cleanup=True, directory='show_graph OUTPUT/PDFS')

        # Generate images for animation
        elif output_fmt == 'gif':
            if self.active_item_rendered or INITIAL_FRAME in active_items:
                G.format = 'gif'
                execution_phase = self.parameters.context.get(execution_id).execution_phase
                if INITIAL_FRAME in active_items:
                    time_string = ''
                    phase_string = ''
                elif execution_phase == ContextFlags.PROCESSING:
                    # time_string = repr(self.scheduler_processing.clock.simple_time)
                    time = self.scheduler_processing.get_clock(execution_id).time
                    time_string = "Time(run: {}, trial: {}, pass: {}, time_step: {}". \
                        format(time.run, time.trial, time.pass_, time.time_step)
                    phase_string = 'Processing Phase - '
                elif execution_phase == ContextFlags.LEARNING:
                    time = self.scheduler_learning.get_clock(execution_id).time
                    time_string = "Time(run: {}, trial: {}, pass: {}, time_step: {}". \
                        format(time.run, time.trial, time.pass_, time.time_step)
                    phase_string = 'Learning Phase - '
                elif execution_phase == ContextFlags.CONTROL:
                    time_string = ''
                    phase_string = 'Control phase'
                else:
                    raise CompositionError(
                        "PROGRAM ERROR:  Unrecognized phase during execution of {}".format(self.name))
                label = '\n{}\n{}{}\n'.format(self.name, phase_string, time_string)
                G.attr(label=label)
                G.attr(labelloc='b')
                G.attr(fontname='Helvetica')
                G.attr(fontsize='14')
                if INITIAL_FRAME in active_items:
                    index = '-'
                else:
                    index = repr(self._component_execution_count)
                image_filename = repr(self.scheduler_processing.clock.simple_time.trial) + '-' + index + '-'
                image_file = self._animate_directory + '/' + image_filename + '.gif'
                G.render(filename=image_filename,
                         directory=self._animate_directory,
                         cleanup=True,
                         # view=True
                         )
                # Append gif to self._animation
                image = Image.open(image_file)
                if not self._save_images:
                    remove(image_file)
                if not hasattr(self, '_animation'):
                    self._animation = [image]
                else:
                    self._animation.append(image)

        # Return graph to show in jupyter
        elif output_fmt == 'jupyter':
            return G

    def execute(
            self,
            inputs=None,
            autodiff_stimuli=None,
            scheduler_processing=None,
            scheduler_learning=None,
            termination_processing=None,
            termination_learning=None,
            call_before_time_step=None,
            call_before_pass=None,
            call_after_time_step=None,
            call_after_pass=None,
            execution_id=None,
            base_execution_id=None,
            clamp_input=SOFT_CLAMP,
            targets=None,
            runtime_params=None,
            bin_execute=False,
            context=None
    ):
        '''
            Passes inputs to any Nodes receiving inputs directly from the user (via the "inputs" argument) then
            coordinates with the Scheduler to receive and execute sets of nodes that are eligible to run until
            termination conditions are met.

            Arguments
            ---------

            inputs: { `Mechanism <Mechanism>` or `Composition <Composition>` : list }
                a dictionary containing a key-value pair for each node in the composition that receives inputs from
                the user. For each pair, the key is the node (Mechanism or Composition) and the value is an input,
                the shape of which must match the node's default variable.

            scheduler_processing : Scheduler
                the scheduler object that owns the conditions that will instruct the non-learning execution of this Composition. \
                If not specified, the Composition will use its automatically generated scheduler

            scheduler_learning : Scheduler
                the scheduler object that owns the conditions that will instruct the Learning execution of this Composition. \
                If not specified, the Composition will use its automatically generated scheduler

            execution_id
                execution_id will be set to self.default_execution_id if unspecified

            base_execution_id
                the execution_id corresponding to the execution context from which this execution will be initialized, if
                values currently do not exist for **execution_id**

            call_before_time_step : callable
                will be called before each `TIME_STEP` is executed
                will be passed the current *execution_id* (but it is not necessary for your callable to take)

            call_after_time_step : callable
                will be called after each `TIME_STEP` is executed
                will be passed the current *execution_id* (but it is not necessary for your callable to take)

            call_before_pass : callable
                will be called before each `PASS` is executed
                will be passed the current *execution_id* (but it is not necessary for your callable to take)

            call_after_pass : callable
                will be called after each `PASS` is executed
                will be passed the current *execution_id* (but it is not necessary for your callable to take)

            Returns
            ---------

            output value of the final Mechanism executed in the Composition : various
        '''

        nested = False
        if len(self.input_CIM.path_afferents) > 0:
            nested = True

        runtime_params = self._parse_runtime_params(runtime_params)

        if targets is None:
            targets = {}
        execution_id = self._assign_execution_ids(execution_id)
        input_nodes = self.get_nodes_by_role(NodeRole.INPUT)

        if scheduler_processing is None:
            scheduler_processing = self.scheduler_processing

        if scheduler_learning is None:
            scheduler_learning = self.scheduler_learning

        # KAM added HACK below "or self.env is None" in order to merge in interactive inputs fix for speed improvement
        # TBI: Clean way to call _initialize_from_context if execution_id has not changed, BUT composition has changed
        # for example:
        # comp.run()
        # comp.add_node(new_node)
        # comp.run().
        # execution_id has not changed on the comp, BUT new_node's execution id needs to be set from None --> ID
        if self.most_recent_execution_context != execution_id or self.env is None:
            # initialize from base context but don't overwrite any values already set for this execution_id
            if not nested:
                self._initialize_from_context(execution_id, base_execution_id, override=False)

            self._assign_context_values(execution_id, composition=self)

        if nested:
            self.input_CIM.parameters.context.get(execution_id).execution_phase = ContextFlags.PROCESSING
            self.input_CIM.execute(execution_id=execution_id, context=ContextFlags.PROCESSING)

        else:
            inputs = self._adjust_execution_stimuli(inputs)
            self._assign_values_to_input_CIM(inputs, execution_id=execution_id)

        if termination_processing is None:
            termination_processing = self.termination_processing

        next_pass_before = 1
        next_pass_after = 1
        if clamp_input:
            soft_clamp_inputs = self._identify_clamp_inputs(SOFT_CLAMP, clamp_input, input_nodes)
            hard_clamp_inputs = self._identify_clamp_inputs(HARD_CLAMP, clamp_input, input_nodes)
            pulse_clamp_inputs = self._identify_clamp_inputs(PULSE_CLAMP, clamp_input, input_nodes)
            no_clamp_inputs = self._identify_clamp_inputs(NO_CLAMP, clamp_input, input_nodes)
        # run scheduler to receive sets of nodes that may be executed at this time step in any order
        execution_scheduler = scheduler_processing

        if bin_execute == 'Python':
            bin_execute = False

        if bin_execute:
            try:
                if str(bin_execute).endswith('Exec'):
                    if bin_execute.startswith('LLVM'):
                        _comp_ex = pnlvm.CompExecution(self, [execution_id])
                        _comp_ex.execute(inputs)
                        return _comp_ex.extract_node_output(self.output_CIM)
                    elif bin_execute.startswith('PTX'):
                        self.__ptx_initialize(execution_id)
                        __execution = self._compilation_data.ptx_execution.get(execution_id)
                        __execution.cuda_execute(inputs)
                        return __execution.extract_node_output(self.output_CIM)

                # Filter out mechanisms. Nested compositions are not executed in this mode
                mechanisms = [n for n in self._all_nodes if isinstance(n, Mechanism)]
                # Generate all mechanism wrappers
                for m in mechanisms:
                    self._get_node_wrapper(m)
                # Compile all mechanism wrappers
                for m in mechanisms:
                    self._get_bin_node(m)

                bin_execute = True
            except Exception as e:
                if bin_execute[:4] == 'LLVM':
                    raise e

                string = "Failed to compile wrapper for `{}' in `{}': {}".format(m.name, self.name, str(e))
                print("WARNING: {}".format(string))
                bin_execute = False

        if bin_execute:
            _comp_ex = pnlvm.CompExecution(self, [execution_id])
            _comp_ex.execute_node(self.input_CIM, inputs)

        if call_before_pass:
            call_with_pruned_args(call_before_pass, execution_context=execution_id)

        for next_execution_set in execution_scheduler.run(termination_conds=termination_processing,
                                                          execution_id=execution_id):
            if call_after_pass:
                if next_pass_after == execution_scheduler.clocks[execution_id].get_total_times_relative(TimeScale.PASS,
                                                                                                        TimeScale.TRIAL):
                    logger.debug('next_pass_after {0}\tscheduler pass {1}'.format(next_pass_after,
                                                                                  execution_scheduler.clocks[
                                                                                      execution_id].get_total_times_relative(
                                                                                      TimeScale.PASS, TimeScale.TRIAL)))
                    call_with_pruned_args(call_after_pass, execution_context=execution_id)
                    next_pass_after += 1

            if call_before_pass:
                if next_pass_before == execution_scheduler.clocks[execution_id].get_total_times_relative(TimeScale.PASS,
                                                                                                         TimeScale.TRIAL):
                    call_with_pruned_args(call_before_pass, execution_context=execution_id)
                    logger.debug('next_pass_before {0}\tscheduler pass {1}'.format(next_pass_before,
                                                                                   execution_scheduler.clocks[
                                                                                       execution_id].get_total_times_relative(
                                                                                       TimeScale.PASS,
                                                                                       TimeScale.TRIAL)))
                    next_pass_before += 1

            if call_before_time_step:
                call_with_pruned_args(call_before_time_step, execution_context=execution_id)

            frozen_values = {}
            new_values = {}
            if bin_execute:
                _comp_ex.freeze_values()

            # execute each node with EXECUTING in context
            for node in next_execution_set:
                frozen_values[node] = node.get_output_values(execution_id)
                if node in input_nodes:
                    if clamp_input:
                        if node in hard_clamp_inputs:
                            # clamp = HARD_CLAMP --> "turn off" recurrent projection
                            if hasattr(node, "recurrent_projection"):
                                node.recurrent_projection.sender.parameters.value.set([0.0], execution_id,
                                                                                      override=True)
                        elif node in no_clamp_inputs:
                            for input_state in node.input_states:
                                self.input_CIM_states[input_state][1].parameters.value.set(0.0, execution_id,
                                                                                           override=True)
                            # self.input_mechanisms[mechanism]._output_states[0].value = 0.0

                if isinstance(node, Mechanism):

                    execution_runtime_params = {}

                    if node in runtime_params:
                        for param in runtime_params[node]:
                            if runtime_params[node][param][1].is_satisfied(scheduler=execution_scheduler,
                                                                           # KAM 5/15/18 - not sure if this will always be the correct execution id:
                                                                           execution_context=execution_id):
                                execution_runtime_params[param] = runtime_params[node][param][0]

                    node.parameters.context.get(execution_id).execution_phase = ContextFlags.PROCESSING

                    if bin_execute:
                        _comp_ex.execute_node(node)
                    else:
                        if node is not self.model_based_optimizer:
                            node.execute(
                                execution_id=execution_id,
                                runtime_params=execution_runtime_params,
                                context=ContextFlags.COMPOSITION
                            )

                        if execution_id in node._runtime_params_reset:
                            for key in node._runtime_params_reset[execution_id]:
                                node._set_parameter_value(key, node._runtime_params_reset[execution_id][key],
                                                          execution_id)
                        node._runtime_params_reset[execution_id] = {}

                        if execution_id in node.function._runtime_params_reset:
                            for key in node.function._runtime_params_reset[execution_id]:
                                node.function._set_parameter_value(
                                    key,
                                    node.function._runtime_params_reset[execution_id][key],
                                    execution_id
                                )
                        node.function._runtime_params_reset[execution_id] = {}

                    node.parameters.context.get(execution_id).execution_phase = ContextFlags.IDLE

                elif isinstance(node, Composition):
                    if bin_execute:
                        # Values of node with compiled wrappers are
                        # in binary data structure
                        srcs = (proj.sender.owner for proj in node.input_CIM.afferents if
<<<<<<< HEAD
                                proj.sender.owner in self.__generated_wrappers)
=======
                                proj.sender.owner in self.__generated_node_wrappers)
>>>>>>> 833ff3d1
                        for srnode in srcs:
                            assert srnode in self.nodes or srnode is self.input_CIM
                            data = _comp_ex.extract_frozen_node_output(srnode)
                            for i, v in enumerate(data):
                                # This sets frozen values
                                srnode.output_states[i].parameters.value.set(v, execution_id, skip_history=True,
                                                                             skip_log=True, override=True)

                    node._assign_context_values(execution_id, composition=node)

                    # autodiff compositions must be passed extra inputs
                    learning_enabled = False
                    if hasattr(node, "pytorch_representation"):
                        if node.learning_enabled:
                            learning_enabled = True
                    if learning_enabled:
                        ret = node.execute(inputs=autodiff_stimuli[node],
                                           execution_id=execution_id,
                                           context=ContextFlags.COMPOSITION)
                    else:
                        ret = node.execute(execution_id=execution_id,
                                           context=ContextFlags.COMPOSITION)
                    if bin_execute:
                        # Update result in binary data structure
                        _comp_ex.insert_node_output(node, ret)
                        for i, v in enumerate(ret):
                            # Set current output. This will be stored to "new_values" below
                            node.output_CIM.output_states[i].parameters.value.set(v, execution_id, skip_history=True,
                                                                                  skip_log=True, override=True)

                if node in input_nodes:
                    if clamp_input:
                        if node in pulse_clamp_inputs:
                            for input_state in node.input_states:
                                # clamp = None --> "turn off" input node
                                self.input_CIM_states[input_state][1].parameters.value.set(0, execution_id,
                                                                                           override=True)
                new_values[node] = node.get_output_values(execution_id)

                for i in range(len(node.output_states)):
                    node.output_states[i].parameters.value.set(frozen_values[node][i], execution_id, override=True,
                                                               skip_history=True, skip_log=True)

            for node in next_execution_set:

                for i in range(len(node.output_states)):
                    node.output_states[i].parameters.value.set(new_values[node][i], execution_id, override=True,
                                                               skip_history=True, skip_log=True)

            if call_after_time_step:
                call_with_pruned_args(call_after_time_step, execution_context=execution_id)

        if call_after_pass:
            call_with_pruned_args(call_after_pass, execution_context=execution_id)

        # extract result here
        if bin_execute:
            _comp_ex.freeze_values()
            _comp_ex.execute_node(self.output_CIM)
            return _comp_ex.extract_node_output(self.output_CIM)

        # control phase
        execution_phase = self.parameters.context.get(execution_id).execution_phase
        if (
                execution_phase != ContextFlags.INITIALIZING
                and execution_phase != ContextFlags.SIMULATION
                and self.enable_model_based_optimizer
        ):
            if self.model_based_optimizer:
                self.model_based_optimizer.parameters.context.get(
                    execution_id).execution_phase = ContextFlags.PROCESSING
                control_allocation = self.model_based_optimizer.execute(execution_id=execution_id, context=context)
                self.model_based_optimizer.apply_control_allocation(control_allocation, execution_id=execution_id,
                                                                    runtime_params=runtime_params, context=context)

        self.output_CIM.parameters.context.get(execution_id).execution_phase = ContextFlags.PROCESSING
        self.output_CIM.execute(execution_id=execution_id, context=ContextFlags.PROCESSING)

        output_values = []
        for i in range(0, len(self.output_CIM.output_states)):
            output_values.append(self.output_CIM.output_states[i].parameters.value.get(execution_id))

        return output_values

    def reinitialize(self, values, execution_context=NotImplemented):
        if execution_context is NotImplemented:
            execution_context = self.default_execution_id

        for i in range(self.stateful_nodes):
            self.stateful_nodes[i].reinitialize(values[i], execution_context=execution_context)

    def run(
            self,
            inputs=None,
            scheduler_processing=None,
            scheduler_learning=None,
            termination_processing=None,
            termination_learning=None,
            execution_id=None,
            base_execution_id=None,
            num_trials=None,
            call_before_time_step=None,
            call_after_time_step=None,
            call_before_pass=None,
            call_after_pass=None,
            call_before_trial=None,
            call_after_trial=None,
            clamp_input=SOFT_CLAMP,
            targets=None,
            bin_execute=False,
            initial_values=None,
            reinitialize_values=None,
            runtime_params=None,
            context=None
    ):
        '''
            Passes inputs to compositions, then executes
            to receive and execute sets of nodes that are eligible to run until termination conditions are met.

            Arguments
            ---------

            inputs: { `Mechanism <Mechanism>` : list } or { `Composition <Composition>` : list }
                a dictionary containing a key-value pair for each Node in the composition that receives inputs from
                the user. For each pair, the key is the Node and the value is a list of inputs. Each input in the
                list corresponds to a certain `TRIAL`.

            scheduler_processing : Scheduler
                the scheduler object that owns the conditions that will instruct the non-learning execution of
                this Composition. If not specified, the Composition will use its automatically generated scheduler.

            scheduler_learning : Scheduler
                the scheduler object that owns the conditions that will instruct the Learning execution of
                this Composition. If not specified, the Composition will use its automatically generated scheduler.

            execution_id
                execution_id will be set to self.default_execution_id if unspecified

            base_execution_id
                the execution_id corresponding to the execution context from which this execution will be initialized, if
                values currently do not exist for **execution_id**

            num_trials : int
                typically, the composition will infer the number of trials from the length of its input specification.
                To reuse the same inputs across many trials, you may specify an input dictionary with lists of length 1,
                or use default inputs, and select a number of trials with num_trials.

            call_before_time_step : callable
                will be called before each `TIME_STEP` is executed.

            call_after_time_step : callable
                will be called after each `TIME_STEP` is executed.

            call_before_pass : callable
                will be called before each `PASS` is executed.

            call_after_pass : callable
                will be called after each `PASS` is executed.

            call_before_trial : callable
                will be called before each `TRIAL` is executed.

            call_after_trial : callable
                will be called after each `TRIAL` is executed.

            initial_values : Dict[Node: Node Value]
                sets the values of nodes before the start of the run. This is useful in cases where a node's value is
                used before that node executes for the first time (usually due to recurrence or control).

            runtime_params : Dict[Node: Dict[Parameter: Tuple(Value, Condition)]]
                nested dictionary of (value, `Condition`) tuples for parameters of Nodes (`Mechanisms <Mechanism>` or
                `Compositions <Composition>` of the Composition; specifies alternate parameter values to be used only
                during this `Run` when the specified `Condition` is met.

                Outer dictionary:
                    - *key* - Node
                    - *value* - Runtime Parameter Specification Dictionary

                Runtime Parameter Specification Dictionary:
                    - *key* - keyword corresponding to a parameter of the Node
                    - *value* - tuple in which the index 0 item is the runtime parameter value, and the index 1 item is
                      a `Condition`

                See `Run_Runtime_Parameters` for more details and examples of valid dictionaries.

            Returns
            ---------

            output value of the final Node executed in the composition : various
        '''

        if scheduler_processing is None:
            scheduler_processing = self.scheduler_processing

        # TBI: Learning
        if scheduler_learning is None:
            scheduler_learning = self.scheduler_learning

        if termination_processing is None:
            termination_processing = self.termination_processing

        if initial_values is not None:
            for node in initial_values:
                if node not in self.nodes:
                    raise CompositionError("{} (entry in initial_values arg) is not a node in \'{}\'".
                                           format(node.name, self.name))

        if reinitialize_values is None:
            reinitialize_values = {}

        for node in reinitialize_values:
            node.reinitialize(*reinitialize_values[node], execution_context=execution_id)

        try:
            if self.parameters.context.get(execution_id).execution_phase != ContextFlags.SIMULATION:
                self._analyze_graph()
        except AttributeError:
            # if context is None, it has not been created for this execution_id yet, so it is not
            # in a simulation
            self._analyze_graph()

        results = []

        execution_id = self._assign_execution_ids(execution_id)

        scheduler_processing._init_counts(execution_id=execution_id)
        # scheduler_learning._init_counts(execution_id=execution_id)

        scheduler_processing.update_termination_conditions(termination_processing)
        # scheduler_learning.update_termination_conditions(termination_learning)

        input_nodes = self.get_nodes_by_role(NodeRole.INPUT)

        # if there is only one INPUT mechanism, allow inputs to be specified in a list
        if isinstance(inputs, (list, np.ndarray)):
            if len(input_nodes) == 1:
                inputs = {next(iter(input_nodes)): inputs}
            else:
                raise CompositionError(
                    "Inputs to {} must be specified in a dictionary with a key for each of its {} INPUT "
                    "nodes.".format(self.name, len(input_nodes)))
        elif callable(inputs):
            num_inputs_sets = 1
            autodiff_stimuli = {}
        elif not isinstance(inputs, dict):
            if len(input_nodes) == 1:
                raise CompositionError(
                    "Inputs to {} must be specified in a list or in a dictionary with the INPUT mechanism({}) "
                    "as its only key".format(self.name, next(iter(input_nodes)).name))
            else:
                raise CompositionError(
                    "Inputs to {} must be specified in a dictionary with a key for each of its {} INPUT "
                    "nodes.".format(self.name, len(input_nodes)))
        if not callable(inputs):
            # Currently, no validation if 'inputs' arg is a function
            inputs, num_inputs_sets, autodiff_stimuli = self._adjust_stimulus_dict(inputs)

        if num_trials is not None:
            num_trials = num_trials
        else:
            num_trials = num_inputs_sets

        if targets is None:
            targets = {}

        scheduler_processing._reset_counts_total(TimeScale.RUN, execution_id)

        if str(bin_execute).endswith('Run'):
            # initialize from base context but don't overwrite any values already set for this execution_id
            self._initialize_from_context(execution_id, base_execution_id, override=False)
            self._assign_context_values(execution_id, composition=self)

            if bin_execute.startswith('LLVM'):
                _comp_ex = pnlvm.CompExecution(self, [execution_id])
                results += _comp_ex.run(inputs, num_trials, num_inputs_sets)
            elif bin_execute.startswith('PTX'):
                self.__ptx_initialize(execution_id)
                EX = self._compilation_data.ptx_execution.get(execution_id)
                results += EX.cuda_run(inputs, num_trials, num_inputs_sets)

            full_results = self.parameters.results.get(execution_id)
            if full_results is None:
                full_results = results
            else:
                full_results.extend(results)

            self.parameters.results.set(full_results, execution_id)
            # KAM added the [-1] index after changing Composition run()
            # behavior to return only last trial of run (11/7/18)
            self.most_recent_execution_context = execution_id
            return full_results[-1]

        # --- RESET FOR NEXT TRIAL ---
        # by looping over the length of the list of inputs - each input represents a TRIAL
        if self.env:
            trial_output = np.atleast_2d(self.env.reset())
        for trial_num in range(num_trials):

            # Execute call before trial "hook" (user defined function)
            if call_before_trial:
                call_with_pruned_args(call_before_trial, execution_context=execution_id)

            if termination_processing[TimeScale.RUN].is_satisfied(scheduler=scheduler_processing,
                                                                  execution_context=execution_id):
                break
            # PROCESSING ------------------------------------------------------------------------
            # Prepare stimuli from the outside world  -- collect the inputs for this TRIAL and store them in a dict
            if callable(inputs):
                # If 'inputs' argument is a function, call the function here with results from last trial
                execution_stimuli = inputs(self.env, trial_output)
                if not isinstance(execution_stimuli, dict):
                    return trial_output
            else:
                execution_stimuli = {}
                stimulus_index = trial_num % num_inputs_sets
                for node in inputs:
                    if len(inputs[node]) == 1:
                        execution_stimuli[node] = inputs[node][0]
                        continue
                    execution_stimuli[node] = inputs[node][stimulus_index]

            execution_autodiff_stimuli = {}
            for node in autodiff_stimuli:
                if isinstance(autodiff_stimuli[node], list):
                    execution_autodiff_stimuli[node] = autodiff_stimuli[node][stimulus_index]
                else:
                    execution_autodiff_stimuli[node] = autodiff_stimuli[node]

            # execute processing
            # pass along the stimuli for this trial
            trial_output = self.execute(inputs=execution_stimuli,
                                        autodiff_stimuli=execution_autodiff_stimuli,
                                        scheduler_processing=scheduler_processing,
                                        scheduler_learning=scheduler_learning,
                                        termination_processing=termination_processing,
                                        termination_learning=termination_learning,
                                        call_before_time_step=call_before_time_step,
                                        call_before_pass=call_before_pass,
                                        call_after_time_step=call_after_time_step,
                                        call_after_pass=call_after_pass,
                                        execution_id=execution_id,
                                        base_execution_id=base_execution_id,
                                        clamp_input=clamp_input,
                                        runtime_params=runtime_params,
                                        bin_execute=bin_execute)

            # ---------------------------------------------------------------------------------
            # store the result of this execute in case it will be the final result

            # terminal_mechanisms = self.get_nodes_by_role(NodeRole.TERMINAL)
            # for terminal_mechanism in terminal_mechanisms:
            #     for terminal_output_state in terminal_mechanism.output_states:
            #         CIM_output_state = self.output_CIM_states[terminal_output_state]
            #         CIM_output_state.value = terminal_output_state.value

            # object.results.append(result)
            if isinstance(trial_output, collections.Iterable):
                result_copy = trial_output.copy()
            else:
                result_copy = trial_output

            if self.parameters.context.get(execution_id).execution_phase != ContextFlags.SIMULATION:
                results.append(result_copy)

            # LEARNING ------------------------------------------------------------------------
            # Prepare targets from the outside world  -- collect the targets for this TRIAL and store them in a dict
            execution_targets = {}
            target_index = trial_num % num_inputs_sets
            # Assign targets:
            if targets is not None:

                if isinstance(targets, function_type):
                    self.target = targets
                else:
                    for node in targets:
                        if callable(targets[node]):
                            execution_targets[node] = targets[node]
                        else:
                            execution_targets[node] = targets[node][target_index]

            if call_after_trial:
                call_with_pruned_args(call_after_trial, execution_context=execution_id)

        scheduler_processing.clocks[execution_id]._increment_time(TimeScale.RUN)

        full_results = self.parameters.results.get(execution_id)
        if full_results is None:
            full_results = results
        else:
            full_results.extend(results)

        self.parameters.results.set(full_results, execution_id)

        self.most_recent_execution_context = execution_id
        return trial_output

    # def save_state(self):
    #     saved_state = {}
    #     for node in self.stateful_nodes:
    #         # "save" the current state of each stateful mechanism by storing the values of each of its stateful
    #         # attributes in the reinitialization_values dictionary; this gets passed into run and used to call
    #         # the reinitialize method on each stateful mechanism.
    #         reinitialization_value = []
    #
    #         if isinstance(node, Composition):
    #             # TBI: Store state for a Composition, Reinitialize Composition
    #             pass
    #         elif isinstance(node, Mechanism):
    #             if isinstance(node.function, IntegratorFunction):
    #                 for attr in node.function.stateful_attributes:
    #                     reinitialization_value.append(getattr(node.function, attr))
    #             elif hasattr(node, "integrator_function"):
    #                 if isinstance(node.integrator_function, IntegratorFunction):
    #                     for attr in node.integrator_function.stateful_attributes:
    #                         reinitialization_value.append(getattr(node.integrator_function, attr))
    #
    #         saved_state[node] = reinitialization_value
    #
    #     node_values = {}
    #     for node in self.nodes:
    #         node_values[node] = (node.value, node.output_values)
    #
    #     self.sim_reinitialize_values, self.sim_node_values = saved_state, node_values
    #     return saved_state, node_values

    # def _get_predicted_input(self, execution_id=None, context=None):
    #     """
    #     Called by the `model_based_optimizer <Composition.model_based_optimizer>` of the `Composition` before any
    #     simulations are run in order to (1) generate predicted inputs, (2) store current values that must be reinstated
    #     after all simulations are complete, and (3) set the number of trials of simulations.
    #     """
    #
    #     predicted_input = self._update_predicted_input(execution_id=execution_id)
    #
    #     return predicted_input

    def _after_agent_rep_execution(self, context=None):
        pass

    @property
    def _all_nodes(self):
        for n in self.nodes:
            yield n
        yield self.input_CIM
        yield self.output_CIM

    def _get_param_struct_type(self, ctx):
        mech_param_type_list = (ctx.get_param_struct_type(m) for m in self._all_nodes)
        proj_param_type_list = (ctx.get_param_struct_type(p) for p in self.projections)
        return pnlvm.ir.LiteralStructType((
            pnlvm.ir.LiteralStructType(mech_param_type_list),
            pnlvm.ir.LiteralStructType(proj_param_type_list)))

    def _get_context_struct_type(self, ctx):
        mech_ctx_type_list = (ctx.get_context_struct_type(m) for m in self._all_nodes)
        proj_ctx_type_list = (ctx.get_context_struct_type(p) for p in self.projections)
        return pnlvm.ir.LiteralStructType((
            pnlvm.ir.LiteralStructType(mech_ctx_type_list),
            pnlvm.ir.LiteralStructType(proj_ctx_type_list)))

    def _get_input_struct_type(self, ctx):
        return ctx.get_input_struct_type(self.input_CIM)

    def _get_output_struct_type(self, ctx):
        return ctx.get_output_struct_type(self.output_CIM)

    def _get_data_struct_type(self, ctx):
        output_type_list = (ctx.get_output_struct_type(m) for m in self._all_nodes)

        data = [pnlvm.ir.LiteralStructType(output_type_list)]
        for node in self.nodes:
            nested_data = ctx.get_data_struct_type(node)
            data.append(nested_data)
        return pnlvm.ir.LiteralStructType(data)

    def _get_context_initializer(self, execution_id=None):
        mech_contexts = (tuple(m._get_context_initializer(execution_id=execution_id)) for m in self._all_nodes)
        proj_contexts = (tuple(p._get_context_initializer(execution_id=execution_id)) for p in self.projections)
        return (tuple(mech_contexts), tuple(proj_contexts))

    def _get_param_initializer(self, execution_id):
        mech_params = (tuple(m._get_param_initializer(execution_id)) for m in self._all_nodes)
        proj_params = (tuple(p._get_param_initializer(execution_id)) for p in self.projections)
        return (tuple(mech_params), tuple(proj_params))

    def _get_data_initializer(self, execution_id=None):
        output = ((os.parameters.value.get(execution_id) for os in m.output_states) for m in self._all_nodes)
        data = [output]
        for node in self.nodes:
            nested_data = node._get_data_initializer(execution_id=execution_id) if hasattr(node,
                                                                                           '_get_data_initializer') else []
            data.append(nested_data)
        return pnlvm._tupleize(data)

    def _get_node_index(self, node):
        return list(self._all_nodes).index(node)

    def _get_node_wrapper(self, node):
        if node not in self.__generated_node_wrappers:
            class node_wrapper():
                def __init__(self, func):
                    self._llvm_function = func
            wrapper_f = self.__gen_node_wrapper(node)
            wrapper = node_wrapper(wrapper_f)
            self.__generated_node_wrappers[node] = wrapper
            return wrapper

        return self.__generated_node_wrappers[node]

    def _get_bin_node(self, node):
        if node not in self.__compiled_node_wrappers:
            wrapper = self._get_node_wrapper(node)
            bin_f = pnlvm.LLVMBinaryFunction.get(wrapper._llvm_function.name)
            self.__compiled_node_wrappers[node] = bin_f
            return bin_f

        return self.__compiled_node_wrappers[node]

    @property
    def _llvm_function(self):
        if self.__generated_execution is None:
            with pnlvm.LLVMBuilderContext() as ctx:
                self.__generated_execution = ctx.gen_composition_exec(self)

        return self.__generated_execution

    def _get_bin_execution(self):
        if self.__compiled_execution is None:
            wrapper = self._llvm_function
            bin_f = pnlvm.LLVMBinaryFunction.get(wrapper.name)
            self.__compiled_execution = bin_f

        return self.__compiled_execution

    def _get_bin_run(self):
        if self.__compiled_run is None:
            with pnlvm.LLVMBuilderContext() as ctx:
                wrapper = ctx.gen_composition_run(self)
            bin_f = pnlvm.LLVMBinaryFunction.get(wrapper.name)
            self.__compiled_run = bin_f

        return self.__compiled_run

    def reinitialize(self, execution_context=NotImplemented):
        if execution_context is NotImplemented:
            execution_context = self.default_execution_id

        self._compilation_data.ptx_execution.set(None, execution_context)
        self._compilation_data.parameter_struct.set(None, execution_context)
        self._compilation_data.context_struct.set(None, execution_context)
        self._compilation_data.data_struct.set(None, execution_context)
        self._compilation_data.scheduler_conditions.set(None, execution_context)

    def __ptx_initialize(self, execution_id=None):
        if self._compilation_data.ptx_execution.get(execution_id) is None:
            self._compilation_data.ptx_execution.set(pnlvm.CompExecution(self, [execution_id]), execution_id)

    def __gen_node_wrapper(self, node):
        is_mech = isinstance(node, Mechanism)

        with pnlvm.LLVMBuilderContext() as ctx:
            func_name = ctx.get_unique_name("comp_wrap_" + node.name)
            data_struct_ptr = ctx.get_data_struct_type(self).as_pointer()
            args = [
                ctx.get_context_struct_type(self).as_pointer(),
                ctx.get_param_struct_type(self).as_pointer(),
                ctx.get_input_struct_type(self).as_pointer(),
                data_struct_ptr, data_struct_ptr]

            if not is_mech:
                # Add condition struct
                cond_gen = pnlvm.helpers.ConditionGenerator(ctx, self)
                cond_ty = cond_gen.get_condition_struct_type().as_pointer()
                args.append(cond_ty)

            func_ty = pnlvm.ir.FunctionType(pnlvm.ir.VoidType(), tuple(args))
            llvm_func = pnlvm.ir.Function(ctx.module, func_ty, name=func_name)
            llvm_func.attributes.add('argmemonly')
            llvm_func.attributes.add('alwaysinline')
            context, params, comp_in, data_in, data_out = llvm_func.args[:5]
            cond_ptr = llvm_func.args[-1]

            for a in llvm_func.args:
                a.attributes.add('nonnull')
                a.attributes.add('noalias')

            # Create entry block
            block = llvm_func.append_basic_block(name="entry")
            builder = pnlvm.ir.IRBuilder(block)
            builder.debug_metadata = ctx.get_debug_location(llvm_func, self)

            m_function = ctx.get_llvm_function(node)

            if node is self.input_CIM:
                m_in = comp_in
                incoming_projections = []
            elif not is_mech:
                m_in = builder.alloca(m_function.args[2].type.pointee)
                incoming_projections = node.input_CIM.afferents
            else:
                m_in = builder.alloca(m_function.args[2].type.pointee)
                incoming_projections = node.afferents

            # Run all incoming projections
            # TODO: This should filter out projections with different execution ID

            for par_proj in incoming_projections:
                # Skip autoassociative projections
                if par_proj.sender.owner is par_proj.receiver.owner:
                    continue

                proj_idx = self.projections.index(par_proj)

                # Get parent mechanism
                par_mech = par_proj.sender.owner

                proj_params = builder.gep(params, [ctx.int32_ty(0), ctx.int32_ty(1), ctx.int32_ty(proj_idx)])
                proj_context = builder.gep(context, [ctx.int32_ty(0), ctx.int32_ty(1), ctx.int32_ty(proj_idx)])
                proj_function = ctx.get_llvm_function(par_proj)

                output_s = par_proj.sender
                assert output_s in par_mech.output_states
                if par_mech in self._all_nodes:
                    par_idx = self._get_node_index(par_mech)
                else:
                    comp = par_mech.composition
                    assert par_mech is comp.output_CIM
                    par_idx = self.nodes.index(comp)
                output_state_idx = par_mech.output_states.index(output_s)
                proj_in = builder.gep(data_in, [ctx.int32_ty(0),
                                                ctx.int32_ty(0),
                                                ctx.int32_ty(par_idx),
                                                ctx.int32_ty(output_state_idx)])

                state = par_proj.receiver
                assert state.owner is node or state.owner is node.input_CIM
                if state in state.owner.input_states:
                    state_idx = state.owner.input_states.index(state)

                    assert par_proj in state.pathway_projections
                    projection_idx = state.pathway_projections.index(par_proj)

                    # Adjust for AutoAssociative projections
                    for i in range(projection_idx):
                        if isinstance(state.pathway_projections[i], AutoAssociativeProjection):
                            projection_idx -= 1
                elif state in state.owner.parameter_states:
                    state_idx = state.owner.parameter_states.index(state) + len(state.owner.input_states)

                    assert par_proj in state.mod_afferents
                    projection_idx = state.mod_afferents.index(par_proj)
                else:
                    # Unknown state
                    assert False

                assert state_idx < len(m_in.type.pointee)
                assert projection_idx < len(m_in.type.pointee.elements[state_idx])
                proj_out = builder.gep(m_in, [ctx.int32_ty(0),
                                              ctx.int32_ty(state_idx),
                                              ctx.int32_ty(projection_idx)])

                if proj_in.type != proj_function.args[2].type:
                    assert node is self.output_CIM
                    proj_in = builder.bitcast(proj_in, proj_function.args[2].type)
                builder.call(proj_function, [proj_params, proj_context, proj_in, proj_out])

            idx = ctx.int32_ty(self._get_node_index(node))
            zero = ctx.int32_ty(0)
            m_params = builder.gep(params, [zero, zero, idx])
            m_context = builder.gep(context, [zero, zero, idx])
            m_out = builder.gep(data_out, [zero, zero, idx])
            if is_mech:
                builder.call(m_function, [m_params, m_context, m_in, m_out])
            else:
                # Condition and data structures includes parent first
                nested_idx = ctx.int32_ty(self._get_node_index(node) + 1)
                m_data = builder.gep(data_in, [zero, nested_idx])
                m_cond = builder.gep(cond_ptr, [zero, nested_idx])
                builder.call(m_function, [m_context, m_params, m_in, m_data, m_cond])
                # Copy output of the nested composition to its output place
                output_idx = node._get_node_index(node.output_CIM)
                result = builder.gep(m_data, [zero, zero, ctx.int32_ty(output_idx)])
                builder.store(builder.load(result), m_out)

            builder.ret_void()

        return llvm_func

    def _get_processing_condition_set(self, node):
        dep_group = []
        for group in self.scheduler_processing.consideration_queue:
            if node in group:
                break
            dep_group = group

        # NOTE: This is not ideal we don't need to depend on
        # the entire previous group. Only our dependencies
        cond = [EveryNCalls(dep, 1) for dep in dep_group]
        if node not in self.scheduler_processing.condition_set.conditions:
            cond.append(Always())
        else:
            cond += self.scheduler_processing.condition_set.conditions[node]

        return All(*cond)

    def _input_matches_variable(self, input_value, var):
        # input_value states are uniform
        if np.shape(np.atleast_2d(input_value)) == np.shape(var):
            return "homogeneous"
        # input_value states have different lengths
        elif len(np.shape(var)) == 1 and isinstance(var[0], (list, np.ndarray)):
            for i in range(len(input_value)):
                if len(input_value[i]) != len(var[i]):
                    return False
            return "heterogeneous"
        return False

    def _adjust_stimulus_dict(self, stimuli):

        autodiff_stimuli = {}
        all_stimuli_keys = list(stimuli.keys())
        for node in all_stimuli_keys:
            if hasattr(node, "pytorch_representation"):
                if node.learning_enabled:
                    autodiff_stimuli[node] = stimuli[node]
                    del stimuli[node]

        # STEP 1A: Check that all of the nodes listed in the inputs dict are INPUT nodes in the composition
        input_nodes = self.get_nodes_by_role(NodeRole.INPUT)
        for node in stimuli.keys():
            if not node in input_nodes:
                raise CompositionError("{} in inputs dict for {} is not one of its INPUT nodes".
                                       format(node.name, self.name))

        # STEP 1B: Check that all of the INPUT nodes are represented - if not, use default_external_input_values
        for node in input_nodes:
            if not node in stimuli:
                stimuli[node] = node.default_external_input_values

        # STEP 2: Loop over all dictionary entries to validate their content and adjust any convenience notations:

        # (1) Replace any user provided convenience notations with values that match the following specs:
        # a - all dictionary values are lists containing an input value for each trial (even if only one trial)
        # b - each input value is a 2d array that matches variable
        # example: { Mech1: [Fully_specified_input_for_mech1_on_trial_1, Fully_specified_input_for_mech1_on_trial_2 … ],
        #            Mech2: [Fully_specified_input_for_mech2_on_trial_1, Fully_specified_input_for_mech2_on_trial_2 … ]}
        # (2) Verify that all mechanism values provide the same number of inputs (check length of each dictionary value)

        adjusted_stimuli = {}
        nums_input_sets = set()
        for node, stim_list in stimuli.items():
            if isinstance(node, Composition):
                if isinstance(stim_list, dict):

                    adjusted_stimulus_dict, num_trials, autodiff_stimuli = node._adjust_stimulus_dict(stim_list)
                    translated_stimulus_dict = {}

                    # first time through the stimulus dictionary, assemble a dictionary in which the keys are input CIM
                    # InputStates and the values are lists containing the first input value
                    for nested_input_node, values in adjusted_stimulus_dict.items():
                        first_value = values[0]
                        for i in range(len(first_value)):
                            input_state = nested_input_node.external_input_states[i]
                            input_cim_input_state = node.input_CIM_states[input_state][0]
                            translated_stimulus_dict[input_cim_input_state] = [first_value[i]]
                            # then loop through the stimulus dictionary again for each remaining trial
                            for trial in range(1, num_trials):
                                translated_stimulus_dict[input_cim_input_state].append(values[trial][i])

                    adjusted_stimulus_list = []
                    for trial in range(num_trials):
                        trial_adjusted_stimulus_list = []
                        for state in node.external_input_states:
                            trial_adjusted_stimulus_list.append(translated_stimulus_dict[state][trial])
                        adjusted_stimulus_list.append(trial_adjusted_stimulus_list)
                    stimuli[node] = adjusted_stimulus_list
                    stim_list = adjusted_stimulus_list  # ADDED CW 12/21/18: This line fixed a bug, but it might be a hack

            # excludes any input states marked "internal_only" (usually recurrent)
            input_must_match = node.external_input_values

            if input_must_match == []:
                # all input states are internal_only
                continue

            check_spec_type = self._input_matches_variable(stim_list, input_must_match)
            # If a node provided a single input, wrap it in one more list in order to represent trials
            if check_spec_type == "homogeneous" or check_spec_type == "heterogeneous":
                if check_spec_type == "homogeneous":
                    # np.atleast_2d will catch any single-input states specified without an outer list
                    # e.g. [2.0, 2.0] --> [[2.0, 2.0]]
                    adjusted_stimuli[node] = [np.atleast_2d(stim_list)]
                else:
                    adjusted_stimuli[node] = [stim_list]
                nums_input_sets.add(1)

            else:
                adjusted_stimuli[node] = []
                for stim in stimuli[node]:
                    check_spec_type = self._input_matches_variable(stim, input_must_match)
                    # loop over each input to verify that it matches variable
                    if check_spec_type == False:
                        err_msg = "Input stimulus ({}) for {} is incompatible with its external_input_values ({}).". \
                            format(stim, node.name, input_must_match)
                        # 8/3/17 CW: I admit the error message implementation here is very hacky; but it's at least not a hack
                        # for "functionality" but rather a hack for user clarity
                        if "KWTA" in str(type(node)):
                            err_msg = err_msg + " For KWTA mechanisms, remember to append an array of zeros (or other values)" \
                                                " to represent the outside stimulus for the inhibition input state, and " \
                                                "for systems, put your inputs"
                        raise RunError(err_msg)
                    elif check_spec_type == "homogeneous":
                        # np.atleast_2d will catch any single-input states specified without an outer list
                        # e.g. [2.0, 2.0] --> [[2.0, 2.0]]
                        adjusted_stimuli[node].append(np.atleast_2d(stim))
                    else:
                        adjusted_stimuli[node].append(stim)
                nums_input_sets.add(len(stimuli[node]))
        if len(nums_input_sets) > 1:
            if 1 in nums_input_sets:
                nums_input_sets.remove(1)
                if len(nums_input_sets) > 1:
                    raise CompositionError("The input dictionary for {} contains input specifications of different "
                                           "lengths ({}). The same number of inputs must be provided for each node "
                                           "in a Composition.".format(self.name, nums_input_sets))
            else:
                raise CompositionError("The input dictionary for {} contains input specifications of different "
                                       "lengths ({}). The same number of inputs must be provided for each node "
                                       "in a Composition.".format(self.name, nums_input_sets))
        num_input_sets = nums_input_sets.pop()
        return adjusted_stimuli, num_input_sets, autodiff_stimuli

    def _adjust_execution_stimuli(self, stimuli):
        adjusted_stimuli = {}
        for node, stimulus in stimuli.items():
            if isinstance(node, Composition):
                input_must_match = node.external_input_values
                if isinstance(stimulus, dict):
                    adjusted_stimulus_dict = node._adjust_stimulus_dict(stimulus)
                    adjusted_stimuli[node] = adjusted_stimulus_dict
                    continue
            else:
                input_must_match = node.default_external_input_values

            check_spec_type = self._input_matches_variable(stimulus, input_must_match)
            # If a node provided a single input, wrap it in one more list in order to represent trials
            if check_spec_type == "homogeneous" or check_spec_type == "heterogeneous":
                if check_spec_type == "homogeneous":
                    # np.atleast_2d will catch any single-input states specified without an outer list
                    # e.g. [2.0, 2.0] --> [[2.0, 2.0]]
                    adjusted_stimuli[node] = np.atleast_2d(stimulus)
                else:
                    adjusted_stimuli[node] = stimulus

            else:
                raise CompositionError("Input stimulus ({}) for {} is incompatible with its variable ({})."
                                       .format(stimulus, node.name, input_must_match))
        return adjusted_stimuli

    def evaluate(
            self,
            predicted_input=None,
            control_allocation=None,
            num_trials=1,
            runtime_params=None,
            base_execution_id=None,
            execution_id=None,
            context=None
    ):
        '''Runs a simulation of the `Composition`, with the specified control_allocation, excluding its
           `model_based_optimizer <Composition.model_based_optimizer>` in order to return the
           `net_outcome <ModelBasedOptimizationControlMechanism.net_outcome>` of the Composition, according to its
           `model_based_optimizer <Composition.model_based_optimizer>` under that control_allocation. All values are
           reset to pre-simulation values at the end of the simulation. '''

        # These attrs are set during composition.before_simulation
        # reinitialize_values = self.sim_reinitialize_values

        # FIX: DOES THIS TREAT THE ControlSignals AS STATEFUL W/IN THE SIMULATION?
        #      (i.e., DOES IT ASSIGN THE SAME CONTROLSIGNAL VALUES FOR ALL SIMULATIONS?)
        # (NECESSARY, SINCE adjustment_cost (?AND duration_cost) DEPEND ON PREVIOUS VALUE OF ControlSignal,
        #  AND ALL NEED TO BE WITH RESPECT TO THE *SAME* PREVIOUS VALUE
        # Assign control_allocation current being sampled
        if control_allocation is not None:
            self.model_based_optimizer.apply_control_allocation(control_allocation,
                                                                execution_id=execution_id,
                                                                runtime_params=runtime_params,
                                                                context=context)

        net_control_allocation_outcomes = []
        # FIX: the indexing below for predicted_input is not correct
        for i in range(num_trials):
            inputs = {}
            # ASSUMPTION: input_states[0] is NOT a feature and input_states[1:] are features
            # If this is not a good assumption, we need another way to look up the feature InputStates
            # of the OCM and know which InputState maps to which predicted_input value
            for j in range(len(self.model_based_optimizer.input_states) - 1):
                input_state = self.model_based_optimizer.input_states[j + 1]
                if hasattr(input_state, "shadow_inputs") and input_state.shadow_inputs is not None:
                    inputs[input_state.shadow_inputs.owner] = predicted_input[j]

            self.parameters.context.get(execution_id).execution_phase = ContextFlags.SIMULATION
            for output_state in self.output_states:
                for proj in output_state.efferents:
                    proj.parameters.context.get(execution_id).execution_phase = ContextFlags.PROCESSING

            self.run(inputs=inputs,
                     execution_id=execution_id,
                     runtime_params=runtime_params,
                     context=context)

            # KAM Note: Need to manage execution_id here in order to report simulation results on "outer" comp
            if context.initialization_status != ContextFlags.INITIALIZING:
                try:
                    self.parameters.simulation_results.get(base_execution_id).append(
                        self.get_output_values(execution_id))
                except AttributeError:
                    self.parameters.simulation_results.set([self.get_output_values(execution_id)], base_execution_id)

            self.parameters.context.get(execution_id).execution_phase = ContextFlags.PROCESSING
            # need to update input states in order to get correct value for "outcome" (from objective mech)
            self.model_based_optimizer._update_input_states(execution_id, runtime_params, context.flags_string)

            outcome = self.model_based_optimizer.input_state.parameters.value.get(execution_id)
            all_costs = self.model_based_optimizer.parameters.costs.get(execution_id)
            combined_costs = self.model_based_optimizer.combine_costs(all_costs)
            # KAM Modified 12/5/18 to use OCM's compute_net_outcome fn rather than hard-coded difference
            net_outcome = self.model_based_optimizer.compute_net_outcome(outcome, combined_costs)
            net_control_allocation_outcomes.append(net_outcome)

        return net_control_allocation_outcomes

    @property
    def input_states(self):
        """Returns all InputStates that belong to the Input CompositionInterfaceMechanism"""
        return self.input_CIM.input_states

    @property
    def output_states(self):
        """Returns all OutputStates that belong to the Output CompositionInterfaceMechanism"""
        return self.output_CIM.output_states

    @property
    def output_values(self):
        """Returns values of all OutputStates that belong to the Output CompositionInterfaceMechanism"""
        return self.get_output_values()

    def get_output_values(self, execution_context=None):
        return [output_state.parameters.value.get(execution_context) for output_state in self.output_CIM.output_states]

    @property
    def input_state(self):
        """Returns the index 0 InputState that belongs to the Input CompositionInterfaceMechanism"""
        return self.input_CIM.input_states[0]

    @property
    def input_values(self):
        """Returns values of all InputStates that belong to the Input CompositionInterfaceMechanism"""
        return self.get_input_values()

    def get_input_values(self, execution_context=None):
        return [input_state.parameters.value.get(execution_context) for input_state in self.input_CIM.input_states]

    @property
    def runs_simulations(self):
        return True

    @property
    def simulation_results(self):
        return self.parameters.simulation_results.get(self.default_execution_id)

    #  For now, external_input_states == input_states and external_input_values == input_values
    #  They could be different in the future depending on new features (ex. if we introduce recurrent compositions)
    #  Useful to have this property for treating Compositions the same as Mechanisms in run & execute
    @property
    def external_input_states(self):
        """Returns all external InputStates that belong to the Input CompositionInterfaceMechanism"""
        try:
            return [input_state for input_state in self.input_CIM.input_states if not input_state.internal_only]
        except (TypeError, AttributeError):
            return None

    @property
    def external_input_values(self):
        """Returns values of all external InputStates that belong to the Input CompositionInterfaceMechanism"""
        try:
            return [input_state.value for input_state in self.input_CIM.input_states if not input_state.internal_only]
        except (TypeError, AttributeError):
            return None

    @property
    def default_external_input_values(self):
        """Returns the default values of all external InputStates that belong to the Input CompositionInterfaceMechanism"""
        try:
            return [input_state.defaults.value for input_state in self.input_CIM.input_states if
                    not input_state.internal_only]
        except (TypeError, AttributeError):
            return None

    @property
    def stateful_nodes(self):
        """
        List of all nodes in the system that are currently marked as stateful. For Mechanisms, statefulness is
        determined by checking whether node.has_initializers is True. For Compositions, statefulness is determined
        by checking whether the

        Returns
        -------
        all stateful nodes in the system : List[Node]

        """

        stateful_nodes = []
        for node in self.nodes:
            if isinstance(node, Composition):
                if len(node.stateful_nodes) > 0:
                    stateful_nodes.append(node)
            elif node.has_initializers:
                stateful_nodes.append(node)

        return stateful_nodes

    @property
    def output_state(self):
        """Returns the index 0 OutputState that belongs to the Output CompositionInterfaceMechanism"""
        return self.output_CIM.output_states[0]

    @property
    def class_parameters(self):
        return self.__class__.parameters

    @property
    def stateful_parameters(self):
        return [param for param in self.parameters if param.stateful]

    @property
    def _dependent_components(self):
        return list(itertools.chain(
            super()._dependent_components,
            self.nodes,
            self.projections,
            [self.input_CIM, self.output_CIM],
            self.input_CIM.efferents,
            self.output_CIM.afferents,
            [self.model_based_optimizer] if self.model_based_optimizer is not None else []
        ))<|MERGE_RESOLUTION|>--- conflicted
+++ resolved
@@ -757,403 +757,6 @@
                         self.projections.append(shadow_proj)
                         shadow_proj._activate_for_compositions(self)
 
-<<<<<<< HEAD
-    def _get_control_signals_for_system(self, control_signals=None):
-        """Generate and return a list of control_signal_specs for System
-
-        Generate list from:
-           ControlSignal specifications passed in from the **control_signals** argument.
-           ParameterStates of the System's Mechanisms that have been assigned ControlProjections with deferred_init();
-               Note: this includes any for which a ControlSignal rather than a ControlProjection
-                     was used to specify control for a parameter (e.g., in a 2-item tuple specification for the
-                     parameter); the initialization of the ControlProjection and, if specified, the ControlSignal
-                     are completed in the call to _instantiate_control_signal() by the ControlMechanism.
-        """
-
-        control_signal_specs = control_signals or []
-        for node in self.nodes:
-            for parameter_state in node._parameter_states:
-                for projection in parameter_state.mod_afferents:
-                    # If Projection was deferred for init, instantiate its ControlSignal and then initialize it
-                    if projection.context.initialization_status == ContextFlags.DEFERRED_INIT:
-                        proj_control_signal_specs = projection.control_signal_params or {}
-                        proj_control_signal_specs.update({PROJECTIONS: [projection]})
-                        control_signal_specs.append(proj_control_signal_specs)
-        return control_signal_specs
-
-    def _get_monitored_output_states_for_system(self, model_based_optimizer=None):
-        """
-        Parse a list of OutputState specifications for System, model_based_optimizer, Mechanisms and/or their OutputStates:
-            - if specification in output_state is None:
-                 do NOT monitor this state (this overrides any other specifications)
-            - if an OutputState is specified in *any* MONITOR_FOR_CONTROL, monitor it (this overrides any other specs)
-            - if a Mechanism is terminal and/or specified in the System or `model_based_optimizer <Systsem_Base.model_based_optimizer>`:
-                if MonitoredOutputStatesOptions is PRIMARY_OUTPUT_STATES:  monitor only its primary (first) OutputState
-                if MonitoredOutputStatesOptions is ALL_OUTPUT_STATES:  monitor all of its OutputStates
-            Note: precedence is given to MonitoredOutputStatesOptions specification in Mechanism > model_based_optimizer > System
-
-        Notes:
-        * MonitoredOutputStatesOption is an AutoNumbered Enum declared in ControlMechanism
-            - it specifies options for assigning OutputStates of TERMINAL Mechanisms in the System
-                to model_based_optimizer.monitored_output_states;  the options are:
-                + PRIMARY_OUTPUT_STATES: assign only the `primary OutputState <OutputState_Primary>` for each
-                  TERMINAL Mechanism
-                + ALL_OUTPUT_STATES: assign all of the outputStates of each terminal Mechanism
-            - precedence is given to MonitoredOutputStatesOptions specification in Mechanism > model_based_optimizer > System
-        * model_based_optimizer.monitored_output_states is a list, each item of which is an OutputState from which a Projection
-            will be instantiated to a corresponding InputState of the ControlMechanism
-        * model_based_optimizer.input_states is the usual ordered dict of states,
-            each of which receives a Projection from a corresponding OutputState in model_based_optimizer.monitored_output_states
-
-        Returns list of MonitoredOutputStateTuples: (OutputState, weight, exponent, matrix)
-
-        """
-        # PARSE SPECS
-
-        # Get OutputStates already being -- or specified to be -- monitored by model_based_optimizer
-        if model_based_optimizer is not None and not inspect.isclass(model_based_optimizer):
-            try:
-                # Get from monitored_output_states attribute if model_based_optimizer is already implemented
-                monitored_output_states = model_based_optimizer.monitored_output_states.copy() or []
-                # Convert them to MonitoredOutputStateTuple specifications (for treatment below)
-                monitored_output_state_specs = []
-                for monitored_output_state, input_state in zip(monitored_output_states,
-                                                               model_based_optimizer.objective_mechanism.input_states):
-                    projection = input_state.path_afferents[0]
-                    if not projection.sender is monitored_output_state:
-                        raise SystemError("PROGRAM ERROR: Problem identifying projection ({}) for "
-                                          "monitored_output_state ({}) specified for {} ({}) assigned to {}".
-                                          format(projection.name,
-                                                 monitored_output_state.name,
-                                                 ControlMechanism.__name__,
-                                                 model_based_optimizer.name,
-                                                 self.name))
-                    monitored_output_state_specs.append(MonitoredOutputStateTuple(monitored_output_state,
-                                                                                  projection.weight,
-                                                                                  projection.exponent,
-                                                                                  projection.matrix))
-
-                model_based_optimizer_specs = monitored_output_state_specs
-            except AttributeError:
-                # If model_based_optimizer has no monitored_output_states attribute, it has not yet been fully instantiated
-                #    (i.e., the call to this method is part of its instantiation by a System)
-                #    so, get specification from the **object_mechanism** argument
-                if isinstance(model_based_optimizer.objective_mechanism, list):
-                    # **objective_mechanism** argument was specified as a list
-                    model_based_optimizer_specs = model_based_optimizer.objective_mechanism.copy() or []
-                elif isinstance(model_based_optimizer.objective_mechanism, ObjectiveMechanism):
-                    # **objective_mechanism** argument was specified as an ObjectiveMechanism, which has presumably
-                    # already been instantiated, so use its monitored_output_states attribute
-                    model_based_optimizer_specs = model_based_optimizer.objective_mechanism.monitored_output_states
-        else:
-            model_based_optimizer_specs = []
-
-        # Get system's MONITOR_FOR_CONTROL specifications (specified in paramClassDefaults, so must be there)
-        system_specs = self.monitor_for_control.copy()
-
-        # If model_based_optimizer_specs has a MonitoredOutputStatesOption specification, remove any such spec from system specs
-        if model_based_optimizer_specs:
-            if (any(isinstance(item, MonitoredOutputStatesOption) for item in model_based_optimizer_specs)):
-                option_item = next((item for item in system_specs if isinstance(item, MonitoredOutputStatesOption)),
-                                   None)
-                if option_item is not None:
-                    del system_specs[option_item]
-            for item in model_based_optimizer_specs:
-                if item in system_specs:
-                    del system_specs[system_specs.index(item)]
-
-        # Combine model_based_optimizer and system specs
-        # If there are none, assign PRIMARY_OUTPUT_STATES as default
-        all_specs = model_based_optimizer_specs + system_specs or [MonitoredOutputStatesOption.PRIMARY_OUTPUT_STATES]
-
-        # Convert references to Mechanisms and/or OutputStates in all_specs to MonitoredOutputStateTuples;
-        # Each spec to be converted should be one of the following:
-        #    - a MonitoredOutputStatesOption (parsed below);
-        #    - a MonitoredOutputStatesTuple (returned by _get_monitored_states_for_system when
-        #          specs were initially processed by the System to parse its *monitor_for_control* argument;
-        #    - a specification for an existing Mechanism or OutputStates from the *monitor_for_control* arg of System.
-        all_specs_extracted_from_tuples = []
-        all_specs_parsed = []
-        for i, spec in enumerate(all_specs):
-
-            # Leave MonitoredOutputStatesOption and MonitoredOutputStatesTuple spec in place;
-            #    these are parsed later on
-            if isinstance(spec, MonitoredOutputStatesOption):
-                all_specs_extracted_from_tuples.append(spec)
-                all_specs_parsed.append(spec)
-                continue
-            if isinstance(spec, MonitoredOutputStateTuple):
-                all_specs_extracted_from_tuples.append(spec.output_state)
-                all_specs_parsed.append(spec)
-                continue
-
-            # spec is from *monitor_for_control* arg, so convert/parse into MonitoredOutputStateTuple(s)
-            # Note:  assign parsed spec(s) to a list, as there may be more than one (that will be added to all_specs)
-            monitored_output_state_tuples = []
-
-            weight = DEFAULT_MONITORED_STATE_WEIGHT
-            exponent = DEFAULT_MONITORED_STATE_EXPONENT
-            matrix = DEFAULT_MONITORED_STATE_MATRIX
-
-            # spec is a tuple
-            # - put OutputState(s) in spec
-            # - assign any weight, exponent, and/or matrix specified
-            if isinstance(spec, tuple):
-                # 2-item tuple (<OutputState(s) name(s)>, <Mechanism>)
-                if len(spec) == 2:
-                    # FIX: DO ERROR CHECK ON THE FOLLOWING / ALLOW LIST OF STATES
-                    spec = spec[1].output_states[spec[0]]
-                # 3-item tuple (<OutputState(s) spec>, weight, exponent)
-                elif len(spec) == 3:
-                    spec, weight, exponent = spec
-                # 4-item tuple (<OutputState(s) spec>, weight, exponent, matrix)
-                elif len(spec) == 4:
-                    spec, weight, exponent, matrix = spec
-
-            if not isinstance(spec, list):
-                spec_list = [spec]
-
-            for spec in spec_list:
-                # spec is an OutputState or Mechanism
-                if isinstance(spec, (OutputState, Mechanism)):
-                    # spec is an OutputState, so use it
-                    if isinstance(spec, OutputState):
-                        output_states = [spec]
-                    # spec is Mechanism, so use the State's owner, and get the relevant OutputState(s)
-                    elif isinstance(spec, Mechanism):
-                        if (MONITOR_FOR_CONTROL in spec.params
-                                and spec.params[MONITOR_FOR_CONTROL] is MonitoredOutputStatesOption.ALL_OUTPUT_STATES):
-                            output_states = spec.output_states
-                        else:
-                            output_states = [spec.output_state]
-                    for output_state in output_states:
-                        monitored_output_state_tuples.extend(
-                            [MonitoredOutputStateTuple(output_state=output_state,
-                                                       weight=weight,
-                                                       exponent=exponent,
-                                                       matrix=matrix)])
-                # spec is a string
-                elif isinstance(spec, str):
-                    # Search System for Mechanisms with OutputStates with the string as their name
-                    for node in self.nodes:
-                        for output_state in node.output_states:
-                            if output_state.name == spec:
-                                monitored_output_state_tuples.extend(
-                                    [MonitoredOutputStateTuple(output_state=output_state,
-                                                               weight=weight,
-                                                               exponent=exponent,
-                                                               matrix=matrix)])
-
-                else:
-                    raise SystemError("Specification of item in \'{}\' arg in constructor for {} ({}) "
-                                      "is not a recognized specification for an {}".
-                                      format(MONITOR_FOR_CONTROL, self.name, spec, OutputState.__name__))
-
-                all_specs_parsed.extend(monitored_output_state_tuples)
-                all_specs_extracted_from_tuples.extend([item.output_state for item in monitored_output_state_tuples])
-
-        all_specs = all_specs_parsed
-
-        try:
-            all(isinstance(item, (OutputState, MonitoredOutputStatesOption))
-                for item in all_specs_extracted_from_tuples)
-        except:
-            raise SystemError("PROGRAM ERROR: Fail to parse items of \'{}\' arg ({}) in constructor for {}".
-                              format(MONITOR_FOR_CONTROL, self.name, spec, OutputState.__name__))
-
-        # Get MonitoredOutputStatesOptions if specified for model_based_optimizer or System, and make sure there is only one:
-        option_specs = [item for item in all_specs_extracted_from_tuples
-                        if isinstance(item, MonitoredOutputStatesOption)]
-        if not option_specs:
-            ctlr_or_sys_option_spec = None
-        elif len(option_specs) == 1:
-            ctlr_or_sys_option_spec = option_specs[0]
-        else:
-            raise SystemError("PROGRAM ERROR: More than one MonitoredOutputStatesOption specified "
-                              "for OutputStates to be monitored in {}: {}".
-                              format(self.name, option_specs))
-
-        # Get MONITOR_FOR_CONTROL specifications for each Mechanism and OutputState in the System
-        # Assign OutputStates to monitored_output_states
-        monitored_output_states = []
-
-        # Notes:
-        # * Use all_specs to accumulate specs from all mechanisms and their outputStates
-        #     (for use in generating exponents and weights below)
-        # * Use local_specs to combine *only current* Mechanism's specs with those from model_based_optimizer and system specs;
-        #     this allows the specs for each Mechanism and its OutputStates to be evaluated independently of any others
-        model_based_optimizer_and_system_specs = all_specs_extracted_from_tuples.copy()
-
-        for node in self.nodes:
-
-            # For each Mechanism:
-            # - add its specifications to all_specs (for use below in generating exponents and weights)
-            # - extract references to Mechanisms and outputStates from any tuples, and add specs to local_specs
-            # - assign MonitoredOutputStatesOptions (if any) to option_spec, (overrides one from model_based_optimizer or system)
-            # - use local_specs (which now has this Mechanism's specs with those from model_based_optimizer and system specs)
-            #     to assign outputStates to monitored_output_states
-
-            local_specs = model_based_optimizer_and_system_specs.copy()
-            option_spec = ctlr_or_sys_option_spec
-
-            # PARSE MECHANISM'S SPECS
-
-            # Get MONITOR_FOR_CONTROL specification from Mechanism
-            try:
-                node_specs = node.paramsCurrent[MONITOR_FOR_CONTROL]
-
-                if node_specs is NotImplemented:
-                    raise AttributeError
-
-                # Setting MONITOR_FOR_CONTROL to None specifies Mechanism's OutputState(s) should NOT be monitored
-                if node_specs is None:
-                    raise ValueError
-
-            # Mechanism's MONITOR_FOR_CONTROL is absent or NotImplemented, so proceed to parse OutputState(s) specs
-            except (KeyError, AttributeError):
-                pass
-
-            # Mechanism's MONITOR_FOR_CONTROL is set to None, so do NOT monitor any of its outputStates
-            except ValueError:
-                continue
-
-            # Parse specs in Mechanism's MONITOR_FOR_CONTROL
-            else:
-
-                # Add mech_specs to all_specs
-                all_specs.extend(node_specs)
-
-                # Extract refs from tuples and add to local_specs
-                for item in node_specs:
-                    if isinstance(item, tuple):
-                        local_specs.append(item[OUTPUT_STATE_INDEX])
-                        continue
-                    local_specs.append(item)
-
-                # Get MonitoredOutputStatesOptions if specified for Mechanism, and make sure there is only one:
-                #    if there is one, use it in place of any specified for model_based_optimizer or system
-                option_specs = [item for item in node_specs if isinstance(item, MonitoredOutputStatesOption)]
-                if not option_specs:
-                    option_spec = ctlr_or_sys_option_spec
-                elif option_specs and len(option_specs) == 1:
-                    option_spec = option_specs[0]
-                else:
-                    raise SystemError("PROGRAM ERROR: More than one MonitoredOutputStatesOption specified in {}: {}".
-                                      format(node.name, option_specs))
-
-            # PARSE OutputState'S SPECS
-
-            for output_state in node.output_states:
-
-                # Get MONITOR_FOR_CONTROL specification from OutputState
-                try:
-                    output_state_specs = output_state.paramsCurrent[MONITOR_FOR_CONTROL]
-                    if output_state_specs is NotImplemented:
-                        raise AttributeError
-
-                    # Setting MONITOR_FOR_CONTROL to None specifies OutputState should NOT be monitored
-                    if output_state_specs is None:
-                        raise ValueError
-
-                # OutputState's MONITOR_FOR_CONTROL is absent or NotImplemented, so ignore
-                except (KeyError, AttributeError):
-                    pass
-
-                # OutputState's MONITOR_FOR_CONTROL is set to None, so do NOT monitor it
-                except ValueError:
-                    continue
-
-                # Parse specs in OutputState's MONITOR_FOR_CONTROL
-                else:
-
-                    # Note: no need to look for MonitoredOutputStatesOption as it has no meaning
-                    #       as a specification for an OutputState
-
-                    # Add OutputState specs to all_specs and local_specs
-                    all_specs.extend(output_state_specs)
-
-                    # Extract refs from tuples and add to local_specs
-                    for item in output_state_specs:
-                        if isinstance(item, tuple):
-                            local_specs.append(item[OUTPUT_STATE_INDEX])
-                            continue
-                        local_specs.append(item)
-
-            # Ignore MonitoredOutputStatesOption if any outputStates are explicitly specified for the Mechanism
-            for output_state in node.output_states:
-                if (output_state in local_specs or output_state.name in local_specs):
-                    option_spec = None
-
-            # ASSIGN SPECIFIED OUTPUT STATES FOR MECHANISM TO monitored_output_states
-
-            for output_state in node.output_states:
-
-                # If OutputState is named or referenced anywhere, include it
-                if (output_state in local_specs or output_state.name in local_specs):
-                    monitored_output_states.append(output_state)
-                    continue
-
-                # FIX: NEED TO DEAL WITH SITUATION IN WHICH MonitoredOutputStatesOptions IS SPECIFIED, BUT MECHANISM IS NEITHER IN
-                # THE LIST NOR IS IT A TERMINAL MECHANISM
-
-                # If:
-                #   Mechanism is named or referenced in any specification
-                #   or a MonitoredOutputStatesOptions value is in local_specs (i.e., was specified for a Mechanism)
-                #   or it is a terminal Mechanism
-                elif (node.name in local_specs or node in local_specs or
-                      any(isinstance(spec, MonitoredOutputStatesOption) for spec in local_specs) or
-                      node in self.get_nodes_by_role(NodeRole.TERMINAL)):
-                    #
-                    if (not (node.name in local_specs or node in local_specs) and
-                            not node in self.get_nodes_by_role(NodeRole.TERMINAL)):
-                        continue
-
-                    # If MonitoredOutputStatesOption is PRIMARY_OUTPUT_STATES and OutputState is primary, include it
-                    if option_spec is MonitoredOutputStatesOption.PRIMARY_OUTPUT_STATES:
-                        if output_state is node.output_state:
-                            monitored_output_states.append(output_state)
-                            continue
-                    # If MonitoredOutputStatesOption is ALL_OUTPUT_STATES, include it
-                    elif option_spec is MonitoredOutputStatesOption.ALL_OUTPUT_STATES:
-                        monitored_output_states.append(output_state)
-                    elif node.name in local_specs or node in local_specs:
-                        if output_state is node.output_state:
-                            monitored_output_states.append(output_state)
-                            continue
-                    elif option_spec is None:
-                        continue
-                    else:
-                        raise SystemError("PROGRAM ERROR: unrecognized specification of MONITOR_FOR_CONTROL for "
-                                          "{0} of {1}".
-                                          format(output_state.name, node.name))
-
-        # ASSIGN EXPONENTS, WEIGHTS and MATRICES
-
-        # Get and assign specification of weights, exponents and matrices
-        #    for Mechanisms or OutputStates specified in tuples
-        output_state_tuples = [MonitoredOutputStateTuple(output_state=item, weight=None, exponent=None, matrix=None)
-                               for item in monitored_output_states]
-        for spec in all_specs:
-            if isinstance(spec, MonitoredOutputStateTuple):
-                object_spec = spec.output_state
-                # For each OutputState in monitored_output_states
-                for i, output_state_tuple in enumerate(output_state_tuples):
-                    output_state = output_state_tuple.output_state
-                    # If either that OutputState or its owner is the object specified in the tuple
-                    if (output_state is object_spec
-                            or output_state.name is object_spec
-                            or output_state.owner is object_spec):
-                        # Assign the weight, exponent and matrix specified in the spec to the output_state_tuple
-                        # (can't just assign spec, as its output_state entry may be an unparsed string rather than
-                        #  an actual OutputState)
-                        output_state_tuples[i] = MonitoredOutputStateTuple(output_state=output_state,
-                                                                           weight=spec.weight,
-                                                                           exponent=spec.exponent,
-                                                                           matrix=spec.matrix)
-        return output_state_tuples
-
-=======
->>>>>>> 833ff3d1
     def add_projection(self, projection=None, sender=None, receiver=None, feedback=False, name=None):
         '''
 
@@ -1754,69 +1357,6 @@
         if node_role_pair in self.required_node_roles:
             self.required_node_roles.remove(node_role_pair)
 
-<<<<<<< HEAD
-    # mech_type specifies a type of mechanism, mech_type_list contains all of the mechanisms of that type
-    # feed_dict is a dictionary of the input states of each mechanism of the specified type
-    # def _validate_feed_dict(self, feed_dict, mech_type_list, mech_type):
-    #     for mech in feed_dict.keys():  # For each mechanism given an input
-    #         if mech not in mech_type_list:  # Check that it is the right kind of mechanism in the composition
-    #             if mech_type[0] in ['a', 'e', 'i', 'o', 'u']:  # Check for grammar
-    #                 article = "an"
-    #             else:
-    #                 article = "a"
-    #             # Throw an error informing the user that the mechanism was not found in the mech type list
-    #             raise ValueError("The Mechanism \"{}\" is not {} {} of the composition".format(mech.name, article, mech_type))
-    #         for i, timestep in enumerate(feed_dict[mech]):  # If mechanism is correct type, iterate over timesteps
-    #             # Check if there are multiple input states specified
-    #             try:
-    #                 timestep[0]
-    #             except TypeError:
-    #                 raise TypeError("The Mechanism  \"{}\" is incorrectly formatted at time step {!s}. "
-    #                                 "Likely missing set of brackets.".format(mech.name, i))
-    #             if not isinstance(timestep[0], collections.Iterable) or isinstance(timestep[0], str):  # Iterable imported from collections
-    #                 # If not, embellish the formatting to match the verbose case
-    #                 timestep = [timestep]
-    #             # Then, check that each input_state is receiving the right size of input
-    #             for i, value in enumerate(timestep):
-    #                 val_length = len(value)
-    #                 state_length = len(mech.input_state.defaults.variable)
-    #                 if val_length != state_length:
-    #                     raise ValueError("The value provided for InputState {!s} of the Mechanism \"{}\" has length "
-    #                                      "{!s} where the InputState takes values of length {!s}".
-    #                                      format(i, mech.name, val_length, state_length))
-
-    def _validate_feed_dict(self, feed_dict, mech_type_list, mech_type):
-        for mech in feed_dict.keys():  # For each mechanism given an input
-            if mech not in mech_type_list:  # Check that it is the right kind of mechanism in the composition
-                if mech_type[0] in ['a', 'e', 'i', 'o', 'u']:  # Check for grammar
-                    article = "an"
-                else:
-                    article = "a"
-                # Throw an error informing the user that the mechanism was not found in the mech type list
-                raise ValueError(
-                    "The Mechanism \"{}\" is not {} {} of the composition".format(mech.name, article, mech_type))
-            for i, timestep in enumerate(feed_dict[mech]):  # If mechanism is correct type, iterate over timesteps
-                # Check if there are multiple input states specified
-                try:
-                    timestep[0]
-                except TypeError:
-                    raise TypeError("The Mechanism  \"{}\" is incorrectly formatted at time step {!s}. "
-                                    "Likely missing set of brackets.".format(mech.name, i))
-                if not isinstance(timestep[0], collections.Iterable) or isinstance(timestep[0],
-                                                                                   str):  # Iterable imported from collections
-                    # If not, embellish the formatting to match the verbose case
-                    timestep = [timestep]
-                # Then, check that each input_state is receiving the right size of input
-                for i, value in enumerate(timestep):
-                    val_length = len(value)
-                    state_length = len(mech.input_state.defaults.value)
-                    if val_length != state_length:
-                        raise ValueError("The value provided for InputState {!s} of the Mechanism \"{}\" has length "
-                                         "{!s} where the InputState takes values of length {!s}".
-                                         format(i, mech.name, val_length, state_length))
-
-=======
->>>>>>> 833ff3d1
     def _create_CIM_states(self, context=None):
 
         '''
@@ -3213,11 +2753,8 @@
                         # Values of node with compiled wrappers are
                         # in binary data structure
                         srcs = (proj.sender.owner for proj in node.input_CIM.afferents if
-<<<<<<< HEAD
-                                proj.sender.owner in self.__generated_wrappers)
-=======
                                 proj.sender.owner in self.__generated_node_wrappers)
->>>>>>> 833ff3d1
+
                         for srnode in srcs:
                             assert srnode in self.nodes or srnode is self.input_CIM
                             data = _comp_ex.extract_frozen_node_output(srnode)
