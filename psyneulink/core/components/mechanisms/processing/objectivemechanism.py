# Princeton University licenses this file to You under the Apache License, Version 2.0 (the "License");
# you may not use this file except in compliance with the License.  You may obtain a copy of the License at:
#     http://www.apache.org/licenses/LICENSE-2.0
# Unless required by applicable law or agreed to in writing, software distributed under the License is distributed
# on an "AS IS" BASIS, WITHOUT WARRANTIES OR CONDITIONS OF ANY KIND, either express or implied.
# See the License for the specific language governing permissions and limitations under the License.


# *********************************************  ObjectiveMechanism ****************************************************

"""

Overview
--------

An ObjectiveMechanism is a `ProcessingMechanism <ProcessingMechanism>` that monitors the `OutputStates <OutputState>`
of one or more other ProcessingMechanisms specified in its `monitor <ObjectiveMechanism.monitor>` attribute,
and evaluates them using its `function <ObjectiveMechanism.function>`. The result of the evaluation is placed in the
ObjectiveMechanism's *OUTCOME* (`primary <OutputState_Primary>`) OutputState.  ObjectiveMechanisms are typically used
closely with (and often created automatically by) `AdaptiveMechanisms <AdaptiveMechanism>`.

.. _ObjectiveMechanism_Creation:

Creating an ObjectiveMechanism
------------------------------

ObjectiveMechanisms are often created automatically when other PsyNeuLink components are created (in particular,
AdaptiveMechanisms, such as `LearningMechanisms <LearningMechanism_Creation>` and
`ControlMechanisms <ControlMechanism_Creation>`).  An ObjectiveMechanism can also be created directly by calling its
constructor.  The primary attribute used to define an ObjectiveMechanism is its `monitor <ObjectiveMechanism.monitor>`
attribute, that is specified using the corresponding argument of its constructor as described below.

.. _ObjectiveMechanism_Monitor:

*Monitor*
~~~~~~~~~

COMMENT:
FOR DEVELOPERS:
    The monitor argument is in effect an alias to the input_states argument
    of the constructor for a Mechanism;  it is simply assigned to input_state in the __init__ method
    and the specifications are handled by an override of the Mechanism's _instantiate_input_states method.
    The monitor property returns the OutputStates that project to the Mechanism's InputStates
COMMENT

The **monitor** argument of the constructor specifies the `OutputStates <OutputState>` it monitors.
This takes the place of the **input_states** argument used by most other forms of `Mechanism <Mechanism>`, and is used
by the ObjectiveMechanism to create an `InputState` for each OutputState it monitors, along with a `MappingProjection`
from the OutputState to that InputState.  The **monitor** argument takes a list of items that can
include any of the `forms of specification <InputState_Specification>` used in a standard **input_states** argument.
For the **monitor** argument, this is usually a list of OutputStates to be monitored.  However, as with a standard
**input_states** argument, the **monitor** argument can include Mechanisms (in which case their `primary Outputstate
<<<<<<< HEAD
<OutputState_Primary>` is used) or the `InputState(s) <InputState>` of other Mechanisms (in which case the
=======
<OutputState_Primary>` is used) or other the `InputState(s) <InputState>` of other Mechanisms (in which case the
>>>>>>> 8d7d417b
ObjectiveMechanism will be assigned Projections from all of the OutputStates that project to the specified InputState
-- that is, it will `shadow their inputs <InputState_Shadow_Inputs>`). Items in the *monitor* argument can also be
used to specify attributes of the InputState and/or MappingProjection(s) to it, that the ObjectiveMechanism creates to
monitor the specified OutputState.  In general, the `value <OutputState.value>` of each specified OutputState determines
the format of the `variable <InputState.variable>` of the InputState that is created for it by the ObjectiveMechanism.
However, this can be overridden using the ObjectiveMechanism's `default_variable <ObjectiveMechanism.default_variable>`
or `size <ObjectiveMechanism.size>` attributes (see `Mechanism InputState specification
<Mechanism_InputState_Specification>`), or by specifying a Projection from the OutputState to the InputState (see
`Input Source Specification <InputState_Projection_Source_Specification>`). If an item in the
**monitor** argument specifies an InputState for the ObjectiveMechanism, but not the OutputState to
be monitored, the InputState is created but will be ignored until an OutputState (and MappingProjection from it) are
specified for that InputState.


COMMENT:
Note that some forms of specification may depend on specifications made for the OutputState referenced, the Mechanism
to which it belongs, and/or the Process or System to which that Mechanism belongs. These interactions (and the
precedence afforded to each) are described below.

  * **OutputState** -- a reference to the `OutputState <OutputState>` of a Mechanism;  this creates an InputState
    with a `variable <InputState.variable>` that matches the format of the `value <OutputState.value>` of the
    specified OutputState, and a `MappingProjection` between them using an *IDENTITY_MATRIX*.

      TBI
      Note that an outputState can be *excluded* from being monitored by assigning `None` as the value of its
      `monitoring_status` attribute.  This specification takes precedence over any others;  that is, it suppresses
      monitoring of that OutputState, irrespective of any other specifications that might otherwise apply to that
      OutputState, including those described below.
  ..
  TBI
  * **Mechanism** -- by default, the Mechanism's `primary OutputState <OutputState_Primary>` is used.  However,
    if the Mechanism has any OutputStates specified in its `monitored_states` attribute, those are used (except for
    any that specify `None` as their `monitoring_status`). This specification takes precedence over any of the other
    types listed below:  if it is `None`, then none of that Mechanism's OutputStates are monitored; if it
    specifies OutputStates to be monitored, those are monitored even if they do not satisfy any of the conditions
    described in the specifications below.
COMMENT

The OutputStates monitored by the ObjectiveMechanism are listed in its `monitor <ObjectiveMechanism.monitor>`
attribute.  When an ObjectiveMechanism is created by a `ControlMechanism`, or a `System` for its `controller
<System.controller>`, these may pass a set of OutputStates to be monitored to the ObjectiveMechanism.  A
ControlMechanism passes OutputState specifications listed in its **objective_mechanism** argument (see
`ControlMechanism_ObjectiveMechanism`), and a System passes any listed in its **monitor_for_control** argument (see
`System_Control_Specification`).


.. _ObjectiveMechanism_Structure:


Structure
---------

.. _ObjectiveMechanism_Input:

*Input*
~~~~~~~

An ObjectiveMechanism has one `InputState <InputState>` for each of the OutputStates specified in its
**monitor** argument (see `ObjectiveMechanism_Monitor`). Each InputState receives a `MappingProjection` from the
corresponding OutputState, the values of which are used by the ObjectiveMechanism's
`function <ObjectiveMechanism.function>` to generate the value of its *OUTCOME* `OutputState
<ObjectiveMechanism_Output>`.  The InputStates are listed in the ObjectiveMechanism's `input_states
<ObjectiveMechanism.input_states>` attribute, and the monitored OutputStates from which they receive projections are
listed in the same order its `monitor <ObjectiveMechanism.monitor>` attribute.

COMMENT:
  FIX: Shadowing inputs may generate an exception to this, if the shadowed InputState receives more than one projection.
       In that case, there will be more than on OutputState listed in monitor for the corresponding input_state
COMMENT

By default, the format of the `variable <InputState.variable>` for each InputState is determined by the `value
<OutputState.value>` of the monitored OutputState(s) to which it corresponds.  However, if either the
**default_variable** or **size** argument is specified in an Objective Mechanism's constructor, or a `variable
<InputState.variable>` is `specified for an InputState <InputState_Specification>` for one or more of the items in
its **monitor** argument, then that is used as the format for the corresponding InputState(s).  This can be used to
transform the `value <OutputState.value>` of a monitored OutputState into different form for the `variable
<InputState.variable>` of the InputState (see the `first example <ObjectiveMechanism_Monitor_Examples>` below).

If the weight and/or exponent is specified for ay item in the **monitor** argument of the ObjectiveMechanism's
constructor, it is assigned to the corresponding InputState.  If the ObjectiveMechanism's `function
<ObjectiveMechanism.function>` implements a weights and/or exponents attribute, the values specified is assigned to
the corresponding attribute, and applied to the `value <InputState.value>` of the InputState before it is combined
with that of the other InputStates to generate the ObjectiveMechanism's `output <ObjectiveMechanism_Output>`.


.. _ObjectiveMechanism_Function:

*Function*
~~~~~~~~~~

The ObjectiveMechanism's `function <ObjectiveMechanism.function>` uses the values of its `input_states
<ObjectiveMechanism.input_states>` to compute an `objective (or "loss") function
<https://en.wikipedia.org/wiki/Loss_function>`_, that is assigned as the value of its *OUTCOME* `OutputState
<ObjectiveMechanism_Output>`.  By default, it uses a `LinearCombination` function to sum the values of the values of
the items in its `variable <ObjectiveMechanism.variable>`. However, by assigning values to the 'weight
<InputState.weight>` and/or 'exponent <InputState.exponent>` attributes of the corresponding InputStates,
it can be configured to calculate differences, ratios,  etc. (see `example
<ObjectiveMechanism_Weights_and_Exponents_Example>` below).  The `function <ObjectiveMechanism.function>`  can also
be replaced with any `CombinationFunction`, or any python function that takes an ndarray as its input (with a number of
items in axis 0 equal to the number of the ObjectiveMechanism's InputStates), and generates a 1d array as its result.
If it implements :keyword:`weight` and/or :keyword:`exponent` attributes, those are assigned from `weight
<InputState.weight>` and `exponent <InputState.exponent>` attributes of its `input_states
<ObjectiveMechanism.input_states>` (also listed in the `monitor_weights_and_exponents
<ObjectiveMechanism.monitor_weights_and_exponents>` attribute);  otherwise, they are ignored.

.. _ObjectiveMechanism_Output:

*Output*
~~~~~~~~

The `primary OutputState <OutputState_Primary>` of an Objective mechanism is a 1d array, named *OUTCOME*, that is the
result of its `function <ObjectiveMechanism.function>` (as described above).


.. _ObjectiveMechanism_Execution:

Execution
---------

When an ObjectiveMechanism is executed, it updates its input_states with the values of the OutputStates listed in
its `monitor <ObjectiveMechanism.monitor>` attribute, and then uses its `function <ObjectiveMechanism.function>` to
evaluate these.  The result is assigned as to its `value <ObjectiveMechanism.value>` attribute as the value of its
*OUTCOME* (`primary <OutputState_Primary>`) OutputState.

.. _ObjectiveMechanism_Examples:

Examples
--------

.. _ObjectiveMechanism_Monitor_Examples:

*Specifying* the **variable** for the InputStates of an ObjectiveMechanism

This can be useful in some situations, and there are several ways it can be done. For example, for
`Reinforcement Learning <Reinforcement>`, an ObjectiveMechanism is used to monitor the rewards by an action selection
Mechanism (and used by a LearningMechanism to improve those predictions).  However, whereas the action selection
Mechanism generates a vector indicating the reward predicted by the selected action, the ObjectiveMechanism for RL
simply needs to know the magnitude of the reward predicted, irrespective of the action taken;  that is, it
simply requires a single scalar value indicating the magnitude of the predicted reward.  Thus, the vector of
action-related reward predictions needs to be condensed to a single predicted value for the ObjectiveMechanism.  This
can be accomplished in several ways, that are illustrated in the examples below.  In the first example,
a `TransferMechanism` with the `SoftMax` function (and the `PROB <Softmax.PROB>` as its output format) to select
an action and represent its reward prediction.  This generates a vector with a single non-zero value, which designates
the predicted reward for the selected action.  Because the output is a vector, by default the InputState of the
ObjectiveMechanism created to monitor it will also be a vector.  However, the ObjectiveMechanism requires this to be
a single value, that it can compare with the value of the reward Mechanism (monitoring the feedback provided by the
environment).  In the example below, this is accomplished by using `default_variable` in the constructor of the
ObjectiveMechanism to force the InputState for the ObjectiveMechanism to have a single value::

    >>> import psyneulink as pnl
    >>> my_action_select_mech = pnl.TransferMechanism(default_variable=[0, 0, 0],
    ...                                               function=pnl.SoftMax(output=pnl.PROB),
    ...                                               name='Action Selection Mech')

    >>> my_reward_mech = pnl.TransferMechanism(default_variable=[0],
    ...                                        name='Reward Mech')

    >>> my_objective_mech = pnl.ObjectiveMechanism(default_variable=[[0],[0]],
    ...                                            monitor=[my_action_select_mech, my_reward_mech])

Note that the OutputStates for the ``my_action_selection`` and ``my_reward_mech`` are specified
in `monitor`.  If that were the only specification, the InputState created for ``my_action_select_mech``
would be a vector of length 3.  This is overridden by specifying `default_variable` as an array with two
single-value arrays (one corresponding to ``my_action_select_mech`` and the other to ``my_reward_mech``).  This forces
the InputState for ``my_action_select_mech`` to have only a single element which, in turn, will cause a
MappingProjection to be created from  ``my_action_select_mech`` to the ObjectiveMechanism's InputState using a
`FULL_CONNECTIVITY_MATRIX` (the one used for `AUTO_ASSIGN_MATRIX` when the sender and receiver have values of
different lengths).  This produces the desired effect, since the action selected is the only non-zero value in the
output of ``my_action_select_mech``, and so the `FULL_CONNECTIVITY_MATRIX` will combine it with zeros (the other values
in the vector), and so its value will be assigned as the value of the corresponding InputState in the
ObjectiveMechanism.

An alternative would be to explicitly specify the `variable <InputState.variable>` attribute for the InputState created
for ``my_action_select_mech`` using a `InputState specification dictionary <InputState_Specification_Dictionary>` in
the **monitor** argument of ``my_objective_mech``, as follows::

    >>> my_objective_mech = pnl.ObjectiveMechanism(monitor=[{pnl.MECHANISM: my_action_select_mech,
    ...                                                      pnl.VARIABLE: [0]},
    ...                                                      my_reward_mech])

Note that the *VARIABLE* entry here specifies the `variable <InputState.variable>` for the InputState of the
ObjectiveMechanism created to receive a Projection from ``my_action_select_mech``, and not ``my_action_select_mech``
itself (see `ObjectiveMechanism_Input` for a full explanation).

.. _ObjectiveMechanism_Projection_Example:

Another way to specify the `variable <InputState.variable>` for the InputState of an ObjectiveMechanism is to
specify the Projections it receives from the OutputState it monitors.  The following example uses a `tuple
specification <InputState_Tuple_Specification:>` to assign the matrix for the MappingProjection from
``my_action_select_mech`` to the corresponding InputState of ``my_objective_mech``::

    >>> import numpy as np
    >>> my_objective_mech = pnl.ObjectiveMechanism(monitor=[(my_action_select_mech, np.ones((3,1))), my_reward_mech])

Since the matrix specified has three rows (for its inputs) and one col (for the output), it will take the length three
vector provided as the output of ``my_action_select_mech`` and combine its elements into a single value that is
provided to the InputState of the ObjectiveMechanism.

A `Connection tuple <InputState_Tuple_Specification>` could also be used to specify the matrix, but this would require
that additional entries (for the weight and exponent of the InputState) which, in this case, are not necessary (see
`example <ObjectiveMechanism_Tuple_Specification_Example>` below for how these can be used).

.. _ObjectiveMechanism_Weights_and_Exponents_Example:

By default, an ObjectiveMechanism simply adds the values received by each of its InputStates to generate its output.
However, this too can be customized in a variety of ways.

.. _ObjectiveMechanism_Tuple_Specification_Example:

The simplest way is to assign values to the `weight <InputState.weight>` and/or `exponent <InputState.exponent>`
attributes of its InputStates.  This can be done by placing them in a `tuple specification
<InputState_Tuple_Specification>` for the OutputState that provides value for the InputState. In the example
below, the ObjectiveMechanism used in the previous example is further customized to subtract the value of the action
selected from the value of the reward::

    >>> my_objective_mech = pnl.ObjectiveMechanism(default_variable = [[0],[0]],
    ...                                            monitor = [(my_action_select_mech, -1, 1), my_reward_mech])

This specifies that ``my_action_select_mech`` should be assigned a weight of -1 and an exponent of 1 when it is
submitted to the ObjectiveMechanism's `function <ObjectiveMechanism.function>`.  Notice that the exponent had to be
included, even though it is the default value;  when a tuple is used, the weight and exponent values must both be
specified.  Notice also that ``my_reward_mech`` does not use a tuple, so it will be assigned defaults for both the
weight and exponent parameters.

.. _ObjectiveMechanism_Multiple_OutputStates_Example:

An ObjectiveMechanism can also be configured to monitor multiple OutputStates of the same Mechanism.  In the following
example, an ObjectiveMechanism is configured to calculate the reward rate for a `DDM` Mechanism, by specifying
OutputStates for the DDM that report its response time and accuracy::

    >>> my_decision_mech = pnl.DDM(output_states=[pnl.RESPONSE_TIME,
    ...                                           pnl.PROBABILITY_UPPER_THRESHOLD])

    >>> my_objective_mech = pnl.ObjectiveMechanism(monitor=[
    ...                                              my_reward_mech,
    ...                                              my_decision_mech.output_states[pnl.PROBABILITY_UPPER_THRESHOLD],
    ...                                              (my_decision_mech.output_states[pnl.RESPONSE_TIME], 1, -1)])

This specifies that the ObjectiveMechanism should multiply the `value <OutputState.value>` of ``my_reward_mech``'s
`primary OutputState <OutputState_Primary>` by the `value <OutpuState.value>` of ``my_decision_mech``'s
*PROBABILITY_UPPER_THRESHOLD*, and divide the result by ``my_decision_mech``'s *RESPONSE_TIME* `value
<OutputState.value>`.  The two OutputStates of ``my_decision_mech`` are referenced as items in the `output_states
<Mechanism_Base.output_states>` list of ``my_decision_mech``.  However, a `2-item (State name, Mechanism) tuple
<InputState_State_Mechanism_Tuple>` can be used to reference them more simply, as follows::

    >>> my_objective_mech = pnl.ObjectiveMechanism(monitor=[
    ...                                           my_reward_mech,
    ...                                           (pnl.PROBABILITY_UPPER_THRESHOLD, my_decision_mech),
    ...                                           ((pnl.RESPONSE_TIME, my_decision_mech), 1, -1)])


*Customizing the ObjectiveMechanism's function*

In the examples above, the weights and exponents assigned to the InputStates are passed to the ObjectiveMechanism's
`function <ObjectiveMechanism.function>` for use in combining their values.  The same can be accomplished by
specifying the relevant parameter(s) of the function itself, as in the following example::

    >>> my_objective_mech = pnl.ObjectiveMechanism(default_variable = [[0],[0]],
    ...                                            monitor = [my_action_select_mech, my_reward_mech],
    ...                                            function=pnl.LinearCombination(weights=[[-1], [1]]))

Here, the `weights <LinearCombination.weights>` parameter of the `LinearCombination` function is specified directly,
with two values [-1] and [1] corresponding to the two items in `monitor` (and `default_variable`).
This will multiply the value from ``my_action_select_mech`` by -1 before adding it to (and thus subtracting it from)
the value of ``my_reward_mech``.  Notice that the weight for ``my_reward_mech`` had to be specified, even though it
is using the default value (1);  whenever a weight and/or exponent parameter is specified, there must be an entry for
every item of the function's variable.  However, the `exponents <LinearCombination.exponents>` did not need to be
specified, as it is not used.  However it, and the `operation <LinearCombination.operation>` parameters of
`LinearCombination` can also be used to multiply and divide quantities.

COMMENT:
**ADD DISCUSSION OF Projection WEIGHTS AND EXPONENTS ONCE THEY ARE IMPLEMENTED FOR HIERARCHICAL OPERATIONS
COMMENT

.. _ObjectiveMechanism_Class_Reference:

Class Reference
---------------

"""
import itertools
import warnings

from collections import Iterable, namedtuple

import typecheck as tc

from psyneulink.core.components.functions.combinationfunctions import LinearCombination
from psyneulink.core.components.mechanisms.mechanism import Mechanism_Base
from psyneulink.core.components.mechanisms.processing.processingmechanism import ProcessingMechanism_Base
from psyneulink.core.components.states.outputstate import OutputState, PRIMARY, standard_output_states
from psyneulink.core.components.states.inputstate import InputState, INPUT_STATE
from psyneulink.core.components.states.state import _parse_state_spec
from psyneulink.core.globals.context import ContextFlags
from psyneulink.core.globals.keywords import \
    CONTROL, DEFAULT_MATRIX, EXPONENT, EXPONENTS, FUNCTION, INPUT_STATES, LEARNING, MATRIX, NAME, \
    OBJECTIVE_MECHANISM, OUTCOME, PARAMS, PROJECTION, PROJECTIONS, SENDER, STATE_TYPE, VARIABLE, WEIGHT, WEIGHTS, \
    kwPreferenceSetName
from psyneulink.core.globals.parameters import Parameter
from psyneulink.core.globals.preferences.componentpreferenceset import is_pref_set, kpReportOutputPref
from psyneulink.core.globals.preferences.preferenceset import PreferenceEntry, PreferenceLevel
from psyneulink.core.globals.utilities import ContentAddressableList

__all__ = [
    'DEFAULT_MONITORED_STATE_WEIGHT', 'DEFAULT_MONITORED_STATE_EXPONENT', 'DEFAULT_MONITORED_STATE_MATRIX',
    'MONITOR', 'MONITOR_SUFFIX', 'MONITORED_OUTPUT_STATE_NAME_SUFFIX', 'MONITORED_OUTPUT_STATES',
    'OBJECTIVE_OUTPUT', 'ObjectiveMechanism', 'ObjectiveMechanismError', 'OUTCOME', 'ROLE'
]

ROLE = 'role'
MONITOR = 'monitor'
MONITOR_SUFFIX = '_Monitor'
MONITORED_OUTPUT_STATES = 'monitored_output_states'
MONITORED_OUTPUT_STATE_NAME_SUFFIX = '_Monitor'

DEFAULT_MONITORED_STATE_WEIGHT = None
DEFAULT_MONITORED_STATE_EXPONENT = None
DEFAULT_MONITORED_STATE_MATRIX = None

# This is a convenience class that provides list of standard_output_state names in IDE
class OBJECTIVE_OUTPUT():
    """
    .. _ObjectiveMechanism_Standard_OutputStates:

    `Standard OutputStates <OutputState_Standard>` for `ObjectiveMechanism`:

    .. _OBJECTIVE_MECHANISM_OUTCOME

    *OUTCOME* : 1d np.array
        the value of the objective or "loss" function computed based on the
        ObjectiveMechanism's `function <ObjectiveMechanism.function>`

    """
    OUTCOME=OUTCOME


class ObjectiveMechanismError(Exception):
    def __init__(self, error_value):
        self.error_value = error_value

    def __str__(self):
        return repr(self.error_value)


class ObjectiveMechanism(ProcessingMechanism_Base):
    # monitor is an alias to input_states argument, which can still be used in a spec dict
    """
    ObjectiveMechanism(               \
        monitor,                      \
        default_variable,             \
        size,                         \
        function=LinearCombination,   \
        output_states=OUTCOME,        \
        params=None,                  \
        name=None,                    \
        prefs=None)

    Subclass of `ProcessingMechanism <ProcessingMechanism>` that evaluates the value(s)
    of one or more `OutputStates <OutputState>`.

    COMMENT:
        Description:
            ObjectiveMechanism is a subtype of the ProcessingMechanism Type of the Mechanism Category of the
                Component class
            Its function uses the LinearCombination Function to compare two input variables
            COMPARISON_OPERATION (functionParams) determines whether the comparison is subtractive or divisive
            The function returns an array with the Hadamard (element-wise) difference/quotient of target vs. sample,
                as well as the mean, sum, sum of squares, and mean sum of squares of the comparison array

        Class attributes:
            + componentType (str): ObjectiveMechanism
            + classPreference (PreferenceSet): ObjectiveMechanism_PreferenceSet, instantiated in __init__()
            + classPreferenceLevel (PreferenceLevel): PreferenceLevel.SUBTYPE
            + class_defaults.variable (value):  None (must be specified using **input_states** and/or **monitor**)
            + paramClassDefaults (dict): {FUNCTION_PARAMS:{COMPARISON_OPERATION: SUBTRACTION}}

        Class methods:
            None

        MechanismRegistry:
            All instances of ObjectiveMechanism are registered in MechanismRegistry, which maintains an
              entry for the subclass, a count for all instances of it, and a dictionary of those instances
    COMMENT

    Arguments
    ---------

    monitor : List[`OutputState`, 'InputState`, `Mechanism`, str, value, dict, `MonitoredOutputStatesOption`] or dict
        specifies the OutputStates, the `values <OutputState.value>` of which will be monitored, and evaluated by
        `function <ObjectiveMechanism.function>` (see `ObjectiveMechanism_Monitor` for details of specification).

    default_variable : number, list or np.ndarray : default monitor
        specifies the format of the `variable <ObjectiveMechanism.variable>` for the `InputStates` of the
        ObjectiveMechanism (see `Mechanism InputState specification <Mechanism_InputState_Specification>` for details).

    size : int, list or np.ndarray of ints
        specifies default_variable as array(s) of zeros if **default_variable** is not passed as an argument;
        if **default_variable** is specified, it takes precedence over the specification of **size**.
        As an example, the following mechanisms are equivalent::
            T1 = TransferMechanism(size = [3, 2])
            T2 = TransferMechanism(default_variable = [[0, 0, 0], [0, 0]])

    COMMENT:
    input_states :  List[InputState, value, str or dict] or Dict[] : default None
        specifies the names and/or formats to use for the values of the InputStates that receive the input from the
        OutputStates specified in the monitor** argument; if specified, there must be one for each item
        specified in the **monitor** argument.
    COMMENT

    function: CombinationFunction, ObjectiveFunction, function or method : default LinearCombination
        specifies the function used to evaluate the values listed in `monitor` <ObjectiveMechanism.monitor>`
        (see `function <ObjectiveMechanism.function>` for details).

    output_states :  List[OutputState, value, str or dict] or Dict[] : default [OUTCOME]
        specifies the OutputStates for the Mechanism;

    role: Optional[LEARNING, CONTROL]
        specifies if the ObjectiveMechanism is being used for learning or control (see `role` for details).

    params : Dict[param keyword: param value] : default None
        a `parameter dictionary <ParameterState_Specification>` that can be used to specify the parameters for the
        Mechanism, its `function <Mechanism_Base.function>`, and/or a custom function and its parameters. Values
        specified for parameters in the dictionary override any assigned to those parameters in arguments of the
        constructor.

    name : str : default see `name <ObjectiveMechanism.name>`
        specifies the name of the ObjectiveMechanism.

    prefs : PreferenceSet or specification dict : default Mechanism.classPreferences
        specifies the `PreferenceSet` for the ObjectiveMechanism; see `prefs <ObjectiveMechanism.prefs>` for details.


    Attributes
    ----------

    variable : 2d ndarray : default array of values of OutputStates in monitor_output_states
        the input to Mechanism's `function <TransferMechanism.function>`.

    monitor : ContentAddressableList[OutputState]
        determines the OutputStates, the `values <OutputState.value>` of which are monitored, and evaluated by the
        ObjectiveMechanism's `function <ObjectiveMechanism.function>`.  Each item in the list refers to an
        `OutputState` containing the value to be monitored, with a `MappingProjection` from it to an
        corresponding `InputState` listed in the `input_states <ObjectiveMechanism.input_states>` attribute

        .. note::
<<<<<<< HEAD
           If any of the ObjectiveMechanism's `input_states <ObjectiveMechanism.input_states>` were specified to `shadow
           the InputState <InputState_Shadow_Inputs>` of another Mechanism, and any of those shadowed InputStates
=======
           If any of the ObjectiveMechanism's `input_states <ObjectiveMechanism.input_states>` were specified to
           `shadow the InputState <InputState_Shadow_Input>` of another Mechanism, and any of those shadowed InputStates
>>>>>>> 8d7d417b
           receives more than one `Projection`, then the list of monitored OutputStates in `monitor` will be longer
           than the list of the ObjectiveMechanism's `input_states <ObjectiveMechanisms.input_states>`.

    monitor_weights_and_exponents : List[Tuple(float, float)]
        each tuple in the list contains a weight and exponent associated with a corresponding InputState listed in the
        ObjectiveMechanism's `input_states <ObjectiveMechanism.input_states>` attribute;  these are used by its
        `function <ObjectiveMechanism.function>` to parametrize the contribution that the values of each of the
        OuputStates monitored by the ObjectiveMechanism makes to its output (see `ObjectiveMechanism_Function`)

    input_states : ContentAddressableList[InputState]
        contains the InputStates of the ObjectiveMechanism, each of which receives a `MappingProjection` from the
        OutputStates specified in its `monitor <ObjectiveMechanism.monitor>` attribute.

    function : CombinationFunction, ObjectiveFunction, function, or method
        the function used to evaluate the values monitored by the ObjectiveMechanism.  The function can be
        any PsyNeuLink `CombinationFunction` or a Python function that takes a 2d array with an arbitrary number of
        items or a number equal to the number of items in the ObjectiveMechanism's variable (i.e., its number of
        input_states) and returns a 1d array.

    role : None, LEARNING or CONTROL
        specifies whether the ObjectiveMechanism is used for learning in a Process or System (in conjunction with a
        `ObjectiveMechanism`), or for control in a System (in conjunction with a `ControlMechanism <ControlMechanism>`).

    value : 1d np.array
        the output of the evaluation carried out by the ObjectiveMechanism's `function <ObjectiveMechanism.function>`.

    output_state : OutputState
        contains the `primary OutputState <OutputState_Primary>` of the ObjectiveMechanism; the default is
        its *OUTCOME* `OutputState <ObjectiveMechanism_Output>`, the value of which is equal to the
        `value <ObjectiveMechanism.value>` attribute of the ObjectiveMechanism.

    output_states : ContentAddressableList[OutputState]
        by default, contains only the *OUTCOME* (`primary <OutputState_Primary>`) OutputState of the ObjectiveMechanism.

    output_values : 2d np.array
        contains one item that is the value of the *OUTCOME* `OutputState <ObjectiveMechanism_Output>`.

    name : str
        the name of the ObjectiveMechanism; if it is not specified in the **name** argument of the constructor, a
        default is assigned by MechanismRegistry (see `Naming` for conventions used for default and duplicate names).

    prefs : PreferenceSet or specification dict
        the `PreferenceSet` for the ObjectiveMechanism; if it is not specified in the **prefs** argument of the
        constructor, a default is assigned using `classPreferences` defined in __init__.py (see :doc:`PreferenceSet
        <LINK>` for details).


    """

    componentType = OBJECTIVE_MECHANISM

    classPreferenceLevel = PreferenceLevel.SUBTYPE
    # These will override those specified in TypeDefaultPreferences
    classPreferences = {
        kwPreferenceSetName: 'ObjectiveCustomClassPreferences',
        kpReportOutputPref: PreferenceEntry(False, PreferenceLevel.INSTANCE)}

    # class_defaults.variable = None;  Must be specified using either **input_states** or **monitor**
    # kmantel: above needs to be clarified - can class_defaults.variable truly be anything? or should there be some format?
    #   if the latter, we should specify one such valid assignment here, and override _validate_default_variable accordingly
    class Parameters(ProcessingMechanism_Base.Parameters):
        """
            Attributes
            ----------

                function
                    see `function <ObjectiveMechanism.function>`

                    :default value: `LinearCombination`
                    :type: `Function`

        """
        function = Parameter(LinearCombination, stateful=False, loggable=False)

    # ObjectiveMechanism parameter and control signal assignments):
    paramClassDefaults = Mechanism_Base.paramClassDefaults.copy()
    paramClassDefaults.update({
        FUNCTION: LinearCombination,
        })

    standard_output_states = standard_output_states.copy()

    # FIX:  TYPECHECK MONITOR TO LIST OR ZIP OBJECT
    @tc.typecheck
    def __init__(self,
                 monitor=None,
                 default_variable=None,
                 size=None,
                 function=LinearCombination,
                 output_states:tc.optional(tc.any(str, Iterable))=OUTCOME,
                 params=None,
                 name=None,
                 prefs:is_pref_set=None,
                 **kwargs):

        # For backward compatibility

        if MONITORED_OUTPUT_STATES in kwargs:
            if monitor:
                raise ObjectiveMechanismError("Can't specifiy both {} ({}) and {} ({}) args of {} specified; pick one!".
                                              format(repr(MONITOR), monitor,
                                                     repr(MONITORED_OUTPUT_STATES), kwargs[MONITORED_OUTPUT_STATES]))
            warnings.warn('Use of {} as arg of {} is deprecated;  use {} instead'.
                          format(repr(MONITORED_OUTPUT_STATES), self.__class__.__name__, repr(MONITOR)))
            monitor = kwargs[MONITORED_OUTPUT_STATES]

        monitor = monitor or None # deal with possibility of empty list
        input_states = monitor
        if output_states is None or output_states is OUTCOME:
            output_states = [OUTCOME]

        # Assign args to params and functionParams dicts 
        params = self._assign_args_to_param_dicts(input_states=input_states,
                                                  output_states=output_states,
                                                  function=function,
                                                  params=params)

        self._learning_role = None

        from psyneulink.core.components.states.outputstate import StandardOutputStates
        if not isinstance(self.standard_output_states, StandardOutputStates):
            self.standard_output_states = StandardOutputStates(self,
                                                               self.standard_output_states,
                                                               indices=PRIMARY)

        super().__init__(default_variable=default_variable,
                         size=size,
                         input_states=input_states,
                         output_states=output_states,
                         function=function,
                         params=params,
                         name=name,
                         prefs=prefs,
                         context=ContextFlags.CONSTRUCTOR)

        # This is used to specify whether the ObjectiveMechanism is associated with a ControlMechanism that is
        #    the controller for a System;  it is set by the ControlMechanism when it creates the ObjectiveMechanism
        self.for_controller = False

    def _validate_params(self, request_set, target_set=None, context=None):
        """Validate **role**, **monitor**, amd **input_states** arguments

        """

        super()._validate_params(request_set=request_set,
                                 target_set=target_set,
                                 context=context)

        if ROLE in target_set and target_set[ROLE] and not target_set[ROLE] in {LEARNING, CONTROL}:
            raise ObjectiveMechanismError("\'role\'arg ({}) of {} must be either \'LEARNING\' or \'CONTROL\'".
                                          format(target_set[ROLE], self.name))

    def _instantiate_input_states(self, monitor_specs=None, reference_value=None, context=None):
        """Instantiate InputStates specified in **input_states** argument of constructor or each OutputState
        specified in monitor_specs

        Called during initialization as well as by _add_to_monitor(),
            so must distinguish between initialization and adding to instantiated input_states.

        During initialization, uses **input_states** as specification of InputStates to instantiate;
            if none are specified, instantiates a default InputState

        Otherwise, uses monitor_specs as specification of InputStates to instantiate;
            these will replace any existing InputStates (including a default one)
        """

        # If call is for initialization
        if self.context.initialization_status == ContextFlags.INITIALIZING:
            # Use self.input_states (containing specs from **input_states** arg of constructor)
            #    or pass off instantiation of default InputState(s) to super
            input_states = self.input_states or None
            input_states = super()._instantiate_input_states(input_states=input_states, context=context)
        else:
            # Parse any spec that is an InputState into the OutputState(s) that project to it
            monitor_specs = _parse_monitor_specs(monitor_specs)

            # Instantiate InputStates corresponding to items specified in monitor
            #     (note: these will replace any existing ones, including the default one created on initialization)
            input_states = super()._instantiate_input_states(input_states=monitor_specs,
                                                             reference_value=reference_value,
                                                             context=context)
        self._name_input_states(input_states)

        for state in input_states:
            for proj in state.path_afferents:
                self.aux_components.append(proj)

        return input_states

    def _name_input_states(self, input_states):
        # If InputStates are not already named, name them based on the OutputStates that project to them
        from psyneulink.core.globals.registry import remove_instance_from_registry, register_instance
        if not input_states:
            return
        for state in input_states:
            if not state.path_afferents:
                continue
            if len(state.path_afferents) > 1:
                assert False
            # If the name is not a default name, return
            if not (state.name is InputState.__name__ or InputState.__name__ + '-' in state.name):
                return
            proj = state.path_afferents[0]
            remove_instance_from_registry(registry=self._stateRegistry,
                                          category=INPUT_STATE,
                                          component=state)
            state.name = "Value of {} [{}]".format(proj.sender.owner.name, proj.sender.name)
            register_instance(state, state.name, InputState, self._stateRegistry, INPUT_STATE)

    def add_monitored_output_states(self, monitored_output_states_specs, context=None):
        return self.add_to_monitor(monitored_output_states_specs, context=None)

<<<<<<< HEAD
=======

>>>>>>> 8d7d417b
    def add_to_monitor(self, monitor_specs, context=None):
        """Instantiate `OutputStates <OutputState>` to be monitored by the ObjectiveMechanism.

        Used by other Components to add a `State` or list of States to be monitored by the ObjectiveMechanism.
        The **monitor_spec** can be any of the following:
        - MonitoredOutputStateTuple
        - `Mechanism`;
        - `OutputState`;
        - `tuple specification <InputState_Tuple_Specification>`;
        - `State specification dictionary <InputState_Specification_Dictionary>`;
        - list with any of the above.
        If the item is a Mechanism, its `primary OutputState <OutputState_Primary>` is used.
        """
        monitor_specs = list(monitor_specs)

        # If ObjectiveMechanism has only its default InputState and that has no afferent Projections:
        #    delete it and first item of variable
        if len(self.input_states)==1 and self.input_state.name=='InputState-0' and not self.input_state.path_afferents:
            del self.input_states[0]
            self.defaults.variable = []

        # Get reference value
        reference_value = []
        # Get value of each OutputState or, if a Projection from it is specified, then the Projection's value
        for i, spec in enumerate(monitor_specs):
            from psyneulink.core.components.states.inputstate import InputState
            from psyneulink.core.components.system import MonitoredOutputStateTuple
            from psyneulink.core.components.projections.projection import _get_projection_value_shape

            # If it is a MonitoredOutputStateTuple, create InputState specification dictionary
            if isinstance(spec, MonitoredOutputStateTuple):
                # If matrix is specified, let it determine the variable
                if spec.matrix is not None:
                    variable = None
                # Otherwise, use OutputState's value as variable for InputState
                else:
                    variable = spec.output_state.value
                spec = {NAME: spec.output_state.name,
                        VARIABLE: variable,
                        WEIGHT: spec.weight,
                        EXPONENT: spec.exponent,
                        PROJECTIONS: [(spec.output_state, spec.matrix)]}
                monitor_specs[i] = spec

            # Parse spec to get value of OutputState and (possibly) the Projection from it
            input_state = _parse_state_spec(owner=self, state_type = InputState, state_spec=spec)

            # There should be only one ProjectionTuple specified,
            #    that designates the OutputState and (possibly) a Projection from it
            if len(input_state[PARAMS][PROJECTIONS])!=1:
                raise ObjectiveMechanismError("PROGRAM ERROR: Failure to parse item in monitored_output_states_specs "
                                              "for {} (item: {})".format(self.name, spec))
            projection_tuple = input_state[PARAMS][PROJECTIONS][0]
            # If Projection is specified, use its value
            if PROJECTION in projection_tuple.projection:
                reference_value.append(projection_tuple.projection[PROJECTION].value)
            # If matrix is specified for Projection, get its receiver dimension
            elif MATRIX in projection_tuple.projection:
                reference_value.append(_get_projection_value_shape(projection_tuple.state,
                                                                   projection_tuple.projection[MATRIX]))
            # Otherwise, use its sender's (OutputState) value
            else:
                reference_value.append(projection_tuple.state.value)

        input_states = self._instantiate_input_states(monitor_specs=monitor_specs,
                                                      reference_value=reference_value,
                                                      context = ContextFlags.METHOD)

        output_states = [[projection.sender for projection in state.path_afferents] for state in input_states]

        self._instantiate_function_weights_and_exponents(context=context)

        return output_states

    def _instantiate_attributes_after_function(self, context=None):
        """Assign InputState weights and exponents to ObjectiveMechanism's function
        """
        super()._instantiate_attributes_after_function(context=context)
        self._instantiate_function_weights_and_exponents(context=context)

    def _instantiate_function_weights_and_exponents(self, context=None):
        """Assign weights and exponents to ObjectiveMechanism's function if it has those attributes

        For each, only make assignment if one or more entries in it has been assigned a value
        If any one value has been assigned, assign default value (1) to all other elements
        """
        DEFAULT_WEIGHT = 1
        DEFAULT_EXPONENT = 1

        weights = [input_state.weight for input_state in self.input_states]
        exponents = [input_state.exponent for input_state in self.input_states]

        if hasattr(self.function, WEIGHTS):
            if any(weight is not None for weight in weights):
                self.function.weights = [[weight or DEFAULT_WEIGHT] for weight in weights]
        if hasattr(self.function, EXPONENTS):
            if any(exponent is not None for exponent in exponents):
                self.function.exponents = [[exponent or DEFAULT_EXPONENT] for exponent in exponents]
        assert True


    @property
    def monitor(self):
        if not isinstance(self.input_states, ContentAddressableList):
            return None
        else:
            monitor = []
            for input_state in self.input_states:
                for projection in input_state.path_afferents:
                    monitor.append(projection.sender)

            return ContentAddressableList(component_type=OutputState,
                                          list=[projection.sender for input_state in self.input_states
                                                for projection in input_state.path_afferents])

    @property
    def monitor_weights_and_exponents(self):
        if hasattr(self.function, WEIGHTS) and self.function.weights is not None:
            weights = self.function.weights
        else:
            weights = [input_state.weight for input_state in self.input_states]
        if hasattr(self.function, EXPONENTS) and self.function.exponents is not None:
            exponents = self.function.exponents
        else:
            exponents = [input_state.exponent for input_state in self.input_states]
        return [(w,e) for w, e in zip(weights,exponents)]

    @monitor_weights_and_exponents.setter
    def monitor_weights_and_exponents(self, weights_and_exponents_tuples):

        weights = [w[0] for w in weights_and_exponents_tuples]
        exponents = [e[1] for e in weights_and_exponents_tuples]
        self._instantiate_weights_and_exponents(weights, exponents)

    # For backward compatibility
    @property
    def monitored_output_states(self):
        return self.monitor

    # For backward compatibility
    @property
    def monitored_output_states_weights_and_exponents(self):
        return self.monitor_weights_and_exponents

    # For backward compatibility
    @monitored_output_states_weights_and_exponents.setter
    def monitored_output_states_weights_and_exponents(self, weights_and_exponents_tuples):
        self.monitor_weights_and_exponents = weights_and_exponents_tuples

    @property
    def _dependent_components(self):
        return list(itertools.chain(
            super()._dependent_components,
            self.monitor,
        ))


def _objective_mechanism_role(mech, role):
    if isinstance(mech, ObjectiveMechanism):
        if mech._role is role:
            return True
        else:
            return False
    else:
        return False


def _parse_monitor_specs(monitor_specs):
    spec_tuple = namedtuple('SpecTuple', 'index spec')
    parsed_specs = []
    specs_to_replace = []
    for i, spec in enumerate(parsed_specs):
        if (isinstance(spec, InputState)
                or (isinstance(spec, dict) and spec[STATE_TYPE] in {INPUT_STATE, InputState})):
            pass # DO PARSING HERE
            if isinstance(spec, InputState):
                pass # Get all projects to it and create InputState specification dictionary with them
            if isinstance(spec, dict) and spec[STATE_TYPE] in {INPUT_STATE, InputState}:
                pass # Get Projections entry and append
            new_spec = None
            specs_to_replace.append(spec_tuple(i, new_spec))

    for spec_tuple in specs_to_replace:
        # # Delete old spec in monitored_specs at specified index
        # del monitor_specs[spec_tuple.index]
        # # Insert new item(s) from spec_tuple into monitor_specs at specified index
        # monitor_specs[spec_tuple.index:spec_tuple.index] = spec_tuple.spec
        monitor_specs[spec_tuple.index] = spec_tuple.spec
    return monitor_specs

# IMPLEMENTATION NOTE:  THIS SHOULD BE MOVED TO COMPOSITION ONCE THAT IS IMPLEMENTED
#                      ??MAYBE INTEGRATE INTO State MODULE (IN _instantate_state)
# KAM commented out _instantiate_monitoring_projections 9/28/18 to avoid confusion because it never gets called
# @tc.typecheck
# def _instantiate_monitoring_projections(
#     owner,
#     sender_list: tc.any(list, ContentAddressableList),
#     receiver_list: tc.any(list, ContentAddressableList),
#     receiver_projection_specs: tc.optional(list)=None,
#     system=None,
#     context=None
# ):
#
#     from psyneulink.core.components.states.outputstate import OutputState
#     from psyneulink.core.components.projections.pathway.mappingprojection import MappingProjection
#     from psyneulink.core.components.projections.projection import ProjectionTuple
#
#     receiver_projection_specs = receiver_projection_specs or [DEFAULT_MATRIX] * len(sender_list)
#
#     if len(sender_list) != len(receiver_list):
#         raise ObjectiveMechanismError("PROGRAM ERROR: Number of senders ({}) does not equal number of receivers ({}) "
#                                      "in call to instantiate monitoring projections for {}".
#                                      format(len(sender_list), len(receiver_list), owner.name))
#
#     if len(receiver_projection_specs) != len(receiver_list):
#         raise ObjectiveMechanismError("PROGRAM ERROR: Number of projection specs ({}) "
#                                      "does not equal number of receivers ({}) "
#                                      "in call to instantiate monitoring projections for {}".
#                                      format(len(receiver_projection_specs), len(receiver_list), owner.name))
#
#     # Instantiate InputState with Projection from OutputState specified by sender
#     for sender, receiver, recvr_projs in zip(sender_list, receiver_list, receiver_projection_specs):
#         # IMPLEMENTATION NOTE:  If there is more than one Projection specified for a receiver, only the 1st is used;
#         #                           (there should only be one if a 2-item tuple was used to specify the InputState,
#         #                            however other forms of specifications could produce more)
#         if isinstance(recvr_projs,list) and len(recvr_projs) > 1 and owner.verbosePref:
#             warnings.warn("{} projections were specified for InputState ({}) of {} ;"
#                           "only the first ({}) will be used".
#                           format(len(recvr_projs), receiver.name, owner.name, recvr_projs[0].state.name))
#             projection_spec = recvr_projs[0]
#         else:
#             projection_spec = recvr_projs
#
#         if isinstance(projection_spec, ProjectionTuple):
#             projection_spec = projection_spec.projection
#
#         # IMPLEMENTATION NOTE:  This may not handle situations properly in which the OutputState is specified
#         #                           by a 2-item tuple (i.e., with a Projection specification as its second item)
#         if isinstance(sender, OutputState):
#             # Projection has been specified for receiver and initialization begun, so call deferred_init()
#             if receiver.path_afferents:
#                 if not receiver.path_afferents[0].context.initialization_status == ContextFlags.DEFERRED_INIT:
#                     raise ObjectiveMechanismError("PROGRAM ERROR: {} of {} already has an afferent projection "
#                                                   "implemented and initialized ({})".
#                                                   format(receiver.name, owner.name, receiver.path_afferents[0].name))
#                 # FIX: 10/3/17 - IS IT OK TO IGNORE projection_spec IF IT IS None?  SHOULD IT HAVE BEEN SPECIFIED??
#                 # FIX:           IN DEVEL, projection_spec HAS BEEN PROPERLY ASSIGNED
#                 if (projection_spec and
#                         not receiver.path_afferents[0].function_params[MATRIX] is projection_spec):
#                     raise ObjectiveMechanismError("PROGRAM ERROR: Projection specification for {} of {} ({}) "
#                                                   "does not match matrix already assigned ({})".
#                                                   format(receiver.name,
#                                                          owner.name,
#                                                          projection_spec,
#                                                          receiver.path_afferents[0].function_params[MATRIX]))
#                 receiver.path_afferents[0].init_args[SENDER] = sender
#                 receiver.path_afferents[0]._deferred_init()
#             else:
#                 projection_spec = MappingProjection(sender=sender,
#                                                     receiver=receiver,
#                                                     matrix=projection_spec,
#                                                     name=sender.name + ' monitor')
#                 projection_spec._activate_for_compositions(system)<|MERGE_RESOLUTION|>--- conflicted
+++ resolved
@@ -50,11 +50,7 @@
 include any of the `forms of specification <InputState_Specification>` used in a standard **input_states** argument.
 For the **monitor** argument, this is usually a list of OutputStates to be monitored.  However, as with a standard
 **input_states** argument, the **monitor** argument can include Mechanisms (in which case their `primary Outputstate
-<<<<<<< HEAD
 <OutputState_Primary>` is used) or the `InputState(s) <InputState>` of other Mechanisms (in which case the
-=======
-<OutputState_Primary>` is used) or other the `InputState(s) <InputState>` of other Mechanisms (in which case the
->>>>>>> 8d7d417b
 ObjectiveMechanism will be assigned Projections from all of the OutputStates that project to the specified InputState
 -- that is, it will `shadow their inputs <InputState_Shadow_Inputs>`). Items in the *monitor* argument can also be
 used to specify attributes of the InputState and/or MappingProjection(s) to it, that the ObjectiveMechanism creates to
@@ -500,13 +496,8 @@
         corresponding `InputState` listed in the `input_states <ObjectiveMechanism.input_states>` attribute
 
         .. note::
-<<<<<<< HEAD
            If any of the ObjectiveMechanism's `input_states <ObjectiveMechanism.input_states>` were specified to `shadow
            the InputState <InputState_Shadow_Inputs>` of another Mechanism, and any of those shadowed InputStates
-=======
-           If any of the ObjectiveMechanism's `input_states <ObjectiveMechanism.input_states>` were specified to
-           `shadow the InputState <InputState_Shadow_Input>` of another Mechanism, and any of those shadowed InputStates
->>>>>>> 8d7d417b
            receives more than one `Projection`, then the list of monitored OutputStates in `monitor` will be longer
            than the list of the ObjectiveMechanism's `input_states <ObjectiveMechanisms.input_states>`.
 
@@ -719,10 +710,6 @@
     def add_monitored_output_states(self, monitored_output_states_specs, context=None):
         return self.add_to_monitor(monitored_output_states_specs, context=None)
 
-<<<<<<< HEAD
-=======
-
->>>>>>> 8d7d417b
     def add_to_monitor(self, monitor_specs, context=None):
         """Instantiate `OutputStates <OutputState>` to be monitored by the ObjectiveMechanism.
 
