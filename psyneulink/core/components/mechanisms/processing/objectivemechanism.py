# Princeton University licenses this file to You under the Apache License, Version 2.0 (the "License");
# you may not use this file except in compliance with the License.  You may obtain a copy of the License at:
#     http://www.apache.org/licenses/LICENSE-2.0
# Unless required by applicable law or agreed to in writing, software distributed under the License is distributed
# on an "AS IS" BASIS, WITHOUT WARRANTIES OR CONDITIONS OF ANY KIND, either express or implied.
# See the License for the specific language governing permissions and limitations under the License.


# *********************************************  ObjectiveMechanism ****************************************************

"""

Overview
--------

An ObjectiveMechanism is a `ProcessingMechanism <ProcessingMechanism>` that monitors the `OutputStates <OutputState>`
of one or more other ProcessingMechanisms specified in its `monitor <ObjectiveMechanism.monitor>` attribute,
and evaluates them using its `function <ObjectiveMechanism.function>`. The result of the evaluation is placed in the
ObjectiveMechanism's *OUTCOME* (`primary <OutputState_Primary>`) OutputState.  ObjectiveMechanisms are typically used
closely with (and often created automatically by) `AdaptiveMechanisms <AdaptiveMechanism>`.

.. _ObjectiveMechanism_Creation:

Creating an ObjectiveMechanism
------------------------------

ObjectiveMechanisms are often created automatically when other PsyNeuLink components are created (in particular,
AdaptiveMechanisms, such as `LearningMechanisms <LearningMechanism_Creation>` and
`ControlMechanisms <ControlMechanism_Creation>`).  An ObjectiveMechanism can also be created directly by calling its
constructor.  The primary attribute used to define an ObjectiveMechanism is its `monitor <ObjectiveMechanism.monitor>`
attribute, that is specified using the corresponding argument of its constructor as described below.

.. _ObjectiveMechanism_Monitor:

*Monitor*
~~~~~~~~~

COMMENT:
FOR DEVELOPERS:
    The monitor argument is in effect an alias to the input_states argument
    of the constructor for a Mechanism;  it is simply assigned to input_state in the __init__ method
    and the specifications are handled by an override of the Mechanism's _instantiate_input_states method.
    The monitor property returns the OutputStates that project to the Mechanism's InputStates
COMMENT

The **monitor** argument of the constructor specifies the `OutputStates <OutputState>` it monitors.
This takes the place of the **input_states** argument used by most other forms of `Mechanism <Mechanism>`, and is used
by the ObjectiveMechanism to create an `InputState` for each OutputState it monitors, along with a `MappingProjection`
from the OutputState to that InputState.  The **monitor** argument takes a list of items that can
include any of the `forms of specification <InputState_Specification>` used in a standard **input_states** argument.
For the **monitor** argument, this is usually a list of OutputStates to be monitored.  However, as with a standard
**input_states** argument, the **monitor** argument can include Mechanisms (in which case their `primary Outputstate
<OutputState_Primary>` is used) or the `InputState(s) <InputState>` of other Mechanisms (in which case the
ObjectiveMechanism will be assigned Projections from all of the OutputStates that project to the specified InputState
-- that is, it will `shadow their inputs <InputState_Shadow_Inputs>`). Items in the *monitor* argument can also be
used to specify attributes of the InputState and/or MappingProjection(s) to it, that the ObjectiveMechanism creates to
monitor the specified OutputState.  In general, the `value <OutputState.value>` of each specified OutputState determines
the format of the `variable <InputState.variable>` of the InputState that is created for it by the ObjectiveMechanism.
However, this can be overridden using the ObjectiveMechanism's `default_variable <ObjectiveMechanism.default_variable>`
or `size <ObjectiveMechanism.size>` attributes (see `Mechanism InputState specification
<Mechanism_InputState_Specification>`), or by specifying a Projection from the OutputState to the InputState (see
`Input Source Specification <InputState_Projection_Source_Specification>`). If an item in the
**monitor** argument specifies an InputState for the ObjectiveMechanism, but not the OutputState to
be monitored, the InputState is created but will be ignored until an OutputState (and MappingProjection from it) are
specified for that InputState.


COMMENT:
Note that some forms of specification may depend on specifications made for the OutputState referenced, the Mechanism
to which it belongs, and/or the Process or System to which that Mechanism belongs. These interactions (and the
precedence afforded to each) are described below.

  * **OutputState** -- a reference to the `OutputState <OutputState>` of a Mechanism;  this creates an InputState
    with a `variable <InputState.variable>` that matches the format of the `value <OutputState.value>` of the
    specified OutputState, and a `MappingProjection` between them using an *IDENTITY_MATRIX*.

      TBI
      Note that an outputState can be *excluded* from being monitored by assigning `None` as the value of its
      `monitoring_status` attribute.  This specification takes precedence over any others;  that is, it suppresses
      monitoring of that OutputState, irrespective of any other specifications that might otherwise apply to that
      OutputState, including those described below.
  ..
  TBI
  * **Mechanism** -- by default, the Mechanism's `primary OutputState <OutputState_Primary>` is used.  However,
    if the Mechanism has any OutputStates specified in its `monitored_states` attribute, those are used (except for
    any that specify `None` as their `monitoring_status`). This specification takes precedence over any of the other
    types listed below:  if it is `None`, then none of that Mechanism's OutputStates are monitored; if it
    specifies OutputStates to be monitored, those are monitored even if they do not satisfy any of the conditions
    described in the specifications below.
COMMENT

The OutputStates monitored by the ObjectiveMechanism are listed in its `monitor <ObjectiveMechanism.monitor>`
attribute.  When an ObjectiveMechanism is created by a `ControlMechanism`, or a `System` for its `controller
<System.controller>`, these may pass a set of OutputStates to be monitored to the ObjectiveMechanism.  A
ControlMechanism passes OutputState specifications listed in its **objective_mechanism** argument (see
`ControlMechanism_ObjectiveMechanism`), and a System passes any listed in its **monitor_for_control** argument (see
`System_Control_Specification`).


.. _ObjectiveMechanism_Structure:


Structure
---------

.. _ObjectiveMechanism_Input:

*Input*
~~~~~~~

An ObjectiveMechanism has one `InputState <InputState>` for each of the OutputStates specified in its
**monitor** argument (see `ObjectiveMechanism_Monitor`). Each InputState receives a `MappingProjection` from the
corresponding OutputState, the values of which are used by the ObjectiveMechanism's
`function <ObjectiveMechanism.function>` to generate the value of its *OUTCOME* `OutputState
<ObjectiveMechanism_Output>`.  The InputStates are listed in the ObjectiveMechanism's `input_states
<ObjectiveMechanism.input_states>` attribute, and the monitored OutputStates from which they receive projections are
listed in the same order its `monitor <ObjectiveMechanism.monitor>` attribute.

COMMENT:
  FIX: Shadowing inputs may generate an exception to this, if the shadowed InputState receives more than one projection.
       In that case, there will be more than on OutputState listed in monitor for the corresponding input_state
COMMENT

By default, the format of the `variable <InputState.variable>` for each InputState is determined by the `value
<OutputState.value>` of the monitored OutputState(s) to which it corresponds.  However, if either the
**default_variable** or **size** argument is specified in an Objective Mechanism's constructor, or a `variable
<InputState.variable>` is `specified for an InputState <InputState_Specification>` for one or more of the items in
its **monitor** argument, then that is used as the format for the corresponding InputState(s).  This can be used to
transform the `value <OutputState.value>` of a monitored OutputState into different form for the `variable
<InputState.variable>` of the InputState (see the `first example <ObjectiveMechanism_Monitor_Examples>` below).

If the weight and/or exponent is specified for ay item in the **monitor** argument of the ObjectiveMechanism's
constructor, it is assigned to the corresponding InputState.  If the ObjectiveMechanism's `function
<ObjectiveMechanism.function>` implements a weights and/or exponents attribute, the values specified is assigned to
the corresponding attribute, and applied to the `value <InputState.value>` of the InputState before it is combined
with that of the other InputStates to generate the ObjectiveMechanism's `output <ObjectiveMechanism_Output>`.


.. _ObjectiveMechanism_Function:

*Function*
~~~~~~~~~~

The ObjectiveMechanism's `function <ObjectiveMechanism.function>` uses the values of its `input_states
<ObjectiveMechanism.input_states>` to compute an `objective (or "loss") function
<https://en.wikipedia.org/wiki/Loss_function>`_, that is assigned as the value of its *OUTCOME* `OutputState
<ObjectiveMechanism_Output>`.  By default, it uses a `LinearCombination` function to sum the values of the values of
the items in its `variable <ObjectiveMechanism.variable>`. However, by assigning values to the 'weight
<InputState.weight>` and/or 'exponent <InputState.exponent>` attributes of the corresponding InputStates,
it can be configured to calculate differences, ratios,  etc. (see `example
<ObjectiveMechanism_Weights_and_Exponents_Example>` below).  The `function <ObjectiveMechanism.function>`  can also
be replaced with any `CombinationFunction`, or any python function that takes an ndarray as its input (with a number of
items in axis 0 equal to the number of the ObjectiveMechanism's InputStates), and generates a 1d array as its result.
If it implements :keyword:`weight` and/or :keyword:`exponent` attributes, those are assigned from `weight
<InputState.weight>` and `exponent <InputState.exponent>` attributes of its `input_states
<ObjectiveMechanism.input_states>` (also listed in the `monitor_weights_and_exponents
<ObjectiveMechanism.monitor_weights_and_exponents>` attribute);  otherwise, they are ignored.

.. _ObjectiveMechanism_Output:

*Output*
~~~~~~~~

The `primary OutputState <OutputState_Primary>` of an Objective mechanism is a 1d array, named *OUTCOME*, that is the
result of its `function <ObjectiveMechanism.function>` (as described above).


.. _ObjectiveMechanism_Execution:

Execution
---------

When an ObjectiveMechanism is executed, it updates its input_states with the values of the OutputStates listed in
its `monitor <ObjectiveMechanism.monitor>` attribute, and then uses its `function <ObjectiveMechanism.function>` to
evaluate these.  The result is assigned as to its `value <ObjectiveMechanism.value>` attribute as the value of its
*OUTCOME* (`primary <OutputState_Primary>`) OutputState.

.. _ObjectiveMechanism_Examples:

Examples
--------

.. _ObjectiveMechanism_Monitor_Examples:

*Specifying* the **variable** for the InputStates of an ObjectiveMechanism

This can be useful in some situations, and there are several ways it can be done. For example, for
`Reinforcement Learning <Reinforcement>`, an ObjectiveMechanism is used to monitor the rewards by an action selection
Mechanism (and used by a LearningMechanism to improve those predictions).  However, whereas the action selection
Mechanism generates a vector indicating the reward predicted by the selected action, the ObjectiveMechanism for RL
simply needs to know the magnitude of the reward predicted, irrespective of the action taken;  that is, it
simply requires a single scalar value indicating the magnitude of the predicted reward.  Thus, the vector of
action-related reward predictions needs to be condensed to a single predicted value for the ObjectiveMechanism.  This
can be accomplished in several ways, that are illustrated in the examples below.  In the first example,
a `TransferMechanism` with the `SoftMax` function (and the `PROB <Softmax.PROB>` as its output format) to select
an action and represent its reward prediction.  This generates a vector with a single non-zero value, which designates
the predicted reward for the selected action.  Because the output is a vector, by default the InputState of the
ObjectiveMechanism created to monitor it will also be a vector.  However, the ObjectiveMechanism requires this to be
a single value, that it can compare with the value of the reward Mechanism (monitoring the feedback provided by the
environment).  In the example below, this is accomplished by using `default_variable` in the constructor of the
ObjectiveMechanism to force the InputState for the ObjectiveMechanism to have a single value::

    >>> import psyneulink as pnl
    >>> my_action_select_mech = pnl.TransferMechanism(default_variable=[0, 0, 0],
    ...                                               function=pnl.SoftMax(output=pnl.PROB),
    ...                                               name='Action Selection Mech')

    >>> my_reward_mech = pnl.TransferMechanism(default_variable=[0],
    ...                                        name='Reward Mech')

    >>> my_objective_mech = pnl.ObjectiveMechanism(default_variable=[[0],[0]],
    ...                                            monitor=[my_action_select_mech, my_reward_mech])

Note that the OutputStates for the ``my_action_selection`` and ``my_reward_mech`` are specified
in `monitor`.  If that were the only specification, the InputState created for ``my_action_select_mech``
would be a vector of length 3.  This is overridden by specifying `default_variable` as an array with two
single-value arrays (one corresponding to ``my_action_select_mech`` and the other to ``my_reward_mech``).  This forces
the InputState for ``my_action_select_mech`` to have only a single element which, in turn, will cause a
MappingProjection to be created from  ``my_action_select_mech`` to the ObjectiveMechanism's InputState using a
`FULL_CONNECTIVITY_MATRIX` (the one used for `AUTO_ASSIGN_MATRIX` when the sender and receiver have values of
different lengths).  This produces the desired effect, since the action selected is the only non-zero value in the
output of ``my_action_select_mech``, and so the `FULL_CONNECTIVITY_MATRIX` will combine it with zeros (the other values
in the vector), and so its value will be assigned as the value of the corresponding InputState in the
ObjectiveMechanism.

An alternative would be to explicitly specify the `variable <InputState.variable>` attribute for the InputState created
for ``my_action_select_mech`` using a `InputState specification dictionary <InputState_Specification_Dictionary>` in
the **monitor** argument of ``my_objective_mech``, as follows::

    >>> my_objective_mech = pnl.ObjectiveMechanism(monitor=[{pnl.MECHANISM: my_action_select_mech,
    ...                                                      pnl.VARIABLE: [0]},
    ...                                                      my_reward_mech])

Note that the *VARIABLE* entry here specifies the `variable <InputState.variable>` for the InputState of the
ObjectiveMechanism created to receive a Projection from ``my_action_select_mech``, and not ``my_action_select_mech``
itself (see `ObjectiveMechanism_Input` for a full explanation).

.. _ObjectiveMechanism_Projection_Example:

Another way to specify the `variable <InputState.variable>` for the InputState of an ObjectiveMechanism is to
specify the Projections it receives from the OutputState it monitors.  The following example uses a `tuple
specification <InputState_Tuple_Specification:>` to assign the matrix for the MappingProjection from
``my_action_select_mech`` to the corresponding InputState of ``my_objective_mech``::

    >>> import numpy as np
    >>> my_objective_mech = pnl.ObjectiveMechanism(monitor=[(my_action_select_mech, np.ones((3,1))), my_reward_mech])

Since the matrix specified has three rows (for its inputs) and one col (for the output), it will take the length three
vector provided as the output of ``my_action_select_mech`` and combine its elements into a single value that is
provided to the InputState of the ObjectiveMechanism.

A `Connection tuple <InputState_Tuple_Specification>` could also be used to specify the matrix, but this would require
that additional entries (for the weight and exponent of the InputState) which, in this case, are not necessary (see
`example <ObjectiveMechanism_Tuple_Specification_Example>` below for how these can be used).

.. _ObjectiveMechanism_Weights_and_Exponents_Example:

By default, an ObjectiveMechanism simply adds the values received by each of its InputStates to generate its output.
However, this too can be customized in a variety of ways.

.. _ObjectiveMechanism_Tuple_Specification_Example:

The simplest way is to assign values to the `weight <InputState.weight>` and/or `exponent <InputState.exponent>`
attributes of its InputStates.  This can be done by placing them in a `tuple specification
<InputState_Tuple_Specification>` for the OutputState that provides value for the InputState. In the example
below, the ObjectiveMechanism used in the previous example is further customized to subtract the value of the action
selected from the value of the reward::

    >>> my_objective_mech = pnl.ObjectiveMechanism(default_variable = [[0],[0]],
    ...                                            monitor = [(my_action_select_mech, -1, 1), my_reward_mech])

This specifies that ``my_action_select_mech`` should be assigned a weight of -1 and an exponent of 1 when it is
submitted to the ObjectiveMechanism's `function <ObjectiveMechanism.function>`.  Notice that the exponent had to be
included, even though it is the default value;  when a tuple is used, the weight and exponent values must both be
specified.  Notice also that ``my_reward_mech`` does not use a tuple, so it will be assigned defaults for both the
weight and exponent parameters.

.. _ObjectiveMechanism_Multiple_OutputStates_Example:

An ObjectiveMechanism can also be configured to monitor multiple OutputStates of the same Mechanism.  In the following
example, an ObjectiveMechanism is configured to calculate the reward rate for a `DDM` Mechanism, by specifying
OutputStates for the DDM that report its response time and accuracy::

    >>> my_decision_mech = pnl.DDM(output_states=[pnl.RESPONSE_TIME,
    ...                                           pnl.PROBABILITY_UPPER_THRESHOLD])

    >>> my_objective_mech = pnl.ObjectiveMechanism(monitor=[
    ...                                              my_reward_mech,
    ...                                              my_decision_mech.output_states[pnl.PROBABILITY_UPPER_THRESHOLD],
    ...                                              (my_decision_mech.output_states[pnl.RESPONSE_TIME], 1, -1)])

This specifies that the ObjectiveMechanism should multiply the `value <OutputState.value>` of ``my_reward_mech``'s
`primary OutputState <OutputState_Primary>` by the `value <OutpuState.value>` of ``my_decision_mech``'s
*PROBABILITY_UPPER_THRESHOLD*, and divide the result by ``my_decision_mech``'s *RESPONSE_TIME* `value
<OutputState.value>`.  The two OutputStates of ``my_decision_mech`` are referenced as items in the `output_states
<Mechanism_Base.output_states>` list of ``my_decision_mech``.  However, a `2-item (State name, Mechanism) tuple
<InputState_State_Mechanism_Tuple>` can be used to reference them more simply, as follows::

    >>> my_objective_mech = pnl.ObjectiveMechanism(monitor=[
    ...                                           my_reward_mech,
    ...                                           (pnl.PROBABILITY_UPPER_THRESHOLD, my_decision_mech),
    ...                                           ((pnl.RESPONSE_TIME, my_decision_mech), 1, -1)])


*Customizing the ObjectiveMechanism's function*

In the examples above, the weights and exponents assigned to the InputStates are passed to the ObjectiveMechanism's
`function <ObjectiveMechanism.function>` for use in combining their values.  The same can be accomplished by
specifying the relevant parameter(s) of the function itself, as in the following example::

    >>> my_objective_mech = pnl.ObjectiveMechanism(default_variable = [[0],[0]],
    ...                                            monitor = [my_action_select_mech, my_reward_mech],
    ...                                            function=pnl.LinearCombination(weights=[[-1], [1]]))

Here, the `weights <LinearCombination.weights>` parameter of the `LinearCombination` function is specified directly,
with two values [-1] and [1] corresponding to the two items in `monitor` (and `default_variable`).
This will multiply the value from ``my_action_select_mech`` by -1 before adding it to (and thus subtracting it from)
the value of ``my_reward_mech``.  Notice that the weight for ``my_reward_mech`` had to be specified, even though it
is using the default value (1);  whenever a weight and/or exponent parameter is specified, there must be an entry for
every item of the function's variable.  However, the `exponents <LinearCombination.exponents>` did not need to be
specified, as it is not used.  However it, and the `operation <LinearCombination.operation>` parameters of
`LinearCombination` can also be used to multiply and divide quantities.

COMMENT:
**ADD DISCUSSION OF Projection WEIGHTS AND EXPONENTS ONCE THEY ARE IMPLEMENTED FOR HIERARCHICAL OPERATIONS
COMMENT

.. _ObjectiveMechanism_Class_Reference:

Class Reference
---------------

"""
import itertools
import warnings

from collections import Iterable, namedtuple

import typecheck as tc

from psyneulink.core.components.functions.combinationfunctions import LinearCombination
from psyneulink.core.components.mechanisms.mechanism import Mechanism_Base
from psyneulink.core.components.mechanisms.processing.processingmechanism import ProcessingMechanism_Base
from psyneulink.core.components.states.outputstate import OutputState, PRIMARY, standard_output_states
from psyneulink.core.components.states.inputstate import InputState, INPUT_STATE
from psyneulink.core.components.states.state import _parse_state_spec
from psyneulink.core.globals.context import ContextFlags
from psyneulink.core.globals.keywords import \
    CONTROL, DEFAULT_MATRIX, EXPONENT, EXPONENTS, FUNCTION, INPUT_STATES, LEARNING, MATRIX, NAME, \
    OBJECTIVE_MECHANISM, OUTCOME, PARAMS, PROJECTION, PROJECTIONS, SENDER, STATE_TYPE, VARIABLE, WEIGHT, WEIGHTS, \
    kwPreferenceSetName
from psyneulink.core.globals.parameters import Parameter
from psyneulink.core.globals.preferences.componentpreferenceset import is_pref_set, kpReportOutputPref
from psyneulink.core.globals.preferences.preferenceset import PreferenceEntry, PreferenceLevel
from psyneulink.core.globals.utilities import ContentAddressableList

__all__ = [
    'DEFAULT_MONITORED_STATE_WEIGHT', 'DEFAULT_MONITORED_STATE_EXPONENT', 'DEFAULT_MONITORED_STATE_MATRIX',
    'MONITOR', 'MONITOR_SUFFIX', 'MONITORED_OUTPUT_STATE_NAME_SUFFIX', 'MONITORED_OUTPUT_STATES',
    'OBJECTIVE_OUTPUT', 'ObjectiveMechanism', 'ObjectiveMechanismError', 'OUTCOME', 'ROLE'
]

ROLE = 'role'
MONITOR = 'monitor'
MONITOR_SUFFIX = '_Monitor'
MONITORED_OUTPUT_STATES = 'monitored_output_states'
MONITORED_OUTPUT_STATE_NAME_SUFFIX = '_Monitor'

DEFAULT_MONITORED_STATE_WEIGHT = None
DEFAULT_MONITORED_STATE_EXPONENT = None
DEFAULT_MONITORED_STATE_MATRIX = None

# This is a convenience class that provides list of standard_output_state names in IDE
class OBJECTIVE_OUTPUT():
    """
    .. _ObjectiveMechanism_Standard_OutputStates:

    `Standard OutputStates <OutputState_Standard>` for `ObjectiveMechanism`:

    .. _OBJECTIVE_MECHANISM_OUTCOME

    *OUTCOME* : 1d np.array
        the value of the objective or "loss" function computed based on the
        ObjectiveMechanism's `function <ObjectiveMechanism.function>`

    """
    OUTCOME=OUTCOME


class ObjectiveMechanismError(Exception):
    def __init__(self, error_value):
        self.error_value = error_value

    def __str__(self):
        return repr(self.error_value)


class ObjectiveMechanism(ProcessingMechanism_Base):
    # monitor is an alias to input_states argument, which can still be used in a spec dict
    """
    ObjectiveMechanism(               \
        monitor,                      \
        default_variable,             \
        size,                         \
        function=LinearCombination,   \
        output_states=OUTCOME,        \
        params=None,                  \
        name=None,                    \
        prefs=None)

    Subclass of `ProcessingMechanism <ProcessingMechanism>` that evaluates the value(s)
    of one or more `OutputStates <OutputState>`.

    COMMENT:
        Description:
            ObjectiveMechanism is a subtype of the ProcessingMechanism Type of the Mechanism Category of the
                Component class
            Its function uses the LinearCombination Function to compare two input variables
            COMPARISON_OPERATION (functionParams) determines whether the comparison is subtractive or divisive
            The function returns an array with the Hadamard (element-wise) difference/quotient of target vs. sample,
                as well as the mean, sum, sum of squares, and mean sum of squares of the comparison array

        Class attributes:
            + componentType (str): ObjectiveMechanism
            + classPreference (PreferenceSet): ObjectiveMechanism_PreferenceSet, instantiated in __init__()
            + classPreferenceLevel (PreferenceLevel): PreferenceLevel.SUBTYPE
            + class_defaults.variable (value):  None (must be specified using **input_states** and/or **monitor**)
            + paramClassDefaults (dict): {FUNCTION_PARAMS:{COMPARISON_OPERATION: SUBTRACTION}}

        Class methods:
            None

        MechanismRegistry:
            All instances of ObjectiveMechanism are registered in MechanismRegistry, which maintains an
              entry for the subclass, a count for all instances of it, and a dictionary of those instances
    COMMENT

    Arguments
    ---------

    monitor : List[`OutputState`, 'InputState`, `Mechanism`, str, value, dict, `MonitoredOutputStatesOption`] or dict
        specifies the OutputStates, the `values <OutputState.value>` of which will be monitored, and evaluated by
        `function <ObjectiveMechanism.function>` (see `ObjectiveMechanism_Monitor` for details of specification).

    default_variable : number, list or np.ndarray : default monitor
        specifies the format of the `variable <ObjectiveMechanism.variable>` for the `InputStates` of the
        ObjectiveMechanism (see `Mechanism InputState specification <Mechanism_InputState_Specification>` for details).

    size : int, list or np.ndarray of ints
        specifies default_variable as array(s) of zeros if **default_variable** is not passed as an argument;
        if **default_variable** is specified, it takes precedence over the specification of **size**.
        As an example, the following mechanisms are equivalent::
            T1 = TransferMechanism(size = [3, 2])
            T2 = TransferMechanism(default_variable = [[0, 0, 0], [0, 0]])

    COMMENT:
    input_states :  List[InputState, value, str or dict] or Dict[] : default None
        specifies the names and/or formats to use for the values of the InputStates that receive the input from the
        OutputStates specified in the monitor** argument; if specified, there must be one for each item
        specified in the **monitor** argument.
    COMMENT

    function: CombinationFunction, ObjectiveFunction, function or method : default LinearCombination
        specifies the function used to evaluate the values listed in `monitor` <ObjectiveMechanism.monitor>`
        (see `function <ObjectiveMechanism.function>` for details).

    output_states :  List[OutputState, value, str or dict] or Dict[] : default [OUTCOME]
        specifies the OutputStates for the Mechanism;

    role: Optional[LEARNING, CONTROL]
        specifies if the ObjectiveMechanism is being used for learning or control (see `role` for details).

    params : Dict[param keyword: param value] : default None
        a `parameter dictionary <ParameterState_Specification>` that can be used to specify the parameters for the
        Mechanism, its `function <Mechanism_Base.function>`, and/or a custom function and its parameters. Values
        specified for parameters in the dictionary override any assigned to those parameters in arguments of the
        constructor.

    name : str : default see `name <ObjectiveMechanism.name>`
        specifies the name of the ObjectiveMechanism.

    prefs : PreferenceSet or specification dict : default Mechanism.classPreferences
        specifies the `PreferenceSet` for the ObjectiveMechanism; see `prefs <ObjectiveMechanism.prefs>` for details.


    Attributes
    ----------

    variable : 2d ndarray : default array of values of OutputStates in monitor_output_states
        the input to Mechanism's `function <TransferMechanism.function>`.

    monitor : ContentAddressableList[OutputState]
        determines the OutputStates, the `values <OutputState.value>` of which are monitored, and evaluated by the
        ObjectiveMechanism's `function <ObjectiveMechanism.function>`.  Each item in the list refers to an
        `OutputState` containing the value to be monitored, with a `MappingProjection` from it to an
        corresponding `InputState` listed in the `input_states <ObjectiveMechanism.input_states>` attribute

        .. note::
           If any of the ObjectiveMechanism's `input_states <ObjectiveMechanism.input_states>` were specified to `shadow
           the InputState <InputState_Shadow_Inputs>` of another Mechanism, and any of those shadowed InputStates
           receives more than one `Projection`, then the list of monitored OutputStates in `monitor` will be longer
           than the list of the ObjectiveMechanism's `input_states <ObjectiveMechanisms.input_states>`.

    monitor_weights_and_exponents : List[Tuple(float, float)]
        each tuple in the list contains a weight and exponent associated with a corresponding InputState listed in the
        ObjectiveMechanism's `input_states <ObjectiveMechanism.input_states>` attribute;  these are used by its
        `function <ObjectiveMechanism.function>` to parametrize the contribution that the values of each of the
        OuputStates monitored by the ObjectiveMechanism makes to its output (see `ObjectiveMechanism_Function`)

    input_states : ContentAddressableList[InputState]
        contains the InputStates of the ObjectiveMechanism, each of which receives a `MappingProjection` from the
        OutputStates specified in its `monitor <ObjectiveMechanism.monitor>` attribute.

    function : CombinationFunction, ObjectiveFunction, function, or method
        the function used to evaluate the values monitored by the ObjectiveMechanism.  The function can be
        any PsyNeuLink `CombinationFunction` or a Python function that takes a 2d array with an arbitrary number of
        items or a number equal to the number of items in the ObjectiveMechanism's variable (i.e., its number of
        input_states) and returns a 1d array.

    role : None, LEARNING or CONTROL
        specifies whether the ObjectiveMechanism is used for learning in a Process or System (in conjunction with a
        `ObjectiveMechanism`), or for control in a System (in conjunction with a `ControlMechanism <ControlMechanism>`).

    value : 1d np.array
        the output of the evaluation carried out by the ObjectiveMechanism's `function <ObjectiveMechanism.function>`.

    output_state : OutputState
        contains the `primary OutputState <OutputState_Primary>` of the ObjectiveMechanism; the default is
        its *OUTCOME* `OutputState <ObjectiveMechanism_Output>`, the value of which is equal to the
        `value <ObjectiveMechanism.value>` attribute of the ObjectiveMechanism.

    output_states : ContentAddressableList[OutputState]
        by default, contains only the *OUTCOME* (`primary <OutputState_Primary>`) OutputState of the ObjectiveMechanism.

    output_values : 2d np.array
        contains one item that is the value of the *OUTCOME* `OutputState <ObjectiveMechanism_Output>`.

    name : str
        the name of the ObjectiveMechanism; if it is not specified in the **name** argument of the constructor, a
        default is assigned by MechanismRegistry (see `Naming` for conventions used for default and duplicate names).

    prefs : PreferenceSet or specification dict
        the `PreferenceSet` for the ObjectiveMechanism; if it is not specified in the **prefs** argument of the
        constructor, a default is assigned using `classPreferences` defined in __init__.py (see :doc:`PreferenceSet
        <LINK>` for details).


    """

    componentType = OBJECTIVE_MECHANISM

    classPreferenceLevel = PreferenceLevel.SUBTYPE
    # These will override those specified in TypeDefaultPreferences
    classPreferences = {
        kwPreferenceSetName: 'ObjectiveCustomClassPreferences',
        kpReportOutputPref: PreferenceEntry(False, PreferenceLevel.INSTANCE)}

    # class_defaults.variable = None;  Must be specified using either **input_states** or **monitor**
    # kmantel: above needs to be clarified - can class_defaults.variable truly be anything? or should there be some format?
    #   if the latter, we should specify one such valid assignment here, and override _validate_default_variable accordingly
    class Parameters(ProcessingMechanism_Base.Parameters):
        """
            Attributes
            ----------

                function
                    see `function <ObjectiveMechanism.function>`

                    :default value: `LinearCombination`
                    :type: `Function`

        """
        function = Parameter(LinearCombination, stateful=False, loggable=False)

    # ObjectiveMechanism parameter and control signal assignments):
    paramClassDefaults = Mechanism_Base.paramClassDefaults.copy()
    paramClassDefaults.update({
        FUNCTION: LinearCombination,
        })

    standard_output_states = standard_output_states.copy()

    # FIX:  TYPECHECK MONITOR TO LIST OR ZIP OBJECT
    @tc.typecheck
    def __init__(self,
                 monitor=None,
                 default_variable=None,
                 size=None,
                 function=LinearCombination,
                 output_states:tc.optional(tc.any(str, Iterable))=OUTCOME,
                 params=None,
                 name=None,
                 prefs:is_pref_set=None,
                 **kwargs):

        # For backward compatibility

        if MONITORED_OUTPUT_STATES in kwargs:
            if monitor:
<<<<<<< HEAD
                raise ObjectiveMechanismError(f'Can\'t specifiy both {repr(MONITOR)} ({monitor}) '
                                              f'and {repr(MONITORED_OUTPUT_STATES)} ({kwargs[MONITORED_OUTPUT_STATES]})'
                                              f' args of {self.name} specified; pick one!')
            warnings.warn(f'Use of {repr(MONITORED_OUTPUT_STATES)} as arg of {self.__class__.__name__} is deprecated;  '
                          f'use {repr(MONITOR)} instead')
=======
                raise ObjectiveMechanismError("Can't specifiy both {} ({}) and {} ({}) args of {} specified; pick one!".
                                              format(repr(MONITOR), monitor,
                                                     repr(MONITORED_OUTPUT_STATES), kwargs[MONITORED_OUTPUT_STATES]))
            warnings.warn('Use of {} as arg of {} is deprecated;  use {} instead'.
                          format(repr(MONITORED_OUTPUT_STATES), self.__class__.__name__, repr(MONITOR)))
>>>>>>> 117bbe3d
            monitor = kwargs[MONITORED_OUTPUT_STATES]

        monitor = monitor or None # deal with possibility of empty list
        input_states = monitor
        if output_states is None or output_states is OUTCOME:
            output_states = [OUTCOME]

        # Assign args to params and functionParams dicts 
        params = self._assign_args_to_param_dicts(input_states=input_states,
                                                  output_states=output_states,
                                                  function=function,
                                                  params=params)

        self._learning_role = None

        from psyneulink.core.components.states.outputstate import StandardOutputStates
        if not isinstance(self.standard_output_states, StandardOutputStates):
            self.standard_output_states = StandardOutputStates(self,
                                                               self.standard_output_states,
                                                               indices=PRIMARY)

        super().__init__(default_variable=default_variable,
                         size=size,
                         input_states=input_states,
                         output_states=output_states,
                         function=function,
                         params=params,
                         name=name,
                         prefs=prefs,
                         context=ContextFlags.CONSTRUCTOR)

        # This is used to specify whether the ObjectiveMechanism is associated with a ControlMechanism that is
        #    the controller for a System;  it is set by the ControlMechanism when it creates the ObjectiveMechanism
        self.for_controller = False

    def _validate_params(self, request_set, target_set=None, context=None):
        """Validate **role**, **monitor**, amd **input_states** arguments

        """

        super()._validate_params(request_set=request_set,
                                 target_set=target_set,
                                 context=context)

        if ROLE in target_set and target_set[ROLE] and not target_set[ROLE] in {LEARNING, CONTROL}:
            raise ObjectiveMechanismError("\'role\'arg ({}) of {} must be either \'LEARNING\' or \'CONTROL\'".
                                          format(target_set[ROLE], self.name))

    def _instantiate_input_states(self, monitor_specs=None, reference_value=None, context=None):
        """Instantiate InputStates specified in **input_states** argument of constructor or each OutputState
        specified in monitor_specs

        Called during initialization as well as by _add_to_monitor(),
            so must distinguish between initialization and adding to instantiated input_states.

        During initialization, uses **input_states** as specification of InputStates to instantiate;
            if none are specified, instantiates a default InputState

        Otherwise, uses monitor_specs as specification of InputStates to instantiate;
            these will replace any existing InputStates (including a default one)
        """

        # If call is for initialization
        if self.context.initialization_status == ContextFlags.INITIALIZING:
            # Use self.input_states (containing specs from **input_states** arg of constructor)
            #    or pass off instantiation of default InputState(s) to super
            input_states = self.input_states or None
            input_states = super()._instantiate_input_states(input_states=input_states, context=context)
        else:
            # Parse any spec that is an InputState into the OutputState(s) that project to it
            monitor_specs = _parse_monitor_specs(monitor_specs)

            # Instantiate InputStates corresponding to items specified in monitor
            #     (note: these will replace any existing ones, including the default one created on initialization)
            input_states = super()._instantiate_input_states(input_states=monitor_specs,
                                                             reference_value=reference_value,
                                                             context=context)
        self._name_input_states(input_states)

        for state in input_states:
            for proj in state.path_afferents:
                self.aux_components.append(proj)

        return input_states

    def _name_input_states(self, input_states):
        # If InputStates are not already named, name them based on the OutputStates that project to them
        from psyneulink.core.globals.registry import remove_instance_from_registry, register_instance
        if not input_states:
            return
        for state in input_states:
            if not state.path_afferents:
                continue
            if len(state.path_afferents) > 1:
                assert False
            # If the name is not a default name, return
            if not (state.name is InputState.__name__ or InputState.__name__ + '-' in state.name):
                return
            proj = state.path_afferents[0]
            remove_instance_from_registry(registry=self._stateRegistry,
                                          category=INPUT_STATE,
                                          component=state)
            state.name = "Value of {} [{}]".format(proj.sender.owner.name, proj.sender.name)
            register_instance(state, state.name, InputState, self._stateRegistry, INPUT_STATE)

    def add_monitored_output_states(self, monitored_output_states_specs, context=None):
        return self.add_to_monitor(monitored_output_states_specs, context=None)

    def add_to_monitor(self, monitor_specs, context=None):
        """Instantiate `OutputStates <OutputState>` to be monitored by the ObjectiveMechanism.

        Used by other Components to add a `State` or list of States to be monitored by the ObjectiveMechanism.
        The **monitor_spec** can be any of the following:
        - MonitoredOutputStateTuple
        - `Mechanism`;
        - `OutputState`;
        - `tuple specification <InputState_Tuple_Specification>`;
        - `State specification dictionary <InputState_Specification_Dictionary>`;
        - list with any of the above.
        If the item is a Mechanism, its `primary OutputState <OutputState_Primary>` is used.
        """
        monitor_specs = list(monitor_specs)

        # If ObjectiveMechanism has only its default InputState and that has no afferent Projections:
        #    delete it and first item of variable
        if len(self.input_states)==1 and self.input_state.name=='InputState-0' and not self.input_state.path_afferents:
            del self.input_states[0]
            self.defaults.variable = []

        # Get reference value
        reference_value = []
        # Get value of each OutputState or, if a Projection from it is specified, then the Projection's value
        for i, spec in enumerate(monitor_specs):
            from psyneulink.core.components.states.inputstate import InputState
            from psyneulink.core.components.system import MonitoredOutputStateTuple
            from psyneulink.core.components.projections.projection import _get_projection_value_shape

            # If it is a MonitoredOutputStateTuple, create InputState specification dictionary
            if isinstance(spec, MonitoredOutputStateTuple):
                # If matrix is specified, let it determine the variable
                if spec.matrix is not None:
                    variable = None
                # Otherwise, use OutputState's value as variable for InputState
                else:
                    variable = spec.output_state.value
                spec = {NAME: spec.output_state.name,
                        VARIABLE: variable,
                        WEIGHT: spec.weight,
                        EXPONENT: spec.exponent,
                        PROJECTIONS: [(spec.output_state, spec.matrix)]}
                monitor_specs[i] = spec

            # Parse spec to get value of OutputState and (possibly) the Projection from it
            input_state = _parse_state_spec(owner=self, state_type = InputState, state_spec=spec)

            # There should be only one ProjectionTuple specified,
            #    that designates the OutputState and (possibly) a Projection from it
            if len(input_state[PARAMS][PROJECTIONS])!=1:
                raise ObjectiveMechanismError("PROGRAM ERROR: Failure to parse item in monitored_output_states_specs "
                                              "for {} (item: {})".format(self.name, spec))
            projection_tuple = input_state[PARAMS][PROJECTIONS][0]
            # If Projection is specified, use its value
            if PROJECTION in projection_tuple.projection:
                reference_value.append(projection_tuple.projection[PROJECTION].value)
            # If matrix is specified for Projection, get its receiver dimension
            elif MATRIX in projection_tuple.projection:
                reference_value.append(_get_projection_value_shape(projection_tuple.state,
                                                                   projection_tuple.projection[MATRIX]))
            # Otherwise, use its sender's (OutputState) value
            else:
                reference_value.append(projection_tuple.state.value)

        input_states = self._instantiate_input_states(monitor_specs=monitor_specs,
                                                      reference_value=reference_value,
                                                      context = ContextFlags.METHOD)

        output_states = [[projection.sender for projection in state.path_afferents] for state in input_states]

        self._instantiate_function_weights_and_exponents(context=context)

        return output_states

    def _instantiate_attributes_after_function(self, context=None):
        """Assign InputState weights and exponents to ObjectiveMechanism's function
        """
        super()._instantiate_attributes_after_function(context=context)
        self._instantiate_function_weights_and_exponents(context=context)

    def _instantiate_function_weights_and_exponents(self, context=None):
        """Assign weights and exponents to ObjectiveMechanism's function if it has those attributes

        For each, only make assignment if one or more entries in it has been assigned a value
        If any one value has been assigned, assign default value (1) to all other elements
        """
        DEFAULT_WEIGHT = 1
        DEFAULT_EXPONENT = 1

        weights = [input_state.weight for input_state in self.input_states]
        exponents = [input_state.exponent for input_state in self.input_states]

        if hasattr(self.function, WEIGHTS):
            if any(weight is not None for weight in weights):
                self.function.weights = [[weight or DEFAULT_WEIGHT] for weight in weights]
        if hasattr(self.function, EXPONENTS):
            if any(exponent is not None for exponent in exponents):
                self.function.exponents = [[exponent or DEFAULT_EXPONENT] for exponent in exponents]
        assert True


    @property
    def monitor(self):
        if not isinstance(self.input_states, ContentAddressableList):
            return None
        else:
            monitor = []
            for input_state in self.input_states:
                for projection in input_state.path_afferents:
                    monitor.append(projection.sender)

            return ContentAddressableList(component_type=OutputState,
                                          list=[projection.sender for input_state in self.input_states
                                                for projection in input_state.path_afferents])

    @property
    def monitor_weights_and_exponents(self):
        if hasattr(self.function, WEIGHTS) and self.function.weights is not None:
            weights = self.function.weights
        else:
            weights = [input_state.weight for input_state in self.input_states]
        if hasattr(self.function, EXPONENTS) and self.function.exponents is not None:
            exponents = self.function.exponents
        else:
            exponents = [input_state.exponent for input_state in self.input_states]
        return [(w,e) for w, e in zip(weights,exponents)]

    @monitor_weights_and_exponents.setter
    def monitor_weights_and_exponents(self, weights_and_exponents_tuples):

        weights = [w[0] for w in weights_and_exponents_tuples]
        exponents = [e[1] for e in weights_and_exponents_tuples]
        self._instantiate_weights_and_exponents(weights, exponents)

    # For backward compatibility
    @property
    def monitored_output_states(self):
        return self.monitor

    # For backward compatibility
    @property
    def monitored_output_states_weights_and_exponents(self):
        return self.monitor_weights_and_exponents

    # For backward compatibility
    @monitored_output_states_weights_and_exponents.setter
    def monitored_output_states_weights_and_exponents(self, weights_and_exponents_tuples):
        self.monitor_weights_and_exponents = weights_and_exponents_tuples

    @property
    def _dependent_components(self):
        return list(itertools.chain(
            super()._dependent_components,
            self.monitor,
        ))


def _objective_mechanism_role(mech, role):
    if isinstance(mech, ObjectiveMechanism):
        if mech._role is role:
            return True
        else:
            return False
    else:
        return False


def _parse_monitor_specs(monitor_specs):
    spec_tuple = namedtuple('SpecTuple', 'index spec')
    parsed_specs = []
    specs_to_replace = []
    for i, spec in enumerate(parsed_specs):
        if (isinstance(spec, InputState)
                or (isinstance(spec, dict) and spec[STATE_TYPE] in {INPUT_STATE, InputState})):
            pass # DO PARSING HERE
            if isinstance(spec, InputState):
                pass # Get all projects to it and create InputState specification dictionary with them
            if isinstance(spec, dict) and spec[STATE_TYPE] in {INPUT_STATE, InputState}:
                pass # Get Projections entry and append
            new_spec = None
            specs_to_replace.append(spec_tuple(i, new_spec))

    for spec_tuple in specs_to_replace:
        # # Delete old spec in monitored_specs at specified index
        # del monitor_specs[spec_tuple.index]
        # # Insert new item(s) from spec_tuple into monitor_specs at specified index
        # monitor_specs[spec_tuple.index:spec_tuple.index] = spec_tuple.spec
        monitor_specs[spec_tuple.index] = spec_tuple.spec
    return monitor_specs

# IMPLEMENTATION NOTE:  THIS SHOULD BE MOVED TO COMPOSITION ONCE THAT IS IMPLEMENTED
#                      ??MAYBE INTEGRATE INTO State MODULE (IN _instantate_state)
# KAM commented out _instantiate_monitoring_projections 9/28/18 to avoid confusion because it never gets called
# @tc.typecheck
# def _instantiate_monitoring_projections(
#     owner,
#     sender_list: tc.any(list, ContentAddressableList),
#     receiver_list: tc.any(list, ContentAddressableList),
#     receiver_projection_specs: tc.optional(list)=None,
#     system=None,
#     context=None
# ):
#
#     from psyneulink.core.components.states.outputstate import OutputState
#     from psyneulink.core.components.projections.pathway.mappingprojection import MappingProjection
#     from psyneulink.core.components.projections.projection import ProjectionTuple
#
#     receiver_projection_specs = receiver_projection_specs or [DEFAULT_MATRIX] * len(sender_list)
#
#     if len(sender_list) != len(receiver_list):
#         raise ObjectiveMechanismError("PROGRAM ERROR: Number of senders ({}) does not equal number of receivers ({}) "
#                                      "in call to instantiate monitoring projections for {}".
#                                      format(len(sender_list), len(receiver_list), owner.name))
#
#     if len(receiver_projection_specs) != len(receiver_list):
#         raise ObjectiveMechanismError("PROGRAM ERROR: Number of projection specs ({}) "
#                                      "does not equal number of receivers ({}) "
#                                      "in call to instantiate monitoring projections for {}".
#                                      format(len(receiver_projection_specs), len(receiver_list), owner.name))
#
#     # Instantiate InputState with Projection from OutputState specified by sender
#     for sender, receiver, recvr_projs in zip(sender_list, receiver_list, receiver_projection_specs):
#         # IMPLEMENTATION NOTE:  If there is more than one Projection specified for a receiver, only the 1st is used;
#         #                           (there should only be one if a 2-item tuple was used to specify the InputState,
#         #                            however other forms of specifications could produce more)
#         if isinstance(recvr_projs,list) and len(recvr_projs) > 1 and owner.verbosePref:
#             warnings.warn("{} projections were specified for InputState ({}) of {} ;"
#                           "only the first ({}) will be used".
#                           format(len(recvr_projs), receiver.name, owner.name, recvr_projs[0].state.name))
#             projection_spec = recvr_projs[0]
#         else:
#             projection_spec = recvr_projs
#
#         if isinstance(projection_spec, ProjectionTuple):
#             projection_spec = projection_spec.projection
#
#         # IMPLEMENTATION NOTE:  This may not handle situations properly in which the OutputState is specified
#         #                           by a 2-item tuple (i.e., with a Projection specification as its second item)
#         if isinstance(sender, OutputState):
#             # Projection has been specified for receiver and initialization begun, so call deferred_init()
#             if receiver.path_afferents:
#                 if not receiver.path_afferents[0].context.initialization_status == ContextFlags.DEFERRED_INIT:
#                     raise ObjectiveMechanismError("PROGRAM ERROR: {} of {} already has an afferent projection "
#                                                   "implemented and initialized ({})".
#                                                   format(receiver.name, owner.name, receiver.path_afferents[0].name))
#                 # FIX: 10/3/17 - IS IT OK TO IGNORE projection_spec IF IT IS None?  SHOULD IT HAVE BEEN SPECIFIED??
#                 # FIX:           IN DEVEL, projection_spec HAS BEEN PROPERLY ASSIGNED
#                 if (projection_spec and
#                         not receiver.path_afferents[0].function_params[MATRIX] is projection_spec):
#                     raise ObjectiveMechanismError("PROGRAM ERROR: Projection specification for {} of {} ({}) "
#                                                   "does not match matrix already assigned ({})".
#                                                   format(receiver.name,
#                                                          owner.name,
#                                                          projection_spec,
#                                                          receiver.path_afferents[0].function_params[MATRIX]))
#                 receiver.path_afferents[0].init_args[SENDER] = sender
#                 receiver.path_afferents[0]._deferred_init()
#             else:
#                 projection_spec = MappingProjection(sender=sender,
#                                                     receiver=receiver,
#                                                     matrix=projection_spec,
#                                                     name=sender.name + ' monitor')
#                 projection_spec._activate_for_compositions(system)<|MERGE_RESOLUTION|>--- conflicted
+++ resolved
@@ -597,19 +597,11 @@
 
         if MONITORED_OUTPUT_STATES in kwargs:
             if monitor:
-<<<<<<< HEAD
                 raise ObjectiveMechanismError(f'Can\'t specifiy both {repr(MONITOR)} ({monitor}) '
                                               f'and {repr(MONITORED_OUTPUT_STATES)} ({kwargs[MONITORED_OUTPUT_STATES]})'
                                               f' args of {self.name} specified; pick one!')
             warnings.warn(f'Use of {repr(MONITORED_OUTPUT_STATES)} as arg of {self.__class__.__name__} is deprecated;  '
                           f'use {repr(MONITOR)} instead')
-=======
-                raise ObjectiveMechanismError("Can't specifiy both {} ({}) and {} ({}) args of {} specified; pick one!".
-                                              format(repr(MONITOR), monitor,
-                                                     repr(MONITORED_OUTPUT_STATES), kwargs[MONITORED_OUTPUT_STATES]))
-            warnings.warn('Use of {} as arg of {} is deprecated;  use {} instead'.
-                          format(repr(MONITORED_OUTPUT_STATES), self.__class__.__name__, repr(MONITOR)))
->>>>>>> 117bbe3d
             monitor = kwargs[MONITORED_OUTPUT_STATES]
 
         monitor = monitor or None # deal with possibility of empty list
