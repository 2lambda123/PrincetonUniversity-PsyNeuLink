# Princeton University licenses this file to You under the Apache License, Version 2.0 (the "License");
# you may not use this file except in compliance with the License.  You may obtain a copy of the License at:
#     http://www.apache.org/licenses/LICENSE-2.0
# Unless required by applicable law or agreed to in writing, software distributed under the License is distributed
# on an "AS IS" BASIS, WITHOUT WARRANTIES OR CONDITIONS OF ANY KIND, either express or implied.
# See the License for the specific language governing permissions and limitations under the License.

# FIX NOTES:
#  * NOW THAT NOISE AND INTEGRATION_RATE ARE Parameters THAT DIRECTLY REFERENCE integrator_function,
#      SHOULD THEY NOW BE VALIDATED ONLY THERE (AND NOT IN TransferMechanism)??
#  * ARE THOSE THE ONLY TWO integrator PARAMS THAT SHOULD BE Parameters??

# ********************************************  TransferMechanism ******************************************************

"""

Contents
--------

  * `TransferMechanism_Overview`
  * `TransferMechanism_Creation`
  * `TransferMechanism_Structure`
        - `TransferMechanism_InputPorts`
        - `TransferMechanism_Function`
        - `TransferMechanism_OutputPorts`
  * `TransferMechanism_Execution`
        - `Without Integration <TransferMechanism_Execution_Without_Integration>`
        - `With Integration <TransferMechanism_Execution_With_Integration>`
             • `TransferMechanism_Execution_Integration_Initialization`
             • `TransferMechanism_Execution_Integration`
             • `TransferMechanism_Execution_Integration_Termination`
  * `TransferMechanism_Examples`
        - `Creation <TransferMechanism_Examples_Creation>`
        - `Execution <TransferMechanism_Examples_Execution>`
            • `Without Integration <TransferMechanism_Examples_Execution_Without_Integration>`
            • `With Integration <TransferMechanism_Examples_Execution_With_Integration>`
                - `Initializing, Resetting and Resuming Integration
                  <TransferMechanism_Examples_Initialization_and_Resetting>`
                - `Terminating Integration <TransferMechanism_Examples_Termination>`
  * `TransferMechanism_Class_Reference`

.. _TransferMechanism_Overview:

Overview
--------

A TransferMechanism is a subclass of `ProcessingMechanism` that adds the ability to integrate its input.

As a ProcessingMechanism, it transforms its input using a simple mathematical function that maintains the shape of its
input.  The input can be a single scalar value, a simple list or array, or a multidimensional one (regular or ragged).
The function used to carry out the transformation can be a `TransferFunction` or a `custom one <UserDefinedFunction>`
that can accept any of these forms of input and generate one of similar form.  A TransferMechanism can also add `noise
<TransferMechanism.noise>` to and/or `clip <TransferMechanism.clip>` the result of its function.

A TransferMechanism has two modes of operation: `without integration
<TransferMechanism_Execution_Without_Integration>` and `with integration enabled
<TransferMechanism_Execution_With_Integration>`.
Integration is disabled by default, so that the Mechanism's `function <Mechanism_Base.function>` executes a full
("instantaneous") transformation of its input on each execution (akin to the standard practice in feedforward neural
networks). However, if integration is enabled, then it uses its `integrator_function
<TransferMechanism.integrator_function>` to integrate its input on each execution, before passing the result on to
its `function <Mechanism_Base.function>` for transformation (akin to time-averaging the net input to a unit in a
neural network before passing that to its activation function). When integration is enabled, using the `integrator_mode
<TransferMechanism.integrator_mode>` Parameter, additional parameters can be used to configure the integration process,
including how it is `initialized <TransferMechanism_Execution_Integration_Initialization>` and when it `terminates
<TransferMechanism_Execution_Integration_Termination>`.

.. _TransferMechanism_Creation:

Creating a TransferMechanism
-----------------------------

The primary arguments that determine the operation of a TransferMechanism are its **function** argument,
that specifies the `function <Mechanism_Base.function>` used to transform its input; and, if **integrator**
mode is set to True, then its *integrator_function** argument and associated ones that specify how `integration
<TransferMechanism_Execution_With_Integration>` occurs (see `TransferMechanism_Examples`).

*Primary Function*
~~~~~~~~~~~~~~~~~~

By default, the primary `function <Mechanism_Base.function>` of a TransferMechanism is `Linear`, however the
**function** argument can be used to specify any subclass or instance of `TransferFunction`. It can also be any
python function or method, so long as it can take a scalar, or a list or array of numerical values as input and
produce a result that is of the same shape;  the function or method is "wrapped" as `UserDefinedFunction`,
assigned as the TransferMechanism's `function <Mechanism_Base.function>` attribute.

*Integator Function*
~~~~~~~~~~~~~~~~~~~~

By default, the `integrator_function <TransferMechanism.integrator_function>` of a
TransferMechanism is `AdaptiveIntegrator`,  however the **integrator_function** argument of the Mechanism's constructor
can be used to specify any subclass of `IntegratorFunction`, so long as it can accept as input the TransferMechanism's
`variable <Mechanism_Base.variable>`, and genereate a result of the same shape that is passed to the Mechanism's
`function <Mechanism_Base.function>`.  In addition to specifying parameters in the constructor for an
`IntegratorFunction` assigined to the **integrator_function** argument, the constructor for the TransferMechanism
itself has arguments that can be used to confifure its `integrator_function <TransferMechanism.integrator_function>`:
**initial_value**, **integration_rate**, and **noise**.  If any of these are specified in the TransferMechanism's
constructor, their value is used to specify the corresponding parameter of its `integrator_function
<TransferMechanism.integrator_function>`. Additonal parameters that govern how integration occurs are described under
`TransferMechanism_Execution_With_Integration`.

.. _TransferMechanism_Structure:

Structure
---------

.. _TransferMechanism_InputPorts:

*InputPorts*
~~~~~~~~~~~~~

By default, a TransferMechanism has a single `InputPort`;  however, more than one can be specified
using the **default_variable** or **size** arguments of its constructor (see `Mechanism`).  The `value
<InputPort.value>` of each InputPort is used as a separate item of the Mechanism's `variable
<Mechanism_Base.variable>`, and transformed independently by its `function <Mechanism_Base.function>`.

.. _TransferMechanism_Function:

*Functions*
~~~~~~~~~~~

A TransferMechanism has two functions:  its primary `function <Mechanism_Base.function>` that transforms its
input, and an `integrator_function <TransferMechanism.integrator_function>` that is used to integrate the input
before passing it to the primary `function <Mechanism_Base.function>` when `integrator_mode
<TransferMechanism.integrator_mode>` is set to True. The default function for a TransferMechanism is `Linear`,
and the defult for its `integrator_function <TransferMechanism.integrator_function>` is `AdaptiveIntegrator`,
how custom functions can be assigned, as described under `TransferMechanism_Creation`.

.. _TransferMechanism_OutputPorts:

*OutputPorts*
~~~~~~~~~~~~~

By default, or if the **output_ports** argument is specified using the keyword *RESULTS*, a TransferMechanism generates
one `OutputPort` for each item in the outer dimension (axis 0) of its `value <Mechanism_Base.value>` (each of which is
the result of the Mechanism's `function <Mechanism_Base.function>` (and possibly its `integrator_function
<TransferMechanism.integrator_function>`) applied to the `value <InputPort.value>` of the corresponding `InputPort`).
If there is only one OutputPort (i.e., the case in which there is only one InputPort and
therefore only one item in Mechanism's `value <Mechanism_Base.value>`), the OutputPort is named *RESULT*.  If there is
more than one item in `value <Mechanism_Base.value>`, then an OuputPort is assigned for each;  the name of the first
is *RESULT-0*, and the names of the subsequent ones are suffixed with an integer that is incremented for each successive
one (e.g., *RESULT-1*, *RESULT-2*, etc.).  Additional OutputPorts can be assigned using the TransferMechanism's
`standard_output_ports <TransferMechanism.standard_output_ports>` (see `OutputPort_Standard`) or by creating `custom
OutputPorts <OutputPort_Customization>` (but see note below).

    .. _TransferMechanism_OutputPorts_Note:

    .. note::
       If any OutputPorts are specified in the **output_ports** argument of the TransferMechanism's constructor,
       then, `as with any Mechanism <Mechanism_Default_Port_Suppression_Note>`, its default OutputPorts are not
       automatically generated.  Therefore, an OutputPort with the appropriate `index <OutputPort.index>` must be
       explicitly specified for each and every item of the Mechanism's `value <Mechanism_Base.value>` (corresponding
       to each InputPort) for which an OutputPort is needed.

.. _TransferMechanism_Execution:

Execution
---------

A TransferMechanism has two modes of execution, determined by its `integrator_mode
<TransferMechanism.integrator_mode>` parameter.  By default (`integrator_mode
<TransferMechanism.integrator_mode>` = False) it `executes without integration
<TransferMechanism_Execution_Without_Integration>`, directly transforming its input using its `function
<Mechanism_Base.function>`, and possibly adding `noise <TransferMechanism.noise>` to and/or `clipping
<TransferMechanism.clip>` the result.  If `integrator_mode <TransferMechanism.integrator_mode>` = True,
it `executes with integration <TransferMechanism_Execution_With_Integration>`, by integrating its input before
transforming it.  Each of these is described in more detail below.

.. _TransferMechanism_Execution_Without_Integration:

*Execution Without Integration*
~~~~~~~~~~~~~~~~~~~~~~~~~~~~~~~

If `integrator_mode <TransferMechanism.integrator_mode>` is False (the default), the input received over
`input_ports <Mechanism_Base.input_ports>` (assigned as `variable <Mechanism_Base.variable>`) is passed
directly to `function <Mechanism_Base.function>`.  If either the `noise <TransferMechanism.noise>` or
`clip <TransferMechanism.clip>` `Parameters` have been specified, they are applied to the result of `function
<Mechanism_Base.function>`. That is then assigned as the Mechanism's `value <Mechanism_Base.value>`, and well as the
`values <OutputPort.value>` of its `output_ports <Mechanism_Base.output_ports>`, each of which represents the
transformed value of the corresponding `input_ports <Mechanism_Base.input_ports>` (see `examples
<TransferMechanism_Examples_Execution_Without_Integration>`).

.. _TransferMechanism_Execution_With_Integration:

*Execution With Integration*
~~~~~~~~~~~~~~~~~~~~~~~~~~~~

If `integrator_mode <TransferMechanism.integrator_mode>` is True, the TransferMechanism's input (`variable
<Mechanism_Base.variable>`) is first passed to its `integrator_function <TransferMechanism.integrator_function>`,
the result of which is then passed to its primary `function <Mechanism_Base.function>`.  The TransferMechanis has
several `Parameters` that, in addition to those of its `integrator_function <TransferMechanism.integrator_function>`,
can be used to configure the integration process, as described in the following subsections (also see `examples
<TransferMechanism_Examples_Execution_With_Integration>`).

.. _TransferMechanism_Execution_Integration_Initialization:

**Initialization, Resetting and Resuming Integration**
^^^^^^^^^^^^^^^^^^^^^^^^^^^^^^^^^^^^^^^^^^^^^^^^^^^^^^

The staring point for integration can be initialized and reset, and also configured to resume in various ways, as
described below (also `examples <TransferMechanism_Examples_Initialization_and_Resetting>`).

*Initializing integration* -- by default, the the starting point for integration is the Mechanism's `default_variable
<Component_Variable>`, and is usually an appropriately shaped array of 0's.  However, the starting point can be
specified using the **initializer** argument of a TransferMechanism's constructor.

  .. note::
    The value of **initializer** is passed to the `integrator_function <TransferMechanism.integrator_function>` as its
    `initializer <IntegratorFunction.initializer>` `Parameter <Parameters>`.  It can also be specified directly in the
    **initializer** argument of the constructor for an  `IntegratorFunction` assigned to the **integrator_function**
    argument of a TransferMechanism's constructor.  If there is a disagreements between these (i.e., between the
    specifiation of **initial_value** for the TransferMechanism and **initializer** for its `integrator_function
    <TransferMechanism.integrator_function>`, the value specified for the latter takes precedence, and that value is
    assigned as the one for the `initial_value <TransferMechanism.initial_value>` of the TransferMechanism.

*Resetting integration* -- in some cases, it may be useful to reset the integration to the original starting point,
or to a new one. This can be done using the Mechanism's `reset <TransferMechanism.reset>` method. This first sets the
`integrator_function <TransferMechanism.integrator_function>`'s `previous_value <IntegratorFunction.previous_value>`
and `value <Component.value>` attributes to the specified value. That is then passed to the Mechanism's `function
<Mechanism_Base.function>` which is executed, and the result is assigned as the Mechanism current `value
<Mechanism_Base.value>` and to its `output_ports <Mechanism_Base.output_ports>`.

  .. note::
     The TransferMechanism's `reset <TransferMechanism.reset>` method calls the reset method on its
     `integrator_function <TransferMechanism.integrator_function>`, which can also be called directly. The key
     difference is that calling the Mechanism's `reset <TransferMechanism.reset>` method also executes the Mechanism's
     `function <Mechanism_Base.function>` and updates its `output_ports <Mechanism_Base.output_ports>`. This is
     useful if the Mechanism's `value <Mechanism_Base.value>` or that of any of its `output_ports
     <Mechanism_Base.output_ports>` will be used or checked *before* the Mechanism is next executed. This may be
     true if, for example, the Mechanism is a `RecurrentTransferMechanism`, or if a `Scheduler` `Condition` depends on
     it.

.. _TransferMechanism_Execution_Integration_Resumption:

*Resuming integration* -- integration can be enabled and disabled between executions by setting `integrator_mode
<TransferMechanism.integrator_mode>` to True and False, respectively.  When re-enabling  integration, the value used
by the `integrator_function <TransferMechanism.integrator_function>` for resuming integration can be configured using
the TransferMechanism's `on_resume_integrator_mode <TransferMechanism.on_resume_integrator_mode>` Parameter; there are
three options for this:

    * *CURRENT_VALUE* - use the current `value <Mechanism_Base.value>` of the Mechanism as the starting value for
      resuming integration;

    * *LAST_INTEGRATED_VALUE* - resume integration with whatever the `integrator_function
      <TransferMechanism.integrator_function>`' `previous_value <IntegratorFunction.previous_value>` was when
      `integrator_mode <TransferMechanism.integrator_mode>` was last True;

    * *RESET* - call the `integrator_function <TransferMechanism.integrator_function>`\\s `reset` method,
      so that integration resumes using `initial_value <TransferMechanism.initial_value>` as its starting value.

.. _TransferMechanism_Execution_Integration:

**Integration**
^^^^^^^^^^^^^^^

On each execution of the Mechanism, its `variable <Mechanism_Base.variable>` is passed to the `integrator_function
<TransferMechanism.integrator_function>`, which integrates this with the function's `previous_value
<IntegratorFunction.previous_value>`, using the Mechanism's `noise <TransferMechanism.noise>` and
`integration_rate <TransferMechanism.integration_rate>` parameters.

    .. note::
       Like the TransferMechanism's `initial_value <TransferMechanism.initial_value>`, its `noise
       <TransferMechanism.noise>` and `integration_rate <TransferMechanism.integration_rate>` `Parameters` are used to
       specify the `noise <IntegratorFunction.noise>` and `initializer <IntegratorFunction.initializer>` Parameters
       of  its `integrator_function <TransferMechanism.integrator_function>`, respectively. If there are any
       disagreements between these (e.g., any of these parameters is specified with conflicting values for the
       TransferMechanism and its `integrator_function <TransferMechanism.integrator_function>`), the values specified
       for the `integrator_function <TransferMechanism.integrator_function>` take precedence, and those value(s) are
       assigned as the ones for the corresponding Parameters of the TransferMechanism.

After the `integrator_function <TransferMechanism.integrator_function>` executes, its result is passed to the
Mechanism's primary `function <Mechanism_Base.function>`, and its `clip <TransferMechanism.clip>` parameter is applied
if specified, after which it is assigned to as the TransferMechanism's `value <Mechanism_Base.value>` and that of its
`output_ports <Mechanism_Base.output_ports>`.

.. _TransferMechanism_Execution_Integration_Termination:

**Termination**
^^^^^^^^^^^^^^^

If `integrator_mode <TransferMechanism.integrator_mode>` is True then, for each execution of the TransferMechanism, it
can be configured to conduct a single step of integration, or to continue to integrate during that execution until its
termination condition is met.  The latter is specified by the TransferMechanism's `execute_until_finished
<Component.execute_until_finished>` as well as its `termination_threshold
<TransferMechanism.termination_threshold>`, `termination_measure <TransferMechanism.termination_measure>`, and
`termination_comparison_op <TransferMechanism.termination_comparison_op>` `Parameters`.  These configurations are
described below (also see `examples <TransferMechanism_Examples_Termination>`).

*Single step execution* -- If either `execute_until_finished <Component.execute_until_finished>` is set to False,
or no `termination_threshold <TransferMechanism.termination_threshold>` is specified (i.e., it is None, the default),
then only a signle step of integration is carried out each time the TransferMechanism is executed.  In this case,
the `num_executions_before_finished <Component.num_executions_before_finished>` attribute remains equal to 1,
since the `integrator_function <TransferMechanism.integrator_function>` is executed exactly once per call to the
`execute method <Component_Execution>` (and the termination condition does not apply or has not been specified).

*Execute to termination* -- if `execute_until_finished <Component.execute_until_finished>` is True and a value is
specified for the `termination_threshold <TransferMechanism.termination_threshold>` then, during each execution of
the TransferMechanism, it repeatedly calls its `integrator_function <TransferMechanism.integrator_function>`
and primary `function <Mechanism_Base.function>`, using the same input (`variable <Mechanism_Base.variable>`) until
its `termination condition <Transfer_Mechanism_Termination_Condition>`, or the number of executions reaches
`max_executions_before_finished <Component.max_executions_before_finished>`.  The numer of executions that have
taken place since the last time the termination condition was met is contained in `num_executions_before_finished
<Component.num_executions_before_finished>`, and is reset to 0 each time the termination condition is met.

   .. _TransferMechanism_Continued_Execution:

   .. note::
     Even after its termination condition is met, a TransferMechanism will continue to execute if it is called again,
     carrying out one step of integration each time it is called. This can be useful in cases where the initial
     execution of the Mechanism is meant to bring it to some state (e.g., as an initial "settling process"), after
     which subsequent executions are meant to occur in step with the execution of other Mechanisms in a Composition
     (see `example <TransferMechanism_Examples_Termination_By_Time>` below).

.. _Transfer_Mechanism_Termination_Condition:

By default, `execute_until_finished <Component.execute_until_finished>` is True, so that when `integrator_mode
<TranserMechanism.integrator_mode>` is set to True a TransferMechanism will execute until it terminates, using a
`convergence criterion <TransferMechanism_Convergence_Termination>`.  However, the Mechanism's method of termination
can be configured using its `termination_measure <TransferMechanism.termination_measure>` and `termination_comparison_op
<TransferMechanism.termination_comparison_op>` `Parameters` can be used to congifure other termination conditions.
There are two broad types of termination condition: convergence and boundary termination.

.. _TransferMechanism_Convergence_Termination:

*Convergence termination* -- execution terminates based on the difference between the TransferMechanism's current
`value <Mechanism_Base.value>` and its previous_value. This is implemented by specifying `termination_measure
<TransferMechanism.termination_measure>` with a function that accepts a 2d array with *two items* (1d arrays) as its
argument, and returns a scalar (the default for a TransferMechanism is the `Distance` Function with `MAX_ABS_DIFF`
as its metric).  After each execution, the function is passed the Mechanism's current
`value <Mechanism_Base.value>` as well as its previous_value, and the scalar returned is compared to
`termination_threshold <TransferMechanism.termination_threshold>` using the comparison
operator specified by  `termination_comparison_op <TransferMechanism.termination_comparison_op>` (which is
*LESS_THAN_OR_EQUAL* by default).  Execution continues until this returns True. A `Distance` Function with other
metrics (e.g., *ENERGY* or *ENTROPY*) can be specified as the **termination_measure**, as can any other function
that accepts a single argument that is a 2d array with two entries.

.. _TransferMechanism_Boundary_Termination:

*Boundary termination* -- Two types of boundaries can be specified:  value or time.

    .. _TransferMechanism_Termination_By_Value:

    *Termination by value*.  This terminates execution when the Mechanism's `value <Mechanism_Base.value>` reaches the
    the value specified by the `termination_threshold <TransferMechanism.termination_threshold>` Parameter.  This is
    implemented by specifying `termination_measure <TransferMechanism.termination_measure>` with a function that
    accepts a 2d array with a *single entry* as its argument and returns a scalar.  The single entry is the
    TransferMechanism's current `value <Mechanism_Base.value>` (that is, `previous_value
    <Mechanism_Base.previous_value>` is ignored). After each execution, the function is passed the Mechanism's
    current `value <Mechanism_Base.value>`, and the scalar returned is compared to `termination_threshold
    <TransferMechanism.termination_threshold>` using the comparison operator specified by `termination_comparison_op
    <TransferMechanism.termination_comparison_op>`. Execution continues until this returns True.

    .. _TransferMechanism_Termination_By_Time:

    *Termination by time*.  This terminates execution when the Mechanism has executed at least a number of times equal
    to `termination_threshold <TransferMechanism.termination_threshold>` at a particular TimeScale (e.g., within a
    `RUN` or a `TRIAL <TimeScale.TRIAL>`). This is specified by assigning a `TimeScale` to `termination_measure
    <TransferMechanism.termination_measure>`;  execution terminates when the number of
    executions at that TimeScale equals the `termination_threshold <TransferMechanism.termination_threshold>`.
    Note that, in this case, `termination_comparison_op <TransferMechanism.termination_comparison_op>` is automatically
    set to *GREATER_THAN_OR_EQUAL*.

.. _TransferMechanism_Examples:

Examples
--------

    - `Creation <TransferMechanism_Examples_Creation>`
    - `Execution <TransferMechanism_Examples_Execution>`
        • `Without Integration <TransferMechanism_Examples_Execution_Without_Integration>`
        • `With Integration <TransferMechanism_Examples_Execution_With_Integration>`
            - `TransferMechanism_Examples_Initialization_and_Resetting`
            - `TransferMechanism_Examples_Termination`

.. _TransferMechanism_Examples_Creation:

*Examples of Creating a TransferMechanism*
~~~~~~~~~~~~~~~~~~~~~~~~~~~~~~~~~~~~~~~~~~

**Function Specification**

The **function** of a TransferMechanism can be specified as the name of a `Function <Function>` class::

    >>> import psyneulink as pnl
    >>> my_linear_transfer_mechanism = pnl.TransferMechanism(function=pnl.Linear)

or using the constructor for a `TransferFunction`, in which case its `Parameters` can also be specified::

    >>> my_logistic_tm = pnl.TransferMechanism(function=pnl.Logistic(gain=1.0, bias=-4))

**Integrator Mode**

The **integrator_mode** argument allows the TransferMechanism to operate in either an "instantaneous" or
"time averaged" manner. By default, `integrator_mode <TransferMechanism.integrator_mode>` is set to False, meaning
execution is instantaneous. In order to switch to time averaging, the **integrator_mode** argument of the constructor
must be set to True.

    >>> my_logistic_tm = pnl.TransferMechanism(function=pnl.Logistic(gain=1.0, bias=-4),
    ...                                                        integrator_mode=True)

When `integrator_mode <TransferMechanism.integrator_mode>` is True, the TransferMechanism uses its `integrator_function
<TransferMechanism.integrator_function>` to integrate its variable on each execution. The output of the
`integrator_function  <TransferMechanism.integrator_function>` is then used as the input to `function
<Mechanism_Base.function>`.

.. _TransferMechanism_Examples_Execution:

*Examples of Execution*
~~~~~~~~~~~~~~~~~~~~~~~

.. _TransferMechanism_Examples_Execution_Without_Integration:

**Without Integration**
^^^^^^^^^^^^^^^^^^^^^^^

If `integrator_mode <TransferMechanism.integrator_mode>` is False (the default), then the TransferMechanism updates its
`value <Mechanism_Base.value>` and the `value <OutputPort.value>` of its `output_ports <Mechanism_Base.output_ports>`
without using its `integrator_function <TransferMechanism.integrator_function>`, as in the following example::

    # >>> my_mech = pnl.TransferMechanism(size=2)
    # >>> my_mech.execute([0.5, 1])
    # array([[0.5, 1. ]])

    >>> my_logistic_tm = pnl.TransferMechanism(function=pnl.Logistic,
    ...                                        size=3)
    >>> my_logistic_tm.execute([-2.0, 0, 2.0])
    array([[0.11920292, 0.5       , 0.88079708]])

Notice that the result is the full logistic transform of the input (i.e., no integration occured). Noise can also be
added to the result. It can be specified as a float, and array, or function. If it is a float or list of floats,
the value is simply added to the result, as shown in the example below, that uses the TransferMechanism's default
`function <Mechanism_Base>`, `Linear`::

    >>> my_linear_tm = pnl.TransferMechanism(size=3,
    ...                                      noise=2.0)
    >>> my_linear_tm.execute([1.0, 1.0, 1.0])
    array([[3., 3., 3.]])
    >>> my_linear_tm.execute([1.0, 1.0, 1.0])
    array([[3., 3., 3.]])

Since by default `Linear` uses a `slope <Linear.slope>` of ``1`` and `intercept <Linear.intercept` of ``0``,
the result is the same as the input, plus the value specified for **noise**.  A list can also be used to specify
**noise** (it must be the same length as the Mechanism's `variable <Mechanism_Base.variable>`), in which case each
element is applied Hadamard (elementwise) to the result, as shown here::

    >>> my_linear_tm.noise.base = [1.0,1.2,.9]
    >>> my_linear_tm.execute([1.0, 1.0, 1.0])
    array([[2. , 2.2, 1.9]])

While specifying noise as a constant (or a list of constantss) is not particularly useful, it can be replaced by any
function that specifies a float, for example a `DistributionFunction`.  As with numerical values, if a single function
is specified, it is applied to all elements; however, on each execution, the function is executed indpendently for
each element.  This is shown below using the `NormalDist` function::

    >>> my_linear_tm = pnl.TransferMechanism(size=3,
    ...                                      noise=pnl.NormalDist)
    >>> my_linear_tm.execute([1.0, 1.0, 1.0])
    array([[2.1576537 , 1.60782117, 0.75840058]])
    >>> my_linear_tm.execute([1.0, 1.0, 1.0])
    array([[2.20656132, 2.71995896, 0.57600537]])
    >>> my_linear_tm.execute([1.0, 1.0, 1.0])
    array([[1.03826716, 0.56148871, 0.8394907 ]])

Notice that each element was assigned a different random value for its noise, and that these also varied across
executions.  Notice that since only a single function was specified, it could be the name of a class.  Functions
can also be used in a list to specify **noise**, together with other functions or with numeric values;  however,
when used in a list, functions must be instances, as shown below::

    >>> my_linear_tm = pnl.TransferMechanism(size=3,
    ...                                      noise=[pnl.NormalDist(), pnl.UniformDist(), 3.0])
    >>> my_linear_tm.execute([1.0, 1.0, 1.0])
    array([[-0.22503678,  1.36995517,  4.        ]])
    >>> my_linear_tm.execute([1.0, 1.0, 1.0])
    array([[2.08371805, 1.60392004, 4.        ]])

Notice that since noise is a `modulable Parameter <ParameterPort_Modulable_Parameters>`, assigning it a value
after the TransferMechanism has been constructed must be done to its base value (see `ModulatorySignal_Modulation`
for additional information).

Finally, `clipping <TransferMechanism.clip>` can also be used to cap the result to within specified bounds::

    >>> my_linear_tm.clip = (.5, 1.2)
    >>> my_linear_tm.execute([1.0, 1.0, 1.0])
    array([[1.2, 1.2, 1.2]])
    >>> my_linear_tm.execute([1.0, 1.0, 1.0])
    array([[1.2       , 1.06552886, 1.2       ]])
    >>> my_linear_tm.execute([1.0, 1.0, 1.0])
    array([[0.5       , 1.01316799, 1.2       ]])

Note that the bounds specified in **clip** apply to all elements of the result if it is an array.

.. _TransferMechanism_Examples_Execution_With_Integration:

**With Integration**
^^^^^^^^^^^^^^^^^^^^

The following examples illustate the execution of a TransferMechanism with `integrator_mode
<TransferMechanism.integrator_mode>` set to True. For convenience, a TransferMechanism has three `Parameters` that
are used by most IntegratorFunctions, and that can be used to configure integration:`initial_value
<TransferMechanism.initial_value>`, `integration_rate <TransferMechanism.integration_rate>`, and `noise
<TransferMechanism.noise>`.  If any of these are specified in the TransferMechanism's constructor, their value is
used to specify the corresponding parameter of its `integrator_function <TransferMechanism.integrator_function>`.
In the following example, ``my_linear_tm`` is assigned `Linear` as its primary `function <Mechanism_Base.function>`,
congifured to transform arrays of ``size`` 3, with an **initial_value** of [0.1, 0.5, 0.9] and an **integration_rate**
of 0.5, that are passed as the values for the `initializer <AdaptiveIntegrator.initializer>` and `rate
<AdaptiveIntegrator.rate>` `Parameters` of its `integrator_function <TransferMechanism.integrator_function>`
`Parameters`, respectively.  Since, its `integrator_function <TransferMechanism.integrator_function>` is not specified,
the default for a TransferMechanism is used, which is `AdaptiveIntegrator`.  This integrates its input, returning
results that begin close to its `initializer <AdaptiveIntegrator.initializer>` and asymptotically approach the value
of the current input, which in this example is [1.0, 1.0, 1,0] for each execution::

    >>> my_linear_tm = pnl.TransferMechanism(size=3,
    ...                                      function=pnl.Linear,
    ...                                      integrator_mode=True,
    ...                                      initial_value=np.array([[0.1, 0.5, 0.9]]),
    ...                                      integration_rate=0.5)
    >>> my_linear_tm.integrator_function.initializer
    array([[0.1, 0.5, 0.9]])
    >>> my_linear_tm.integrator_function.previous_value
    array([[0.1, 0.5, 0.9]])
    >>> my_linear_tm.execute([1.0, 1.0, 1.0])
    array([[0.55, 0.75, 0.95]])
    >>> my_linear_tm.execute([1.0, 1.0, 1.0])
    array([[0.775, 0.875, 0.975]])
    >>> my_linear_tm.execute([1.0, 1.0, 1.0])
    array([[0.8875, 0.9375, 0.9875]])

Notice that specifying ``[[0.1, 0.5, 0.9]]`` as the **initial_value** for ``my_linear_tm`` assigns it both as the value
of the `integrator_function <TransferMechanism.integrator_function>`'s `initializer <AdaptiveIntegrator.initializer>`
Parameter, and also as its `previous_value <Mechanism_Base.previous_value>` which is used in the first step of
integration when ``my_linear_tm`` is executed.  For an `AdaptiveIntegrator`, each step of integration returns a
result that is its `previous_value <AdaptiveIntegrator.previous_value>` +  (`rate <AdaptiveIntegrator>` *
`previous_value <AdaptiveIntegrator.previous_value>` - input), asymtotically approaching the input.

In the following example, both the TransferMechanism's **integration_rate** and its `integrator_function
<TransferMechanism.integrator_function>`'s **rate** are specified::

    >>> my_linear_tm = pnl.TransferMechanism(integrator_function=AdaptiveIntegrator(rate=0.3),
    ...                                      integration_rate=0.1)
    >>> my_linear_tm.integration_rate # doctest: +NORMALIZE_WHITESPACE
    (TransferMechanism TransferMechanism-8):
        integration_rate.base: 0.3
        integration_rate.modulated: [0.3]

Notice that the value specified for the TransferMechanism integrator `integrator_function
<TransferMechanism.integrator_function>` (``0.3``) takes precendence, and is assigned as the value of the
TransferMechanism's `integration_rate <TransferMechanism.integration_rate>`, overriding the specified value (``0.1``).
The same applies for the specification of the TransferMechanism's **initial_value** argument and the **initializer**
for its `integration_function <TransferMechanism.integrator_function>`. Notice also that two values are reported for
the Mechanism's `integration_rate <TransferMechanism.integration_rate>`. This is because this is a `modulable Parameter
<ParameterPort_Modulable_Parameters>`.  The ``integration_rate.base`` is the one that is assigned;
``integration_rate.modulated`` reports the value that was actually used when the Mechanism was last executed;
this is the same as the base value if the Parameter is not subject to modulation;  if the Parameter is subject to
modulation <ModulatorySignal_Modulation>`, then the modulated value will be the base value modified by any
`modulatory signals <ModulatorySignal>` that project to the Mechanism for that Parameter.

.. _TransferMechanism_Examples_Initialization_and_Resetting:

*Initializing, Resetting and Resuming Integration*
**************************************************

When `integrator_mode <TransferMechanism.integrator_mode>` is True, the state of integration can be initialized
by specifying its `initial_value <TransferMechanism.initial_value>` using the **initial_value** argument in the
constructor, as shown in the following example:

    >>> my_linear_tm = pnl.TransferMechanism(function=pnl.Linear,
    ...                                      integrator_mode=True,
    ...                                      integration_rate=0.1,
    ...                                      initial_value=np.array([[0.2]]))
    >>> my_linear_tm.integrator_function.previous_value
    array([[0.2]])

It will then begin integration at that point.  The result after each execution is the integrated value
of the input and its `integrator_function <TransferMechanism.integrator_function>`'s `previous_value
<IntegratorFunction.previous_value>`::

    >>> my_linear_tm.execute(0.5)
    array([[0.23]])
    >>> my_linear_tm.execute(0.5)
    array([[0.257]])
    >>> my_linear_tm.execute(0.5)
    array([[0.2813]])

The TransferMechanism's `reset <TransferMechanism.reset>` method can be used to restart integration from its
`initial_value <TransferMechanism.initial_value>` or some other one.  For example, calling `reset
<TransferMechanism.reset>` without an argument resets the starting point of integration for
``my_linear_tm`` back to ``0.2``, and if it is executed `trials <TimeScale.TRIAL>` it produes the same results as
the first 3 executions:

    >>> my_linear_tm.integrator_function.reset()
    [array([[0.2]])]
    >>> my_linear_tm.execute(0.5)
    array([[0.23]])
    >>> my_linear_tm.execute(0.5)
    array([[0.257]])
    >>> my_linear_tm.execute(0.5)
    array([[0.2813]])

The `reset <TransferMechanism.reset>` method can also be used to start integration at a specified value, by providing
it as an argument to the method::

    >>> my_linear_tm.integrator_function.reset([0.4])
    [array([0.4])]
    >>> my_linear_tm.execute(0.5)
    array([[0.41]])
    >>> my_linear_tm.execute(0.5)
    array([[0.419]])

If integration is suspended (by changing `integrator_mode <TransferMechanism.integrator_mode>` from True to False),
the value it uses to resume integration (if `integrator_mode <TransferMechanism.integrator_mode>` is reassigned as
True) can be specified using the `on_resume_integrator_mode <TransferMechanism.on_resume_integrator_mode>` option.
If it is set to *RESET*, it will use `initial_value <TransferMechanism.initial_value>` to resume integration, just as
if `reset() <TransferMechanism.reset>` had been called.  If it is set to *CURRENT_VALUE* (the default), it will resume
integration using the current `value <Mechanism_Base.value>` of the Mechanism, irrespective of the `integrator_function
<TransferMechanism.integrator_function>`'s `previous_value <IntegratorFunction.previous_value>` at the point at which
integration was last suspended, as shown below::

    >>> my_linear_tm.integrator_mode = False
    >>> my_linear_tm.execute(0.2)
    array([[0.2]])
    >>> my_linear_tm.execute(0.2)
    array([[0.2]])
    >>> my_linear_tm.on_resume_integrator_mode = pnl.CURRENT_VALUE
    >>> my_linear_tm.integrator_mode = True
    >>> my_linear_tm.execute(0.5)
    array([[0.23]])
    >>> my_linear_tm.execute(0.5)
    array([[0.257]])

Notice that, with `on_resume_integrator_mode <TransferMechanism.on_resume_integrator_mode>` set to *CURRENT_VALUE*,
when `integrator_mode <TransferMechanism.integrator_mode>` is set back to True, integration proceeds from the most
recent value of ``my_linear_tem``.  In contrast, if `on_resume_integrator_mode
<TransferMechanism.on_resume_integrator_mode>` is set to *LAST_INTEGRATED_VALUE*, integration resumes using the
`integrator_function <TransferMechanism.integrator_function>`'s `previous_value IntegratorFunction.previous_value` at
the point at which integration was last suspended, irrespective of interverning executions::

    >>> my_linear_tm.on_resume_integrator_mode = pnl.LAST_INTEGRATED_VALUE
    >>> my_linear_tm.integrator_mode = False
    >>> my_linear_tm.execute(1.0)
    array([[1.]])
    >>> my_linear_tm.integrator_mode = True
    >>> my_linear_tm.execute(0.5)
    array([[0.2813]])
    >>> my_linear_tm.execute(0.5)
    array([[0.30317]])

Notice in this case that, even though the most recent value of ``my_linear_tm`` is ``1.0``, when `integrator_mode
<TransferMechanism.integrator_mode>` is set back to True, integration resumes from the most recent value when it was
last True (in this case, where it left off in the preceding example, ``0.257``).

.. _TransferMechanism_Examples_Termination:

*Terminating Integration*
*************************


*Termination by value*.  This terminates execution when the Mechanism's `value <Mechanism_Base.value>` reaches the
the value specified by the **threshold** argument.  This is implemented by specifying **termination_measure** with
a function that accepts a 2d array with a *single entry* as its argument and returns a scalar.  The single
entry is the TransferMechanism's current `value <Mechanism_Base.value>` (that is, its previous_value
is ignored). After each execution, the function is passed the Mechanism's current `value <Mechanism_Base.value>`,
and the scalar returned is compared to **termination_threshold** using the comparison operator specified by
**termination_comparison_op**. Execution continues until this returns True, as in the following example::

    >>> my_mech = pnl.TransferMechanism(size=2,
    ...                                 integrator_mode=True,
    ...                                 termination_measure=max,
    ...                                 termination_threshold=0.9,
    ...                                 termination_comparison_op=pnl.GREATER_THAN_OR_EQUAL)
    >>> my_mech.execute([0.5, 1])
    array([[0.46875, 0.9375 ]])
    >>> my_mech.num_executions_before_finished
    4

Here, ``my_mech`` continued to execute for ``5`` times, until the element of the Mechanism's `value
<Mechanism_Base.value>` with the greatest value exceeded ``0.9``.  Note that GREATER_THAN_EQUAL is a keyword for
the string ">=", which is a key in the `comparison_operators` dict for the Python ``operator.ge``; any of these
can be used to specify **termination_comparison_op**).

.. _TransferMechanism_Examples_Termination_By_Time:

*Termination by time*.  This terminates execution when the Mechanism has executed at least a number of times equal
to the **threshold** at a particular TimeScale (e.g., within a `RUN` or a `TRIAL <TimeScale.TRIAL>`). This is
specified by assigning a `TimeScale` to **termination_measure**;  execution terminates when the number of
executions at that TimeScale equals the **termination_threshold**.  Note that, in this case,
the **termination_comparison_op** argument is ignored (the `termination_comparison_op
<TransferMechanism.termination_comparison_op>` is automatically set to *GREATER_THAN_OR_EQUAL*).  For example,
``my_mech`` is configured below to execute at least twice per trial::

    >>> my_mech = pnl.TransferMechanism(size=2,
    ...                                 integrator_mode=True,
    ...                                 termination_measure=TimeScale.TRIAL,
    ...                                 termination_threshold=2)
    >>> my_mech.execute([0.5, 1])
    array([[0.375, 0.75 ]])
    >>> my_mech.num_executions_before_finished
    2

As noted `above <TransferMechanism_Continued_Execution>`, it will continue to execute if it is called again,
but only once per call::

    >>> my_mech.execute([0.5, 1])
    array([[0.4375, 0.875 ]])
    >>> my_mech.num_executions_before_finished
    1
    >>> my_mech.execute([0.5, 1])
    array([[0.46875, 0.9375 ]])
    >>> my_mech.num_executions_before_finished
    1

In the following example, this behavior is exploited to allow a recurrent form of TransferMechanism (``attention``)
to integrate for a fixed number of steps (e.g., to simulate the time taken to encode an instruction regarding the
which feature of the stimulus should be attended) before a stimulus is presented, and then allowing that
Mechanism to continue to integrate the instruction and impact stimulus processing once the stimulus is presented::

    >>> stim_input = pnl.ProcessingMechanism(size=2)
    >>> stim_percept = pnl.TransferMechanism(size=2, function=pnl.Logistic)
    >>> decision = pnl.TransferMechanism(name='Decision', size=2,
    ...                                  integrator_mode=True,
    ...                                  execute_until_finished=False,
    ...                                  termination_threshold=0.65,
    ...                                  termination_measure=max,
    ...                                  termination_comparison_op=pnl.GREATER_THAN)
    >>> instruction_input = pnl.ProcessingMechanism(size=2, function=pnl.Linear(slope=10))
    >>> attention = pnl.LCAMechanism(name='Attention', size=2, function=pnl.Logistic,
    ...                              leak=8, competition=8, self_excitation=0, time_step_size=.1,
    ...                              termination_threshold=3,
    ...                              termination_measure = pnl.TimeScale.TRIAL)
    >>> response = pnl.ProcessingMechanism(name='Response', size=2)
    ...
    >>> comp = pnl.Composition()
    >>> comp.add_linear_processing_pathway([stim_input, [[1,-1],[-1,1]], stim_percept, decision, response]) #doctest: +SKIP
    >>> comp.add_linear_processing_pathway([instruction_input, attention, stim_percept]) #doctest: +SKIP
    >>> comp.scheduler.add_condition(response, pnl.WhenFinished(decision)) #doctest: +SKIP
    ...
    >>> stim_percept.set_log_conditions([pnl.RESULT])
    >>> attention.set_log_conditions([pnl.RESULT])
    >>> decision.set_log_conditions([pnl.RESULT])
    >>> response.set_log_conditions(['OutputPort-0'])
    ...
    >>> inputs = {stim_input:        [[1, 1], [1, 1]],
    ...           instruction_input: [[1, -1], [-1, 1]]}
    >>> comp.run(inputs=inputs) # doctest: +SKIP

This example implements a simple model of attentional selection in perceptual decision making. In the model,
``stim_input`` represents the stimulus input, which is passed to ``stim_percept``, which also receives input
from the ``attention`` Mechanism.  ``stim_percpt passes its output to ``decision``, which integrates its input
until one of the state_features of the input (the first or second) reaches the threshold of 0.65, at which point
``response`` executes (specified by the condition ``(reponse, WhenFinished(decision)``).  In addition to the
``stim_input``, the model an instruction on each trial in ``instruction_input`` that specifies which feature of
the stimulus (i.e., the first or second element) should be "attended".  This is passed to the ``attention``
Mechanism, which uses it to select which feature of ``stim_percept`` should be passed to ``decision``, and thereby
determine the response.  Like the ``decision`` Mechanism, the ``attention`` Mechanism integrates its input.
However, its **threshold_measure** is specified as ``TimeScale.TRIAL`` and its **threshold** as ``3``, so it
carries out 3 steps of integration the first time it is executed in each trial.  Thus, when the input is presented
at the beginning of each trial, first ``stim_input`` and ``instruction_input`` execute.  Then ``attention``
executes, but ``stim_percept`` does not yet do so, since it receives input from ``attention`` and thus must wait
for that to execute first. When ``attention`` executes, it carries out its three steps of integration,
(giving it a chance to "encode" the instruction before the stimulus is processed by ``stim_percept``).  Then
``stim_percept`` executes, followed by ``decision``.  However, the latter carries out only one step of integration,
since its **execute_until_finished** is set to False.  If its output does not meet its termination condition after
that one step of integration, then ``response`` does not execute, since it has been assigned a condition that
requires ``decision`` to terminate before it does so. As a result, since ``response`` has not executed, the trial
continues. On the next pass, ``attention`` carries out only one step of integration, since its termination
condition has already been met, as does ``decision`` since its termination condition has *not* yet been met.  If
it is met, then ``response`` executes and the trial ends (since all Mechanisms have now had an opportunity to
execute). The value of the ``attention`` and ``decision`` Mechanisms after each execution are shown below::

    >>> attention.log.print_entries(display=[pnl.TIME, pnl.VALUE]) #doctest: +SKIP
    Log for Attention:
    Logged Item:   Time          Value
    'RESULT'       0:0:0:1      [0.64565631 0.19781611]  # Trial 0
    'RESULT'       0:0:0:1      [0.72347147 0.1422746 ]
    'RESULT'       0:0:0:1      [0.74621565 0.1258587 ]
    'RESULT'       0:0:1:1      [0.75306362 0.1208305 ]
    'RESULT'       0:0:2:1      [0.75516272 0.11926922]
    'RESULT'       0:0:3:1      [0.75581168 0.11878318]
    'RESULT'       0:0:4:1      [0.75601306 0.11863188]
    'RESULT'       0:1:0:1      [0.2955214  0.49852489]  # Trial 1
    'RESULT'       0:1:0:1      [0.17185129 0.68187518]
    'RESULT'       0:1:0:1      [0.13470156 0.73399742]
    'RESULT'       0:1:1:1      [0.1235536  0.74936691]
    'RESULT'       0:1:2:1      [0.12011584 0.75402671]

    >>> decision.log.print_entries(display=[pnl.TIME, pnl.VALUE]) #doctest: +SKIP
    Log for Decision:
    Logged Item:   Time          Value
    'RESULT'       0:0:0:3      [0.33917677 0.2657116 ]  # Trial 0
    'RESULT'       0:0:1:3      [0.50951133 0.39794126]
    'RESULT'       0:0:2:3      [0.59490696 0.46386164]
    'RESULT'       0:0:3:3      [0.63767534 0.49676128]
    'RESULT'       0:0:4:3      [0.65908142 0.51319226]
    'RESULT'       0:1:0:3      [0.59635299 0.59443706]  # Trial 1
    'RESULT'       0:1:1:3      [0.56360108 0.6367389 ]
    'RESULT'       0:1:2:3      [0.54679699 0.65839718]

    >>> response.log.print_entries(display=[pnl.TIME, pnl.VALUE]) #doctest: +SKIP
    Log for Response:
    Logged Item:   Time          Value
    'OutputPort-0' 0:0:4:4      [0.65908142 0.51319226]  # Trial 0
    'OutputPort-0' 0:1:2:4      [0.54679699 0.65839718]  # Trial 1

The `Time` signatures are ``run:trial:pass:time_step``.  Note that ``attention`` always executes in `time_step` 1
(after ``stim_input`` and ``instruction_input`` which execute in time_step 0).  In trial 0, ``attention``
executes three times in pass 0 (to reach its specified threshold), and then again in passes 1, 2 and 3 and 4
along with ``decision`` (which executes in time_step 3, after ``stim_percept`` in time_step 2),
as the trial continues and ``decision`` executes until reaching its threshold.  Note that ``response`` executed
only executed in pass 4, since it depends on the termination of ``decision``.  Note also that in trial 1
``attention`` executes 3 times in pass 0 as it did in trial 0;  however, ``decision`` executes only 3 times
since it begins closer to its threshold in that trial.

.. _TransferMechanism_Class_Reference:

Class Reference
---------------

"""
import copy
import inspect
import logging
import types
import warnings
from collections.abc import Iterable

import numpy as np
from beartype import beartype

from psyneulink._typing import Optional, Union, Literal

from psyneulink.core import llvm as pnlvm
from psyneulink.core.components.functions.nonstateful.combinationfunctions import LinearCombination, SUM
from psyneulink.core.components.functions.nonstateful.distributionfunctions import DistributionFunction
from psyneulink.core.components.functions.function import Function, is_function_type
from psyneulink.core.components.functions.nonstateful.objectivefunctions import Distance
from psyneulink.core.components.functions.nonstateful.selectionfunctions import SelectionFunction
from psyneulink.core.components.functions.stateful.integratorfunctions import AdaptiveIntegrator
from psyneulink.core.components.functions.stateful.integratorfunctions import IntegratorFunction
from psyneulink.core.components.functions.nonstateful.transferfunctions import Linear, Logistic, TransferFunction
from psyneulink.core.components.functions.userdefinedfunction import UserDefinedFunction
from psyneulink.core.components.mechanisms.mechanism import Mechanism, MechanismError
from psyneulink.core.components.mechanisms.modulatory.control.controlmechanism import _is_control_spec
from psyneulink.core.components.mechanisms.processing.processingmechanism import ProcessingMechanism_Base
from psyneulink.core.components.ports.inputport import InputPort
from psyneulink.core.components.ports.outputport import OutputPort
from psyneulink.core.globals.context import ContextFlags, handle_external_context
from psyneulink.core.globals.mdf import _get_variable_parameter_name
from psyneulink.core.globals.keywords import \
    COMBINE, comparison_operators, EXECUTION_COUNT, FUNCTION, GREATER_THAN_OR_EQUAL, \
    CURRENT_VALUE, LESS_THAN_OR_EQUAL, MAX_ABS_DIFF, \
    NAME, NOISE, NUM_EXECUTIONS_BEFORE_FINISHED, OWNER_VALUE, RESET, RESULT, RESULTS, \
    SELECTION_FUNCTION_TYPE, TRANSFER_FUNCTION_TYPE, TRANSFER_MECHANISM, VARIABLE
from psyneulink.core.globals.parameters import Parameter, FunctionParameter, check_user_specified
from psyneulink.core.globals.preferences.basepreferenceset import ValidPrefSet
from psyneulink.core.globals.preferences.preferenceset import PreferenceLevel
from psyneulink.core.globals.utilities import \
    all_within_range, is_numeric_scalar, append_type_to_name, convert_all_elements_to_np_array, iscompatible, convert_to_np_array, safe_equals, parse_valid_identifier, safe_len, try_extract_0d_array_item
from psyneulink.core.scheduling.time import TimeScale

__all__ = [
    'INITIAL_VALUE', 'CLIP',  'INTEGRATOR_FUNCTION', 'INTEGRATION_RATE',
    'TERMINATION_THRESHOLD', 'TERMINATION_MEASURE', 'TERMINATION_MEASURE_VALUE',
    'Transfer_DEFAULT_BIAS', 'Transfer_DEFAULT_GAIN', 'Transfer_DEFAULT_LENGTH', 'Transfer_DEFAULT_OFFSET',
    'TransferError', 'TransferMechanism',
]

# TransferMechanism parameter keywords:
CLIP = "clip"
INTEGRATOR_FUNCTION = 'integrator_function'
INTEGRATION_RATE = "integration_rate"
INITIAL_VALUE = 'initial_value'
TERMINATION_THRESHOLD = 'termination_threshold'
TERMINATION_MEASURE = 'termination_measure'
TERMINATION_MEASURE_VALUE = 'termination_measure_value'
termination_keywords = [EXECUTION_COUNT, NUM_EXECUTIONS_BEFORE_FINISHED]


# TransferMechanism default parameter values:
Transfer_DEFAULT_LENGTH = 1
Transfer_DEFAULT_GAIN = 1
Transfer_DEFAULT_BIAS = 0
Transfer_DEFAULT_OFFSET = 0
# Transfer_DEFAULT_RANGE = np.array([])

logger = logging.getLogger(__name__)


class TransferError(MechanismError):
    pass


def _integrator_mode_setter(value, owning_component=None, context=None, *, compilation_sync=False):
    if value and not compilation_sync:
        if not owning_component.parameters.integrator_mode._get(context):
            # when first creating parameters, integrator_function is not
            # instantiated yet
            if (
                not owning_component.is_initializing
                and owning_component.integrator_function.parameters.execution_count._get(context) > 0
            ):
                # force, because integrator_mode is currently False
                # (will be set after exiting this method)
                if owning_component.on_resume_integrator_mode == CURRENT_VALUE:
                    owning_component.reset(
                        owning_component.parameters.value._get(context),
                        force=True,
                        context=context
                    )
                elif owning_component.on_resume_integrator_mode == RESET:
                    owning_component.reset(force=True, context=context)

    if not compilation_sync:
        owning_component.parameters.has_initializers._set(value, context)

    return value


# IMPLEMENTATION NOTE:  IMPLEMENTS OFFSET PARAM BUT IT IS NOT CURRENTLY BEING USED
class TransferMechanism(ProcessingMechanism_Base):
    """
    TransferMechanism(                                       \
        noise=0.0,                                           \
        clip=(float:min, float:max),                         \
        integrator_mode=False,                               \
        integrator_function=AdaptiveIntegrator,              \
        initial_value=None,                                  \
        integration_rate=0.5,                                \
        on_resume_integrator_mode=CURRENT_VALUE,             \
        termination_measure=Distance(metric=MAX_ABS_DIFF),   \
        termination_threshold=None,                          \
        termination_comparison_op=LESS_THAN_OR_EQUAL,        \
        output_ports=RESULTS                                 \
        )

    Subclass of `ProcessingMechanism <ProcessingMechanism>` that performs a simple transform of its input.
    See `Mechanism <Mechanism_Class_Reference>` for additional arguments and attributes.

    Arguments
    ---------

    noise : float, function, or a list or array containing either or both : default 0.0
        specifies a value to be added to the result of the TransferMechanism's `function <Mechanism_Base.function>`
        or its `integrator_function <TransferMechanism.integrator_function>`, depending on whether `integrator_mode
        <TransferMechanism.integrator_mode>` is `True` or `False` (see `noise <TransferMechanism.noise>` for details).
        If **noise** is specified as a single function, it can be a reference to a Function class or an instance of one;
        if a function is used in a list, it *must* be an instance.

    clip : tuple(float, float) or list [float, float] : default None
        specifies the allowable range for the result of `function <Mechanism_Base.function>` (see
        `clip <TransferMechanism.clip>` for details).

    integrator_mode : bool : False
        specifies whether or not the TransferMechanism is executed with (True) or without (False) integrating
        its `variable <Mechanism_Base.variable>` using its `integrator_function
        <TransferMechanism.integrator_function>` before executing its primary `function <Mechanism_Base.function>`
        (see `TransferMechanism_Execution` for additional details).

    integrator_function : IntegratorFunction : default AdaptiveIntegrator
        specifies `IntegratorFunction` to use when `integrator_mode <TransferMechanism.integrator_mode>` is True (see
        `Execution with Integration <TransferMechanism_Examples_Execution_With_Integration>` for additional details).

    initial_value :  value, list or np.ndarray : default Transfer_DEFAULT_BIAS
        specifies the starting value for integration when `integrator_mode <TransferMechanism.integrator_mode>` is
        True; must be the same length `variable <Mechanism_Base.variable>` (see
        `TransferMechanism_Execution_Integration_Initialization` for additional details).

    integration_rate : float : default 0.5
        specifies the rate of integration of when the TransferMechanism when `integrator_mode
        <TransferMechanism.integrator_mode>` is True (see `TransferMechanism_Execution_Integration` for additional
        details).

    on_resume_integrator_mode : CURRENT_VALUE, LAST_INTEGRATED_VALUE, or RESET : default CURRENT_VALUE
        specifies value used by the `integrator_function <TransferMechanism.integrator_function>` when integration
        is resumed (see `resuming integration <TransferMechanism_Execution_Integration_Resumption>` for additional
        details).

    termination_measure : function or TimesScale : default Distance(metric=MAX_ABS_DIFF)
        specifies measure used to determine when execution of TransferMechanism is complete if `execute_until_finished
        <Component.execute_until_finished>` is True.  If it is a function, it must take at least one argument, and
        optionally a second, both of which must be arrays, and must return either another array or a scalar;  see
        `termination_measure <TransferMechanism.termination_measure>` for additional details.

    termination_threshold : None or float : default None
        specifies value against which `termination_measure_value <TransferMechanism.termination_measure_value>` is
        compared to determine when execution of TransferMechanism is complete; see `termination_measure
        <TransferMechanism.termination_measure>` for additional details.

    termination_comparison_op : comparator keyword : default LESS_THAN_OR_EQUAL
        specifies how `termination_measure_value <TransferMechanism.termination_measure_value>` is compared with
        `termination_threshold <TransferMechanism.termination_threshold>` to determine when execution of
        TransferMechanism is complete; see `termination_measure <TransferMechanism.termination_measure>`
        for additional details.

    output_ports : str, list or np.ndarray : default RESULTS
        specifies the OutputPorts for the TransferMechanism; the keyword **RESULTS** (the default) specifies that
        one OutputPort be generated for each InputPort specified in the **input_ports** argument (see
        `TransferMechanism_OutputPorts` for additional details, and note <TransferMechanism_OutputPorts_Note>` in
        particular).


    Attributes
    ----------

    noise : float, function or an array containing either or both
        value is applied to the result of `integrator_function <TransferMechanism.integrator_function>` if
        `integrator_mode <TransferMechanism.integrator_mode>` is False; otherwise it is passed as the `noise
        <IntegratorFunction.noise>` Parameter to `integrator_function <TransferMechanism.integrator_function>`. If
        noise is a float or function, it is added to all elements of the array being transformed; if it is a function,
        it is executed independently for each element each time the TransferMechanism is executed.  If noise is an
        array, it is applied Hadamard (elementwise) to the array being transformed;  again, each function is executed
        independently for each corresponding element of the array each time the Mechanism is executed.

        .. note::
            If **noise** is specified as a float or function in the constructor for the TransferMechanism, the noise
            Parameter cannot later be specified as a list or array, and vice versa.

        .. hint::
            To generate random noise that varies for every execution and across all elements of an array, a
            `DistributionFunction` should be used, that generates a new value on each execution. If noise is
            specified as a float, a function with a fixed output, or an array of either of these, then noise
            is simply an offset that is the same across all elements and executions.

    clip : tuple(float, float)
        determines the allowable range for all elements of the result of `function <Mechanism_Base.function>`.
        The 1st item (index 0) determines the minimum allowable value of the result, and the 2nd item (index 1)
        determines the maximum allowable value; any element of the result that exceeds the specified minimum or
        maximum value is set to the value of clip that it exceeds.

    integrator_mode : bool
        determines whether the TransferMechanism uses its `integrator_function <TransferMechanism.integrator_function>`
        to integrate its `variable <Mechanism_Base.variable>` when it executes (see TransferMechanism_Execution for
        additional details).

    integrator_function :  IntegratorFunction
        the `IntegratorFunction` used when `integrator_mode <TransferMechanism.integrator_mode>` is set to
        `True` (see `TransferMechanism_Execution_Integration` for details).

    initial_value :  value, list or np.ndarray
        determines the starting value for the `integrator_function <TransferMechanism.integrator_function>`
        when `integrator_mode <TransferMechanism.integrator_mode>` is `True`
        (see `TransferMechanism_Execution_Integration_Initialization` for additional details).

    integration_rate : float
        determines the rate at which the TransferMechanism's `variable <TransferMechanism>` is integrated when it is
        executed with `integrator_mode <TransferMechanism.integrator_mode>` set to `True`; a higher value specifies
        a faster rate (see `TransferMechanism_Execution_Integration` for additional details).

    on_resume_integrator_mode : CURRENT_VALUE, LAST_INTEGRATED_VALUE, or RESET
        determines value used by the `integrator_function <TransferMechanism.integrator_function>` when integration is
        resumed, and must be one of the following keywords: *CURRENT_VALUE*, *LAST_INTEGRATED_VALUE*, or
        *RESET* (see `resuming integration <TransferMechanism_Execution_Integration_Resumption>` for additional
        details).

    termination_measure : function or TimeScale
        used to determine when execution of the TransferMechanism is complete (i.e., `is_finished` is True), if
        `execute_until_finished <Component.execute_until_finished>` is True.  If it is a `TimeScale`, then execution
        terminates when the value of the Mechanism's `num_executions <Component_Num_Executions>` at that TimeScale is
        is equal to `termination_threshold <TransferMechanism.termination_threshold>`.  If it is a function, it is
        passed the `value <Mechanism_Base.value>` and `previous_value <Mechanism_Base.previous_value>` of the
        TransferMechanism; its result (`termination_measure_value <TransferMechanism.termination_measure_value>`) is
        compared with `termination_threshold <TransferMechanism.termination_threshold>` using
        `TransferMechanism.termination_comparison_op`, the result of which is used as the value of `is_finished`.

        .. note::
           A Mechanism's previous value is distinct from the `previous_value
           <IntegratorFunction.previous_value>` attribute of its `integrator_function
           <Mechanism_Base.integrator_function>`.

    termination_measure_value : array or scalar
        value returned by `termination_measure <TransferMechanism.termination_measure>`;  used to determine when
        `is_finished` is True.

    termination_threshold : None or float
        value with which `termination_measure_value <TransferMechanism.termination_measure_value>` is compared to
        determine when execution of TransferMechanism is complete if `execute_until_finished
        <Component.execute_until_finished>` is True.

    termination_comparison_op : Comparator
        used to compare `termination_measure_value <TransferMechanism.termination_measure_value>` with
        `termination_threshold <TransferMechanism.termination_threshold>` to determine when execution of
        TransferMechanism is complete if `execute_until_finished <Component.execute_until_finished>` is True.

    standard_output_ports : list[dict]
        list of `Standard OutputPort <OutputPort_Standard>` that includes the following in addition to the
        `standard_output_ports <ProcessingMechanism.standard_output_ports>` of a
        `ProcessingMechanism <ProcessingMechanism>`:

        .. _COMBINE:

        *COMBINE* : 1d array
          Element-wise (Hadamard) sum of all items of the TransferMechanism's `value <Mechanism_Base.value>`
          (requires that they all have the same dimensionality).

    Returns
    -------
    instance of TransferMechanism : TransferMechanism

    """

    componentType = TRANSFER_MECHANISM

    classPreferenceLevel = PreferenceLevel.SUBTYPE
    # These will override those specified in TYPE_DEFAULT_PREFERENCES
    # classPreferences = {
    #     PREFERENCE_SET_NAME: 'TransferCustomClassPreferences',
    #     # REPORT_OUTPUT_PREF: PreferenceEntry(False, PreferenceLevel.INSTANCE),
    #     }

    # TransferMechanism parameter and control signal assignments):

    standard_output_ports = ProcessingMechanism_Base.standard_output_ports.copy()
    standard_output_ports.extend([{NAME: COMBINE,
                                   VARIABLE: OWNER_VALUE,
                                   FUNCTION: LinearCombination(operation=SUM)}])
    standard_output_port_names = ProcessingMechanism_Base.standard_output_port_names.copy()
    standard_output_port_names.extend([COMBINE])

    class Parameters(ProcessingMechanism_Base.Parameters):
        """
            Attributes
            ----------

                clip
                    see `clip <TransferMechanism.clip>`

                    :default value: None
                    :type:

                initial_value
                    see `initial_value <TransferMechanism.initial_value>`

                    :default value: None
                    :type:

                integration_rate
                    see `integration_rate <TransferMechanism.integration_rate>`

                    :default value: 0.5
                    :type: ``float``

                integrator_function
                    see `integrator_function <TransferMechanism.integrator_function>`

                    :default value: `AdaptiveIntegrator`
                    :type: `Function`

                integrator_function_value
                    see `integrator_function_value <TransferMechanism.integrator_function_value>`

                    :default value: [[0]]
                    :type: ``list``
                    :read only: True

                integrator_mode
                    see `integrator_mode <TransferMechanism_Integrator_Mode>`

                    :default value: False
                    :type: ``bool``

                noise
                    see `noise <TransferMechanism.noise>`

                    :default value: 0.0
                    :type: ``float``

                on_resume_integrator_mode
                    see `on_resume_integrator_mode <TransferMechanism.on_resume_integrator_mode>`

                    :default value: `CURRENT_VALUE`
                    :type: ``str``

                output_ports
                    see `output_ports <Mechanism_Base.output_ports>`

                    :default value: [`RESULTS`]
                    :type: ``list``
                    :read only: True

                termination_comparison_op
                    see `termination_comparison_op <TransferMechanism.termination_comparison_op>`

                    :default value: ``operator.le``
                    :type: ``types.FunctionType``

                termination_measure
                    see `termination_measure <TransferMechanism.termination_measure>`

                    :default value: `Distance`(metric=max_abs_diff)
                    :type: `Function`

                termination_measure_value
                    see `termination_measure_value <TransferMechanism.termination_measure_value>`

                    :default value: 0.0
                    :type: ``float``
                    :read only: True

                termination_threshold
                    see `termination_threshold <TransferMechanism.termination_threshold>`

                    :default value: None
                    :type:
        """
        integrator_mode = Parameter(False, setter=_integrator_mode_setter, valid_types=bool)
        integration_rate = FunctionParameter(
            0.5,
            function_name='integrator_function',
            function_parameter_name='rate',
            primary=True,
        )
        initial_value = FunctionParameter(
            None,
            function_name='integrator_function',
            function_parameter_name='initializer'
        )
        integrator_function = Parameter(AdaptiveIntegrator, stateful=False, loggable=False)
        function = Parameter(Linear, stateful=False, loggable=False, dependencies='integrator_function')
        integrator_function_value = Parameter([[0]], read_only=True)
        on_resume_integrator_mode = Parameter(CURRENT_VALUE, stateful=False, loggable=False)
        clip = None
        noise = FunctionParameter(0.0, function_name='integrator_function')
        termination_measure = Parameter(
            Distance(metric=MAX_ABS_DIFF),
            modulable=False,
            stateful=False,
            loggable=False
        )
        termination_threshold = Parameter(None, modulable=True)
        termination_comparison_op = Parameter(LESS_THAN_OR_EQUAL, modulable=False, loggable=False)
        termination_measure_value = Parameter(0.0, modulable=False, read_only=True, pnl_internal=True)

        output_ports = Parameter(
            [RESULTS],
            stateful=False,
            loggable=False,
            read_only=True,
            structural=True,
        )

        def _validate_variable(self, variable):
            if 'U' in str(variable.dtype):
                return 'may not contain non-numeric entries'

        def _validate_clip(self, clip):
            if clip is not None:
                if (not (isinstance(clip, (list, tuple, np.ndarray)) and len(clip) == 2
                         and all(is_numeric_scalar(i)) for i in clip)):
                    return 'must be a tuple with two numbers.'
                if not clip[0] < clip[1]:
                    return 'first item must be less than the second.'

        def _validate_integrator_mode(self, integrator_mode):
            if not isinstance(integrator_mode, bool):
                return 'may only be True or False.'

        def _validate_integration_rate(self, integration_rate):
            integration_rate = convert_to_np_array(integration_rate)
            if not all_within_range(integration_rate, 0, 1):
                return 'must be an int or float in the interval [0,1]'

        def _validate_termination_measure(self, termination_measure):
            if not isinstance(termination_measure, TimeScale) and not is_function_type(termination_measure):
                return f"must be a function or a TimeScale."

        def _parse_termination_measure(self, termination_measure):
            if isinstance(termination_measure, type):
                return termination_measure()
            return termination_measure

        def _validate_termination_threshold(self, termination_threshold):
            if (
                termination_threshold is not None
                and not (
                    isinstance(termination_threshold, np.ndarray)
                    and termination_threshold.ndim == 0
                    and isinstance(termination_threshold.item(), (int, float))
                )
            ):
                return 'must be a float or int.'

        def _validate_termination_comparison_op(self, termination_comparison_op):
            if (termination_comparison_op not in comparison_operators.keys()
                    and termination_comparison_op not in comparison_operators.values()):
                return f"must be boolean comparison operator or one of the following strings:" \
                       f" {','.join(comparison_operators.keys())}."

    @check_user_specified
    @beartype
    def __init__(self,
                 default_variable=None,
                 size=None,
                 input_ports: Optional[Union[Iterable, Mechanism, OutputPort, InputPort]] = None,
                 function=None,
                 noise=None,
                 clip=None,
                 integrator_mode=None,
                 integrator_function=None,
                 initial_value=None,
                 integration_rate=None,
                 on_resume_integrator_mode=None,
                 termination_measure=None,
                 termination_threshold: Optional[Union[int, float]] = None,
                 termination_comparison_op: Optional[Union[str, Literal['<', '<=', '>', '>=', '==', '!=']]] = None,
                 output_ports: Optional[Union[str, Iterable]] = None,
                 params=None,
                 name=None,
                 prefs: Optional[ValidPrefSet] = None,
                 **kwargs):
        """Assign type-level preferences and call super.__init__
        """

        # Default output_ports is specified in constructor as a string rather than a list
        # to avoid "gotcha" associated with mutable default arguments
        # (see: bit.ly/2uID3s3 and http://docs.python-guide.org/en/latest/writing/gotchas/)
        if output_ports is None or output_ports == RESULTS:
            output_ports = [RESULTS]

        initial_value = self._parse_arg_initial_value(initial_value)

        self._current_variable_index = 0

        super(TransferMechanism, self).__init__(
            default_variable=default_variable,
            size=size,
            input_ports=input_ports,
            output_ports=output_ports,
            initial_value=initial_value,
            noise=noise,
            integration_rate=integration_rate,
            integrator_mode=integrator_mode,
            clip=clip,
            termination_measure=termination_measure,
            termination_threshold=termination_threshold,
            termination_comparison_op=termination_comparison_op,
            integrator_function=integrator_function,
            on_resume_integrator_mode=on_resume_integrator_mode,
            function=function,
            params=params,
            name=name,
            prefs=prefs,
            **kwargs
        )

    def _parse_arg_initial_value(self, initial_value):
        return self._parse_arg_variable(initial_value)

    def _parse_termination_measure_variable(self, variable):
        # compares to previous value
        # NOTE: this method is for shaping, not for computation, and
        # a previous value should not be passed through here
        return np.array([variable, variable])

    def _validate_params(self, request_set, target_set=None, context=None):
        """Validate FUNCTION and Mechanism params

        """

        super()._validate_params(request_set=request_set, target_set=target_set, context=context)

        # Validate FUNCTION
        if self.parameters.function._user_specified:
            transfer_function = self.defaults.function
            transfer_function_class = None

            # FUNCTION is a Function
            if isinstance(transfer_function, Function):
                transfer_function_class = transfer_function.__class__
            # FUNCTION is a class
            elif inspect.isclass(transfer_function):
                transfer_function_class = transfer_function

            if issubclass(transfer_function_class, Function):
                if not issubclass(transfer_function_class, (TransferFunction, SelectionFunction, UserDefinedFunction)):
                    raise TransferError(f"Function specified as {repr(FUNCTION)} param of '{self.name}' "
                                        f"({transfer_function_class.__name__}) must be a "
                                        f"{' or '.join([TransferFunction.__name__,SelectionFunction.__name__])}.")
            elif not isinstance(transfer_function, (types.FunctionType, types.MethodType)):
                raise TransferError(f"Unrecognized specification for {repr(FUNCTION)} param "
                                    f"of {self.name} ({transfer_function}).")

            # FUNCTION is a function or method, so test that shape of output = shape of input
            if isinstance(transfer_function, (types.FunctionType, types.MethodType, UserDefinedFunction)):
                var_shape = self.defaults.variable.shape
                if isinstance(transfer_function, UserDefinedFunction):
                    val_shape = transfer_function._execute(self.defaults.variable, context=context).shape
                else:
                    val_shape = np.array(transfer_function(self.defaults.variable, context=context)).shape

                if val_shape != var_shape:
                    raise TransferError(f"The shape ({val_shape}) of the value returned by the Python function, "
                                        f"method, or UDF specified as the {repr(FUNCTION)} param of {self.name} "
                                        f"must be the same shape ({var_shape}) as its {repr(VARIABLE)}.")

        # IMPLEMENTATION NOTE:
        #  Need to validate initial_value and integration_rate here (vs. in Parameters._validate_XXX)
        #  as they must be compared against default_variable if it was user-specified
        #  which is not available in Parameters _validation.

        # Validate INITIAL_VALUE
        if INITIAL_VALUE in target_set and target_set[INITIAL_VALUE] is not None:
            initial_value = np.array(target_set[INITIAL_VALUE])
            if (
                not iscompatible(initial_value, self.defaults.variable)
                # extra conditions temporary until universal initializer
                # validation is developed
                and initial_value.shape != self.integrator_function.defaults.variable.shape
                and self._get_parsed_variable(self.parameters.integrator_function,
                                              initial_value).shape != self.integrator_function.defaults.variable.shape
            ):
                raise TransferError(f"The format of the initial_value parameter for {append_type_to_name(self)} "
                                    f"({initial_value}) must match its variable ({self.defaults.variable}).")

        # Validate INTEGRATION_RATE:
        if INTEGRATION_RATE in target_set and target_set[INTEGRATION_RATE] is not None:
            integration_rate = np.array(target_set[INTEGRATION_RATE])
            if (
                not np.isscalar(integration_rate.tolist())
                and integration_rate.shape != self.defaults.variable.shape
                and integration_rate.shape != self.defaults.variable.squeeze().shape
            ):
                raise TransferError(f"{repr(INTEGRATION_RATE)} arg for {self.name} ({integration_rate}) "
                                    f"must be either an int or float, or have the same shape "
                                    f"as its {VARIABLE} ({self.defaults.variable}).")

        # Validate NOISE:
        if NOISE in target_set:
            self._validate_noise(target_set[NOISE])

        # Validate INTEGRATOR_FUNCTION:
        if INTEGRATOR_FUNCTION in target_set and target_set[INTEGRATOR_FUNCTION] is not None:
            integtr_fct = target_set[INTEGRATOR_FUNCTION]
            if not (isinstance(integtr_fct, IntegratorFunction)
                    or (isinstance(integtr_fct, type) and issubclass(integtr_fct, IntegratorFunction))):
                raise TransferError(f"The function specified for the {repr(INTEGRATOR_FUNCTION)} arg of {self.name} "
                                    f"({integtr_fct}) must be an {IntegratorFunction.__class__.__name__}.")

    # FIX: CONSOLIDATE THIS WITH StatefulFunction._validate_noise
    def _validate_noise(self, noise):
        # Noise is a scalar, list, array or DistributionFunction

        if isinstance(noise, DistributionFunction):
            noise = noise.execute

        if isinstance(noise, (np.ndarray, list)):
            if safe_len(noise) == 1:
                pass
            # Variable is a list/array
            elif (not iscompatible(np.atleast_2d(noise), self.defaults.variable)
                  and not iscompatible(np.atleast_1d(noise), self.defaults.variable) and len(noise) > 1):
                raise MechanismError(f"Noise parameter ({noise}) for '{self.name}' does not match default variable "
                                     f"({self.defaults.variable}); it must be specified as a float, a function, "
                                     f"or an array of the appropriate shape "
                                     f"({np.shape(np.array(self.defaults.variable))}).")
            else:
                for i in range(len(noise)):
                    elem = try_extract_0d_array_item(noise[i])

                    if isinstance(elem, DistributionFunction):
                        elem = elem.execute
                    if (not isinstance(elem, (float, int)) and not callable(elem)
                            and not iscompatible(np.atleast_2d(elem), self.defaults.variable[i])
                            and not iscompatible(np.atleast_1d(elem), self.defaults.variable[i])):
                        raise MechanismError(f"The element '{elem}' specified in 'noise' for {self.name} "
                                             f"is not valid; noise must be list or array must be floats or functions.")

        elif _is_control_spec(noise):
            pass

        # Otherwise, must be a float, int or function
        elif noise is not None and not isinstance(noise, (float, int)) and not callable(noise):
            raise MechanismError(f"Noise parameter ({noise}) for {self.name} must be a float, "
                                 f"function, or array/list of these.")

    def _instantiate_parameter_ports(self, function=None, context=None):

        # If function is a logistic, and clip has not been specified, bound it between 0 and 1
        if (
            (
                isinstance(function, Logistic)
                or (
                    inspect.isclass(function)
                    and issubclass(function, Logistic)
                )
            )
            and self.clip is None
        ):
            self.clip = (0,1)

        super()._instantiate_parameter_ports(function=function, context=context)

    def _instantiate_attributes_before_function(self, function=None, context=None):
        super()._instantiate_attributes_before_function(function=function, context=context)

        if self.parameters.initial_value._get(context) is None:
            self.defaults.initial_value = copy.deepcopy(self.defaults.variable)
            self.parameters.initial_value._set(copy.deepcopy(self.defaults.variable), context)

    def _instantiate_output_ports(self, context=None):
        # If user specified more than one item for variable, but did not specify any custom OutputPorts,
        # then assign one OutputPort (with the default name, indexed by the number of the item) per item of variable
        if len(self.output_ports) == 1 and self.output_ports[0] == RESULTS:
            if len(self.defaults.variable) == 1:
                output_ports = [RESULT]
            else:
                output_ports = []
                for i, item in enumerate(self.defaults.variable):
                    output_ports.append({NAME: f'{RESULT}-{i}', VARIABLE: (OWNER_VALUE, i)})
            self.parameters.output_ports._set(output_ports, context)
        super(ProcessingMechanism_Base, self)._instantiate_output_ports(context=context)

        # # Relabel first output_port:
        # #    default (assigned by Mechanism's OutputPort registry) is to name it "RESULT";
        # #    but in this context, explicitly adding -0 index helps put first one on par with others
        # #    (i.e., make clear the alignment of each OutputPort with the items of the TransferMechanmism's value).
        # remove_instance_from_registry(registry=self._portRegistry,
        #                               category=OUTPUT_PORT,
        #                               component=self.output_ports['RESULT'])
        # register_instance(self.output_ports['RESULT'], 'RESULT-0', OutputPort, self._portRegistry, OUTPUT_PORT)

    def _get_instantaneous_function_input(self, function_variable, noise, context=None):
        noise = self._try_execute_param(noise, function_variable, context=context)
        if noise is not None and not safe_equals(noise, 0):
            current_input = function_variable + noise
        else:
            current_input = function_variable

        return current_input

    def _clip_result(self, clip, current_input):
        if clip is not None:
            minCapIndices = np.where(current_input < clip[0])
            maxCapIndices = np.where(current_input > clip[1])
            current_input[minCapIndices] = np.min(clip)
            current_input[maxCapIndices] = np.max(clip)
        return current_input

    def _gen_llvm_is_finished_cond(self, ctx, builder, m_base_params, m_state, m_in):

        m_params, builder = self._gen_llvm_param_ports_for_obj(
                self, m_base_params, ctx, builder, m_base_params, m_state, m_in)

        threshold_ptr = ctx.get_param_or_state_ptr(builder, self, "termination_threshold", param_struct_ptr=m_params)
        current_mech_value_ptr = ctx.get_param_or_state_ptr(builder, self, "value", state_struct_ptr=m_state)
        measure_ptrs = ctx.get_param_or_state_ptr(builder,
                                                  self,
                                                  "termination_measure",
                                                  param_struct_ptr=m_base_params,
                                                  state_struct_ptr=m_state)

        if isinstance(threshold_ptr.type.pointee, pnlvm.ir.LiteralStructType):

            # Threshold is not defined, return the old value of finished flag
            assert len(threshold_ptr.type.pointee) == 0
            is_finished_ptr = ctx.get_param_or_state_ptr(builder, self, "is_finished_flag", state_struct_ptr=m_state)
            is_finished_flag = builder.load(is_finished_ptr)
            return builder.fcmp_ordered("!=", is_finished_flag, is_finished_flag.type(0))

        # If modulated, termination threshold is single element array.
        # Otherwise, it is scalar
        threshold = pnlvm.helpers.load_extract_scalar_array_one(builder, threshold_ptr)

        # Extract value to compare with threshold above
        cmp_val_ptr = builder.alloca(threshold.type, name="is_finished_threshold")

        is_in_params = "termination_measure" in self.llvm_param_ids
        is_in_state = "termination_measure" in self.llvm_state_ids

        if not is_in_params and not is_in_state:

            # This can be any builtint function, but currently only max() is supported
            assert measure_ptrs is None
            assert self.termination_measure is max
            assert self._termination_measure_num_items_expected == 1

            # Get inside of the structure
            value = builder.gep(current_mech_value_ptr, [ctx.int32_ty(0), ctx.int32_ty(0)])
            first_val = builder.load(builder.gep(value, [ctx.int32_ty(0), ctx.int32_ty(0)]))
            builder.store(first_val, cmp_val_ptr)
            with pnlvm.helpers.array_ptr_loop(builder, value, "max_loop") as (b, idx):
                test_val = b.load(b.gep(value, [ctx.int32_ty(0), idx]))
                max_val = b.load(cmp_val_ptr)

                cond = b.fcmp_ordered(">=", test_val, max_val)
                max_val = b.select(cond, test_val, max_val)
                b.store(max_val, cmp_val_ptr)

        elif is_in_params and is_in_state:

            expected = np.empty_like([self.defaults.value[0], self.defaults.value[0]])
            got = np.empty_like(self.termination_measure.defaults.variable)
            if expected.shape != got.shape:
                warnings.warn("Shape mismatch: Termination measure input: "
                              "{} should be {}.".format(self.termination_measure.defaults.variable, expected.shape),
                              pnlvm.PNLCompilerWarning)

                # FIXME: HACK: the distance function is not initialized
                self.termination_measure.defaults.variable = expected

            func = ctx.import_llvm_function(self.termination_measure)
            func_params, func_state = measure_ptrs
            func_in = builder.alloca(func.args[2].type.pointee, name="termination_func_in")

            # Populate input
            func_in_current_ptr = builder.gep(func_in, [ctx.int32_ty(0), ctx.int32_ty(0)])
            func_in_prev_ptr = builder.gep(func_in, [ctx.int32_ty(0), ctx.int32_ty(1)])

            # Remove second dimension from 'value' and 'previous_value'
            current_ptr = builder.gep(current_mech_value_ptr, [ctx.int32_ty(0), ctx.int32_ty(0)])
            prev_mech_value_ptr = ctx.get_param_or_state_ptr(builder, self, "value", state_struct_ptr=m_state, history=1)
            prev_ptr = builder.gep(prev_mech_value_ptr, [ctx.int32_ty(0), ctx.int32_ty(0)])

            builder.store(builder.load(current_ptr), func_in_current_ptr)
            builder.store(builder.load(prev_ptr), func_in_prev_ptr)

            builder.call(func, [func_params, func_state, func_in, cmp_val_ptr])

<<<<<<< HEAD
        elif isinstance(self.termination_measure, TimeScale) or isinstance(self.termination_measure, np.ndarray) or self.termination_measure in {ts.value for ts in TimeScale}:
            if isinstance(self.termination_measure, TimeScale):
                measure = self.termination_measure.value
            else:
                measure = self.termination_measure
            num_executions_array_ptr = ctx.get_param_or_state_ptr(builder, self, "num_executions", state_struct_ptr=m_state)
            elem_ptr = builder.gep(num_executions_array_ptr, [ctx.int32_ty(0), ctx.int32_ty(measure)])
            elem_val = builder.sitofp(builder.load(elem_ptr), threshold.type)
=======
        elif is_in_params and not is_in_state:

            num_executions_array_ptr = ctx.get_param_or_state_ptr(builder, self, "num_executions", state_struct_ptr=m_state)
            index = pnlvm.helpers.load_extract_scalar_array_one(builder, measure_ptrs)
            elem_ptr = builder.gep(num_executions_array_ptr, [ctx.int32_ty(0), index])
            elem_val = builder.sitofp(builder.load(elem_ptr), cmp_val_ptr.type.pointee)
>>>>>>> 98430ee5
            builder.store(elem_val, cmp_val_ptr)

        else:
            assert False, f"Not Supported: {self.termination_measure}."

        cmp_val = builder.load(cmp_val_ptr)
        cmp_str = self.parameters.termination_comparison_op.get(None)
        return builder.fcmp_ordered(cmp_str, cmp_val, threshold)

    def _gen_llvm_mechanism_functions(self, ctx, builder, m_base_params, m_params,
                                      m_state, m_in, m_val, ip_out, *, tags:frozenset):

        if self.integrator_mode:
            if_base_params, if_state = ctx.get_param_or_state_ptr(builder, self, "integrator_function", param_struct_ptr=m_base_params, state_struct_ptr=m_state)
            if_params, builder = self._gen_llvm_param_ports_for_obj(
                    self.integrator_function, if_base_params, ctx, builder,
                    m_base_params, m_state, m_in)

            mf_in, builder = self._gen_llvm_invoke_function(
                    ctx, builder, self.integrator_function, if_params,
                    if_state, ip_out, None, tags=tags)
        else:
            mf_in = ip_out

        mf_base_params, mf_state = ctx.get_param_or_state_ptr(builder, self, "function", param_struct_ptr=m_base_params, state_struct_ptr=m_state)
        mf_params, builder = self._gen_llvm_param_ports_for_obj(
                self.function, mf_base_params, ctx, builder, m_base_params, m_state, m_in)

        mf_out, builder = self._gen_llvm_invoke_function(ctx, builder,
                                                         self.function, mf_params,
                                                         mf_state, mf_in, m_val,
                                                         tags=tags)

        clip_ptr = ctx.get_param_or_state_ptr(builder, self, CLIP, param_struct_ptr=m_params)
        if len(clip_ptr.type.pointee) != 0:
            assert len(clip_ptr.type.pointee) == 2
            clip_lo = builder.load(builder.gep(clip_ptr, [ctx.int32_ty(0),
                                                          ctx.int32_ty(0)]))
            clip_hi = builder.load(builder.gep(clip_ptr, [ctx.int32_ty(0),
                                                          ctx.int32_ty(1)]))
            for i in range(mf_out.type.pointee.count):
                mf_out_local = builder.gep(mf_out, [ctx.int32_ty(0), ctx.int32_ty(i)])
                with pnlvm.helpers.array_ptr_loop(builder, mf_out_local, "clip") as (b1, index):
                    ptri = b1.gep(mf_out_local, [ctx.int32_ty(0), index])
                    ptro = b1.gep(mf_out_local, [ctx.int32_ty(0), index])

                    val = b1.load(ptri)
                    val = pnlvm.helpers.fclamp(b1, val, clip_lo, clip_hi)
                    b1.store(val, ptro)

        return mf_out, builder

    def _execute(self, variable=None, context=None, runtime_params=None):
        """Execute TransferMechanism function and return transform of input"""

        clip = self.parameters.clip._get(context)
        value = super(Mechanism, self)._execute(variable=variable, context=context, runtime_params=runtime_params)
        value = self._clip_result(clip, value)

        return value

    @handle_external_context(fallback_most_recent=True)
    def reset(self, *args, force=False, context=None, **kwargs):

        # # FIX: UNCOMMENT ONCE REMOVED FROM Mechanism_Base.reset()
        # # (1) reset it, (2) run the primary function with the new "previous_value" as input
        # # (3) update value, (4) update output ports
        # if not isinstance(self.integrator_function, IntegratorFunction):
        #     raise TransferError(
        #         f"Resetting '{self.name}' is not allowed because its integrator_function "
        #         f"is not an IntegratorFunction type function, therefore the Mechanism "
        #         f"does not have an integrator to reset."
        #     )
        #
        # if self.parameters.integrator_mode._get(context) or force:
        #     new_input = self.integrator_function.reset(*args, **kwargs, context=context)[0]
        #     self.parameters.value._set(
        #         self.function.execute(variable=new_input, context=context),
        #         context=context,
        #         override=True
        #     )
        #     self._update_output_ports(context=context)
        #
        # else:
        #     raise TransferError(f"Resetting '{self.name}' is not allowed because its `integrator_mode` parameter "
        #                         f"is currently set to 'False'; try setting it to 'True'.")

        super().reset(*args, force=force, context=context, **kwargs)
        self.parameters.value.clear_history(context)

    def _parse_function_variable(self, variable, context=None):
        if self.is_initializing:
            return super(TransferMechanism, self)._parse_function_variable(variable=variable, context=context)

        integrator_mode = self.parameters.integrator_mode._get(context)
        noise = self._get_current_parameter_value(self.parameters.noise, context)

        # Update according to time-scale of integration
        if integrator_mode:
            value = self.integrator_function.execute(variable, context=context)
            self.parameters.integrator_function_value._set(value, context)
            return value

        else:
            return self._get_instantaneous_function_input(variable, noise, context)

    def _instantiate_attributes_after_function(self, context=None):
        """Determine numberr of items expected by termination_measure"""
        super()._instantiate_attributes_after_function(context)

        measure = self.termination_measure

        if isinstance(measure, TimeScale):
            self._termination_measure_num_items_expected = 0
            self.parameters.termination_comparison_op._set(GREATER_THAN_OR_EQUAL, context)
            return

        try:
            # If measure is a Function, use its default_variable to determine expected number of items
            self._termination_measure_num_items_expected = len(measure.parameters.variable.default_value)
        except:
            # Otherwise, use "duck typing"
            try:
                # Try a single item first (only uses value, and not previous_value)
                measure(np.array([0,0]))
                self._termination_measure_num_items_expected = 1
            except:
                try:
                    # termination_measure takes two arguments -- value and previous_value -- (e.g., Distance)
                    measure(np.array([[0,0],[0,0]]))
                    self._termination_measure_num_items_expected = 2
                except:
                    assert False, f"PROGRAM ERROR: Unable to determine length of input for" \
                                  f" {repr(TERMINATION_MEASURE)} arg of {self.name}"

        self.parameters.value.history_min_length = self._termination_measure_num_items_expected - 1

    def _report_mechanism_execution(self, input, params=None, output=None, context=None):
        """Override super to report previous_input rather than input, and selected params
        """
        # KAM Changed 8/29/17 print_input = self.previous_input --> print_input = input
        # because self.previous_input is not a valid attrib of TransferMechanism

        print_input = input
        try:
            params = params.copy()
            # Suppress reporting of range (not currently used)
            del params[CLIP]
        except (AttributeError, KeyError):
            pass

        super()._report_mechanism_execution(input_val=print_input, params=params, context=context)

    @handle_external_context()
    def is_finished(self, context=None):
        """Returns True when value of Mechanism reaches threhsold or if threshold is None.

        Note:  if threshold is None or Mechanism not in integartor_mode,
                  implements single update (cycle) per call to _execute method
                  (equivalent to setting Component.execute_until_finished = False)
        """

        try:
            threshold = self.get_mod_termination_threshold(context)
        except:
            threshold = self.parameters.termination_threshold._get(context)
        integrator_mode = self.parameters.integrator_mode._get(context)

        if (not integrator_mode
                or threshold is None
                or self.initialization_status == ContextFlags.INITIALIZING):
            # return True
            return self.parameters.is_finished_flag._get(context)

        assert self.parameters.value.history_min_length + 1 >= self._termination_measure_num_items_expected, \
            "History of 'value' is not guaranteed enough entries for termination_measure"

        measure = self.termination_measure
        value = self.parameters.value._get(context)

        if self._termination_measure_num_items_expected==0:
            status = self.parameters.num_executions._get(context)._get_by_time_scale(TimeScale(self.termination_measure))

        elif self._termination_measure_num_items_expected==1:
            # Squeeze to collapse 2d array with single item
            status = measure(np.squeeze(value))
        else:
            previous_value = self.parameters.value.get_previous(context)
            status = measure([value, previous_value])

        status = convert_all_elements_to_np_array(status)
        self.parameters.termination_measure_value._set(status, context=context, override=True)

        # comparator = self.parameters.termination_comparison_op._get(context)
        comparator = comparison_operators[self.parameters.termination_comparison_op._get(context)]
        # if any(comparison_operators[comparator](np.atleast_1d(status), threshold)):
        if comparator(np.atleast_1d(status), threshold).any():
            logger.info(f'{type(self).__name__} {self.name} has reached threshold ({threshold})')
            return True
        return False

    @handle_external_context()
    def _update_default_variable(self, new_default_variable, context=None):
        new_default_variable = convert_all_elements_to_np_array(new_default_variable)

        if not self.parameters.initial_value._user_specified:
            integrator_function_variable = self._get_parsed_variable(
                self.parameters.integrator_function,
                new_default_variable,
                context=context
            )
            self.defaults.initial_value = copy.deepcopy(integrator_function_variable)
            self.parameters.initial_value._set(copy.deepcopy(integrator_function_variable), context)

        super()._update_default_variable(new_default_variable, context=context)

    def as_mdf_model(self):
        model = super().as_mdf_model()
        function_model = [
            f for f in model.functions
            if f.id == f'{model.id}_{parse_valid_identifier(self.function.name)}'
        ][0]
        assert function_model.id == f'{model.id}_{parse_valid_identifier(self.function.name)}', (function_model.id, parse_valid_identifier(self.function.name))

        if self.defaults.integrator_mode:
            primary_input = function_model.args[_get_variable_parameter_name(self.function)]
            integrator_function_id = self.integrator_function._assign_to_mdf_model(model, primary_input)

            self.function._set_mdf_arg(
                function_model,
                _get_variable_parameter_name(self.function),
                integrator_function_id
            )

        return model<|MERGE_RESOLUTION|>--- conflicted
+++ resolved
@@ -1613,23 +1613,12 @@
 
             builder.call(func, [func_params, func_state, func_in, cmp_val_ptr])
 
-<<<<<<< HEAD
-        elif isinstance(self.termination_measure, TimeScale) or isinstance(self.termination_measure, np.ndarray) or self.termination_measure in {ts.value for ts in TimeScale}:
-            if isinstance(self.termination_measure, TimeScale):
-                measure = self.termination_measure.value
-            else:
-                measure = self.termination_measure
-            num_executions_array_ptr = ctx.get_param_or_state_ptr(builder, self, "num_executions", state_struct_ptr=m_state)
-            elem_ptr = builder.gep(num_executions_array_ptr, [ctx.int32_ty(0), ctx.int32_ty(measure)])
-            elem_val = builder.sitofp(builder.load(elem_ptr), threshold.type)
-=======
         elif is_in_params and not is_in_state:
 
             num_executions_array_ptr = ctx.get_param_or_state_ptr(builder, self, "num_executions", state_struct_ptr=m_state)
             index = pnlvm.helpers.load_extract_scalar_array_one(builder, measure_ptrs)
             elem_ptr = builder.gep(num_executions_array_ptr, [ctx.int32_ty(0), index])
             elem_val = builder.sitofp(builder.load(elem_ptr), cmp_val_ptr.type.pointee)
->>>>>>> 98430ee5
             builder.store(elem_val, cmp_val_ptr)
 
         else:
