# Princeton University licenses this file to You under the Apache License, Version 2.0 (the "License");
# you may not use this file except in compliance with the License.  You may obtain a copy of the License at:
#     http://www.apache.org/licenses/LICENSE-2.0
# Unless required by applicable law or agreed to in writing, software distributed under the License is distributed
# on an "AS IS" BASIS, WITHOUT WARRANTIES OR CONDITIONS OF ANY KIND, either express or implied.
# See the License for the specific language governing permissions and limitations under the License.


# **************************************  OptimizationControlMechanism *************************************************


"""

Overview
--------

An OptimizationControlMechanism is a `ControlMechanism <ControlMechanism>` that uses an `OptimizationFunction` to find
an optimal `control_allocation <ControlMechanism.control_allocation>` for a given `state
<OptimizationControlMechanism_State>`. The `OptimizationFunction` uses the OptimizationControlMechanism's
`evaluation_function` <OptimizationControlMechanism.evalutate_function>` to evaluate `control_allocation
<ControlMechanism.control_allocation>` samples, and then implements the one that yields the best predicted result.
The result returned by the `evaluation_function` <OptimizationControlMechanism.evalutate_function>` is ordinarily
the `net_outcome <ControlMechanism.net_outcome>` computed by the OptimizationControlMechanism for the `Composition`
(or part of one) that it controls, and its `ObjectiveFunction` seeks to maximize this, which corresponds to
maximizing the Expected Value of Control, as described below.

.. _OptimizationControlMechanism_EVC:

**Expected Value of Control**

The `net_outcome <ControlMechanism.net_outcome>` of an OptmizationControlMechanism, like any `ControlMechanism`
is computed as the difference between the `outcome <ControlMechanism.outcome>` computed by its `objective_mechanism
<ControlMechanism.objective_mechanism>` and the `costs <ControlMechanism.costs>` of its `control_signals
<ControlMechanism.control_signals>` for a given `state <OptimizationControlMechanism_State>` (i.e.,
set of `feature_values <OptimizationControlMechanism.feature_values>` and `control_allocation
<ControlMechanism.control_allocation>`.  If the `outcome <ControlMechanism.outcome>` is configured to measure the
value of processing (e.g., reward received, time taken to respond, or a combination of these, etc.),
and the `OptimizationFunction` assigned as the OptimizationControlMechanism's `function
<OptimizationControlMechanism.function>` is configured find the `control_allocation
<ControlMechanism.control_allocation>` that maximizes its `net_outcome <ControlMechanism.net_outcome>`,
then the OptimizationControlMechanism is said to be maximizing the `Expected Value of Control (EVC)
<https://www.ncbi.nlm.nih.gov/pubmed/23889930>`_.  That is, it implements a cost-benefit analysis that
weighs the `costs <ControlMechanism.costs>` of the ControlSignal `values <ControlSignal.value>` specified by a
`control_allocation <ControlMechanism.control_allocation>` against the `outcome <ControlMechanism.outcome>` expected
to result from it.  The costs are computed based on the `cost_options <ControlSignal.cost_options>` specified for
each of the OptimizationControlMechanism's `control_signals <ControlMechanism.control_signals>` and its
`combine_costs <ControlMechanism.combine_costs>` function.  The EVC is determined by its `compute_net_outcome
<ControlMechanism.compute_net_outcome>` function (assigned to its `net_outcome <ControlMechanism.net_outcome>`
attribute), which is computed for a given `state <OptimizationControlMechanism_State>` by the
OptimizationControlMechanism's `evaluation_function <OptimizationControlMechanism.evalutation_function>`.

COMMENT:
The table `below <OptimizationControlMechanism_Examples>` lists different
parameterizations of OptimizationControlMechanism that implement various models of EVC Optimization.

### THROUGHOUT DOCUMENT, REWORD AS "optimizing control_allocation" RATHER THAN "maximizing" / "greatest"

COMMENT

.. _OptimizationControlMechanism_Agent_Representation_Types:

**Agent Representation and Types of Optimization**

The defining characteristic of an OptimizationControlMechanism is its `agent representation
<OptimizationControlMechanism_Agent_Rep>`, that is used to determine the `net_outcome <ControlMechanism.net_outcome>
for a given `state <OptimizationControlMechanism_State>` and find the `control_allocation
<ControlMechanism.control_allocation>` that optimizes this.  The `agent_rep <OptimizationControlMechanism.agent_rep>`
can be either the `Composition` to which the OptimizationControlMechanism belongs (and controls) or another one that
is used to estimate the `net_outcome <ControlMechanism.net_outcome>` for that Composition.  This distinction
corresponds closely to the distinction between *model-based* and *model-free* optimization in the `machine learning
<HTML REF>`_ and `cognitive neuroscience <https://www.nature.com/articles/nn1560>`_ literatures, as described below.

.. _OptimizationControlMechanism_Model_Free_Model_Based:

.. _OptimizationControlMechanism_Model_Free:

*Model-Free Optimization*

This is achieved by assigning as the `agent_rep  <OptimizationControlMechanism.agent_rep>` a Composition other than the
one to which the OptimizationControlMechanism belongs (and for which it is the `controller <Composition.controller>`).
In each `trial`, the `agent_rep <OptimizationControlMechanism.agent_rep>` is given the chance to adapt, by adjusting its
parameters in order to improve its prediction of the `net_outcome <ControlMechanism.net_outcome>` for the Composition
(or part of one) that is controlled by the OptimizationControlMechanism (based on the `state
<OptimizationControlMechanism_State>` and `net_outcome <ControlMechanism.net_outcome>` of
the prior trial).  The `agent_rep <OptimizationControlMechanism.agent_rep>` is then used to predict the `net_outcome
<ControlMechanism.net_outcome>` for `control_allocation <ControlMechanism.control_allocation>` samples to find the one
that yields the best predicted `net_outcome <ControlMechanism.net_outcome>` of processing on the upcoming trial,
based on the current or (expected) `feature_values <OptimizationControlMechanism.feature_values>` for that trial.

.. _OptimizationControlMechanism_Model_Based:

*Model-Based Optimization*

This is achieved by assigning as the `agent_rep  <OptimizationControlMechanism.agent_rep>` the Composition to which
the OptimizationControlMechanism belongs (and for which it is the `controller <Composition.controller>`). On each
`trial`, that Composition itself is used to simulate processing on the upcoming trial, based on the current or
(expected) `feature_values <OptimizationControlMechanism.feature_values>` for that trial, in order to find the
<ControlMechanism.control_allocation>` that yields the best net_outcome <ControlMechanism.net_outcome>` for that trial.

.. _OptimizationControlMechanism_Creation:

Creating an OptimizationControlMechanism
----------------------------------------

An OptimizationControlMechanism is created in the same was as any `ControlMechanism <ControlMechanism>`.
The following arguments of its constructor are specific to the OptimizationControlMechanism:

* **features** -- takes the place of the standard **input_states** argument in the constructor for a Mechanism`,
  and specifies the values used by the OptimizationControlMechanism, together with a `control_allocation
  <ControlMechanism.control_allocation>`, to calculate a `net_outcome <ControlMechanism.net_outcome>`.  For
  `model-based optimzation <OptimizationControlMechanism_Model_Based>` these are also used as the inputs to the
  Compositoin (i.e., `agent_rep <OptimizationControlMechanism.agent_rep>`) when it's `evaluate <Composition.evaluate>`
  method is called (see `OptimizationControlMechanism_Features` below).  Features can be specified using any of the
  following, singly or combined in a list:

  * *InputState specification* -- this can be any form of `InputState specification <InputState_Specification>`
    that resolves to an OutputState from which the InputState receives a Projection;  the `value
    <OutputState.value>` of that OutputState is used as the feature. Each of these InputStates is marked as
    `internal_only <InputStates.internal_only>` = `True`.

  Features can also be added to an existing OptimizationControlMechanism using its `add_features` method.  If the
  **features** argument is not specified, then the `input <Composition.input_values>` to the `Composition` on the last
  trial of its execution is used to predict the `net_outcome <ControlMechanism.net_outcome>` for the upcoming trial.

.. _OptimizationControlMechanism_Feature_Function:

* **feature_function** -- specifies `function <InputState>` of the InputState created for each item listed in
  **features**.  By default, this is the identity function, that assigns the current value of the feature
  to the OptimizationControlMechanism's `feature_values <OptimizationControlMechanism.feature_values>` attribute.
  However, other functions can be assigned, for example to maintain a record of past values, or integrate them over
  trials.
..
* **agent_rep** -- specifies the `Composition` used by the OptimizationControlMechanism's `evaluation_function
  <OptimizationControlMechanism.evaluation_function>` to calculate the predicted `net_outcome
  <ControlMechanism.net_outcome>` for a given `state <OptimizationControlMechanism_State>` (see `below
  <OptimizationControlMechanism_Agent_Rep>` for additional details). If it is not specified, the
  `Composition` to which the OptimizationControlMechanism belongs is assigned, and the OptimizationControlMechanism
  is assigned as that Composition's `controller <Composition.controller>`, implementing fully `model-based
  <OptimizationControlMechanism_Model_Based>` optimization.  If that Composition already has a `controller
  <Composition.controller>` specified, the OptimizationControlMechanism is disabled. If another Composition is
  specified, it must conform to the specifications for an `agent_rep <OptimizationControlMechanism.agent_rep>` as
  described `below <OptimizationControlMechanism_Agent_Rep>`.

.. _OptimizationControlMechanism_Structure:

Structure
---------

In addition to the standard Components associated with a `ControlMechanism`, including a `Projection <Projection>`
to its *OUTCOME* InputState from its `objective_mechanism <ControlMechanism.objective_mechanism>`, and a
`function <OptimizationControlMechanism.function>` used to carry out the optimization process, it has several
other constiuents, as described below.

.. _OptimizationControlMechanism_ObjectiveMechanism:

*ObjectiveMechanism*
^^^^^^^^^^^^^^^^^^^^

Like any `ControlMechanism`, an OptimizationControlMechanism may be assigned an `objective_mechanism
<ControlMechanism.objective_mechanism>` that is used to evaluate the outcome of processing for a given trial (see
`ControlMechanism_Objective_ObjectiveMechanism). This passes the result to the OptimizationControlMechanism, which it
places in its `outcome <OptimizationControlMechanism.outcome>` attribute.  This is used by its `compute_net_outcome
<ControlMechanism.compute_net_outcome>` function, together with the `costs <ControlMechanism.costs>` of its
`control_signals <ControlMechanism.control_signals>`, to compute the `net_outcome <ControlMechanism.net_outcome>` of
processing for a given `state <OptimizationControlMechanism_State>`, and that is returned by `evaluation` method of the
OptimizationControlMechanism's `agent_rep <OptimizationControlMechanism.agent_rep>`.

.. note::
    The `objective_mechanism <ControlMechanism.objective_mechanism>` is distinct from, and should not be
    confused with the `objective_function <OptimizationFunction.objective_function>` parameter of the
    OptimizationControlMechanism's `function <OptimizationControlMechanism.function>`.  The `objective_mechanism
    <ControlMechanism.objective_mechanism>` evaluates the `outcome <ControlMechanism.outcome>` of processing
    without taking into account the `costs <ControlMechanism.costs>` of the OptimizationControlMechanism's
    `control_signals <ControlMechanism.control_signals>`.  In contrast, its `evaluation_function
    <OptimizationControlMechanism.evaluation_function>`, which is assigned as the
    `objective_function` parameter of its `function <OptimizationControlMechanism.function>`, takes the `costs
    <ControlMechanism.costs>` of the OptimizationControlMechanism's `control_signals <ControlMechanism.control_signals>`
    into account when calculating the `net_outcome` that it returns as its result.

.. _OptimizationControlMechanism_Features:

*Features*
^^^^^^^^^^

In addition to its `primary InputState <InputState_Primary>` (which typically receives a projection from the
*OUTCOME* OutpuState of the `objective_mechanism <ControlMechanism.objective_mechanism>`,
an OptimizationControlMechanism also has an `InputState` for each of its features. By default, these are the current
`input <Composition.input_values>` for the Composition to which the OptimizationControlMechanism belongs.  However,
different values can be specified, as can a `feature_function <OptimizationControlMechanism_Feature_Function>` that
transforms these.  For OptimizationControlMechanisms that implement `model-free
<OptimizationControlMechanism_Model_Free>` optimization, its `feature_values
<OptimizationControlMechanism.feature_values>` are used by its `evaluation_function
<OptimizationControlMechanism.evaluation_function>` to predict the `net_outcome <ControlMechanism.net_outcome>` for a
given `control_allocation <ControlMechanism.control_allocation>`.  For OptimizationControlMechanisms that implement
`model-based <OptimizationControlMechanism_Model_Based>` optimization, the `feature_values
<OptimizationCozntrolMechanism.feature_values>` are used as the Composition's `input <Composition.input_values>` when
it is executed to evaluate the `net_outcome <ControlMechanism.net_outcome>` for a given
`control_allocation<ControlMechanism.control_allocation>`.

Features can be of two types:

* *Input Features* -- these are values received as input by other Mechanisms in the `Composition`. They are
  specified as `shadowed inputs <InputState_Shadow_Inputs>` in the **features** argument of the
  OptimizationControlMechanism's constructor (see `OptimizationControlMechanism_Creation`).  An InputState is
  created on the OptimziationControlMechanism for each feature, that receives a `Projection` paralleling
  the input to be shadowed.
..
* *Output Features* -- these are the `value <OutputState.value>` of an `OutputState` of some other `Mechanism` in
  the Composition.  These too are specified in the **features** argument of the OptimizationControlMechanism's
  constructor (see `OptimizationControlMechanism_Creation`), and each is assigned a `Projection` from the specified
  OutputState(s) to the InputState of the OptimizationControlMechanism for that feature.

The current `value <InputState.value>` of the InputStates for the features are listed in the `feature_values
<OptimizationControlMechanism.feature_values>` attribute.

.. _OptimizationControlMechanism_State:

*State*
^^^^^^^

The state of the Composition (or part of one) controlled by an OptimizationControlMechanism is defined by a combination
of `feature_values <OptimizationControlMechanism.feature_values>` (see `above <OptimizationControlMechanism_Features>`)
and a `control_allocation <ControlMechanism.control_allocation>`.

.. _OptimizationControlMechanism_Agent_Rep:

*Agent Representation*
^^^^^^^^^^^^^^^^^^^^^^

The defining feature of an OptimizationControlMechanism is its agent representation, specified in the **agent_rep**
argument of its constructor and assigned to its `agent_rep <OptimizationControlMechanism.agent_rep>` attribute.
This designates a representation of the `Composition` (or parts of one) that the OptimizationControlMechanism controls,
that is used to evaluate sample `control_allocations <ControlMechanism.control_allocation>` in order to find the one
that optimizes the `net_outcome <ControlMechanism.net_outcome>`. The `agent_rep
<OptimizationControlMechanism.agent_rep>` is always itself a `Composition`, that can be either the same one that the
OptimizationControlMechanism controls or another one that is used to estimate the `net_outcome
<ControlMechanism.net_outcome>` for that Composition (see `above
<OptimizationControlMechanism_Agent_Representation_Types>`).  The `evaluate <Composition.evaluate>` method of the
Composition is assigned as the `evaluation_function <OptimizationControlMechanism.evaluation_function>` of the
OptimizationControlMechanism.  If the `agent_rep <OptimizationControlMechanism.agent_rep>` is not the Composition
for which the OptimizationControlMechanism is the controller, then it must meet the following requirements:

    * Its `evaluate <Composition.evaluate>` method must accept as its first three arguments, in order,
      values that correspond in shape to  the `feature_values <OptimizationControlMechanism.feature_values>`,
      `control_allocation <ControlMechanism.control_allocation>` and `num_estimates
      <OptimizationControlMechanism.num_estimates>` attributes of the OptimizationControlMechanism, respectively.
    ..
    * If it has an `adapt <Composition.adapt>` method, that must accept as its first three arguments, in order,
      values that corresopnd to the shape of the `feature_values <OptimizationControlMechanism.feature_values>`,
      `control_allocation <ControlMechanism.control_allocation>` and `net_outcome
      <OptimizationControlMechanism.net_outcome>` attributes of the OptimizationControlMechanism. respectively.

.. _OptimizationControlMechanism_Function:

*Function*
^^^^^^^^^^

The `function <OptimizationControlMechanism.function>` of an OptimizationControlMechanism is used to find the
`control_allocation <ControlMechanism.control_allocation>` that optimizes the `net_outcome
<ControlMechanism.net_outcome>` for the current (or expected) `features <OptimizationControlMechanism_State>`.
It is generally an `OptimizationFunction`, which in turn has `objective_function
<OptimizationFunction.objective_function>`, `search_function <OptimizationFunction.search_function>`
and `search_termination_function <OptimizationFunction.search_termination_function>` methods, as well as a `search_space
<OptimizationFunction.search_space>` attribute.  The OptimizationControlMechanism's `evaluation_function
<OptimizationControlMechanism.evaluation_function>` is automatically assigned as the
OptimizationFunction's `objective_function <OptimizationFunction.objective_function>`, and is used to
evaluate each `control_allocation <ControlMechanism.control_allocation>` sampled from the `search_space
<OptimizationFunction.search_space>` by the `search_function `search_function <OptimizationFunction.search_function>`
until the `search_termination_function <OptimizationFunction.search_termination_function>` returns `True`.
A custom function can be assigned as the `function <OptimizationControlMechanism.function>` of an
OptimizationControlMechanism, however it must meet the following requirements:

.. _OptimizationControlMechanism_Custom_Funtion:

  - It must accept as its first argument and return as its result an array with the same shape as the
    OptimizationControlMechanism's `control_allocation <ControlMechanism.control_allocation>`.
  ..
  - It must implement a `reinitialize` method that accepts **objective_function** as a keyword argument and
    implements an attribute with the same name.

    COMMENT:
    - it must implement a `reinitialize` method that accepts as keyword arguments **objective_function**,
      **search_function**, **search_termination_function**, and **search_space**, and implement attributes
      with corresponding names.
    COMMENT

If **function** argument is not specified, the `GridSearch` `OptimiziationFunction` is assigned as the default,
which evaluates the `net_outcome <ControlMechanism.net_outcome>` using the OptimizationControlMechanism's
`control_allocation_search_space <OptimizationControlMechanism.control_allocation_search_spaces>` as its
`search_space <OptimizationFunction.search_space>`, and returns the `control_allocation
<ControlMechanism.control_allocation>` that yields the greatest `net_outcome <ControlMechanism.net_outcome>`,
thus implementing a computation of `EVC <OptimizationControlMechanism_EVC>`.

COMMENT:
.. _OptimizationControlMechanism_Search_Functions:

*Search Function, Search Space and Search Termination Function*

Subclasses of OptimizationControlMechanism may implement their own `search_function
<OptimizationControlMechanism.search_function>` and `search_termination_function
<OptimizationControlMechanism.search_termination_function>` methods, as well as a
`control_allocation_search_space <OptimizationControlMechanism.control_allocation_search_space>` attribute, that are
passed as parameters to the `OptimizationFunction` when it is constructed.  These can be specified in the
constructor for an `OptimizationFunction` assigned as the **function** argument in the
OptimizationControlMechanism's constructor, as long as they are compatible with the requirements of
the OptimizationFunction and OptimizationControlMechanism.  If they are not specified, then defaults specified
either by the OptimizationControlMechanism or the OptimizationFunction are used.
COMMENT

.. _OptimizationControlMechanism_Execution:

Execution
---------

When an OptimizationControlMechanism is executed, it carries out the following steps:

  * Calls `adapt` method of its `agent_rep <OptimizationControlMechanism.agent_rep>` to give that a chance to
    modify its parameters in order to better predict the `net_outcome <ControlMechanism.net_outcome>` for a given `state
    <OptimizationControlMechanism_State>`, based the state and `net_outcome <ControlMechanism.net_outcome>` of the
    previous trial.
  ..
  * Calls `function <OptimizationControlMechanism.function>` to find the `control_allocation
    <ControlMechanism.control_allocation>` that optimizes `net_outcome <ControlMechanism.net_outcome>`.  The
    way in which it searches for the best `control_allocation <ControlMechanism.control_allocation>` is determined by
    the type of `OptimzationFunction` assigned to `function <OptimizationControlMechanism.function>`, whereas the way
    that it evaluates each one is determined by the OptimizationControlMechanism's `evaluation_function
    <OptimizationControlMechanism.evalutation_function>`.  More specifically:

    * The `function <OptimizationControlMechanism.function>` selects a sample `control_allocation
      <ControlMechanism.control_allocation>` (using its `search_function <OptimizationFunction.search_function>`
      to select one from its `search_space <OptimizationFunction.search_space>`), and evaluates the predicted
      `net_outcome <ControlMechanism.net_outcome>` for that `control_allocation
      <ControlMechanism.control_allocation>` using the OptimizationControlMechanism's `evaluation_function`
      <OptimizationControlMechanism.evalutation_function>` and the current `feature_values
      <OptimizationControlMechanism.feature_values>`.
    ..
    * It continues to evaluate the `net_outcome <ControlMechanism.net_outcome>` for `control_allocation
      <ControlMechanism.control_allocation>` samples until its `search_termination_function
      <OptimizationFunction.search_termination_function>` returns `True`.
    ..
    * Finally, it implements the `control_allocation <ControlMechanism.control_allocation>` that yielded the optimal
      `net_outcome <ControlMechanism.net_outcome>`.  This is used by the OptimizationControlMechanism's `control_signals
      <ControlMechanism.control_signals>` to compute their `values <ControlSignal.value>` which, in turn, are used by
      their `ControlProjections <ControlProjection>` to modulate the parameters they control when the Composition is
      next executed.

COMMENT:
.. _OptimizationControlMechanism_Examples:

Examples
--------

The table below lists `model-free <ModelFreeOptimizationControlMechanism>` and `model-based
<ModelBasedOptimizationControlMechanism` subclasses of OptimizationControlMechanisms.

.. table:: **Model-Free and Model-Based OptimizationControlMechanisms**

   +-------------------------+----------------------+----------------------+---------------------+---------------------+------------------------------+
   |                         |     *Model-Free*     |                           *Model-Based*                                                         |
   +-------------------------+----------------------+----------------------+---------------------+---------------------+------------------------------+
   |**Functions**            |`LVOCControlMechanism`| LVOMControlMechanism | MDPControlMechanism |`EVCControlMechanism`| ParameterEstimationMechanism |
   +-------------------------+----------------------+----------------------+---------------------+---------------------+------------------------------+
   |**learning_function**    |     `BayesGLM`       |        `pymc`        |    `BeliefUpdate`   |       *None*        |           `pymc`             |
   +-------------------------+----------------------+----------------------+---------------------+---------------------+------------------------------+
   |**function** *(primary)* |`GradientOptimization`|     `GridSearch`     |       `Sample`      |    `GridSearch`     |           `Sample`           |
   +-------------------------+----------------------+----------------------+---------------------+---------------------+------------------------------+
   |       *search_function* |  *follow_gradient*   |   *traverse_grid*    | *sample_from_dist*  |   *traverse_grid*   |      *sample_from_dist*      |
   +-------------------------+----------------------+----------------------+---------------------+---------------------+------------------------------+
   |    *objective_function* |    *compute_EVC*     |  *evaluate*,   |  *evaluate*,  |  *evaluate*,  |    *evaluate*,         |
   |                         |                      |  *compute_EVC*       |  *compute_EVC*      |  *compute_EVC*      |    *compute_likelihood*      |
   +-------------------------+----------------------+----------------------+---------------------+---------------------+------------------------------+
   |             *execution* | *iterate w/in trial* |  *once per trial*    | *iterate w/in trial*| *iterate w/in trial*|     *iterate w/in trial*     |
   +-------------------------+----------------------+----------------------+---------------------+---------------------+------------------------------+

The following models provide examples of implementing the OptimizationControlMechanisms in the table above:

`LVOCControlMechanism`\\:  `BustamanteStroopXORLVOCModel`
`EVCControlMechanism`\\:  `UmemotoTaskSwitchingEVCModel`
COMMENT



.. _OptimizationControlMechanism_Class_Reference:

Class Reference
---------------

"""
import copy
import itertools
import numpy as np
import typecheck as tc

from collections.abc import Iterable

from psyneulink.core.components.functions.function import Function_Base, is_function_type
from psyneulink.core.components.functions.optimizationfunctions import \
    OBJECTIVE_FUNCTION, SEARCH_SPACE, OptimizationFunction
from psyneulink.core.components.functions.transferfunctions import CostFunctions
from psyneulink.core.components.mechanisms.adaptive.control.controlmechanism import ControlMechanism
from psyneulink.core.components.mechanisms.mechanism import Mechanism
from psyneulink.core.components.shellclasses import Function
from psyneulink.core.components.states.inputstate import InputState, _parse_shadow_inputs
from psyneulink.core.components.states.outputstate import OutputState
from psyneulink.core.components.states.state import _parse_state_spec
from psyneulink.core.globals.context import Context, ContextFlags
from psyneulink.core.globals.defaults import defaultControlAllocation
from psyneulink.core.globals.keywords import \
    DEFAULT_VARIABLE, EID_FROZEN, FUNCTION, INTERNAL_ONLY, NAME, \
    OPTIMIZATION_CONTROL_MECHANISM, OUTCOME, PARAMETER_STATES, PARAMS
from psyneulink.core.globals.parameters import Parameter
from psyneulink.core.globals.preferences.preferenceset import PreferenceLevel

from psyneulink.core import llvm as pnlvm

__all__ = [
    'OptimizationControlMechanism', 'OptimizationControlMechanismError',
    'AGENT_REP', 'FEATURES'
]

AGENT_REP = 'agent_rep'
FEATURES = 'features'


def _parse_feature_values_from_variable(variable):
    return np.array(np.array(variable[1:]).tolist())


class OptimizationControlMechanismError(Exception):
    def __init__(self, error_value):
        self.error_value = error_value

    def __str__(self):
        return repr(self.error_value)


class OptimizationControlMechanism(ControlMechanism):
    """OptimizationControlMechanism(     \
    objective_mechanism=None,            \
    monitor_for_control=None,            \
    objective_mechanism=None,            \
    origin_objective_mechanism=False     \
    terminal_objective_mechanism=False   \
    features=None,                       \
    feature_function=None,               \
    function=None,                       \
    agent_rep=None,                      \
    search_function=None,                \
    search_termination_function=None,    \
    search_space=None,                   \
    control_signals=None,                \
    modulation=MULTIPLICATIVE,           \
    combine_costs=np.sum,                \
    compute_reconfiguration_cost=None,   \
    compute_net_outcome=lambda x,y:x-y,  \
    params=None,                         \
    name=None,                           \
    prefs=None)

    Subclass of `ControlMechanism <ControlMechanism>` that adjusts its `ControlSignals <ControlSignal>` to optimize
    performance of the `Composition` to which it belongs

    Arguments
    ---------

    objective_mechanism : ObjectiveMechanism or List[OutputState specification]
        specifies either an `ObjectiveMechanism` to use for the OptimizationControlMechanism, or a list of the
        `OutputState <OutputState>`\\s it should monitor; if a list of `OutputState specifications
        <ObjectiveMechanism_Monitor>` is used, a default ObjectiveMechanism is created and the list
        is passed to its **monitored_output_states** argument.

    features : Mechanism, OutputState, Projection, dict, or list containing any of these
        specifies Components, the values of which are assigned to `feature_values
        <OptimizationControlMechanism.feature_values>` and used to predict `net_outcome <ControlMechanism.net_outcome>`.
        Any `InputState specification <InputState_Specification>` can be used that resolves to an `OutputState` that
        projects to the InputState.

    feature_function : Function or function : default None
        specifies the `function <InputState.function>` for the `InputState` assigned to each `feature
        <OptimizationControlMechanism_Features>`.

    agent_rep : Composition  : default Composition to which the OptimizationControlMechanism belongs
        specifies the `Composition` used by the `evalution_function <OptimizationControlMechanism.evaluation_function>`
        to predict the `net_outcome <ControlMechanism.net_outcome>` for a given `state
        <OptimizationControlMechanism_State>`.  If a Composition other than the default is assigned,
        it must be suitably configured (see `above <OptimizationControlMechanism_Agent_Rep>` for additional details).
        If the default is used, the OptimizationControlMechanism is assigned as the Composition's `controller
        <Composition.controller>` unless one has already been assigned, in which case the
        OptimizationControlMechanism is disabled.

    search_function : function or method
        specifies the function assigned to `function <OptimizationControlMechanism.function>` as its
        `search_function <OptimizationFunction.search_function>` parameter, unless that is specified in a
        constructor for `function <OptimizationControlMechanism.function>`.  It must take as its arguments
        an array with the same shape as `control_allocation <ControlMechanism.control_allocation>` and an integer
        (indicating the iteration of the `optimization process <OptimizationFunction_Process>`), and return
        an array with the same shape as `control_allocation <ControlMechanism.control_allocation>`.

    search_termination_function : function or method
        specifies the function assigned to `function <OptimizationControlMechanism.function>` as its
        `search_termination_function <OptimizationFunction.search_termination_function>` parameter, unless that is
        specified in a constructor for `function <OptimizationControlMechanism.function>`.  It must take as its
        arguments an array with the same shape as `control_allocation <ControlMechanism.control_allocation>` and two
        integers (the first representing the `net_outcome <ControlMechanism.net_outcome>` for the current
        `control_allocation <ControlMechanism.control_allocation>`, and the second the current iteration of the
        `optimization process <OptimizationFunction_Process>`);  it must return `True` or `False`.

    search_space : list or ndarray
        specifies the `search_space <OptimizationFunction.search_space>` parameter for `function
        <OptimizationControlMechanism.function>`, unless that is specified in a constructor for `function
        <OptimizationControlMechanism.function>`.  Each item must have the same shape as `control_allocation
        <ControlMechanism.control_allocation>`.

    function : OptimizationFunction, function or method
        specifies the function used to optimize the `control_allocation <ControlMechanism.control_allocation>`;
        must take as its sole argument an array with the same shape as `control_allocation
        <ControlMechanism.control_allocation>`, and return a similar array (see `Function
        <OptimizationControlMechanism_Function>` for additional details).

    params : Dict[param keyword: param value] : default None
        a `parameter dictionary <ParameterState_Specification>` that can be used to specify the parameters for the
        OptimizationControlMechanism, its `function <OptimizationControlMechanism.function>`, and/or a custom function
        and its parameters.  Values specified for parameters in the dictionary override any assigned to those
        parameters in arguments of the constructor.

    name : str : default see `name <OptimizationControlMechanism.name>`
        specifies the name of the OptimizationControlMechanism.

    prefs : PreferenceSet or specification dict : default Mechanism.classPreferences
        specifies the `PreferenceSet` for the OptimizationControlMechanism; see `prefs
        <OptimizationControlMechanism.prefs>` for details.

    Attributes
    ----------

    feature_values : 2d array
        the current value of each of the OptimizationControlMechanism's `features
        <OptimizationControlMechanism_Features>` (each of which is a 1d array).

    agent_rep : Composition
        determines the `Composition` used by the `evalution_function <OptimizationControlMechanism.evaluation_function>`
        to predict the `net_outcome <ControlMechanism.net_outcome>` for a given `state
        <OptimizationControlMechanism_State>` (see `above <OptimizationControlMechanism_Agent_Rep>`for additional
        details).

    function : OptimizationFunction, function or method
        takes current `control_allocation <ControlMechanism.control_allocation>` (as initializer),
        uses its `search_function <OptimizationFunction.search_function>` to select samples of `control_allocation
        <ControlMechanism.control_allocation>` from its `search_space <OptimizationFunction.search_space>`,
        evaluates these using its `evaluation_function <OptimizationControlMechanism.evaluation_function>`, and returns
        the one that yields the optimal `net_outcome <ControlMechanism.net_outcome>` (see `Function
        <OptimizationControlMechanism_Function>` for additional details).

    evaluation_function : function or method
        returns `net_outcome <ControlMechanism.net_outcome>` for a given `state <OptimizationControlMechanism_State>`
        (i.e., combination of `feature_values <OptimizationControlMechanism.feature_values>` and `control_allocation
        <ControlMechanism.control_allocation>`. It is assigned as the `objective_function
        <OptimizationFunction.objective_function>` parameter of `function
        <OptimizationControlMechanism.function>`, and calls the `evaluate` method of the OptimizationControlMechanism's
        `agent_rep <OptimizationControlMechanism.agent_rep>` with a `control_allocation
        <ControlMechanism.control_allocation>`, the OptimizationControlMechanism's `num_estimates
        <OptimizationControlMechanism.num_estimates>` attribute, and the current `feature_values
        <OptimizationControlMechanism.feature_values>`.

    COMMENT:
    search_function : function or method
        `search_function <OptimizationFunction.search_function>` assigned to `function
        <OptimizationControlMechanism.function>`; used to select samples of `control_allocation
        <ControlMechanism.control_allocation>` to evaluate by `evaluation_function
        <OptimizationControlMechanism.evaluation_function>`.

    search_termination_function : function or method
        `search_termination_function <OptimizationFunction.search_termination_function>` assigned to
        `function <OptimizationControlMechanism.function>`;  determines when to terminate the
        `optimization process <OptimizationFunction_Process>`.
    COMMENT

    control_allocation_search_space : list of SampleIterators
        `search_space <OptimizationFunction.search_space>` assigned by default to `function
        <OptimizationControlMechanism.function>`, that determines the samples of
        `control_allocation <ControlMechanism.control_allocation>` evaluated by the `evaluation_function
        <OptimizationControlMechanism.evaluation_function>`.  This is a proprety that, unless overridden,
        returns a list of the `SampleIterators <SampleIterator>` generated from the `allocation_sample
        <ControlSignal.allocation_sample>` specifications for each of the OptimizationControlMechanism's
        `control_signals <ControlMechanism.control_signals>`.

    saved_samples : list
        contains all values of `control_allocation <ControlMechanism.control_allocation>` sampled by `function
        <OptimizationControlMechanism.function>` if its `save_samples <OptimizationFunction.save_samples>` parameter
        is `True`;  otherwise list is empty.

    saved_values : list
        contains values of `net_outcome <ControlMechanism.net_outcome>` associated with all samples of
        `control_allocation <ControlMechanism.control_allocation>` evaluated by by `function
        <OptimizationControlMechanism.function>` if its `save_values <OptimizationFunction.save_samples>` parameter
        is `True`;  otherwise list is empty.

    search_statefulness : bool : True
        if set to False, an `OptimizationControlMechanism`\\ 's `evaluation_function` will never run simulations; the
        evaluations will simply execute in the original `execution context <_Execution_Contexts>`.

        if set to True, `simulations <OptimizationControlMechanism_Execution>` will be created normally for each
        `control allocation <control_allocation>`.

    name : str
        name of the OptimizationControlMechanism; if it is not specified in the **name** argument of the constructor, a
        default is assigned by MechanismRegistry (see `Naming` for conventions used for default and duplicate names).

    prefs : PreferenceSet or specification dict
        the `PreferenceSet` for the OptimizationControlMechanism; if it is not specified in the **prefs** argument of
        the constructor, a default is assigned using `classPreferences` defined in __init__.py (see :doc:`PreferenceSet
        <LINK>` for details).
    """

    componentType = OPTIMIZATION_CONTROL_MECHANISM
    # initMethod = INIT_FULL_EXECUTE_METHOD
    # initMethod = INIT_EXECUTE_METHOD_ONLY

    classPreferenceLevel = PreferenceLevel.SUBTYPE
    # classPreferenceLevel = PreferenceLevel.TYPE
    # Any preferences specified below will override those specified in TypeDefaultPreferences
    # Note: only need to specify setting;  level will be assigned to Type automatically
    # classPreferences = {
    #     kwPreferenceSetName: 'DefaultControlMechanismCustomClassPreferences',
    #     kp<pref>: <setting>...}

    # FIX: ADD OTHER Parameters() HERE??
    class Parameters(ControlMechanism.Parameters):
        """
            Attributes
            ----------

                agent_rep
                    see `agent_rep <OptimizationControlMechanism.agent_rep>`

                    :default value: None
                    :type:

                comp_execution_mode
                    see `comp_execution_mode <OptimizationControlMechanism.comp_execution_mode>`

                    :default value: `PYTHON`
                    :type: str

                control_allocation_search_space
                    see `control_allocation_search_space <OptimizationControlMechanism.control_allocation_search_space>`

                    :default value: None
                    :type:

                feature_function
                    see `feature_function <OptimizationControlMechanism.feature_function>`

                    :default value: None
                    :type:

                features
                    see `features <OptimizationControlMechanism.features>`

                    :default value: None
                    :type:

                function
                    see `function <OptimizationControlMechanism.function>`

                    :default value: None
                    :type:

                num_estimates
                    see `num_estimates <OptimizationControlMechanism.num_estimates>`

                    :default value: 1
                    :type: int

                search_function
                    see `search_function <OptimizationControlMechanism.search_function>`

                    :default value: None
                    :type:

                search_statefulness
                    see `search_statefulness <OptimizationControlMechanism.search_statefulness>`

                    :default value: True
                    :type: bool

                search_termination_function
                    see `search_termination_function <OptimizationControlMechanism.search_termination_function>`

                    :default value: None
                    :type:

        """
        function = Parameter(None, stateful=False, loggable=False)
        feature_function = Parameter(None, stateful=False, loggable=False)
        search_function = Parameter(None, stateful=False, loggable=False)
        search_termination_function = Parameter(None, stateful=False, loggable=False)
        comp_execution_mode = Parameter('Python', stateful=False, loggable=False)
        search_statefulness = Parameter(True, stateful=False, loggable=False)

        agent_rep = Parameter(None, stateful=False, loggable=False)

        feature_values = Parameter(_parse_feature_values_from_variable([defaultControlAllocation]), user=False)

        features = None
        num_estimates = 1
        # search_space = None
        control_allocation_search_space = None

    paramClassDefaults = ControlMechanism.paramClassDefaults.copy()
    paramClassDefaults.update({PARAMETER_STATES: NotImplemented}) # This suppresses parameterStates


    @tc.typecheck
    def __init__(self,
                 agent_rep=None,
                 features: tc.optional(tc.any(Iterable, Mechanism, OutputState, InputState)) = None,
                 feature_function: tc.optional(tc.any(is_function_type)) = None,
                 num_estimates = None,
                 search_function: tc.optional(tc.any(is_function_type)) = None,
                 search_termination_function: tc.optional(tc.any(is_function_type)) = None,
                 search_statefulness=None,
                 params=None,
                 **kwargs):
        """Implement OptimizationControlMechanism"""

        self.agent_rep = agent_rep
        self.search_function = search_function
        self.search_termination_function = search_termination_function
        self.saved_samples = None
        self.saved_values = None

        # Assign args to params and functionParams dicts
        params = self._assign_args_to_param_dicts(input_states=features,
                                                  feature_function=feature_function,
                                                  num_estimates=num_estimates,
                                                  search_statefulness=search_statefulness,
                                                  params=params)

        super().__init__(system=None,
                         params=params,
                         **kwargs)

    def _validate_params(self, request_set, target_set=None, context=None):
        """Insure that specification of ObjectiveMechanism has projections to it"""

        super()._validate_params(request_set=request_set, target_set=target_set, context=context)

        if self.function is None:
            raise OptimizationControlMechanismError(f"The {repr(FUNCTION)} arg of an {self.__class__.__name__} must "
                                                    f"be specified and be an {OptimizationFunction.__name__}")

        from psyneulink.core.compositions.composition import Composition
        if self.agent_rep is None:
            raise OptimizationControlMechanismError(f"The {repr(AGENT_REP)} arg of an {self.__class__.__name__} must "
                                                    f"be specified and be a {Composition.__name__}")

        elif not (isinstance(self.agent_rep, Composition)
                  or (isinstance(self.agent_rep, type) and issubclass(self.agent_rep, Composition))):
            raise OptimizationControlMechanismError(f"The {repr(AGENT_REP)} arg of an {self.__class__.__name__} "
                                                    f"must be either a {Composition.__name__} or a sublcass of one")

    def _instantiate_input_states(self, context=None):
        """Instantiate input_states for Projections from features and objective_mechanism.

        Inserts InputState specification for Projection from ObjectiveMechanism as first item in list of
        InputState specifications generated in _parse_feature_specs from the **features** and
        **feature_function** arguments of the OptimizationControlMechanism constructor.
        """

        # Specify *OUTCOME* InputState;  receives Projection from *OUTCOME* OutputState of objective_mechanism
        outcome_input_state = {NAME:OUTCOME, PARAMS:{INTERNAL_ONLY:True}}

        # If any features were specified (assigned to self.input_states in __init__):
        if self.input_states:
            self.input_states = _parse_shadow_inputs(self, self.input_states)
            self.input_states = self._parse_feature_specs(self.input_states, self.feature_function)
            # Insert primary InputState for outcome from ObjectiveMechanism;
            #     assumes this will be a single scalar value and must be named OUTCOME by convention of ControlSignal
            self.input_states.insert(0, outcome_input_state),
        else:
            self.input_states = [outcome_input_state]

        # Configure default_variable to comport with full set of input_states
        self.defaults.variable, _ = self._handle_arg_input_states(self.input_states)

        super()._instantiate_input_states(context=context)

        for i in range(1, len(self.input_states)):
            state = self.input_states[i]
            if len(state.path_afferents) > 1:
                raise OptimizationControlMechanismError(f"Invalid {InputState.__name__} on {self.name}. "
                                                        f"{state.name} should receive exactly one projection, "
                                                        f"but it receives {len(state.path_afferents)} projections.")

    def _instantiate_output_states(self, context=None):
        """Assign CostFunctions.DEFAULTS as default for cost_option of ControlSignals.
        OptimizationControlMechanism requires use of at least one of the cost options
        """
        super()._instantiate_output_states(context)

        for control_signal in self.control_signals:
            if control_signal.cost_options is None:
<<<<<<< HEAD
                control_signal.cost_options = CostFunctions.DEFAULTS
                control_signal._instantiate_cost_attributes()
=======
                control_signal.cost_options = ControlSignalCosts.DEFAULTS
                control_signal._instantiate_cost_attributes(context)
>>>>>>> b2ab8472

    def _instantiate_modulatory_signals(self, context):
        """Size control_allocation and assign modulatory_signals
        Set size of control_allocadtion equal to number of modulatory_signals.
        Assign each modulatory_signal sequentially to corresponding item of control_allocation.
        """
        from psyneulink.core.globals.keywords import OWNER_VALUE
        for i, spec in enumerate(self.modulatory_signals):
            modulatory_signal = self._instantiate_modulatory_signal(spec, context=context)
            modulatory_signal._variable_spec = (OWNER_VALUE, i)
            self._modulatory_signals[i] = modulatory_signal
        self.defaults.value = np.tile(modulatory_signal.parameters.variable.default_value, (i+1, 1))
        self.parameters.control_allocation._set(copy.deepcopy(self.defaults.value), context)

    def _instantiate_attributes_after_function(self, context=None):
        """Instantiate OptimizationControlMechanism's OptimizatonFunction attributes"""

        super()._instantiate_attributes_after_function(context=context)
        # Assign parameters to function (OptimizationFunction) that rely on OptimizationControlMechanism
        self.function.reinitialize({DEFAULT_VARIABLE: self.control_allocation,
                                    OBJECTIVE_FUNCTION: self.evaluation_function,
                                    # SEARCH_FUNCTION: self.search_function,
                                    # SEARCH_TERMINATION_FUNCTION: self.search_termination_function,
                                    SEARCH_SPACE: self.control_allocation_search_space
                                    })

        if isinstance(self.agent_rep, type):
            self.agent_rep = self.agent_rep()

        from psyneulink.core.compositions.compositionfunctionapproximator import CompositionFunctionApproximator
        if (isinstance(self.agent_rep, CompositionFunctionApproximator)):
            self._initialize_composition_function_approximator()

    def _update_input_states(self, context=None, runtime_params=None):
        """Update value for each InputState in self.input_states:

        Call execute method for all (MappingProjection) Projections in InputState.path_afferents
        Aggregate results (using InputState execute method)
        Update InputState.value
        """
        # "Outcome"
        outcome_input_state = self.input_state
        outcome_input_state._update(context=context, params=runtime_params)
        state_values = [np.atleast_2d(outcome_input_state.parameters.value._get(context))]
        for i in range(1, len(self.input_states)):
            state = self.input_states[i]
            state._update(context=context, params=runtime_params)
            state_values.append(state.parameters.value._get(context))
        return np.array(state_values)

    def _execute(self, variable=None, context=None, runtime_params=None):
        """Find control_allocation that optimizes result of `agent_rep.evaluate`  ."""

        if self.is_initializing:
            return [defaultControlAllocation]

        # # FIX: THESE NEED TO BE FOR THE PREVIOUS TRIAL;  ARE THEY FOR FUNCTION_APPROXIMATOR?
        self.parameters.feature_values._set(_parse_feature_values_from_variable(variable), context)

        # Assign default control_allocation if it is not yet specified (presumably first trial)
        control_allocation = self.parameters.control_allocation._get(context)
        if control_allocation is None:
            control_allocation = [c.defaults.variable for c in self.control_signals]
            self.parameters.control_allocation._set(control_allocation, context=None)

        # Give the agent_rep a chance to adapt based on last trial's feature_values and control_allocation
        if hasattr(self.agent_rep, "adapt"):
            # KAM 4/11/19 switched from a try/except to hasattr because in the case where we don't
            # have an adapt method, we also don't need to call the net_outcome getter
            net_outcome = self.parameters.net_outcome._get(context)

            self.agent_rep.adapt(_parse_feature_values_from_variable(variable),
                                 control_allocation,
                                 net_outcome,
                                 context=context)

        # freeze the values of current context, because they can be changed in between simulations,
        # and the simulations must start from the exact spot
        self.agent_rep._initialize_from_context(self._get_frozen_context(context),
                                                base_context=context,
                                                override=True)

        # Get control_allocation that optimizes net_outcome using OptimizationControlMechanism's function
        # IMPLEMENTATION NOTE: skip ControlMechanism._execute since it is a stub method that returns input_values
        optimal_control_allocation, optimal_net_outcome, saved_samples, saved_values = \
                                                super(ControlMechanism,self)._execute(variable=control_allocation,
                                                                                      context=context,
                                                                                      runtime_params=runtime_params,
                                                                                      )

        # clean up frozen values after execution
        self.agent_rep._delete_contexts(self._get_frozen_context(context))

        optimal_control_allocation = np.array(optimal_control_allocation).reshape((len(self.defaults.value), 1))
        if self.function.save_samples:
            self.saved_samples = saved_samples
        if self.function.save_values:
            self.saved_values = saved_values

        # Return optimal control_allocation
        return optimal_control_allocation

    def _get_frozen_context(self, context=None):
        return Context(execution_id=f'{context.execution_id}{EID_FROZEN}')

    def _set_up_simulation(self, base_context=Context(execution_id=None), control_allocation=None):
        sim_context = copy.copy(base_context)
        sim_context.execution_id = self.get_next_sim_id(base_context)

        if control_allocation is not None:
            sim_context.execution_id += f'-{control_allocation}'

        try:
            self.parameters.simulation_ids._get(base_context).append(sim_context.execution_id)
        except AttributeError:
            self.parameters.simulation_ids._set([sim_context.execution_id], base_context)

        self.agent_rep._initialize_from_context(sim_context, self._get_frozen_context(base_context), override=False)

        return sim_context

    def _tear_down_simulation(self, sim_context=None):
        if not self.agent_rep.parameters.retain_old_simulation_data._get():
            self.agent_rep._delete_contexts(sim_context, check_simulation_storage=True)

    def evaluation_function(self, control_allocation, context=None):
        """Compute `net_outcome <ControlMechanism.net_outcome>` for current set of `feature_values
        <OptimizationControlMechanism.feature_values>` and a specified `control_allocation
        <ControlMechanism.control_allocation>`.

        Assigned as the `objective_function <OptimizationFunction.objective_function>` for the
        OptimizationControlMechanism's `function <OptimizationControlMechanism.function>`.

        Calls `agent_rep <OptimizationControlMechanism.agent_rep>`\\'s `evalute` method.

        Returns a scalar that is the predicted `net_outcome <ControlMechanism.net_outcome>`
        for the current `feature_values <OptimizationControlMechanism.feature_values>`
        and specified `control_allocation <ControlMechanism.control_allocation>`.

        """
        # agent_rep is a Composition (since runs_simuluations = True)
        if self.agent_rep.runs_simulations:
            # KDM 5/20/19: crudely using default here because it is a stateless parameter
            # and there is a bug in setting parameter values on init, see TODO note above
            # call to self._instantiate_defaults around component.py:1115
            if self.defaults.search_statefulness:
                new_context = self._set_up_simulation(context, control_allocation)
            else:
                new_context = context

            old_composition = context.composition
            context.composition = self.agent_rep

            result = self.agent_rep.evaluate(self.parameters.feature_values._get(context),
                                             control_allocation,
                                             self.parameters.num_estimates._get(context),
                                             base_context=context,
                                             context=new_context,
                                             execution_mode=self.parameters.comp_execution_mode._get(context)
            )
            context.composition = old_composition

            if self.defaults.search_statefulness:
                self._tear_down_simulation(new_context)
        # agent_rep is a CompositionFunctionApproximator (since runs_simuluations = False)
        else:
            result = self.agent_rep.evaluate(self.parameters.feature_values._get(context),
                                             control_allocation,
                                             self.parameters.num_estimates._get(context),
                                             context=context
            )

        return result

    def _get_evaluate_param_struct_type(self, ctx):
        num_estimates = ctx.int32_ty
        intensity_cost = [ctx.get_param_struct_type(os.intensity_cost_function) for os in self.output_states]
        intensity_cost_struct = pnlvm.ir.LiteralStructType(intensity_cost)
        return pnlvm.ir.LiteralStructType([intensity_cost_struct, num_estimates])

    def _get_evaluate_param_initializer(self, context):
        num_estimates = self.parameters.num_estimates.get(context) or 0
        # FIXME: The intensity cost function is not setup with the right execution id
        intensity_cost = tuple((os.intensity_cost_function._get_param_initializer(None) for os in self.output_states))
        return (intensity_cost, num_estimates)

    def _get_evaluate_state_struct_type(self, ctx):
        intensity_cost = [ctx.get_state_struct_type(os.intensity_cost_function) for os in self.output_states]
        intensity_cost_struct = pnlvm.ir.LiteralStructType(intensity_cost)
        return pnlvm.ir.LiteralStructType([intensity_cost_struct])

    def _get_evaluate_state_initializer(self, context):
        intensity_cost = tuple((os.intensity_cost_function._get_state_initializer(context) for os in self.output_states))
        return (intensity_cost,)

    def _get_evaluate_input_struct_type(self, ctx):
        # We construct input from optimization function input
        return ctx.get_input_struct_type(self.function)

    def _get_evaluate_output_struct_type(self, ctx):
        # Returns a scalar that is the predicted net_outcome
        return ctx.float_ty

    def _get_evaluate_alloc_struct_type(self, ctx):
        return pnlvm.ir.ArrayType(ctx.float_ty,
                                  len(self.control_allocation_search_space))

    def _gen_llvm_net_outcome_function(self, ctx):
        args = [self._get_evaluate_param_struct_type(ctx).as_pointer(),
                self._get_evaluate_state_struct_type(ctx).as_pointer(),
                self._get_evaluate_alloc_struct_type(ctx).as_pointer(),
                ctx.float_ty.as_pointer(),
                ctx.float_ty.as_pointer()]

        builder = ctx.create_llvm_function(args, self, str(self) + "_net_outcome")
        llvm_func = builder.function
        for p in llvm_func.args:
            p.attributes.add('nonnull')
        params, state, allocation_sample, objective_ptr, arg_out = llvm_func.args

        # calculate cost function
        total_cost = builder.alloca(ctx.float_ty)
        builder.store(ctx.float_ty(-0.0), total_cost)
        for i, os in enumerate(self.output_states):
            # FIXME: Add support for other cost types
            assert os.cost_options == CostFunctions.INTENSITY

            func = ctx.get_llvm_function(os.intensity_cost_function)
            func_params = builder.gep(params, [ctx.int32_ty(0), ctx.int32_ty(0), ctx.int32_ty(i)])
            func_state = builder.gep(state, [ctx.int32_ty(0), ctx.int32_ty(0), ctx.int32_ty(i)])
            func_out = builder.alloca(func.args[3].type.pointee)
            func_in = builder.alloca(func.args[2].type.pointee)

            # copy allocation_sample, the input is 1-element array
            data_in = builder.gep(allocation_sample, [ctx.int32_ty(0), ctx.int32_ty(i)])
            data_out = builder.gep(func_in, [ctx.int32_ty(0), ctx.int32_ty(0)])
            builder.store(builder.load(data_in), data_out)
            builder.call(func, [func_params, func_state, func_in, func_out])

            # extract cost result
            res_in = builder.gep(func_out, [ctx.int32_ty(0), ctx.int32_ty(0)])
            cost = builder.load(res_in)
            # simplified version of combination fmax(cost, 0)
            ltz = builder.fcmp_ordered("<", cost, cost.type(0))
            cost = builder.select(ltz, ctx.float_ty(0), cost)

            # combine is not a PNL function
            assert self.combine_costs is np.sum
            val = builder.load(total_cost)
            val = builder.fadd(val, cost)
            builder.store(val, total_cost)

        # compute net outcome
        objective = builder.load(objective_ptr)
        net_outcome = builder.fsub(objective, builder.load(total_cost))
        builder.store(net_outcome, arg_out)

        builder.ret_void()
        return llvm_func

    def _gen_llvm_evaluate_function(self):
        with pnlvm.LLVMBuilderContext.get_global() as ctx:
            args = [self._get_evaluate_param_struct_type(ctx).as_pointer(),
                    self._get_evaluate_state_struct_type(ctx).as_pointer(),
                    self._get_evaluate_alloc_struct_type(ctx).as_pointer(),
                    self._get_evaluate_output_struct_type(ctx).as_pointer(),
                    self._get_evaluate_input_struct_type(ctx).as_pointer(),
                    ctx.get_param_struct_type(self.agent_rep).as_pointer(),
                    ctx.get_state_struct_type(self.agent_rep).as_pointer(),
                    ctx.get_data_struct_type(self.agent_rep).as_pointer()]

            builder = ctx.create_llvm_function(args, self, str(self) + "_evaluate")
            llvm_func = builder.function
            for p in llvm_func.args:
                p.attributes.add('nonnull')

            params, state, allocation_sample, arg_out, arg_in, comp_params, base_comp_state, base_comp_data = llvm_func.args

            sim_f = ctx.get_llvm_function(self.agent_rep._llvm_sim_run.name)

            # Create a simulation copy of composition state
            comp_state = builder.alloca(base_comp_state.type.pointee, name="state_copy")
            builder.store(builder.load(base_comp_state), comp_state)

            # Create a simulation copy of composition data
            comp_data = builder.alloca(base_comp_data.type.pointee, name="data_copy")
            builder.store(builder.load(base_comp_data), comp_data)

            # Apply allocation sample to simulation data
            assert len(self.output_states) == len(allocation_sample.type.pointee)
            idx = self.agent_rep._get_node_index(self)
            ocm_out = builder.gep(comp_data, [ctx.int32_ty(0), ctx.int32_ty(0),
                                              ctx.int32_ty(idx)])
            for i, _ in enumerate(self.output_states):
                idx = ctx.int32_ty(i)
                sample_ptr = builder.gep(allocation_sample, [ctx.int32_ty(0), idx])
                sample_dst = builder.gep(ocm_out, [ctx.int32_ty(0), idx, ctx.int32_ty(0)])
                builder.store(builder.load(sample_ptr), sample_dst)

            # Construct input
            num_features = len(arg_in.type.pointee) - 1
            comp_input = builder.alloca(sim_f.args[3].type.pointee, name="sim_input")

            for i in range(num_features):
                src = builder.gep(arg_in, [ctx.int32_ty(0), ctx.int32_ty(i + 1)])
                # Destination is a struct of 2d arrays
                dst = builder.gep(comp_input, [ctx.int32_ty(0), ctx.int32_ty(i), ctx.int32_ty(0)])
                builder.store(builder.load(src), dst)


            # Determine simulation counts
            num_estimates_ptr = builder.gep(params, [ctx.int32_ty(0), ctx.int32_ty(1)])
            num_estimates = builder.load(num_estimates_ptr, "num_estimates")

            # if num_estimates is 0, run 1 trial
            param_is_zero = builder.icmp_unsigned("==", num_estimates,
                                                        ctx.int32_ty(0))
            num_sims = builder.select(param_is_zero, ctx.int32_ty(1),
                                      num_estimates, "corrected_estimates")

            num_runs = builder.alloca(ctx.int32_ty, name="num_runs")
            builder.store(num_sims, num_runs)

            # We only provide one input
            num_inputs = builder.alloca(ctx.int32_ty, name="num_inputs")
            builder.store(num_inputs.type.pointee(1), num_inputs)

            # Simulations don't store output
            comp_output = sim_f.args[4].type(None)
            builder.call(sim_f, [comp_state, comp_params, comp_data, comp_input,
                                 comp_output, num_runs, num_inputs])

            # Extract objective mech value
            idx = self.agent_rep._get_node_index(self.objective_mechanism)
            # Mechanisms' results are store in the first substructure
            objective_os_ptr = builder.gep(comp_data, [ctx.int32_ty(0),
                                                       ctx.int32_ty(0),
                                                       ctx.int32_ty(idx)])
            # Objective mech output shape should be 1 single element 2d array
            objective_val_ptr = builder.gep(objective_os_ptr,
                                            [ctx.int32_ty(0), ctx.int32_ty(0),
                                             ctx.int32_ty(0)], "obj_val_ptr")

            net_outcome_f = self._gen_llvm_net_outcome_function(ctx)
            builder.call(net_outcome_f, [params, state, allocation_sample,
                                         objective_val_ptr, arg_out])

            builder.ret_void()

        return llvm_func

    def _gen_llvm_function(self):
        from psyneulink.core.compositions.composition import Composition
        is_comp = isinstance(self.agent_rep, Composition)
        if is_comp:
            ctx = pnlvm.LLVMBuilderContext.get_global()
            extra_args = [ctx.get_param_struct_type(self.agent_rep).as_pointer(),
                          ctx.get_state_struct_type(self.agent_rep).as_pointer(),
                          ctx.get_data_struct_type(self.agent_rep).as_pointer()]
        else:
            extra_args = []

        f = super()._gen_llvm_function(extra_args)
        if is_comp:
            for a in f.args[-len(extra_args):]:
                a.attributes.add('nonnull')

        return f

    def _gen_llvm_invoke_function(self, ctx, builder, function, params, context, variable):
        from psyneulink.core.compositions.composition import Composition
        is_comp = isinstance(self.agent_rep, Composition)

        fun = ctx.get_llvm_function(function)
        fun_in, builder = self._gen_llvm_function_input_parse(builder, ctx, fun, variable)
        fun_out = builder.alloca(fun.args[3].type.pointee)

        args = [params, context, fun_in, fun_out]
        if is_comp:
            args += builder.function.args[-3:]
        builder.call(fun, args)

        return fun_out, builder

    def _gen_llvm_output_state_parse_variable(self, ctx, builder, params, context, value, state):
        i = self.output_states.index(state)
        os_input = builder.alloca(pnlvm.ir.ArrayType(ctx.float_ty, 1))
        val_ptr = builder.gep(value, [ctx.int32_ty(0), ctx.int32_ty(0), ctx.int32_ty(i)])
        dest_ptr = builder.gep(os_input, [ctx.int32_ty(0), ctx.int32_ty(0)])
        builder.store(builder.load(val_ptr), dest_ptr)
        return os_input

    def apply_control_allocation(self, control_allocation, runtime_params, context):
        """Update `values <ControlSignal.value>` of `control_signals <ControlMechanism.control_signals>` based on
        specified `control_allocation <ControlMechanism.control_allocation>`.

        Called by `evaluate <Composition.evaluate>` method of `Composition` when it is assigned as `agent_rep
        <OptimizationControlMechanism.agent_rep>`.
        """

        value = [np.atleast_1d(a) for a in control_allocation]
        self.parameters.value._set(value, context)
        self._update_output_states(context=context, runtime_params=runtime_params,
                                   )

    # @property
    # def feature_values(self):
    #     if hasattr(self.agent_rep, 'model_based_optimizer') and self.agent_rep.model_based_optimizer is self:
    #         return self.agent_rep._get_predicted_input()
    #     else:
    #         return np.array(np.array(self.variable[1:]).tolist())

    # FIX: THE FOLLOWING SHOULD BE MERGED WITH HANDLING OF PredictionMechanisms FOR ORIG MODEL-BASED APPROACH;
    # FIX: SHOULD BE GENERALIZED AS SOMETHING LIKE update_feature_values

    @tc.typecheck
    def add_features(self, features):
        """Add InputStates and Projections to OptimizationControlMechanism for features used to
        predict `net_outcome <ControlMechanism.net_outcome>`

        **features** argument can use any of the forms of specification allowed for InputState(s)
        """

        if features:
            features = self._parse_feature_specs(features=features,
                                                 context=Context(source=ContextFlags.COMMAND_LINE))
        self.add_states(InputState, features)

    @tc.typecheck
    def _parse_feature_specs(self, input_states, feature_function, context=None):
        """Parse entries of features into InputState spec dictionaries
        Set INTERNAL_ONLY entry of params dict of InputState spec dictionary to True
            (so that inputs to Composition are not required if the specified state is on an INPUT Mechanism)
        Assign functions specified in **feature_function** to InputStates for all features
        Return list of InputState specification dictionaries
        """

        parsed_features = []

        if not isinstance(input_states, list):
            input_states = [input_states]

        for spec in input_states:
            spec = _parse_state_spec(owner=self, state_type=InputState, state_spec=spec)    # returns InputState dict
            spec[PARAMS][INTERNAL_ONLY] = True
            if feature_function:
                if isinstance(feature_function, Function):
                    feat_fct = copy.deepcopy(feature_function)
                else:
                    feat_fct = feature_function
                spec.update({FUNCTION: feat_fct})
            spec = [spec]   # so that extend works below

            parsed_features.extend(spec)

        return parsed_features

    @property
    def control_allocation_search_space(self):
        """Return list of SampleIterators for allocation_samples of control_signals"""
        return [c.allocation_samples for c in self.control_signals]

    # ******************************************************************************************************************
    # FIX:  THE FOLLOWING IS SPECIFIC TO CompositionFunctionApproximator AS agent_rep
    # ******************************************************************************************************************

    def _initialize_composition_function_approximator(self):
        """Initialize CompositionFunctionApproximator"""

        # CompositionFunctionApproximator needs to have access to control_signals to:
        # - to construct control_allocation_search_space from their allocation_samples attributes
        # - compute their values and costs for samples of control_allocations from control_allocation_search_space
        self.agent_rep.initialize(features_array=np.array(self.defaults.variable[1:]),
                                  control_signals = self.control_signals)

    @property
    def _dependent_components(self):
        from psyneulink.core.compositions.compositionfunctionapproximator import CompositionFunctionApproximator

        return list(itertools.chain(
            super()._dependent_components,
            [self.objective_mechanism],
            [self.agent_rep] if isinstance(self.agent_rep, CompositionFunctionApproximator) else [],
            [self.feature_function] if isinstance(self.feature_function, Function_Base) else [],
            [self.search_function] if isinstance(self.search_function, Function_Base) else [],
            [self.search_termination_function] if isinstance(self.search_termination_function, Function_Base) else [],
        ))<|MERGE_RESOLUTION|>--- conflicted
+++ resolved
@@ -801,13 +801,8 @@
 
         for control_signal in self.control_signals:
             if control_signal.cost_options is None:
-<<<<<<< HEAD
                 control_signal.cost_options = CostFunctions.DEFAULTS
-                control_signal._instantiate_cost_attributes()
-=======
-                control_signal.cost_options = ControlSignalCosts.DEFAULTS
                 control_signal._instantiate_cost_attributes(context)
->>>>>>> b2ab8472
 
     def _instantiate_modulatory_signals(self, context):
         """Size control_allocation and assign modulatory_signals
