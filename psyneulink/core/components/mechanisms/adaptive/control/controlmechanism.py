# Princeton University licenses this file to You under the Apache License, Version 2.0 (the "License");
# you may not use this file except in compliance with the License.  You may obtain a copy of the License at:
#     http://www.apache.org/licenses/LICENSE-2.0
# Unless required by applicable law or agreed to in writing, software distributed under the License is distributed
# on an "AS IS" BASIS, WITHOUT WARRANTIES OR CONDITIONS OF ANY KIND, either express or implied.
# See the License for the specific language governing permissions and limitations under the License.

# **************************************  ControlMechanism ************************************************

"""
Sections
--------

  * `ControlMechanism_Overview`
  * `ControlMechanism_Composition_Controller`
  * `ControlMechanism_Creation`
      - `ControlMechanism_Monitor_for_Control`
      - `ControlMechanism_ObjectiveMechanism`
      - `ControlMechanism_Control_Signals`
  * `ControlMechanism_Structure`
      - `ControlMechanism_Input`
      - `ControlMechanism_Function`
      - `ControlMechanism_Costs_NetOutcome`
  * `ControlMechanism_Execution`
  * `ControlMechanism_Examples`
  * `ControlMechanism_Class_Reference`

.. _ControlMechanism_Overview:

Overview
--------

<<<<<<< HEAD
A ControlMechanism is a `ModulatoryMechanism` that `modulates the value(s) <ModulatorySignal_Modulation>` of one or
more `States <State>` of other Mechanisms in the `Composition` to which it belongs. In general, a ControlMechanism is
used to modulate the `ParameterState(s) <ParameterState>` of one or more Mechanisms, that determine the value(s) of
the parameter(s) of the `function(s) <Mechanism_Base.function>` of those Mechanism(s). However, a ControlMechanism
can also be used to modulate the function of `InputStates <InputState>` and/or `OutputState <OutputStates>`,
much like a `GatingMechanism`.  A ControlMechanism's `function <ControlMechanism.function>` calculates a
`control_allocation <ControlMechanism.control_allocation>`: a list of values provided to each of its `control_signals
<ControlMechanism.control_signals>`.  Its control_signals are `ControlSignal` OutputStates that are used to modulate
the parameters of other Mechanisms' `function <Mechanism_Base.function>` (see `ControlSignal_Modulation` for a more
detailed description of how modulation operates).  A ControlMechanism can be configured to monitor the outputs of
other Mechanisms in order to determine its `control_allocation <ControlMechanism.control_allocation>`, by specifying
these in the **monitor_for_control** `argument <ControlMechanism_Monitor_for_Control_Argument>` of its constructor,
or in the **monitor** `argument <ObjectiveMechanism_Monitor>` of an ObjectiveMechanism` assigned to its
=======
A ControlMechanism is a `ModulatoryMechanism <ModulatoryMechanism>` that `modulates the value(s)
<ModulatorySignal_Modulation>` of one or more `States <State>` of other Mechanisms in the `Composition` to which it
belongs.  In general, a ControlMechanism is used to modulate the `ParameterState(s) <ParameterState>` of one or more
Mechanisms, that determine the value(s) of the `function <Mechanism_Base.function>` of those Mechanism(s).  However,
a ControlMechanis can also be used to modulate the function of an `InputState` or `OutputState`, much like a
`GatingMechanism`.  A ControlMechanism's `function <ControlMechanism.function>` calculates a `control_allocation
<ControlMechanism.control_allocation>`: a list of values provided to each of its `control_signals
<ControlMechanism.control_signals>`.  Its control_signals are `ControlSignal` OutputStates that are used to modulate
the parameters of other Mechanisms' `function <Mechanism_Base.function>` (see `ControlSignal_Modulation` for a more
detailed description of how modulation operates).  A ControlMechanism can be configured to monitor the outputs of other
Mechanisms in order to determine its `control_allocation <ControlMechanism.control_allocation>`, by specifying these
in the **monitor_for_control** `argument <ControlMechanism_Monitor_for_Control_Argument>` of its constructor, or in
the **monitor** `argument <ObjectiveMechanism_Monitor>` of an ObjectiveMechanism` assigned to its
>>>>>>> fa5e33ea
**objective_mechanism** `argument <ControlMechanism_Objective_Mechanism_Argument>` (see `ControlMechanism_Creation`
below).  A ControlMechanism can also be assigned as the `controller <Composition.controller>` of a `Composition`,
which has a special relation to that Composition: it generally executes either before or after all of the other
Mechanisms in that Composition (see `Composition_Controller_Execution`).  The OutputStates monitored by the
ControlMechanism or its `objective_mechanism <ControlMechanism.objective_mechanism>`, and the parameters it modulates
can be listed using its `show <ControlMechanism.show>` method.

Note that a ControlMechanism is a subclass of `ModulatoryMechanism` that is restricted to using only `ControlSignals
<ControlSignal>`.  Accordingly, its constructor has a **control_signals** argument in place of a **modulatory_signals**
<<<<<<< HEAD
argument, and it lacks any attributes related to gating.  In all other respects it is identical to its parent class,
ModulatoryMechanism.
=======
argument.  It also lacks any attributes related to gating.  In all other respects it is identical to its parent class,
ModulatoryMechanism
>>>>>>> fa5e33ea

.. _ControlMechanism_Composition_Controller:

*ControlMechanisms and a Composition*
~~~~~~~~~~~~~~~~~~~~~~~~~~~~~~~~~~~~~

A ControlMechanism can be assigned to a `Composition` and executed just like any other Mechanism. It can also be
assigned as the `controller <Composition.controller>` of a `Composition`, that has a special relation
to the Composition: it is used to control all of the parameters that have been `specified for control
<ControlMechanism_Control_Signals>` in that Composition.  A ControlMechanism can be the `controller
<Composition.controller>` for only one Composition, and a Composition can have only one `controller
<Composition.controller>`.  When a ControlMechanism is assigned as the `controller <Composition.controller>` of a
Composition (either in the Composition's constructor, or using its `add_controller <Composition.add_controller>`
method, the ControlMechanism assumes control over all of the parameters that have been `specified for control
<ControlMechanism_Control_Signals>` for Components in the Composition.  The Composition's `controller
<Composition.controller>` is executed either before or after all of the other Components in the Composition are
executed, including any other ControlMechanisms that belong to it (see `Composition_Controller_Execution`).  A
ControlMechanism can be assigned as the `controller <Composition.controller>` for a Composition by specifying it in
the **controller** argument of the Composition's constructor, or by using the Composition's `add_controller
<Composition.add_controller>` method.  A Composition's `controller <Composition.controller>` and its associated
Components can be displayed using the Composition's `show_graph <Composition.show_graph>` method with its
**show_control** argument assigned as `True`.


.. _ControlMechanism_Creation:

Creating a ControlMechanism
---------------------------

A ControlMechanism is created by calling its constructor.  When a ControlMechanism is created, the OutputStates it
<<<<<<< HEAD
monitors and the States it modulates can be specified can be specified in the **montior_for_control** and
**objective_mechanism** arguments of its constructor, respectively.  Each can be specified in several ways,
as described below. If neither of those arguments is specified, then only the ControlMechanism is constructed,
and its inputs and the parameters it modulates must be specified in some other way.
=======
monitors and the parameters it controls can be specified in the **montior_for_control** nor **objective_mechanism**
arguments of its constructor.  Each can be specified in several ways, as described below.  If neither of those
arguments is specified, then only the ControlMechanism is constructed, and its inputs and the parameters it controls
must be specified in some other way.
>>>>>>> fa5e33ea

.. _ControlMechanism_Monitor_for_Control:

*Specifying OutputStates to be monitored*
~~~~~~~~~~~~~~~~~~~~~~~~~~~~~~~~~~~~~~~~~

A ControlMechanism can be configured to monitor the output of other Mechanisms directly (by receiving direct
Projections from their OutputStates), or by way of an `ObjectiveMechanism` that evaluates those outputs and passes the
result to the ControlMechanism (see `below <ControlMechanism_ObjectiveMechanism>` for more detailed description).
The following figures show an example of each:

+-------------------------------------------------------------------------+----------------------------------------------------------------------+
| .. figure:: _static/ControlMechanism_without_ObjectiveMechanism_fig.svg | .. figure:: _static/ControlMechanism_with_ObjectiveMechanism_fig.svg |
+-------------------------------------------------------------------------+----------------------------------------------------------------------+

COMMENT:
FIX: USE THIS IF MOVED TO SECTION AT END THAT CONSOLIDATES EXAMPLES
**ControlMechanism with and without ObjectiveMechanism**

+-------------------------------------------------------------------------+-------------------------------------------------------------------------+
| >>> mech_A = ProcessingMechanism(name='ProcessingMechanism A')          | .. figure:: _static/ControlMechanism_without_ObjectiveMechanism_fig.svg |
| >>> mech_B = ProcessingMechanism(name='ProcessingMechanism B')          |                                                                         |
| >>> ctl_mech = ControlMechanism(name='ControlMechanism',                |                                                                         |
| ...                             monitor_for_control=[mech_A,            |                                                                         |
| ...                                                  mech_B],           |                                                                         |
| ...                             control_signals=[(SLOPE,mech_A),        |                                                                         |
| ...                                              (SLOPE,mech_B)])       |                                                                         |
| >>> comp = Composition()                                                |                                                                         |
| >>> comp.add_linear_processing_pathway([mech_A,mech_B, ctl_mech])       |                                                                         |
| >>> comp.show_graph()                                                   |                                                                         |
+-------------------------------------------------------------------------+-------------------------------------------------------------------------+
| >>> mech_A = ProcessingMechanism(name='ProcessingMechanism A')          | .. figure:: _static/ControlMechanism_with_ObjectiveMechanism_fig.svg    |
| >>> mech_B = ProcessingMechanism(name='ProcessingMechanism B')          |                                                                         |
| >>> ctl_mech = ControlMechanism(name='ControlMechanism',                |                                                                         |
| ...                             monitor_for_control=[mech_A,            |                                                                         |
| ...                                                  mech_B],           |                                                                         |
| ...                             objective_mechanism=True,               |                                                                         |
| ...                             control_signals=[(SLOPE,mech_A),        |                                                                         |
| ...                                              (SLOPE,mech_B)])       |                                                                         |
| >>> comp = Composition()                                                |                                                                         |
| >>> comp.add_linear_processing_pathway([mech_A,mech_B, ctl_mech])       |                                                                         |
| >>> comp.show_graph()                                                   |                                                                         |
+-------------------------------------------------------------------------+-------------------------------------------------------------------------+
COMMENT

Note that, in the figures above, the `ControlProjections <ControlProjection>` are designated with square "arrowheads",
and the ControlMechanisms are shown as septagons to indicate that their ControlProjections create a feedback loop
(see `Composition_Initial_Values_and_Feedback`;  also, see `below <ControlMechanism_Add_Linear_Processing_Pathway>`
regarding specification of a ControlMechanism and associated ObjectiveMechanism in a Composition's
`add_linear_processing_pathway <Composition.add_linear_processing_pathway>` method).

Which configuration is used is determined by how the following arguments of the ControlMechanism's constructor are
specified (also see `ControlMechanism_Examples`):

  .. _ControlMechanism_Monitor_for_Control_Argument:

  * **monitor_for_control** -- a list of `OutputState specifications <OutputState_Specification>`.  If the
    **objective_mechanism** argument is not specified (or is *False* or *None*) then, when the ControlMechanism is
    added to a `Composition`, a `MappingProjection` is created for each OutputState specified to the ControlMechanism's
    *OUTCOME* `input_state <ControlMechanism_Input>`.  If the **objective_mechanism** `argument
    <ControlMechanism_Objective_Mechanism_Argument>` is specified, then the OutputStates specified in
    **monitor_for_control** are assigned to the `ObjectiveMechanism` rather than the ControlMechanism itself (see
    `ControlMechanism_ObjectiveMechanism` for details).

  .. _ControlMechanism_Objective_Mechanism_Argument:

  * **objective_mechanism** -- if this is specfied in any way other than **False** or **None** (the default),
    then an ObjectiveMechanism is created that projects to the ControlMechanism and, when added to a `Composition`,
    is assigned Projections from all of the OutputStates specified either in the  **monitor_for_control** argument of
    the ControlMechanism's constructor, or the **monitor** `argument <ObjectiveMechanism_Monitor>` of the
    ObjectiveMechanism's constructor (see `ControlMechanism_ObjectiveMechanism` for details).  The
    **objective_mechanism** argument can be specified in any of the following ways:

    - *False or None* -- no ObjectiveMechanism is created and, when the ControlMechanism is added to a
      `Composition`, Projections from the OutputStates specified in the ControlMechanism's **monitor_for_control**
      argument are sent directly to ControlMechanism (see specification of **monitor_for_control** `argument
      <ControlMechanism_Monitor_for_Control_Argument>`).

    - *True* -- an `ObjectiveMechanism` is created that projects to the ControlMechanism, and any OutputStates
      specified in the ControlMechanism's **monitor_for_control** argument are assigned to ObjectiveMechanism's
      **monitor** `argument <ObjectiveMechanism_Monitor>` instead (see `ControlMechanism_ObjectiveMechanism` for
      additional details).

    - *a list of* `OutputState specifications <ObjectiveMechanism_Monitor>`; an ObjectiveMechanism is created that
      projects to the ControlMechanism, and the list of OutputStates specified, together with any specified in the
      ControlMechanism's **monitor_for_control** `argument <ControlMechanism_Monitor_for_Control_Argument>`, are
      assigned to the ObjectiveMechanism's **monitor** `argument <ObjectiveMechanism_Monitor>` (see
      `ControlMechanism_ObjectiveMechanism` for additional details).

    - *a constructor for an* `ObjectiveMechanism` -- the specified ObjectiveMechanism is created, adding any
      OutputStates specified in the ControlMechanism's **monitor_for_control** `argument
      <ControlMechanism_Monitor_for_Control_Argument>` to any specified in the ObjectiveMechanism's **monitor**
      `argument <ObjectiveMechanism_Monitor>` .  This can be used to specify the `function
      <ObjectiveMechanism.function>` used by the ObjectiveMechanism to evaluate the OutputStates monitored as well as
      how it weights those OutputStates when they are evaluated  (see `below
      <ControlMechanism_ObjectiveMechanism_Function>` for additional details).

    - *an existing* `ObjectiveMechanism` -- for any OutputStates specified in the ControlMechanism's
      **monitor_for_control** `argument <ControlMechanism_Monitor_for_Control_Argument>`, an InputState is added to the
      ObjectiveMechanism, along with `MappingProjection` to it from the specified OutputState.    This can be used to
      specify an ObjectiveMechanism with a custom `function <ObjectiveMechanism.function>` and weighting of the
      OutputStates monitored (see `below <ControlMechanism_ObjectiveMechanism_Function>` for additional details).

The OutputStates monitored by a ControlMechanism or its `objective_mechanism <ControlMechanism.objective_mechanism>`
are listed in the ControlMechanism's `monitor_for_control <ControlMechanism.monitor_for_control>` attribute
(and are the same as those listed in the `monitor <ObjectiveMechanism.monitor>` attribute of the
`objective_mechanism <ControlMechanism.objective_mechanism>`, if specified).

.. _ControlMechanism_Add_Linear_Processing_Pathway:

Note that the MappingProjections created by specification of a ControlMechanism's **monitor_for_control** `argument
<ControlMechanism_Monitor_for_Control_Argument>` or the **monitor** argument in the constructor for an
ObjectiveMechanism in the ControlMechanism's **objective_mechanism** `argument
<ControlMechanism_Objective_Mechanism_Argument>` supercede any MappingProjections that would otherwise be created for
them when included in the **pathway** argument of a Composition's `add_linear_processing_pathway
<Composition.add_linear_processing_pathway>` method.

.. _ControlMechanism_ObjectiveMechanism:

Objective Mechanism
^^^^^^^^^^^^^^^^^^^

COMMENT:
TBI FOR COMPOSITION
If the ControlMechanism is created automatically by a System (as its `controller <System.controller>`), then the
specification of OutputStates to be monitored and parameters to be controlled are made on the System and/or the
Components themselves (see `System_Control_Specification`).  In either case, the Components needed to monitor the
specified OutputStates (an `ObjectiveMechanism` and `Projections <Projection>` to it) and to control the specified
parameters (`ControlSignals <ControlSignal>` and corresponding `ControlProjections <ControlProjection>`) are created
automatically, as described below.
COMMENT

If an `ObjectiveMechanism` is specified for a ControlMechanism (in the **objective_mechanism** `argument
<ControlMechanism_Objective_Mechanism_Argument>` of its constructor; also see `ControlMechanism_Examples`),
it is assigned to the ControlMechanism's `objective_mechanism <ControlMechanism.objective_mechanism>` attribute,
and a `MappingProjection` is created automatically that projects from the ObjectiveMechanism's *OUTCOME*
`output_state <ObjectiveMechanism_Output>` to the *OUTCOME* `input_state <ControlMechanism_Input>` of the
ControlMechanism.

The `objective_mechanism <ControlMechanism.objective_mechanism>` is used to monitor the OutputStates
specified in the **monitor_for_control** `argument <ControlMechanism_Monitor_for_Control_Argument>` of the
ControlMechanism's constructor, as well as any specified in the **monitor** `argument <ObjectiveMechanism_Monitor>` of
the ObjectiveMechanism's constructor.  Specifically, for each OutputState specified in either place, an `input_state
<ObjectiveMechanism.input_states>` is added to the ObjectiveMechanism.  OutputStates to be monitored (and
corresponding `input_states <ObjectiveMechanism.input_states>`) can be added to the `objective_mechanism
<ControlMechanism.objective_mechanism>` later, by using its `add_to_monitor <ObjectiveMechanism.add_to_monitor>` method.
The set of OutputStates monitored by the `objective_mechanism <ControlMechanism.objective_mechanism>` are listed in
its `monitor <ObjectiveMechanism>` attribute, as well as in the ControlMechanism's `monitor_for_control
<ControlMechanism.monitor_for_control>` attribute.

When the ControlMechanism is added to a `Composition`, the `objective_mechanism <ControlMechanism.objective_mechanism>`
is also automatically added, and MappingProjectons are created from each of the OutputStates that it monitors to
its corresponding `input_states <ObjectiveMechanism.input_states>`.  When the Composition is run, the `value
<OutputState.value>`\\(s) of the OutputState(s) monitored are evaluated using the `objective_mechanism`\\'s `function
<ObjectiveMechanism.function>`, and the result is assigned to its *OUTCOME* `output_state
<ObjectiveMechanism_Output>`.  That `value <ObjectiveMechanism.value>` is then passed to the ControlMechanism's
*OUTCOME* `input_state <ControlMechanism_Input>`, which is used by the ControlMechanism's `function
<ControlMechanism.function>` to determine its `control_allocation <ControlMechanism.control_allocation>`.

.. _ControlMechanism_ObjectiveMechanism_Function:

If a default ObjectiveMechanism is created by the ControlMechanism (i.e., when *True* or a list of OutputStates is
specified for the **objective_mechanism** `argument <ControlMechanism_Objective_Mechanism_Argument>` of the
constructor), then the ObjectiveMechanism is created with its standard default `function <ObjectiveMechanism.function>`
(`LinearCombination`), but using *PRODUCT* (rather than the default, *SUM*) as the value of the function's `operation
<LinearCombination.operation>` parameter. The result is that the `objective_mechanism
<ControlMechanism.objective_mechanism>` multiplies the `value <OutputState.value>`\\s of the OutputStates that it
monitors, which it passes to the ControlMechanism.  However, if the **objective_mechanism** is specified using either
a constructor for, or an existing ObjectiveMechanism, then the defaults for the `ObjectiveMechanism` class -- and any
attributes explicitly specified in its construction -- are used.  In that case, if the `LinearCombination` with
*PRODUCT* as its `operation <LinearCombination.operation>` parameter are still desired, this must be explicitly
specified.  This is illustrated in the following examples.

The following example specifies a `ControlMechanism` that automatically constructs its `objective_mechanism
<ControlMechanism.objective_mechanism>`::

    >>> from psyneulink import *
    >>> my_ctl_mech = ControlMechanism(objective_mechanism=True)
    >>> assert isinstance(my_ctl_mech.objective_mechanism.function, LinearCombination)
    >>> assert my_ctl_mech.objective_mechanism.function.operation == PRODUCT

Notice that `LinearCombination` was assigned as the `function <ObjectiveMechanism.function>` of the `objective_mechanism
<ControlMechanism.objective_mechanism>`, and *PRODUCT* as its `operation <LinearCombination.operation>` parameter.

By contrast, the following example explicitly specifies the **objective_mechanism** argument using a constructor for
an ObjectiveMechanism::

    >>> my_ctl_mech = ControlMechanism(objective_mechanism=ObjectiveMechanism())
    >>> assert isinstance(my_ctl_mech.objective_mechanism.function, LinearCombination)
    >>> assert my_ctl_mech.objective_mechanism.function.operation == SUM

In this case, the defaults for the ObjectiveMechanism's class are used for its `function <ObjectiveMechanism.function>`,
which is a `LinearCombination` function with *SUM* as its `operation <LinearCombination.operation>` parameter.

Specifying the ControlMechanism's `objective_mechanism <ControlMechanism.objective_mechanism>` with a constructor
also provides greater control over how ObjectiveMechanism evaluates the OutputStates it monitors.  In addition to
specifying its `function <ObjectiveMechanism.function>`, the **monitor_weights_and_exponents** `argument
<ObjectiveMechanism_Monitor_Weights_and_Exponents>` can be used to parameterize the relative contribution made by the
monitored OutputStates when they are evaluated by that `function <ObjectiveMechanism.function>` (see
`ControlMechanism_Examples`).

COMMENT:
TBI FOR COMPOSITION
When a ControlMechanism is created for or assigned as the `controller <Composition.controller>` of a `Composition` (see
`ControlMechanism_Composition_Controller`), any OutputStates specified to be monitored by the System are assigned as
inputs to the ObjectiveMechanism.  This includes any specified in the **monitor_for_control** argument of the
System's constructor, as well as any specified in a MONITOR_FOR_CONTROL entry of a Mechanism `parameter specification
dictionary <ParameterState_Specification>` (see `Mechanism_Constructor_Arguments` and `System_Control_Specification`).

FOR DEVELOPERS:
    If the ObjectiveMechanism has not yet been created, these are added to the **monitored_output_states** of its
    constructor called by ControlMechanism._instantiate_objective_mechanmism;  otherwise, they are created using the
    ObjectiveMechanism.add_to_monitor method.
COMMENT

.. _ControlMechanism_Control_Signals:

*Specifying Parameters to Control*
~~~~~~~~~~~~~~~~~~~~~~~~~~~~~~~~~~

This can be specified in either of two ways:

*On a ControlMechanism itself*

The parameters controlled by a ControlMechanism can be specified in the **control_signals** argument of its constructor;
the argument must be a `specification for one more ControlSignals <ControlSignal_Specification>`.  The parameter to
be controlled must belong to a Component in the same `Composition` as the ControlMechanism when it is added to the
Composition, or an error will occur.

*On a Parameter to be controlled by the `controller <Composition.controller>` of a `Composition`*

Control can also be specified for a parameter where the `parameter itself is specified <ParameterState_Specification>`,
in the constructor for the Component to which it belongs, by including a `ControlProjection`, `ControlSignal` or
the keyword `CONTROL` in a `tuple specification <ParameterState_Tuple_Specification>` for the parameter.  In this
case, the specified parameter will be assigned for control by the `controller <controller.Composition>` of any
`Composition` to which its Component belongs, when the Component is executed in that Composition (see
`ControlMechanism_Composition_Controller`).  Conversely, when a ControlMechanism is assigned as the `controller
<Composition.controller>` of a Composition, a `ControlSignal` is created and assigned to the ControlMechanism
for every parameter of any `Component <Component>` in the Composition that has been `specified for control
<ParameterState_Modulatory_Specification>`.

In general, a `ControlSignal` is created for each parameter specified to be controlled by a ControlMechanism.  These
are a type of `OutputState` that send a `ControlProjection` to the `ParameterState` of the parameter to be
controlled. All of the ControlSignals for a ControlMechanism are listed in its `control_signals
<ControlMechanism.control_signals>` attribute, and all of its ControlProjections are listed in
its`control_projections <ControlMechanism.control_projections>` attribute. Additional parameters to be controlled can
be added to a ControlMechanism by using its `assign_params` method to add a `ControlSignal` for each additional
parameter.  See `ControlMechanism_Examples`.

.. _ControlMechanism_Structure:

Structure
---------

.. _ControlMechanism_Input:

*Input*
~~~~~~~

By default, a ControlMechanism has a single (`primary <InputState_Primary>`) `input_state
<ControlMechanism.input_state>` that is named *OUTCOME*.  If the ControlMechanism has an `objective_mechanism
<ControlMechanism.objective_mechanism>`, then the *OUTCOME* `input_state <ControlMechanism.input_state>` receives a
single `MappingProjection` from the `objective_mechanism <ControlMechanism.objective_mechanism>`\\'s *OUTCOME*
OutputState (see `ControlMechanism_ObjectiveMechanism` for additional details). Otherwise, when the ControlMechanism is
added to a `Composition`, MappingProjections are created that project to the ControlMechanism's *OUTCOME* `input_state
<ControlMechanism.input_state>` from each of the OutputStates specified in the **monitor_for_control** `argument
<ControlMechanism_Monitor_for_Control_Argument>` of its constructor.  The `value <InputState.value>` of the
ControlMechanism's *OUTCOME* InputState is assigned to its `outcome <ControlMechanism.outcome>` attribute),
and is used as the input to the ControlMechanism's `function <ControlMechanism.function>` to determine its
`control_allocation <ControlMechanism.control_allocation>`.

.. _ControlMechanism_Function:

*Function*
~~~~~~~~~~

A ControlMechanism's `function <ControlMechanism.function>` uses its `outcome <ControlMechanism.outcome>`
attribute (the `value <InputState.value>` of its *OUTCOME* `InputState`) to generate a `control_allocation
<ControlMechanism.control_allocation>`.  By default, its `function <ControlMechanism.function>` is assigned
the `DefaultAllocationFunction`, which takes a single value as its input, and assigns that as the value of
each item of `control_allocation <ControlMechanism.control_allocation>`.  Each of these items is assigned as
the allocation for the corresponding  `ControlSignal` in `control_signals <ControlMechanism.control_signals>`. This
distributes the ControlMechanism's input as the allocation to each of its `control_signals
<ControlMechanism.control_signals>`.  This same behavior also applies to any custom function assigned to a
ControlMechanism that returns a 2d array with a single item in its outer dimension (axis 0).  If a function is
assigned that returns a 2d array with more than one item, and it has the same number of `control_signals
<ControlMechanism.control_signals>`, then each ControlSignal is assigned to the corresponding item of the function's
value.  However, these default behaviors can be modified by specifying that individual ControlSignals reference
different items in `control_allocation` as their `variable <ControlSignal.variable>`
(see `OutputState_Variable`).

.. _ControlMechanism_Output:

*Output*
~~~~~~~~

The OutputStates of a ControlMechanism are `ControlSignals <ControlSignal>` (listed in its `control_signals
<ControlMechanism.control_signals>` attribute). It has a `ControlSignal` for each parameter specified in the
**control_signals** argument of its constructor, that sends a `ControlProjection` to the `ParameterState` for the
corresponding parameter.  The ControlSignals are listed in the `control_signals <ControlMechanism.control_signals>`
attribute;  since they are a type of `OutputState`, they are also listed in the ControlMechanism's `output_states
<ControlMechanism.output_states>` attribute. The parameters modulated by a ControlMechanism's ControlSignals can be
displayed using its `show <ControlMechanism.show>` method. By default, each `ControlSignal` is assigned as its
`allocation <ControlSignal.allocation>` the value of the  corresponding item of the ControlMechanism's
`control_allocation <ControlMechanism.control_allocation>`;  however, subtypes of ControlMechanism may assign
allocations differently. The `default_allocation  <ControlMechanism.default_allocation>` attribute can be used to
specify a  default allocation for ControlSignals that have not been assigned their own `default_allocation
<ControlSignal.default_allocation>`. The `allocation <ControlSignal.allocation>` is used by each ControlSignal to
determine its `intensity <ControlSignal.intensity>`, which is then assigned to the `value <ControlProjection.value>`
of the ControlSignal's `ControlProjection`.   The `value <ControlProjection.value>` of the ControlProjection is used
by the `ParameterState` to which it projects to modify the value of the parameter it controls (see
`ControlSignal_Modulation` for description of how a ControlSignal modulates the value of a parameter).

.. _ControlMechanism_Costs_NetOutcome:

*Costs and Net Outcome*
~~~~~~~~~~~~~~~~~~~~~~~

A ControlMechanism's `control_signals <ControlMechanism.control_signals>` are each associated with a set of `costs
<ControlSignal_Costs>`, that are computed individually by each `ControlSignal` when they are `executed
<ControlSignal_Execution>` by the ControlMechanism.  The costs last computed by the `control_signals
<ControlMechanism>` are assigned to the ControlMechanism's `costs <ControlSignal.costs>` attribute.  A ControlMechanism
also has a set of methods -- `combine_costs <ControlMechanism.combine_costs>`, `compute_reconfiguration_cost
<ControlMechanism.compute_reconfiguration_cost>`, and `compute_net_outcome <ControlMechanism.compute_net_outcome>` --
that can be used to compute the `combined costs <ControlMechanism.combined_costs>` of its `control_signals
<ControlMechanism.control_signals>`, a `reconfiguration_cost <ControlSignal.reconfiguration_cost>` based on their change
in value, and a `net_outcome <ControlMechanism.net_outcome>` (the `value <InputState.value>` of the ControlMechanism's
*OUTCOME* `input_state <ControlMechanism_Input>` minus its `combined costs <ControlMechanism.combined_costs>`),
respectively (see `ControlMechanism_Costs_Computation` below for additional details). These methods are used by some
subclasses of ControlMechanism (e.g., `OptimizationControlMechanism`) to compute their `control_allocation
<ControlMechanism.control_allocation>`.  Each method is assigned a default function, but can be assigned a custom
functions in a corrsponding argument of the ControlMechanism's constructor (see links to attributes for details).

.. _ControlMechanism_Reconfiguration_Cost:

*Reconfiguration Cost*

A ControlMechanism's `reconfiguration_cost <ControlMechanism.reconfiguration_cost>` is distinct from the
costs of the ControlMechanism's `ControlSignals <ControlSignal>`, and in particular it is not the same as their
`adjustment_cost <ControlSignal.adjustment_cost>`.  The latter, if specified by a ControlSignal, is computed
individually by that ControlSignal using its `adjustment_cost_function <ControlSignal.adjustment_cost_function>`, based
on the change in its `intensity <ControlSignal.intensity>` from its last execution. In contrast, a ControlMechanism's
`reconfiguration_cost  <ControlMechanism.reconfiguration_cost>` is computed by its `compute_reconfiguration_cost
<ControlMechanism.compute_reconfiguration_cost>` function, based on the change in its `control_allocation
ControlMechanism.control_allocation>` from the last execution, that will be applied to *all* of its
`control_signals <ControlMechanism.control_signals>`. By default, `compute_reconfiguration_cost
<ControlMechanism.compute_reconfiguration_cost>` is assigned as the `Distance` function with the `EUCLIDEAN` metric).

.. _ControlMechanism_Execution:

Execution
---------

If a ControlMechanism is assigned as the `controller` of a `Composition`, then it is executed either before or after
all of the other  `Mechanisms <Mechanism_Base>` executed in a `TRIAL` for that Composition, depending on the
value assigned to the Composition's `controller_mode <Composition.controller_mode>` attribute (see
`Composition_Controller_Execution`).  If a ControlMechanism is added to a Composition for which it is not a
`controller <Composition.controller>`, then it executes in the same way as a `ProcessingMechanism
<ProcessingMechanism>`, based on its place in the Composition's `graph <Composition.graph>`.  Because
`ControlProjections <ControlProjection>` are likely to introduce cycles (recurrent connection loops) in the graph,
the effects of a ControlMechanism and its projections will generally not be applied in the first `TRIAL` (see
COMMENT:
FIX 8/27/19 [JDC]:
`Composition_Initial_Values_and_Feedback` and
COMMENT
**feedback** argument for the `add_projection <Composition.add_projection>` method of `Composition` for a
description of how to configure the initialization of feedback loops in a Composition; also see `Scheduler` for a
description of detailed ways in which a GatingMechanism and its dependents can be scheduled to execute).

The ControlMechanism's `function <ControlMechanism.function>` takes as its input the `value <InputState.value>` of
its *OUTCOME* `input_state <ControlMechanism.input_state>` (also contained in `outcome <ControlSignal.outcome>`).
It uses that to determine the `control_allocation <ControlMechanism.control_allocation>`, which specifies the value
assigned to the `allocation <ControlSignal.allocation>` of each of its `ControlSignals <ControlSignal>`.  Each
ControlSignal uses that value to calculate its `intensity <ControlSignal.intensity>`, as well as its `cost
<ControlSignal.cost>.  The `intensity <ControlSignal.intensity>`is used by its `ControlProjection(s)
<ControlProjection>` to modulate the value of the ParameterState(s) for the parameter(s) it controls, which are then
used in the subsequent `TRIAL` of execution.

.. note::
   `States <State>` that receive a `ControlProjection` does not update its value until its owner Mechanism
   executes (see `Lazy Evaluation <LINK>` for an explanation of "lazy" updating).  This means that even if a
   ControlMechanism has executed, a parameter that it controls will not assume its new value until the Mechanism
   to which it belongs has executed.

.. _ControlMechanism_Costs_Computation:

*Computation of Costs and Net_Outcome*

Once the ControlMechanism's `function <ControlMechanism.function>` has executed, if `compute_reconfiguration_cost
<ControlMechanism.compute_reconfiguration_cost>` has been specified, then it is used to compute the
`reconfiguration_cost <ControlMechanism.reconfiguration_cost>` for its `control_allocation
<ControlMechanism.control_allocation>` (see `above <ControlMechanism_Reconfiguration_Cost>`. After that, each
of the ControlMechanism's `control_signals <ControlMechanism.control_signals>` calculates its `cost
<ControlSignal.cost>`, based on its `intensity  <ControlSignal/intensity>`.  The ControlMechanism then combines these
with the `reconfiguration_cost <ControlMechanism.reconfiguration_cost>` using its `combine_costs
<ControlMechanism.combine_costs>` function, and the result is assigned to the `costs <ControlMechanism.costs>`
attribute.  Finally, the ControlMechanism uses this, together with its `outcome <ControlMechanism.outcome>` attribute,
to compute a `net_outcome <ControlMechanism.net_outcome>` using its `compute_net_outcome
<ControlMechanism.compute_net_outcome>` function.  This is used by some subclasses of ControlMechanism
(e.g., `OptimizationControlMechanism`) to  compute its `control_allocation <ControlMechanism.control_allocation>`
for the next `TRIAL` of execution.

.. _ControlMechanism_Examples:

Examples
--------

The following example creates a ControlMechanism by specifying its **objective_mechanism** using a constructor
that specifies the OutputStates to be monitored by its `objective_mechanism <ControlMechanism.objective_mechanism>`
and the function used to evaluated these::

    >>> my_mech_A = ProcessingMechanism(name="Mech A")
    >>> my_DDM = DDM(name="My DDM")
    >>> my_mech_B = ProcessingMechanism(function=Logistic,
    ...                                            name="Mech B")

    >>> my_control_mech = ControlMechanism(
    ...                          objective_mechanism=ObjectiveMechanism(monitor=[(my_mech_A, 2, 1),
    ...                                                                           my_DDM.output_states[RESPONSE_TIME]],
    ...                                                                     name="Objective Mechanism"),
    ...                          function=LinearCombination(operation=PRODUCT),
    ...                          control_signals=[(THRESHOLD, my_DDM),
    ...                                           (GAIN, my_mech_B)],
    ...                          name="My Control Mech")

This creates an ObjectiveMechanism for the ControlMechanism that monitors the `primary OutputState
<OutputState_Primary>` of ``my_mech_A`` and the *RESPONSE_TIME* OutputState of ``my_DDM``;  its function
first multiplies the former by 2 before, then takes product of their values and passes the result as the input to the
ControlMechanism.  The ControlMechanism's `function <ControlMechanism.function>` uses this value to determine
the allocation for its ControlSignals, that control the value of the `threshold <DDM.threshold>` parameter of
``my_DDM`` and the  `gain <Logistic.gain>` parameter of the `Logistic` Function for ``my_transfer_mech_B``.

The following example specifies the same set of OutputStates for the ObjectiveMechanism, by assigning them directly
to the **objective_mechanism** argument::

    >>> my_control_mech = ControlMechanism(
    ...                             objective_mechanism=[(my_mech_A, 2, 1),
    ...                                                  my_DDM.output_states[RESPONSE_TIME]],
    ...                             control_signals=[(THRESHOLD, my_DDM),
    ...                                              (GAIN, my_mech_B)])

Note that, while this form is more succinct, it precludes specifying the ObjectiveMechanism's function.  Therefore,
the values of the monitored OutputStates will be added (the default) rather than multiplied.

The ObjectiveMechanism can also be created on its own, and then referenced in the constructor for the ControlMechanism::

    >>> my_obj_mech = ObjectiveMechanism(monitored_output_states=[(my_mech_A, 2, 1),
    ...                                                            my_DDM.output_states[RESPONSE_TIME]],
    ...                                      function=LinearCombination(operation=PRODUCT))

    >>> my_control_mech = ControlMechanism(
    ...                        objective_mechanism=my_obj_mech,
    ...                        control_signals=[(THRESHOLD, my_DDM),
    ...                                         (GAIN, my_mech_B)])

Here, as in the first example, the constructor for the ObjectiveMechanism can be used to specify its function, as well
as the OutputState that it monitors.

COMMENT:
FIX 8/27/19 [JDC]:  ADD TO COMPOSITION
See `System_Control_Examples` for examples of how a ControlMechanism, the OutputStates its
`objective_mechanism <ControlSignal.objective_mechanism>`, and its `control_signals <ControlMechanism.control_signals>`
can be specified for a System.
COMMENT

.. _ControlMechanism_Class_Reference:

Class Reference
---------------

"""
import numpy as np
import typecheck as tc
import warnings

from psyneulink.core.components.functions.function import is_function_type
from psyneulink.core.components.mechanisms.adaptive.modulatorymechanism import ModulatoryMechanism
from psyneulink.core.components.mechanisms.mechanism import Mechanism, Mechanism_Base
from psyneulink.core.components.shellclasses import Composition_Base, System_Base
from psyneulink.core.components.states.modulatorysignals.controlsignal import ControlSignal
from psyneulink.core.components.states.outputstate import OutputState
from psyneulink.core.components.states.parameterstate import ParameterState
from psyneulink.core.globals.context import ContextFlags, handle_external_context
from psyneulink.core.globals.parameters import Parameter
from psyneulink.core.globals.defaults import defaultControlAllocation
from psyneulink.core.globals.keywords import \
    CONTROL, CONTROL_PROJECTION, CONTROL_SIGNAL, CONTROL_SIGNALS, \
    INIT_EXECUTE_METHOD_ONLY, MULTIPLICATIVE, PROJECTION_TYPE
from psyneulink.core.globals.preferences.componentpreferenceset import is_pref_set
from psyneulink.core.globals.preferences.preferenceset import PreferenceLevel
from psyneulink.core.globals.utilities import ContentAddressableList, is_iterable

__all__ = [
    'ControlMechanism', 'ControlMechanismError', 'ControlMechanismRegistry'
]


ControlMechanismRegistry = {}

def _is_control_spec(spec):
    from psyneulink.core.components.projections.modulatory.controlprojection import ControlProjection
    from psyneulink.core.components.mechanisms.adaptive.modulatorymechanism import ModulatoryMechanism
    if isinstance(spec, tuple):
        return any(_is_control_spec(item) for item in spec)
    if isinstance(spec, dict) and PROJECTION_TYPE in spec:
        return _is_control_spec(spec[PROJECTION_TYPE])
    elif isinstance(spec, (ControlMechanism,
                           ControlSignal,
                           ControlProjection,
                           ModulatoryMechanism)):
        return True
    elif isinstance(spec, type) and issubclass(spec, (ControlMechanism,
                                                      ControlSignal,
                                                      ControlProjection,
                                                      ModulatoryMechanism)):
        return True
    elif isinstance(spec, str) and spec in {CONTROL, CONTROL_PROJECTION, CONTROL_SIGNAL}:
        return True
    else:
        return False


class ControlMechanismError(Exception):
    def __init__(self, error_value):
        self.error_value = error_value


def _control_allocation_getter(owning_component=None, context=None):
    return owning_component.parameters.modulatory_allocation._get(context)

def _control_allocation_setter(value, owning_component=None, context=None):
    owning_component.parameters.modulatory_allocation._set(np.array(value), context)
    return value

def _gating_allocation_getter(owning_component=None, context=None):
    from psyneulink.core.components.mechanisms.adaptive.gating import GatingMechanism
    from psyneulink.core.components.states.modulatorysignals.gatingsignal import GatingSignal
    raise ControlMechanismError(f"'gating_allocation' attribute is not implemented on {owning_component.name};  "
                                f"consider using a {GatingMechanism.__name__} instead, "
                                f"or a {ModulatoryMechanism.__name__} if both {ControlSignal.__name__}s and "
                                f"{GatingSignal.__name__}s are needed.")


def _gating_allocation_setter(value, owning_component=None, context=None, **kwargs):
    from psyneulink.core.components.mechanisms.adaptive.gating import GatingMechanism
    from psyneulink.core.components.states.modulatorysignals.gatingsignal import GatingSignal
    raise ControlMechanismError(f"'gating_allocation' attribute is not implemented on {owning_component.name};  "
                                f"consider using a {GatingMechanism.__name__} instead, "
                                f"or a {ModulatoryMechanism.__name__} if both {ControlSignal.__name__}s and "
                                f"{GatingSignal.__name__}s are needed.")


class ControlMechanism(ModulatoryMechanism):
    """
    ControlMechanism(                               \
        system=None,                                \
        monitor_for_control=None,                   \
        objective_mechanism=None,                   \
        function=Linear,                            \
        default_allocation=None,                    \
        control_signals=None,                       \
        modulation=MULTIPLICATIVE,                  \
        combine_costs=np.sum,                       \
        compute_reconfiguration_cost=None,          \
        compute_net_outcome=lambda x,y:x-y,         \
        params=None,                                \
        name=None,                                  \
        prefs=None)

    Subclass of `AdaptiveMechanism <AdaptiveMechanism>` that modulates the parameter(s)
    of one or more `Component(s) <Component>`.


    COMMENT:
    .. note::
       ControlMechanism is an abstract class and should NEVER be instantiated by a direct call to its constructor.
       It should be instantiated using the constructor for a `subclass <ControlMechanism_Subtypes>`.

        Description:
            Protocol for instantiating unassigned ControlProjections (i.e., w/o a sender specified):
               If sender is not specified for a ControlProjection (e.g., in a parameter specification tuple)
                   it is flagged for deferred_init() in its __init__ method
               If ControlMechanism is instantiated or assigned as the controller for a System:
                   the System calls its _get_monitored_output_states() method which returns all of the OutputStates
                       within the System that have been specified to be MONITORED_FOR_CONTROL, and then assigns
                       them (along with any specified in the **monitored_for_control** arg of the System's constructor)
                       to the `objective_mechanism` argument of the ControlMechanism's constructor;
                   the System calls its _get_control_signals_for_system() method which returns all of the parameters
                       that have been specified for control within the System, assigns them a ControlSignal
                       (with a ControlProjection to the ParameterState for the parameter), and assigns the
                       ControlSignals (alogn with any specified in the **control_signals** argument of the System's
                       constructor) to the **control_signals** argument of the ControlMechanism's constructor

            OBJECTIVE_MECHANISM param determines which States will be monitored.
                specifies the OutputStates of the terminal Mechanisms in the System to be monitored by ControlMechanism
                this specification overrides any in System.params[], but can be overridden by Mechanism.params[]
                ?? if MonitoredOutputStates appears alone, it will be used to determine how States are assigned from
                    System.execution_graph by default
                if MonitoredOutputStatesOption is used, it applies to any Mechanisms specified in the list for which
                    no OutputStates are listed; it is overridden for any Mechanism for which OutputStates are
                    explicitly listed
                TBI: if it appears in a tuple with a Mechanism, or in the Mechamism's params list, it applies to
                    just that Mechanism

        Class attributes:
            + componentType (str): System Default Mechanism
            + paramClassDefaults (dict):
                + FUNCTION: Linear
                + FUNCTION_PARAMS:{SLOPE:1, INTERCEPT:0}
                + OBJECTIVE_MECHANISM: List[]
    COMMENT

    Arguments
    ---------

    system : System or bool : default None
        specifies the `System` to which the ControlMechanism should be assigned as its `controller
        <System.controller>`.

    monitor_for_control : List[OutputState or Mechanism] : default None
        specifies the `OutputStates <OutputState>` to be monitored by the `ObjectiveMechanism` specified in the
        **objective_mechanism** argument; if any specification is a Mechanism (rather than its OutputState),
        its `primary OutputState <OutputState_Primary>` is used (see `ControlMechanism_Monitor_for_Control` for
        additional details).

    objective_mechanism : ObjectiveMechanism or List[OutputState specification] : default None
        specifies either an `ObjectiveMechanism` to use for the ControlMechanism, or a list of the OutputStates it
        should monitor; if a list of `OutputState specifications <ObjectiveMechanism_Monitor>` is used,
        a default ObjectiveMechanism is created and the list is passed to its **monitor** argument, along with any
        OutputStates specified in the ControlMechanism's **monitor_for_control** `argument
        <ControlMechanism_Monitor_for_Control_Argument>`.

    function : TransferFunction : default Linear(slope=1, intercept=0)
        specifies function used to combine values of monitored OutputStates.

    default_allocation : number, list or 1d array : None
        specifies the default_allocation of any `control_signals <ControlMechanism.control.signals>` for
        which the **default_allocation** was not specified in its constructor (see default_allocation
        <ControlMechanism.default_allocation>` for additional details).

    control_signals : ControlSignal specification or List[ControlSignal specification, ...]
        specifies the parameters to be controlled by the ControlMechanism; a `ControlSignal` is created for each
        (see `ControlSignal_Specification` for details of specification).

    modulation : ModulationParam : MULTIPLICATIVE
        specifies the default form of modulation used by the ControlMechanism's `ControlSignals <ControlSignal>`,
        unless they are `individually specified <ControlSignal_Specification>`.

    combine_costs : Function, function or method : default np.sum
        specifies function used to combine the `cost <ControlSignal.cost>` of the ControlMechanism's `control_signals
        <ControlMechanism.control_signals>`;  must take a list or 1d array of scalar values as its argument and
        return a list or array with a single scalar value.

    compute_reconfiguration_cost : Function, function or method : default None
        specifies function used to compute the ControlMechanism's `reconfiguration_cost
        <ControlMechanism.reconfiguration_cost>`; must take a list or 2d array containing two lists or 1d arrays,
        both with the same shape as the ControlMechanism's control_allocation attribute, and return a scalar value.

    compute_net_outcome : Function, function or method : default lambda outcome, cost: outcome-cost
        function used to combine the values of its `outcome <ControlMechanism.outcome>` and `costs
        <ControlMechanism.costs>` attributes;  must take two 1d arrays (outcome and cost) with scalar values as its
        arguments and return an array with a single scalar value.

    params : Dict[param keyword: param value] : default None
        a `parameter dictionary <ParameterState_Specification>` that can be used to specify the parameters
        for the Mechanism, parameters for its function, and/or a custom function and its parameters. Values
        specified for parameters in the dictionary override any assigned to those parameters in arguments of the
        constructor.

    name : str : default see `name <ControlMechanism.name>`
        specifies the name of the ControlMechanism.

    prefs : PreferenceSet or specification dict : default Mechanism.classPreferences
        specifies the `PreferenceSet` for the ControlMechanism; see `prefs <ControlMechanism.prefs>` for details.

    Attributes
    ----------

    system : System_Base
        The `System` for which the ControlMechanism is a `controller <System>`.  Note that this is distinct from
        a Mechanism's `systems <Mechanism_Base.systems>` attribute, which lists all of the Systems to which a
        `Mechanism` belongs -- a ControlMechanism can belong to but not be the `controller of a System
        <ControlMechanism_Composition_Controller>`.

    objective_mechanism : ObjectiveMechanism
        `ObjectiveMechanism` that monitors and evaluates the values specified in the ControlMechanism's
        **objective_mechanism** argument, and transmits the result to the ControlMechanism's *OUTCOME*
        `input_state <Mechanism_Base.input_state>`.

    monitor_for_control : List[OutputState]
        each item is an `OutputState` monitored by the ControlMechanism or its `objective_mechanism
        <ControlMechanism.objective_mechanism>` if that is specified (see `ControlMechanism_Monitor_for_Control`);
        in the latter case, the list returned is ObjectiveMechanism's `monitor <ObjectiveMechanism.monitor>` attribute.

    monitored_output_states_weights_and_exponents : List[Tuple(float, float)]
        each tuple in the list contains the weight and exponent associated with a corresponding OutputState specified
        in `monitor_for_control <ControlMechanism.monitor_for_control>`; if `objective_mechanism
        <ControlMechanism.objective_mechanism>` is specified, these are the same as those in the ObjectiveMechanism's
        `monitored_output_states_weights_and_exponents
        <ObjectiveMechanism.monitored_output_states_weights_and_exponents>` attribute, and are used by the
        ObjectiveMechanism's `function <ObjectiveMechanism.function>` to parametrize the contribution made to its
        output by each of the values that it monitors (see `ObjectiveMechanism Function <ObjectiveMechanism_Function>`).

    input_state : InputState
        the ControlMechanism's `primary InputState <InputState_Primary>`, named *OUTCOME*;  this receives a
        `MappingProjection` from the *OUTCOME* `OutputState <ObjectiveMechanism_Output>` of `objective_mechanism
        <ControlMechanism.objective_mechanism>` if that is specified; otherwise, it receives MappingProjections
        from each of the OutputStates specifed in `monitor_for_control <ControlMechanism.monitor_for_control>`
        (see `_ControlMechanism_Input` for additional details).

    outcome : 1d array
        the `value <InputState.value>` of the ControlMechanism's *OUTCOME* `input_state <ControlMechanism.input_state>`.

    function : TransferFunction : default Linear(slope=1, intercept=0)
        determines how the `value <OuputState.value>` \\s of the `OutputStates <OutputState>` specified in the
        **monitor_for_control** `argument <ControlMechanism_Monitor_for_Control_Argument>` of the ControlMechanism's
        constructor are used to generate its `control_allocation <ControlMechanism.control_allocation>`.

    default_allocation : number, list or 1d array
        determines the default_allocation of any `control_signals <ControlMechanism.control.signals>` for
        which the **default_allocation** was not specified in its constructor;  if it is None (not specified)
        then the ControlSignal's parameters.allocation.default_value is used. See documentation for
        **default_allocation** argument of ControlSignal constructor for additional details.

    control_allocation : 2d array
        each item is the value assigned as the `allocation <ControlSignal.allocation>` for the corresponding
        ControlSignal listed in the `control_signals` attribute;  the control_allocation is the same as the
        ControlMechanism's `value <Mechanism_Base.value>` attribute).

    control_signals : ContentAddressableList[ControlSignal]
        list of the `ControlSignals <ControlSignals>` for the ControlMechanism, including any inherited from a
        `Composition` for which it is a `controller <Composition.controller>` (same as ControlMechanism's
        `output_states <Mechanism_Base.output_states>` attribute); each sends a `ControlProjection`
        to the `ParameterState` for the parameter it controls

    compute_reconfiguration_cost : Function, function or method
        function used to compute the ControlMechanism's `reconfiguration_cost  <ControlMechanism.reconfiguration_cost>`;
        result is a scalar value representing the difference — defined by the function — between the values of the
        ControlMechanism's current and last `control_alloction <ControlMechanism.control_allocation>`, that can be
        accessed by `reconfiguration_cost <ControlMechanism.reconfiguration_cost>` attribute.

    reconfiguration_cost : scalar
        result of `compute_reconfiguration_cost <ControlMechanism.compute_reconfiguration_cost>` function, that
        computes the difference between the values of the ControlMechanism's current and last `control_alloction
        <ControlMechanism.control_allocation>`; value is None and is ignored if `compute_reconfiguration_cost
        <ControlMechanism.compute_reconfiguration_cost>` has not been specified.

        .. note::
        A ControlMechanism's reconfiguration_cost is not the same as the `adjustment_cost
        <ControlSignal.adjustment_cost>` of its ControlSignals (see `Reconfiguration Cost
        <ControlMechanism_Reconfiguration_Cost>` for additional details).

    costs : list
        current costs for the ControlMechanism's `control_signals <ControlMechanism.control_signals>`, computed
        for each using its `compute_costs <ControlSignals.compute_costs>` method.

    combine_costs : Function, function or method
        function used to combine the `cost <ControlSignal.cost>` of its `control_signals
        <ControlMechanism.control_signals>`; result is an array with a scalar value that can be accessed by
        `combined_costs <ControlMechanism.combined_costs>`.

        .. note::
          This function is distinct from the `combine_costs_function <ControlSignal.combine_costs_function>` of a
          `ControlSignal`.  The latter combines the different `costs <ControlSignal_Costs>` for an individual
          ControlSignal to yield its overall `cost <ControlSignal.cost>`; the ControlMechanism's
          `combine_costs <ControlMechanism.combine_costs>` function combines those `cost <ControlSignal.cost>`\\s
          for its `control_signals <ControlMechanism.control_signals>`.

    combined_costs : 1d array
        result of the ControlMechanism's `combine_costs <ControlMechanism.combine_costs>` function.

    compute_net_outcome : Function, function or method
        function used to combine the values of its `outcome <ControlMechanism.outcome>` and `costs
        <ControlMechanism.costs>` attributes;  result is an array with a scalar value that can be accessed
        by the the `net_outcome <ControlMechanism.net_outcome>` attribute.

    net_outcome : 1d array
        result of the ControlMechanism's `compute_net_outcome <ControlMechanism.compute_net_outcome>` function.

    control_projections : List[ControlProjection]
        list of `ControlProjections <ControlProjection>`, one for each `ControlSignal` in `control_signals`.

    modulation : ModulationParam
        the default form of modulation used by the ControlMechanism's `ControlSignals <GatingSignal>`,
        unless they are `individually specified <ControlSignal_Specification>`.

    name : str
        the name of the ControlMechanism; if it is not specified in the **name** argument of the constructor, a
        default is assigned by MechanismRegistry (see `Naming` for conventions used for default and duplicate names).

    prefs : PreferenceSet or specification dict
        the `PreferenceSet` for the ControlMechanism; if it is not specified in the **prefs** argument of the
        constructor, a default is assigned using `classPreferences` defined in __init__.py (see :doc:`PreferenceSet
        <LINK>` for details).
    """

    componentType = "ControlMechanism"

    initMethod = INIT_EXECUTE_METHOD_ONLY

    outputStateTypes = ControlSignal
    stateListAttr = ModulatoryMechanism.stateListAttr.copy()
    stateListAttr.update({ControlSignal:CONTROL_SIGNALS})

    classPreferenceLevel = PreferenceLevel.TYPE
    # Any preferences specified below will override those specified in TypeDefaultPreferences
    # Note: only need to specify setting;  level will be assigned to TYPE automatically
    # classPreferences = {
    #     kwPreferenceSetName: 'ControlMechanismClassPreferences',
    #     kp<pref>: <setting>...}

    # Override control_allocation and suppress gating_allocation
    class Parameters(ModulatoryMechanism.Parameters):
        """
            Attributes
            ----------

                value
                    see `value <ControlMechanism.value>`

                    :default value: numpy.array([1.])
                    :type: numpy.ndarray

                control_allocation
                    see `control_allocation <ControlMechanism.control_allocation>`

                    :default value: numpy.array([1.])
                    :type: numpy.ndarray
                    :read only: True

                gating_allocation
                    see `gating_allocation <ControlMechanism.gating_allocation>`

                    :default value: NotImplemented
                    :type: <class 'NotImplementedType'>
                    :read only: True

        """
        # This must be a list, as there may be more than one (e.g., one per control_signal)
        value = Parameter(np.array([defaultControlAllocation]), aliases='modulatory_allocation')
        control_allocation = Parameter(np.array([defaultControlAllocation]),
                                      getter=_control_allocation_getter,
                                      setter=_control_allocation_setter,
                                      read_only=True)

        gating_allocation = Parameter(NotImplemented,
                                      getter=_gating_allocation_getter,
                                      setter=_gating_allocation_setter,
                                      read_only=True)

    @tc.typecheck
    def __init__(self,
                 default_variable=None,
                 size=None,
                 system:tc.optional(tc.any(System_Base, Composition_Base))=None,
                 monitor_for_control:tc.optional(tc.any(is_iterable, Mechanism, OutputState))=None,
                 objective_mechanism=None,
                 function=None,
                 default_allocation:tc.optional(tc.any(int, float, list, np.ndarray))=None,
                 control_signals:tc.optional(tc.any(is_iterable, ParameterState, ControlSignal))=None,
                 modulation:tc.optional(str)=MULTIPLICATIVE,
                 combine_costs:is_function_type=np.sum,
                 compute_reconfiguration_cost:tc.optional(is_function_type)=None,
                 compute_net_outcome:is_function_type=lambda outcome, cost : outcome - cost,
                 params=None,
                 name=None,
                 prefs:is_pref_set=None,
                 **kwargs
                 ):

        # if kwargs:
        #         for i in kwargs.keys():
        #             raise ControlMechanismError("Unrecognized arg in constructor for {}: {}".
        #                                         format(self.__class__.__name__, repr(i)))

        # Assign args to params and functionParams dicts
        params = self._assign_args_to_param_dicts(system=system,
                                                  params=params)

        # FIX: REMOVE system ARGUMENT
        super(ControlMechanism, self).__init__(system=system,
                                               default_variable=default_variable,
                                               size=size,
                                               monitor_for_modulation=monitor_for_control,
                                               objective_mechanism=objective_mechanism,
                                               function=function,
                                               default_allocation=default_allocation,
                                               combine_costs=combine_costs,
                                               compute_reconfiguration_cost=compute_reconfiguration_cost,
                                               compute_net_outcome=compute_net_outcome,
                                               modulatory_signals=control_signals,
                                               modulation=modulation,
                                               params=params,
                                               name=name,
                                               prefs=prefs,

                                               **kwargs)

    def _instantiate_output_states(self, context=None):
        self._register_modulatory_signal_type(ControlSignal,context)
        super()._instantiate_output_states(context)

    def _instantiate_control_signal(self, control_signal, context):
        return super()._instantiate_modulatory_signal(modulatory_signal=control_signal, context=context)

    # FIX: TBI FOR COMPOSITION
    @handle_external_context()
    @tc.typecheck
    def assign_as_controller(self, system:System_Base, context=None):
        """Assign ControlMechanism as `controller <System.controller>` for a `System`.

        **system** must be a System for which the ControlMechanism should be assigned as the `controller
        <System.controller>`.
        If the specified System already has a `controller <System.controller>`, it will be replaced by the current
        one, and the current one will inherit any ControlSignals previously specified for the old controller or the
        System itself.
        If the current one is already the `controller <System.controller>` for another System, it will be disabled
        for that System.
        COMMENT:
            [TBI:
            The ControlMechanism's `objective_mechanism <ControlMechanism.objective_mechanism>`,
            `monitored_output_states` and `control_signal <ControlMechanism.control_signals>` attributes will also be
            updated to remove any assignments that are not part of the new System, and add any that are specified for
            the new System.]
        COMMENT

        COMMENT:
            IMPLEMENTATION NOTE:  This is handled as a method on ControlMechanism (rather than System) so that:

                                  - [TBI: if necessary, it can detach itself from a System for which it is already the
                                    `controller <System.controller>`;]

                                  - any class-specific actions that must be taken to instantiate the ControlMechanism
                                    can be handled by subclasses of ControlMechanism (e.g., an EVCControlMechanism must
                                    instantiate its Prediction Mechanisms). However, the actual assignment of the
                                    ControlMechanism the System's `controller <System.controller>` attribute must
                                    be left to the System to avoid recursion, since it is a property, the setter of
                                    which calls the current method.
        COMMENT
        """

        if context.source == ContextFlags.COMMAND_LINE:
            system.controller = self
            return

        if self._objective_mechanism is None:
            self._instantiate_objective_mechanism(context=context)

        # NEED TO BUFFER OBJECTIVE_MECHANISM AND CONTROL_SIGNAL ARGUMENTS FOR USE IN REINSTANTIATION HERE
        # DETACH AS CONTROLLER FOR ANY EXISTING SYSTEM (AND SET THAT ONE'S CONTROLLER ATTRIBUTE TO None)
        # DELETE ALL EXISTING OBJECTIVE_MECHANISM AND CONTROL_SIGNAL ASSIGNMENTS
        # REINSTANTIATE ITS OWN OBJECTIVE_MECHANISM and CONTROL_SIGNAL ARGUMENT AND THOSE OF THE SYSTEM
        # SUBCLASSES SHOULD ADD OVERRIDE FOR ANY CLASS-SPECIFIC ACTIONS (E.G., INSTANTIATING PREDICTION MECHANISMS)
        # DO *NOT* ASSIGN AS CONTROLLER FOR SYSTEM... LET THE SYSTEM HANDLE THAT
        # Assign the current System to the ControlMechanism

        # Validate that all of the ControlMechanism's monitored_output_states and controlled parameters
        #    are in the new System
        system._validate_monitored_states_in_system(self.monitored_output_states)
        system._validate_control_signals(self.control_signals)

        # Get any and all OutputStates specified in:
        # - **monitored_output_states** argument of the System's constructor
        # - in a MONITOR_FOR_CONTROL specification for individual OutputStates and/or Mechanisms
        # - already being montiored by the ControlMechanism being assigned
        monitored_output_states = list(system._get_monitored_output_states_for_system(controller=self, context=context))

        # Don't add any OutputStates that are already being monitored by the ControlMechanism's ObjectiveMechanism
        for monitored_output_state in monitored_output_states.copy():
            if monitored_output_state.output_state in self.monitored_output_states:
                monitored_output_states.remove(monitored_output_state)

        # Add all other monitored_output_states to the ControlMechanism's monitored_output_states attribute
        #    and to its ObjectiveMechanisms monitored_output_states attribute
        if monitored_output_states:
            self.add_to_monitor(monitored_output_states, context=context)

        # The system does NOT already have a controller,
        #    so assign it ControlSignals for any parameters in the System specified for control
        if system.controller is None:
            system_control_signals = system._get_control_signals_for_system(system.control_signals_arg, context=context)
        # The system DOES already have a controller,
        #    so assign it the old controller's ControlSignals
        else:
            system_control_signals = system.control_signals
            for control_signal in system_control_signals:
                control_signal.owner = None

        # Get rid of default ControlSignal if it has no ControlProjections
        if (len(self.control_signals)==1
                and self.control_signals[0].name=='ControlSignal-0'
                and not self.control_signals[0].efferents):
            del self._output_states[0]

        # Add any ControlSignals specified for System
        for control_signal_spec in system_control_signals:
            control_signal = self._instantiate_control_signal(control_signal=control_signal_spec, context=context)
            if not control_signal:
                continue
            # FIX: 1/18/18 - CHECK FOR SAME NAME IN _instantiate_control_signal
            # # Don't add any that are already on the ControlMechanism
            if control_signal.name in self.control_signals.names and (self.verbosePref or system.verbosePref):
                warnings.warn("{} specified for {} has same name (\'{}\') "
                              "as one in controller ({}) being assigned to the {}."
                              "".format(ControlSignal.__name__, system.name,
                                        control_signal.name, self.name, system.__class__.__name__))
            self.control_signals.append(control_signal)

        # If it HAS been assigned a System, make sure it is the current one
        if self.system and not self.system is system:
            raise SystemError("The controller being assigned to {} ({}) already belongs to another System ({})".
                              format(system.name, self.name, self.system.name))

        # Assign assign the current System to the ControlMechanism's system attribute
        #    (needed for it to validate and instantiate monitored_output_states and control_signals)
        self.system = system

        # Flag ObjectiveMechanism as associated with a ControlMechanism that is a controller for the System
        self._objective_mechanism.for_controller = True

        if context.source != ContextFlags.PROPERTY:
            system._controller = self

        self._activate_projections_for_compositions(system)

    def _apply_control_allocation(self, control_allocation, runtime_params, context):
        self._apply_modulatory_allocation(modulatory_allocation=control_allocation,
                                          runtime_params=runtime_params,
                                          context=context)

    # Override control_signals
    @property
    def control_signals(self):
        try:
            return ContentAddressableList(component_type=ControlSignal,
                                          list=[state for state in self.output_states
                                                if isinstance(state, ControlSignal)])
        except:
            return None

    @control_signals.setter
    def control_signals(self, value):
        self._modulatory_signals = value

    # Suppress gating_signals
    @property
    def gating_signals(self):
        from psyneulink.core.components.mechanisms.adaptive.gating import GatingMechanism
        from psyneulink.core.components.states.modulatorysignals.gatingsignal import GatingSignal
        raise ControlMechanismError(f"'gating_signals' attribute is not implemented on {self.name} (a "
                                    f"{self.__class__.__name__}); consider using a {GatingMechanism.__name__} instead, "
                                    f"or a {ModulatoryMechanism.__name__} if both {ControlSignal.__name__}s and "
                                    f"{GatingSignal.__name__}s are needed.")

    @gating_signals.setter
    def gating_signals(self, value):
        from psyneulink.core.components.mechanisms.adaptive.gating import GatingMechanism
        from psyneulink.core.components.states.modulatorysignals.gatingsignal import GatingSignal
        raise ControlMechanismError(f"'gating_signals' attribute is not implemented on {self.name} (a "
                                    f"{self.__class__.__name__}); consider using a {GatingMechanism.__name__} instead, "
                                    f"or a {ModulatoryMechanism.__name__} if both {ControlSignal.__name__}s and "
                                    f"{GatingSignal.__name__}s are needed.")<|MERGE_RESOLUTION|>--- conflicted
+++ resolved
@@ -30,7 +30,6 @@
 Overview
 --------
 
-<<<<<<< HEAD
 A ControlMechanism is a `ModulatoryMechanism` that `modulates the value(s) <ModulatorySignal_Modulation>` of one or
 more `States <State>` of other Mechanisms in the `Composition` to which it belongs. In general, a ControlMechanism is
 used to modulate the `ParameterState(s) <ParameterState>` of one or more Mechanisms, that determine the value(s) of
@@ -44,21 +43,6 @@
 other Mechanisms in order to determine its `control_allocation <ControlMechanism.control_allocation>`, by specifying
 these in the **monitor_for_control** `argument <ControlMechanism_Monitor_for_Control_Argument>` of its constructor,
 or in the **monitor** `argument <ObjectiveMechanism_Monitor>` of an ObjectiveMechanism` assigned to its
-=======
-A ControlMechanism is a `ModulatoryMechanism <ModulatoryMechanism>` that `modulates the value(s)
-<ModulatorySignal_Modulation>` of one or more `States <State>` of other Mechanisms in the `Composition` to which it
-belongs.  In general, a ControlMechanism is used to modulate the `ParameterState(s) <ParameterState>` of one or more
-Mechanisms, that determine the value(s) of the `function <Mechanism_Base.function>` of those Mechanism(s).  However,
-a ControlMechanis can also be used to modulate the function of an `InputState` or `OutputState`, much like a
-`GatingMechanism`.  A ControlMechanism's `function <ControlMechanism.function>` calculates a `control_allocation
-<ControlMechanism.control_allocation>`: a list of values provided to each of its `control_signals
-<ControlMechanism.control_signals>`.  Its control_signals are `ControlSignal` OutputStates that are used to modulate
-the parameters of other Mechanisms' `function <Mechanism_Base.function>` (see `ControlSignal_Modulation` for a more
-detailed description of how modulation operates).  A ControlMechanism can be configured to monitor the outputs of other
-Mechanisms in order to determine its `control_allocation <ControlMechanism.control_allocation>`, by specifying these
-in the **monitor_for_control** `argument <ControlMechanism_Monitor_for_Control_Argument>` of its constructor, or in
-the **monitor** `argument <ObjectiveMechanism_Monitor>` of an ObjectiveMechanism` assigned to its
->>>>>>> fa5e33ea
 **objective_mechanism** `argument <ControlMechanism_Objective_Mechanism_Argument>` (see `ControlMechanism_Creation`
 below).  A ControlMechanism can also be assigned as the `controller <Composition.controller>` of a `Composition`,
 which has a special relation to that Composition: it generally executes either before or after all of the other
@@ -68,13 +52,8 @@
 
 Note that a ControlMechanism is a subclass of `ModulatoryMechanism` that is restricted to using only `ControlSignals
 <ControlSignal>`.  Accordingly, its constructor has a **control_signals** argument in place of a **modulatory_signals**
-<<<<<<< HEAD
 argument, and it lacks any attributes related to gating.  In all other respects it is identical to its parent class,
 ModulatoryMechanism.
-=======
-argument.  It also lacks any attributes related to gating.  In all other respects it is identical to its parent class,
-ModulatoryMechanism
->>>>>>> fa5e33ea
 
 .. _ControlMechanism_Composition_Controller:
 
@@ -105,17 +84,10 @@
 ---------------------------
 
 A ControlMechanism is created by calling its constructor.  When a ControlMechanism is created, the OutputStates it
-<<<<<<< HEAD
 monitors and the States it modulates can be specified can be specified in the **montior_for_control** and
 **objective_mechanism** arguments of its constructor, respectively.  Each can be specified in several ways,
 as described below. If neither of those arguments is specified, then only the ControlMechanism is constructed,
 and its inputs and the parameters it modulates must be specified in some other way.
-=======
-monitors and the parameters it controls can be specified in the **montior_for_control** nor **objective_mechanism**
-arguments of its constructor.  Each can be specified in several ways, as described below.  If neither of those
-arguments is specified, then only the ControlMechanism is constructed, and its inputs and the parameters it controls
-must be specified in some other way.
->>>>>>> fa5e33ea
 
 .. _ControlMechanism_Monitor_for_Control:
 
