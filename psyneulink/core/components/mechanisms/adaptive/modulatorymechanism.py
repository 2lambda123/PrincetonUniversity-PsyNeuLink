--- conflicted
+++ resolved
@@ -1359,11 +1359,7 @@
             if not type(modulatory_signal) in convert_to_list(self.outputStateTypes):
                 raise ProjectionError(f'{type(modulatory_signal)} inappropriate for {self.name}')
 
-<<<<<<< HEAD
         except (ProjectionError, StateError):
-=======
-        except (StateError, ProjectionError):
->>>>>>> 437b2778
             try:
                 modulatory_signal = _instantiate_state(state_type=GatingSignal,
                                                        owner=self,
@@ -1373,15 +1369,9 @@
                                                        modulation=self.modulation,
                                                        state_spec=mod_spec,
                                                        context=context)
-<<<<<<< HEAD
-            except Exception as e:
+            except StateError as e:
                 raise ModulatoryMechanismError(f"\nPROGRAM ERROR: Unrecognized {repr(MODULATORY_SIGNAL)} "
                                                f"specification for {self.name} ({modulatory_signal}); \n"
-=======
-            except StateError as e:
-                raise ModulatoryMechanismError(f"PROGRAM ERROR: Unrecognized {repr(MODULATORY_SIGNAL)} "
-                                               f"specification for {self.name} ({modulatory_signal});"
->>>>>>> 437b2778
                                                f"ERROR MESSAGE: {e.args[0]}")
 
         modulatory_signal.owner = self
