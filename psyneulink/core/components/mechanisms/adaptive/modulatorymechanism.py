--- conflicted
+++ resolved
@@ -418,16 +418,10 @@
 from psyneulink.core.components.states.parameterstate import ParameterState
 from psyneulink.core.globals.context import ContextFlags, handle_external_context
 from psyneulink.core.globals.defaults import defaultControlAllocation, defaultGatingAllocation
-<<<<<<< HEAD
-from psyneulink.core.globals.keywords import AUTO_ASSIGN_MATRIX, CONTEXT, \
-    CONTROL, CONTROL_PROJECTIONS, CONTROL_SIGNALS, EID_SIMULATION, GATING_SIGNALS, INIT_EXECUTE_METHOD_ONLY, \
-    MODULATORY_SIGNAL, MODULATORY_SIGNALS, MONITOR_FOR_MODULATION, MULTIPLICATIVE, \
-=======
 from psyneulink.core.globals.keywords import \
     AUTO_ASSIGN_MATRIX, CONTEXT, CONTROL, CONTROL_PROJECTIONS, CONTROL_SIGNAL, CONTROL_SIGNALS, \
     EID_SIMULATION, GATING_SIGNAL, GATING_SIGNALS, INIT_EXECUTE_METHOD_ONLY, \
-    MODULATORY_PROJECTION, MODULATORY_SIGNAL, MODULATORY_SIGNALS, MONITOR_FOR_MODULATION, \
->>>>>>> b2ab8472
+    MODULATORY_PROJECTION, MODULATORY_SIGNAL, MODULATORY_SIGNALS, MONITOR_FOR_MODULATION, MULTIPLICATIVE, \
     OBJECTIVE_MECHANISM, OUTCOME, OWNER_VALUE, PRODUCT, PROJECTIONS, SYSTEM
 from psyneulink.core.globals.parameters import Parameter
 from psyneulink.core.globals.preferences.componentpreferenceset import is_pref_set
@@ -496,16 +490,12 @@
 def _modulatory_mechanism_costs_getter(owning_component=None, context=None):
     # NOTE: In cases where there is a reconfiguration_cost, that cost is not returned by this method
     try:
-<<<<<<< HEAD
         # # MODIFIED 8/30/19 OLD:
-        # costs = [c.compute_costs(c.parameters.variable._get(execution_id), execution_id=execution_id)
+        # costs = [c.compute_costs(c.parameters.variable._get(context), context=context)
         #          for c in owning_component.control_signals]
         # MODIFIED 8/30/19 NEW: [JDC]
         # FIX 8/30/19: SHOULDN'T THIS JUST GET ControlSignal.cost FOR EACH ONE?
         costs = [c.compute_costs(c.parameters.value._get(execution_id), execution_id=execution_id)
-=======
-        costs = [c.compute_costs(c.parameters.variable._get(context), context=context)
->>>>>>> b2ab8472
                  for c in owning_component.control_signals]
         # MODIFIED 8/30/19 END
         return costs
@@ -519,15 +509,8 @@
     except TypeError:
         return None
 
-<<<<<<< HEAD
-def _net_outcome_getter(owning_component=None, execution_id=None):
+def _net_outcome_getter(owning_component=None, context=None):
     # NOTE: In cases where there is a reconfiguration_cost, that cost is not included in the net_outcome
-=======
-def _net_outcome_getter(owning_component=None, context=None):
-    # NOTE: In cases where there is a reconfiguration_cost,
-    # that cost is not included in the net_outcome
-
->>>>>>> b2ab8472
     try:
         c = owning_component
         return c.compute_net_outcome(c.parameters.outcome._get(context),
