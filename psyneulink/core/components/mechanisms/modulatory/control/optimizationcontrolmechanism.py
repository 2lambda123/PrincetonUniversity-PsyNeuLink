--- conflicted
+++ resolved
@@ -929,12 +929,8 @@
 from psyneulink.core.components.component import DefaultsFlexibility, Component
 from psyneulink.core.components.functions.function import is_function_type
 from psyneulink.core.components.functions.nonstateful.optimizationfunctions import \
-<<<<<<< HEAD
     GridSearch, OBJECTIVE_FUNCTION, SEARCH_SPACE
 from psyneulink.core.components.functions.userdefinedfunction import UserDefinedFunction
-=======
-    GridSearch, OBJECTIVE_FUNCTION, SEARCH_SPACE, RANDOMIZATION_DIMENSION
->>>>>>> 47dc2937
 from psyneulink.core.components.functions.nonstateful.transferfunctions import CostFunctions
 from psyneulink.core.components.mechanisms.mechanism import Mechanism
 from psyneulink.core.components.mechanisms.modulatory.control.controlmechanism import \
@@ -2561,7 +2557,7 @@
                 else:
                     spec = spec.output_port
             parsed_spec = _parse_port_spec(owner=self, port_type=InputPort, port_spec=spec)
-            
+
             if input_port_names:
                 # Use keys from input dict as names of state_input_ports
                 # (needed by comp._build_predicted_inputs_dict to identify INPUT nodes)
