# Princeton University licenses this file to You under the Apache License, Version 2.0 (the "License");
# you may not use this file except in compliance with the License.  You may obtain a copy of the License at:
#     http://www.apache.org/licenses/LICENSE-2.0
# Unless required by applicable law or agreed to in writing, software distributed under the License is distributed
# on an "AS IS" BASIS, WITHOUT WARRANTIES OR CONDITIONS OF ANY KIND, either express or implied.
# See the License for the specific language governing permissions and limitations under the License.


# **************************************  OptimizationControlMechanism *************************************************

# FIX: REWORK WITH REFERENCES TO `outcome <OptimizationControlMechanism.outcome>`
#      INTRODUCE SIMULATION INTO DISCUSSION OF COMPOSITION-BASED


"""

Contents
--------

  * `OptimizationControlMechanism_Overview`
      - `Expected Value of Control <OptimizationControlMechanism_EVC>`
      - `Agent Representation and Types of Optimization <OptimizationControlMechanism_Agent_Representation_Types>`
          - `Model-Free" Optimization <OptimizationControlMechanism_Model_Free>`
          - `Model-Based" Optimization <OptimizationControlMechanism_Model_Based>`
  * `OptimizationControlMechanism_Creation`
      - `Agent Rep <OptimizationControlMechanism_Agent_Rep_Arg>`
      - `State Features <OptimizationControlMechanism_State_Features_Arg>`
      - `State Feature Functions <OptimizationControlMechanism_State_Feature_Functions_Arg>`
      - `Outcome  <OptimizationControlMechanism_Outcome_Args>`
  * `OptimizationControlMechanism_Structure`
      - `Agent Representation <OptimizationControlMechanism_Agent_Rep>`
          - `State <OptimizationControlMechanism_State>`
      - `Input <OptimizationControlMechanism_Input>`
          - `state_input_ports <OptimizationControlMechanism_State_Features>`
          - `outcome_input_ports <OptimizationControlMechanism_Outcome>`
              - `objective_mechanism <OptimizationControlMechanism_ObjectiveMechanism>`
              - `monitor_for_control <OptimizationControlMechanism_Monitor_for_Control>`
      - `Function <OptimizationControlMechanism_Function>`
          - `OptimizationControlMechanism_Custom_Function`
          - `OptimizationControlMechanism_Search_Functions`
          - `OptimizationControlMechanism_Default_Function`
      - `Output <OptimizationControlMechanism_Output>`
          - `Randomization ControlSignal <OptimizationControlMechanism_Randomization_Control_Signal>`
  * `OptimizationControlMechanism_Execution`
      - `OptimizationControlMechanism_Optimization_Procedure`
      - `OptimizationControlMechanism_Estimation_Randomization`
  * `OptimizationControlMechanism_Class_Reference`


.. _OptimizationControlMechanism_Overview:

Overview
--------

An OptimizationControlMechanism is a `ControlMechanism <ControlMechanism>` that uses an `OptimizationFunction` to
optimize the performance of the `Composition` for which it is a `controller <Composition_Controller>`.  It does so
by using the `OptimizationFunction` (assigned as its `function <OptimizationControlMechanism.function>`) to execute
its `agent_rep <OptimizationControlMechanism.agent_rep>` -- a representation of the Composition to be optimized --
under different `control_allocations <ControlMechanism.control_allocation>`, and selecting the one that optimizes
its `net_outcome <ControlMechanism.net_outcome>`.  A OptimizationControlMechanism can be configured to implement
forms of optimization, ranging from fully `model-based optimization <OptimizationControlMechanism_Model_Based>`
that uses the Composition itself as the  `agent_rep <OptimizationControlMechanism.agent_rep>` to simulate the
outcome for a given `state <OptimizationControlMechanism_State>` (i.e., a combination of the current input and a
particular `control_allocation <ControlMechanism.control_allocation>`), to fully `model-free optimization
<OptimizationControlMechanism_Model_Free>` by using a `CompositionFunctionApproximator` as the `agent_rep
<OptimizationControlMechanism.agent_rep>` that learns to  predict the outcomes for a state. Intermediate forms of
optimization can also be implemented, that use simpler Compositions to approximate the dynamics of the full Composition.
The outcome of executing the `agent_rep <OptimizationControlMechanism.agent_rep>` is used to compute a `net_outcome
<ControlMechanism.net_outcome>` for a given `state <OptimizationControlMechanism_State>`, that takes into account
the `costs <ControlMechanism_Costs_NetOutcome>` associated with the `control_allocation, and is used to determine
the optimal `control_allocations <ControlMechanism.control_allocation>`.

.. _OptimizationControlMechanism_EVC:

**Expected Value of Control**

The `net_outcome <ControlMechanism.net_outcome>` of an OptimizationControlMechanism's `agent_rep
<OptimizationControlMechanism.agent_rep>` is computed -- for a given `state <OptimizationControlMechanism_State>`
(i.e., set of `state_feature_values <OptimizationControlMechanism.state_feature_values>` and a `control_allocation
<ControlMechanism.control_allocation>` -- as the difference between the `outcome <ControlMechanism.outcome>` computed
by its `objective_mechanism <ControlMechanism.objective_mechanism>` and the aggregated `costs <ControlMechanism.costs>`
of its `control_signals <OptimizationControlMechanism.control_signals>` computed by its `combine_costs
<ControlMechanism.combine_costs>` function.  If the `outcome <ControlMechanism.outcome>` computed by the
`objective_mechanism <ControlMechanism.objective_mechanism>` is configured to measure the value of processing (e.g.,
reward received, time taken to respond, or a combination of these, etc.), and the `OptimizationFunction` assigned as
the OptimizationControlMechanism's `function <OptimizationControlMechanism.function>` is configured find the
`control_allocation <ControlMechanism.control_allocation>` that maximizes its `net_outcome
<ControlMechanism.net_outcome>` (that is, the `outcome <ControlMechanism.outcome>` discounted by the
result of the `combine_costs <ControlMechanism.combine_costs>` function, then the OptimizationControlMechanism is
said to be maximizing the `Expected Value of Control (EVC) <https://www.ncbi.nlm.nih.gov/pubmed/23889930>`_.  That
is, it implements a cost-benefit analysis that weighs the `costs <ControlMechanism.costs>` of the ControlSignal
`values <ControlSignal.value>` associated with a `control_allocation <ControlMechanism.control_allocation>` against
the `outcome <ControlMechanism.outcome>` expected to result from it.  The costs are computed based on the
`cost_options <ControlSignal.cost_options>` specified for each of the OptimizationControlMechanism's `control_signals
<OptimizationControlMechanism.control_signals>` and its `combine_costs <ControlMechanism.combine_costs>` function.
The EVC is determined by its `compute_net_outcome <ControlMechanism.compute_net_outcome>` function (assigned to its
`net_outcome <ControlMechanism.net_outcome>` attribute), which is computed for a given `state
<OptimizationControlMechanism_State>` by the OptimizationControlMechanism's `evaluate_agent_rep
<OptimizationControlMechanism.evaluate_agent_rep>` method. In these respects, optimization of a Composition's
performance by its OptimizationControlMechanism -- as indexed by its `net_outcome <ControlMechanism.net_outcome>`
attribute -- implement a form of `Bounded Rationality <https://psycnet.apa.org/buy/2009-18254-003>`_,
also referred to as `Resource Rationality <https://www.cambridge.org/core/journals/behavioral-and-brain-sciences/article/abs/resourcerational-analysis-understanding-human-cognition-as-the-optimal-use-of-limited-computational-resources/586866D9AD1D1EA7A1EECE217D392F4A>`_,
in which the constraints imposed by the "bounds" or resources are reflected in the `costs` of the ControlSignals
(also see `Computational Rationality <https://onlinelibrary.wiley.com/doi/full/10.1111/tops.12086>`_ and `Toward a
Rational and Mechanistic Account of Mental Effort
<https://www.annualreviews.org/doi/abs/10.1146/annurev-neuro-072116-031526?casa_token=O2pFelbmqvsAAAAA:YKjdIbygP5cj_O7vAj4KjIvfHehHSh82xm44I5VS6TdTtTELtTypcBeET4BGdAy0U33BnDXBasfqcQ>`_).

COMMENT:
The table `below <OptimizationControlMechanism_Examples>` lists different
parameterizations of OptimizationControlMechanism that implement various models of EVC Optimization.
COMMENT

.. _OptimizationControlMechanism_Agent_Representation_Types:

**Agent Representation and Types of Optimization**

Much of the functionality described above is supported by a `ControlMechanism` (the parent class of an
OptimizationControlMechanism). The defining  characteristic of an OptimizationControlMechanism is its `agent
representation <OptimizationControlMechanism_Agent_Rep>`, that is used to determine the `net_outcome
<ControlMechanism.net_outcome>` for a given `state <OptimizationControlMechanism_State>`, and find the
`control_allocation <ControlMechanism.control_allocation>` that optimizes this.  The `agent_rep
<OptimizationControlMechanism.agent_rep>` can be the `Composition` to which the OptimizationControlMechanism
belongs (and controls), another (presumably simpler) one, or a `CompositionFunctionApproximator`) that is used to
estimate the `net_outcome <ControlMechanism.net_outcome>` Composition of which the OptimizationControlMechanism is
the `controller <Composition.controller>`.  These different types of `agent representation
<OptimizationControlMechanism_Agent_Rep>` correspond closely to the distinction between *model-based* and
*model-free* optimization in the `machine learning
<https://www.google.com/books/edition/Reinforcement_Learning_second_edition/uWV0DwAAQBAJ?hl=en&gbpv=1&dq=Sutton,+R.+S.,+%26+Barto,+A.+G.+(2018).+Reinforcement+learning:+An+introduction.+MIT+press.&pg=PR7&printsec=frontcover>`_
and `cognitive neuroscience <https://www.nature.com/articles/nn1560>`_ literatures, as described below.

.. figure:: _static/Optimization_fig.svg
   :scale: 50%
   :alt: OptimizationControlMechanism

   **Functional Anatomy of an OptimizationControlMechanism.** *Panel A:* Examples of use in fully model-based
   and model-free optimization.  Note that in the example of `model-based optimization
   <OptimizationControlMechanism_Model_Based>` (left), the OptimizationControlMechanism uses the entire
   `Composition` that it controls as its `agent_rep <OptimizationControlMechanism.agent_rep>`, whereas in
   the example of `model-free optimization <OptimizationControlMechanism_Model_Free>` (right) the
   the `agent_rep <OptimizationControlMechanism.agent_rep>` is a `CompositionFunctionApproximator`. The `agent_rep
   <OptimizationControlMechanism.agent_rep>` can also be another (presumably simpler) Composition that can be used
   to implement forms of optimization intermediate between fully model-based and model-free. *Panel B:* Flow of
   execution during optimization.  In both panels, faded items show process of adaptation when using a
   `CompositionFunctionApproximator` as the `agent_rep <OptimizationControlMechanism.agent_rep>`.
|
.. _OptimizationControlMechanism_Model_Based:

*Model-Based Optimization*

The fullest form of this is implemented by assigning as the `agent_rep  <OptimizationControlMechanism.agent_rep>`
the Composition for which the OptimizationControlMechanism is the `controller <Composition.controller>`).
On each `TRIAL <TimeScale.TRIAL>`, that Composition *itself* is provided with either the most recent inputs
to the Composition, or ones predicted for the upcoming trial (as determined by the `state_feature_values
<OptimizationControlMechanism.state_feature_values>` of the OptimizationControlMechanism), and then used to simulate
processing on that trial in order to find the `control_allocation <ControlMechanism.control_allocation>` that yields
the best `net_outcome <ControlMechanism.net_outcome>` for that trial.  A different Composition can also be assigned as
the `agent_rep  <OptimizationControlMechanism.agent_rep>`, that approximates in simpler form the dynamics of processing
in the Composition for which the OptimizationControlMechanism is the `controller <Composition.controller>`,
implementing a more restricted form of model-based optimization.

.. _OptimizationControlMechanism_Model_Free:

*"Model-Free" Optimization*

    .. note::
       The term *model-free* is placed in apology quotes to reflect the fact that, while this term is
       used widely (e.g., in machine learning and cognitive science) to distinguish it from *model-based* forms of
       processing, model-free processing nevertheless relies on *some* form of model -- albeit usually a much simpler
       one -- for learning, planning and decision making.  In the context of a OptimizationControlMechanism, this is
       addressed by use of the term "agent_rep", and how it is implemented, as described below.

This clearest form of this uses a `CompositionFunctionApproximator`, that learns to predict the `net_outcome
`net_outcome <ControlMechanism.net_outcome>` for a given state (e.g., using reinforcement learning or other forms
of function approximation, , such as a `RegressionCFA`).  In each `TRIAL <TimeScale.TRIAL>` the  `agent_rep
<OptimizationControlMechanism.agent_rep>` is used to search over `control_allocation
<ControlMechanism.control_allocation>`\\s, to find the one that yields the best predicted `net_outcome
<ControlMechanism.net_outcome>` of processing on the upcoming trial, based on the current or (expected)
`state_feature_values <OptimizationControlMechanism.state_feature_values>` for that trial.  The `agent_rep
<OptimizationControlMechanism.agent_rep>` is also given the chance to adapt in order to improve its prediction
of its `net_outcome <ControlMechanism.net_outcome>` based on the `state <OptimizationControlMechanism_State>`,
and `net_outcome <ControlMechanism.net_outcome>` of the prior trial.  A Composition can also be used to generate
such predictions permitting, as noted above, forms of optimization intermediate between the extreme examples of
model-based and model-free.

.. _OptimizationControlMechanism_Creation:

Creating an OptimizationControlMechanism
----------------------------------------

The constructor has the same arguments as a `ControlMechanism <ControlMechanism>`, with the following
exceptions/additions, which are specific to the OptimizationControlMechanism:

.. _OptimizationControlMechanism_Agent_Rep_Arg:

* **agent_rep** -- specifies the `Composition` used by the OptimizationControlMechanism's `evaluate_agent_rep
  <OptimizationControlMechanism.evaluate_agent_rep>` method to calculate the predicted `net_outcome
  <ControlMechanism.net_outcome>` for a given `state <OptimizationControlMechanism_State>` (see `below
  <OptimizationControlMechanism_Agent_Rep>` for additional details). If it is not specified, then the
  `Composition` to which the OptimizationControlMechanism is assigned becomes its `agent_rep
  <OptimizationControlMechanism.agent_rep>`, and the OptimizationControlMechanism is assigned as that Composition's
  `controller <Composition.controller>`, implementing fully `model-based <OptimizationControlMechanism_Model_Based>`
  optimization.  If that Composition already has a `controller <Composition.controller>` specified,
  the OptimizationControlMechanism is disabled. If another Composition is specified, it must conform to the
  specifications for an `agent_rep <OptimizationControlMechanism.agent_rep>` as described `below
  <OptimizationControlMechanism_Agent_Rep>`.  The  `agent_rep <OptimizationControlMechanism.agent_rep>` can also be
  a `CompositionFunctionApproximator` for `model-free <OptimizationControlMechanism_Model_Free>` forms of
  optimization.  The type of Component assigned as the `agent_rep <OptimizationControlMechanism.agent_rep>` is
  identified in the OptimizationControlMechanism's `agent_rep_type <OptimizationControlMechanism.agent_rep_type>`
  attribute.

.. _OptimizationControlMechanism_State_Features_Arg:

* **state_features** -- specifies the values provided by the OptimizationControlMechanism as the input to the
  `agent_rep <OptimizationControlMechanism.agent_rep>` when used, together with a selected `control_allocation
  <ControlMechanism.control_allocation>`, to estimate or predict the Composition's `net_outcome
  <ControlMechanism.net_outcome>`.  These are used to construct the `state_input_ports
  <OptimizationControlMechanism.state_input_ports>` for the OptimizationControlMechanism, that provide the
  `agent_rep<OptimizationControlMechanism.agent_rep>` with its input, and thus the specification requirements for
  **state_features** depend on whether the `agent_rep<OptimizationControlMechanism.agent_rep>` is a `Composition`
  or a `CompositionFunctionApproximator`:

  .. _OptimizationControlMechanism_Agent_Rep_Composition:

  * *agent_rep is a Composition* -- the **state_features** specify the inputs to the Composition when it is executed
    by the OptimizationControlMechanism to `evaluate <OptimizationControlMechanism_Evaluation>` its performance.
    If **state_features** is not specified, this is done automatically by constructing a set of `state_input_ports
    <OptimizationControlMechanism.state_input_ports>` that `shadow the input <InputPort_Shadow_Inputs>` to every
    `InputPort` of every `INPUT <NodeRole.INPUT>` `Node <Composition_Nodes>` of the Composition assigned as
    the `agent_rep <OptimizationControlMechanism.agent_rep>`.  In this case, if `controller_mode
    <Composition.controller_mode>` of the Composition for which the OptimizationControlMechanism is the `controller
    <Composition_Controller>` is set to *AFTER* (the default), the `input <Composition.input_values>` to
    the Composition on the current trial is used as its input to the `agent_rep
    <OptimizationControlMechanism.agent_rep>` for the optimization process; if the `controller_mode
    <Composition.controller_mode>` is *BEFORE*, then the inputs from the previous trial are used.

    The **state_features** argument can also be specified explicitly, using the formats described below.  This is
    useful if different functions need to be assigned to different `state_input_ports
    <OptimizationControlMechanism.state_input_ports>` used to generate the corresponding `state_feature_values
    state_feature_values <OptimizationControlMechanism.state_feature_values>` (see `below
    <OptimizationControlMechanism_State_Feature_Functions_Arg>`). However, doing so overrides the automatic
    assignment of all state_features, and so a complete and appropriate set of specifications must be provided
    (see note below).

    .. _OptimizationControlMechanism_State_Features_Shapes:

        .. note::
           If **state_features** are specified explicitly when the `agent_rep <OptimizationControlMechanism.agent_rep>`
           is a Composition, there must be one for every `InputPort` of every `INPUT <NodeRole.INPUT>` `Node
           <Composition_Nodes>` in that Composition, and these must match -- both individually, and in their order --
           the `inputs to the Composition <Composition_Execution_Inputs>`) required by its `run <Composition.run>`
           method.  Failure to do so generates an error.

        .. _OptimizationControlMechanism_Selective_Input:

        .. hint::
           For cases in which only a subset of the inputs to the Composition are relevant to its optimization (e.g.,
           the others should be held constant), it is still the case that all must be specified as **state_features**
           (see note above).  This can be handled several ways.  One is by specifying (as required) **state_features**
           for all of the inputs, and assigning *state_feature_functions** (see `below
           <OptimizationControlMechanism_State_Feature_Functions_Arg>`) such that those assigned to the desired
           inputs pass their values unmodified, while those for the inputs that are to be ignored return a constant value.
           Another approach, for cases in which the desired inputs pertain to a subset of Components in the Composition
           solely responsible for determining its `net_outcome <ControlMechanism.net_outcome>`, is to assign those
           Components to a `nested Composition <Composition_Nested>` and assign that Composition as the `agent_rep
           <OptimizationControlMechanism.agent_rep>`.  A third, more sophisticated approach, is to assign
           ControlSignals to the InputPorts for the irrelevant features, and specify them to suppress their values.

  .. _OptimizationControlMechanism_Agent_Rep_CFA:

  * *agent_rep is a CompositionFunctionApproximator* -- the **state_features** specify the inputs to the
    CompositionFunctionApproximator's `evaluate <CompositionFunctionApproximator.evaluate>` method.  This is not
    done automatically (see warning below).

        .. warning::
           The **state_features** specified when the `agent_rep <OptimizationControlMechanism.agent_rep>`
           is a `CompositionFunctionApproximator` must align with the arguments of its `evaluate
           <CompositionFunctionApproximator.evaluate>` method.  Since the latter cannot always be determined
           automatically, the `state_input_ports <OptimizationControlMechanism.state_input_ports>` cannot be created
           automatically, nor can the **state_features** specification be validated;  thus, specifying inappropriate
           **state_features** may produce errors that are unexpected or difficult to interpret.

  COMMENT:
   FIX: CONFIRM (OR IMPLEMENT?) THE FOLLOWING
   If all of the inputs to the Composition are still required, these can be specified using the keyword *INPUTS*,
   in which case they are retained along with any others specified.
  COMMENT

  .. _OptimizationControlMechanism_State_Features_Shadow_Inputs:

  The specifications in the **state_features** argument are used to construct the `state_input_ports
  <OptimizationControlMechanism.state_input_ports>`, and can be any of the following, used either singly or in a list:

  .. _Optimization_Control_Mechanism_Input_Port_State_Feature:
  * *InputPort specification* -- this creates an `InputPort` as one of the OptimizationControlMechanism's
    `state_input_ports <OptimizationControlMechanism.state_input_ports>` that `shadows <InputPort_Shadow_Inputs>` the
    input to the specified InputPort;  that is, the value of which is used as the corresponding value of the
    OptimizationControlMechanism's `state_feature_values <OptimizationControlMechanism.state_feature_values>`.

    .. note::
       Only the `INPUT <NodeRole.INPUT>` `Nodes <Component_Nodes>` of a `nested Composition <Composition_Nested>`
       can shadowed.  Therefore, if the Composition that an OptimizationControlMechanism controls contains any
       nested Compositions, only its `INPUT <NodeRole.INPUT>` Nodes can be specified for shadowing in the
       **state_features** argument of the OptimizationControlMechanism's constructor.

    .. hint::
       Shadowing the input to a Node of a `nested Composition <Composition_Nested>` that is not an `INTERNAL
       <NodeRole.INTERNAL>` Node of that Composition can be accomplished one or of two ways, by: a) assigning it
       `INPUT <NodeRole.INPUT>` as a `required NodeRole <Composition_Node_Role_Assignment>` where it is added to
       the nested Composition; and/or b) adding an additional Node to that Composition that shadows the desired one
       (this is allowed *within* the *same* Composition), and is assigned as an `OUTPUT <NodeRole.OUTPUT>` Node of
       that Composition, the `OutputPort` of which which can then be specified in the **state_features** argument of
       the OptimizationControlMechanism's constructor (see below).

    .. technical_note::
      The InputPorts specified as state_features are marked as `internal_only <InputPort.internal_only>` = `True`.

  .. _Optimization_Control_Mechanism_Output_Port_State_Feature:
  * *OutputPort specification* -- this can be any form of `OutputPort specification <OutputPort_Specification>`
    for any `OutputPort` of another `Mechanism <Mechanism>` in the Composition; the `value <OutputPort.value>`
    of the specified OutputPort is used as the corresponding value of the OptimizationControlMechanism's
    `state_feature_values <OptimizationControlMechanism.state_feature_values>`.

  .. _Optimization_Control_Mechanism_Mechanism_State_Feature:
  * *Mechanism* -- if the `agent_rep <OptimizationControlMechanism.agent_rep>` is a Composition, the Mechanism must
    be an `INPUT <NodeRole.INPUT>` `Node <Composition_Nodes>` of that Composition, and the Mechanism's `primary
    InputPort <InputPort_Primary>` is `shadowed <Optimization_Control_Mechanism_Input_Port_State_Feature>` (since in
    this case the state_feature must correspond to an input to the Composition). If the Mechanism is not an `INPUT
    <NodeRole.INPUT>` Node, an error is generated; if its OutputPort is to be used, that needs to be specified
    explicitly (as described `above <Optimization_Control_Mechanism_Output_Port_State_Feature>`).  In contrast, if the
    `agent_rep <OptimizationControlMechanism.agent_rep>` is a `CompositionFunctionApproximator, then the Mechanism's
    `primary OutputPort <OutputPort_Primary>` *is* used (since that is the typical usage for specifying an `InputPort
    <InputPort_Specification>`); if the input to the Mechanism is to be shadowed, then its InputPort must be
    specified explicitly (as described `above <Optimization_Control_Mechanism_Input_Port_State_Feature>`).

  * *Mechanism* -- if the `agent_rep <OptimizationControlMechanism.agent_rep>` is a Composition, the Mechanism's
    `primary InputPort <InputPort_Primary>` is shadowed in same way as if it had been explicit `input_port
    specification <Optimization_Control_Mechanism_Input_Port_State_Feature>`.  If the Mechanism is in a `nested
    Composition <Composition_Nested>`, it must be an `INPUT <NodeRole.INPUT>` `Node <Composition_Nodes>` of that
    Composition (see note above);  if its OutputPort needs to be used, it must be specified explicitly (as described
    `above <Optimization_Control_Mechanism_Output_Port_State_Feature>`).  In contrast, if the `agent_rep
    <OptimizationControlMechanism.agent_rep>` is a `CompositionFunctionApproximator`, then the Mechanism's
    `primary OutputPort <OutputPort_Primary>` *is* used (since that is typical usage, and there are no assumptions
    made about the state features of a `CompositionFunctionApproximator`); if the input to the Mechanism *is* to be
    shadowed, then its InputPort must be specified explicitly (as described `above
    <Optimization_Control_Mechanism_Input_Port_State_Feature>`).


  COMMENT:
      FIX: CONFIRM THAT THE FOLLOWING ALL WORK
  COMMENT
  State features can also be added to an existing OptimizationControlMechanism using its `add_state_features` method.

.. _OptimizationControlMechanism_State_Feature_Functions_Arg:

* **state_feature_functions** -- specifies the `function(s) <InputPort.function>` assigned to the `state_input_ports
  <OptimizationControlMechanism.state_input_ports>` created for each of the corresponding **state_features**.
  If **state_feature_functions** is not specified, the identity function is assigned to all of the `state_input_ports
  <OptimizationControlMechanism.state_input_ports>` (whether those were created automatically or explicitly specified;
  see `above <OptimizationControlMechanism_State_Features_Arg>`).  However, other functions can be specified
  individually for the `state_input_ports <OptimizationControlMechanism.state_input_ports>` associated with each
  state_feature. This can be useful, for example to provide an average or integrated value of prior inputs, to
  select specific inputs for use (see `hint <OptimizationControlMechanism_Selective_Input>` above), and/or use a
  generative model of the environment to provide inputs to the `agent_rep <OptimizationControlMechanism.agent_rep>`
  during the optimization process. This can be done by specifying the **state_feature_functions** argument with a
  dict with keys that match each of the specifications in the **state_features** argument, and corresponding values
  that specify the function to use for each.

    .. note::
       A dict can be used to specify **state_feature_functions** only if **state_features** are specified explicitly
       (see `above <OptimizationControlMechanism_State_Features_Arg>`). The dict must contain one entry for
       each of the items specified in **state_features**, and the value returned by each function must preserve the
       shape of its input, which must match that of the corresponding input to the Composition's `run
       <Composition.run>` method (see `note <OptimizationControlMechanism_State_Features_Shapes>` above).

.. _OptimizationControlMechanism_Outcome_Args:

* **Outcome arguments** -- these specify the Components, the values of which are assigned to the `outcome
  <ControlMechanism.outcome>` attribute, and used to compute the `net_outcome <ControlMechanism.net_outcome>` for a
  given `control_allocation <ControlMechanism.control_allocation>` (see `OptimizationControlMechanism_Execution`).
  As with a ControlMechanism, these can be sepcified directly in the **monitor_for_control** argument, or through the
  use of `ObjectiveMechanism` specified in the  **objecctive_mechanism** argument (see
  ControlMechanism_Monitor_for_Control for additional details).  However, an OptimizationControlMechanism places some
  restrictions on the specification of these arguments that, as with specification of `state_features
  <OptimizationControlMechanism_State_Features_Arg>`, depend on the nature of the `agent_rep
  <OptimizationControlMechanism.agent_rep>`, as described below.

  * *agent_rep is a Composition* -- the items specified to be monitored for control must belong to the `agent_rep
    <OptimizationControlMechanism.agent_rep>`, since those are the only ones that will be executed when the
    `evaluate_agent_rep <OptimizationControlMechanism.evaluate_agent_rep>` is called; an error will be generated
    identifying any Components that do not belong to the `agent_rep <OptimizationControlMechanism.agent_rep>`.

  * *agent_rep is a CompositionFunctionApproximator* -- the items specified to be monitored for control can be any
    within the Composition for which the OptimizationControlMechanism is the `controller <Composition_Controller>`;
    this is because their values during the last execution of the Composition are used to determine the `net_outcome
    <ControlMechanism.net_outcome>` that the `agent_rep <OptimizationControlMechanism.agent_rep>`\\'s
    `adapt <CompositionFunctionApproximator.adapt>` method -- if it has one -- seeks to predict.  Accordingly,
    the values of the items specified to be monitored control must match, in shape and order, the
    **net_outcome** of that `adapt <CompositionFunctionApproximator.adapt>` method.

* **Optimization arguments** -- these specify parameters that determine how the OptimizationControlMechanism's
  `function <OptimizationControlMechanism.function>` searches for and determines the optimal `control_allocation
  <ControlMechanism.control_allocation>` (see `OptimizationControlMechanism_Execution`); this includes specification
  of the `num_estimates <OptimizationControlMechanism.num_estimates>` and `num_trials_per_estimate
  <OptimizationControlMechanism.num_trials_per_estimate>` parameters, as well as the `random_variables
  <OptimizationControlMechanism.random_variables>`, `initial_seed <OptimizationControlMechanism.initial_seed>` and
  `same_seed_for_all_allocations <OptimizationControlMechanism.same_seed_for_all_allocations>` Parameters, which
  determine how the `net_outcome <ControlMechanism.net_outcome>` is estimated for a given `control_allocation
  <ControlMechanism.control_allocation>` (see `OptimizationControlMechanism_Estimation_Randomization` for additional
  details).

.. _OptimizationControlMechanism_Structure:

Structure
---------

An OptimizationControlMechanism conforms to the structure of a `ControlMechanism`, with the following exceptions
and additions.

.. _OptimizationControlMechanism_Agent_Rep:

*Agent Representation*
^^^^^^^^^^^^^^^^^^^^^^

The defining feature of an OptimizationControlMechanism is its agent representation, specified in the **agent_rep**
argument of its constructor, and assigned to its `agent_rep <OptimizationControlMechanism.agent_rep>` attribute.  This
designates a representation of the `Composition` (or parts of it) that the OptimizationControlMechanism uses to
evaluate sample `control_allocations <ControlMechanism.control_allocation>` in order to find one that optimizes the
the `net_outcome <ControlMechanism.net_outcome>` of the Composition when it is fully executed. The `agent_rep
<OptimizationControlMechanism.agent_rep>` can be the Composition itself for which the OptimizationControlMechanism is
the `controller <Composition_Controller>` (fully `model-based optimization <OptimizationControlMechanism_Model_Based>`,
or another one `model-free optimization <OptimizationControlMechanism_Model_Free>`), that is usually a simpler
Composition or a `CompositionFunctionApproximator`  used to estimate the `net_outcome <ControlMechanism.net_outcome>`
for the full Composition (see `above <OptimizationControlMechanism_Agent_Representation_Types>`).  The `evaluate
<Composition.evaluate>` method of the `agent_rep <OptimizationControlMechanism.agent_rep>` is assigned as the
`evaluate_agent_rep <OptimizationControlMechanism.evaluate_agent_rep>` method of the OptimizationControlMechanism.
If the `agent_rep <OptimizationControlMechanism.agent_rep>` is not the Composition for which the
OptimizationControlMechanism is the controller, then it must meet the following requirements:

* Its `evaluate <Composition.evaluate>` method must accept as its first four positional arguments:

  - values that correspond in shape to  the `state_feature_values
    <OptimizationControlMechanism.state_feature_values>` (inputs for estimate);
  - `control_allocation <ControlMechanism.control_allocation>` (the set of parameters for which estimates
    of `net_outcome <ControlMechanism.net_outcome>` are made);
  - `num_trials_per_estimate <OptimizationControlMechanism.num_trials_per_estimate>` (number of trials executed by
    agent_rep for each estimate).
..
* If it has an `adapt <CompositionFunctionApproximator.adapt>` method, that must accept as its first three
  arguments, in order:

  - values that correspond to the shape of the  `state_feature_values
    <OptimizationControlMechanism.state_feature_values>` (inputs that led to the net_come);
  - `control_allocation <ControlMechanism.control_allocation>` (set of parameters that led to the net_outcome);
  - `net_outcome <ControlMechanism.net_outcome>` (the net_outcome that resulted from the `state_feature_values
    <OptimizationControlMechanism.state_feature_values>` and `control_allocation
    <ControlMechanism.control_allocation>`) that must match the shape of `outcome <ControlMechanism.outcome>`.
  COMMENT:
  - `num_estimates <OptimizationControlMechanism.num_trials_per_estimate>` (number of estimates of `net_outcome
    <ControlMechanism.net_outcome>` made for each `control_allocation <ControlMechanism.control_allocation>`).
  COMMENT

 .. _OptimizationControlMechanism_State:

*State*
~~~~~~~

The current state of the OptimizationControlMechanism -- or, more properly, of its `agent_rep
<OptimizationControlMechanism.agent_rep>` -- is determined by the OptimizationControlMechanism's current
`state_feature_values <OptimizationControlMechanism.state_feature_values>` (see `below
<OptimizationControlMechanism_State_Features>`) and `control_allocation <ControlMechanism.control_allocation>`.
These are provided as input to the `evaluate_agent_rep <OptimizationControlMechanism.evaluate_agent_rep>` method,
the results of which are used together with the `costs <ControlMechanism_Costs_NetOutcome>` associated with the
`control_allocation <ControlMechanism.control_allocation>`, to evaluate the `net_outcome
<ControlMechanism.net_outcome>` for that state. The current state is listed in the OptimizationControlMechanism's
`state <OptimizationControlMechanism.state>` attribute, and `state_dict <OptimizationControlMechanism.state_dict>`
contains the Components associated with each value of `state <OptimizationControlMechanism.state>`.

.. _OptimizationControlMechanism_Input:

*Input*
^^^^^^^

An OptimizationControlMechanism has two types of `input_ports <Mechanism_Base.input_ports>`, corresponding to the two
forms of input it requires: `state_input_ports <OptimizationControlMechanism.state_input_ports>` that provide the values
of the Components specified as its `state_features <OptimizationControlMechanism_State_Features_Arg>`, and that are used
as inputs to the `agent_rep <OptimizationControlMechanism.agent_rep>` when its `evaluate <Composition.evaluate>` method
is used to execute it; and `outcome_input_ports <OptimizationControlMechanism.outcome_input_ports>` that provide the
outcome of executing the `agent_rep <OptimizationControlMechanism.agent_rep>`, that is used to compute the `net_outcome
<ControlMechanism.net_outcome>` for the `control_allocation <ControlMechanism.control_allocation>` under which the
execution occurred. Each of these is described below.

.. _OptimizationControlMechanism_State_Features:

*state_input_ports*
~~~~~~~~~~~~~~~~~~~

The `state_input_ports <OptimizationControlMechanism.state_input_ports>` receive `Projections <Projection>`
from the Components specified as the OptimizationControlMechanism's `state_features
<OptimizationControlMechanism_State_Features_Arg>`, the values of which are assigned as the `state_feature_values
<OptimizationControlMechanism.state_feature_values>`, and conveyed to the `agent_rep
<OptimizationControlMechanism.agent_rep>` when it is `executed <OptimizationControlMechanism_Execution>`. If the
`agent_rep is a `Composition <OptimizationControlMechanism_Agent_Rep_Composition>`, then the
OptimizationControlMechanism has a state_input_port for every `InputPort` of every `INPUT <NodeRole.INPUT>` `Node
<Composition_Nodes>` of the `agent_rep <OptimizationControlMechanism.agent_rep>` Composition, each of which receives
a `Projection` that `shadows the input <InputPort_Shadow_Inputs>` of the corresponding state_feature. If the
`agent_rep is a CompositionFunctionApproximator <OptimizationControlMechanism_Agent_Rep_CFA>`,
then the OptimizationControlMechanism has a state_input_port that receives a Projection from each Component specified
in the **state_features** arg of its constructor.

COMMENT:
In either, case the the `values <InputPort.value>` of the
`state_input_ports <OptimizationControlMechanism.state_input_ports>` are assigned to the `state_feature_values
<OptimizationControlMechanism.state_feature_values>` attribute that is used, in turn, by the
OptimizationControlMechanism's `evaluate_agent_rep <OptimizationControlMechanism.evaluate_agent_rep>` method to
estimate or predict the `net_outcome <ControlMechanism.net_outcome>` for a given `control_allocation
<ControlMechanism.control_allocation>` (see `OptimizationControlMechanism_Execution`).

State features can be of two types:

* *Input Features* -- these are values that shadow the input received by a `Mechanisms <Mechanism>` in the
  `Composition` for which the OptimizationControlMechanism is a `controller <Composition.controller>` (irrespective
  of whether that is the OptimizationControlMechanism`s `agent_rep <OptimizationControlMechanism.agent_rep>`).
  They are implemented as `shadow InputPorts <InputPort_Shadow_Inputs>` (see
  `OptimizationControlMechanism_State_Features_Shadow_Inputs` for specification) that receive a
  `Projection` from the same source as the Mechanism being shadowed.
..
* *Output Features* -- these are the `value <OutputPort.value>` of an `OutputPort` of  `Mechanism <Mechanism>` in the
  `Composition` for which the OptimizationControlMechanism is a `controller <Composition.controller>` (again,
  irrespective of whether it is the OptimizationControlMechanism`s `agent_rep
  <OptimizationControlMechanism.agent_rep>`); and each is assigned a
  `Projection` from the specified OutputPort(s) to the InputPort of the OptimizationControlMechanism for that feature.

The InputPorts assigned to the **state_features** are listed in the OptimizationControlMechanism's `state_input_port
<OptimizationControlMechanism's.state_input_port>` attribute, and their current `values <InputPort.value>` are
listed in its `state_feature_values <OptimizationControlMechanism.state_feature_values>` attribute.

The InputPorts assigned to the **state_features** are listed in the OptimizationControlMechanism's `state_input_port
<OptimizationControlMechanism's.state_input_port>` attribute, and their current `values <InputPort.value>` are
listed in its `state_feature_values <OptimizationControlMechanism.state_feature_values>` attribute.
COMMENT

.. _OptimizationControlMechanism_Outcome:

*outcome_input_ports*
~~~~~~~~~~~~~~~~~~~~~

The `outcome_input_ports <OptimizationControlMechanism.outcome_input_ports>` comprise either a single `OutputPort`
that receives a `Projection` from the OptimizationControlMechanism's `objective_mechanism
<OptimizationControlMechanism_ObjectiveMechanism>` if has one; or, if it does not, then an OutputPort for each
Component it `monitors <OptimizationControlMechanism_Monitor_for_Control>` to determine the `net_outcome
<ControlMechanism.net_outcome>` of executing its `agent_rep <OptimizationControlMechanism.agent_rep>` (see `outcome
arguments <OptimizationControlMechanism_Outcome_Args>` for how these are specified). The value(s) of the
`outcome_input_ports <OptimizationControlMechanism.outcome_input_ports>` are assigned to the
OptimizationControlMechanism's `outcome <ControlMechanism.outcome>` attribute.

.. _OptimizationControlMechanism_ObjectiveMechanism:

*objective_mechanism*

If an OptimizationControlMechanism has an `objective_mechanism <ControlMechanism.objective_mechanism>`, it is
assigned a single outcome_input_port, named *OUTCOME*, that receives a Projection from the objective_mechanism's
`OUTCOME OutputPort <ObjectiveMechanism_Output>`. The OptimizationControlMechanism's `objective_mechanism
<ControlMechanism>` is used to evaluate the outcome of executing its `agent_rep
<OptimizationControlMechanism.agent_rep>` for a given `state <OptimizationControlMechanism_State>`. This passes
the result to the OptimizationControlMechanism's *OUTCOME* InputPort, that is placed in its `outcome
<ControlMechanism.outcome>` attribute.

    .. note::
        An OptimizationControlMechanism's `objective_mechanism <ControlMechanism.objective_mechanism>` and its `function
        <ObjectiveMechanism.function>` are distinct from, and should not be confused with the `objective_function
        <OptimizationFunction.objective_function>` parameter of the OptimizationControlMechanism's `function
        <OptimizationControlMechanism.function>`.  The `objective_mechanism <ControlMechanism.objective_mechanism>`\\'s
        `function <ObjectiveMechanism.funtion>` evaluates the `outcome <ControlMechanism.outcome>` of processing
        without taking into account the `costs <ControlMechanism.costs>` of the OptimizationControlMechanism's
        `control_signals <OptimizationControlMechanism.control_signals>`.  In contrast, its `evaluate_agent_rep
        <OptimizationControlMechanism.evaluate_agent_rep>` method, which is assigned as the `objective_function`
        parameter of its `function <OptimizationControlMechanism.function>`, takes the `costs <ControlMechanism.costs>`
        of the OptimizationControlMechanism's `control_signals <OptimizationControlMechanism.control_signals>` into
        account when calculating the `net_outcome` that it returns as its result.

COMMENT:
ADD HINT HERE RE: USE OF CONCATENATION

the items specified by `monitor_for_control
<ControlMechanism.monitor_for_control>` are all assigned `MappingProjections <MappingProjection>` to a single
*OUTCOME* InputPort.  This is assigned `Concatenate` as it `function <InputPort.function>`, which concatenates the
`values <Projection_Base.value>` of its Projections into a single array (that is, it is automatically configured
to use the *CONCATENATE* option of a ControlMechanism's `outcome_input_ports_option
<ControlMechanism.outcome_input_ports_option>` Parameter). This ensures that the input to the
OptimizationControlMechanism's `function <OptimizationControlMechanism.function>` has the same format as when an
`objective_mechanism <ControlMechanism.objective_mechanism>` has been specified, as described below.
COMMENT

.. _OptimizationControlMechanism_Monitor_for_Control:

*monitor_for_control*

If an OptimizationControlMechanism is not assigned an `objective_mechanism <ControlMechanism.objective_mechanism>`,
then its `outcome_input_ports <OptimizationControlMechanism.outcome_input_ports>` are determined by its
`monitor_for_control <ControlMechanism.monitor_for_control>` and `outcome_input_ports_option
<ControlMechanism.outcome_input_ports_option>` attributes, specified in the corresponding arguments of its
constructor (see `Outcomes arguments <OptimizationControlMechanism_Outcome_Args>`). The value(s) of the specified
Components are assigned as the OptimizationControlMechanism's `outcome <ControlMechanism.outcome>` attribute,
which is used to compute the `net_outcome <ControlMechanism.net_outcome>` of executing its `agent_rep
<OptimizationControlMechanism.agent_rep>`.

    .. note::
       If a `Node <Composition_Nodes>` other than an `OUTPUT <NodeRole.OUTPUT>` of a `nested <Composition_Nested>`
       Composition is `specified to be monitored <ControlMechanism_Monitor_for_Control>`, it is assigned as a `PROBE
       <NodeRole.PROBE>` of that nested Composition. Although `PROBE <NodeRole.PROBE>` Nodes are generally treated
       like `OUTPUT <NodeRole.OUTPUT>` Nodes (since they project out of the Composition to which they belong), their
       `value <Mechanism_Base.value>` is not included in the `output_values <Composition.output_values>` or `results
       <Composition.results>` attributes of the Composition for which the OptimizationControlMechanism is the
       `controller <Composition.controller>`, unless that Composition's `include_probes_in_output
       <Composition.include_probes_in_output>` attribute is set to True (see `Composition_Probes` for additional
       information).

.. _OptimizationControlMechanism_Function:

*Function*
^^^^^^^^^^

The `function <OptimizationControlMechanism.function>` of an OptimizationControlMechanism is used to find the
`control_allocation <ControlMechanism.control_allocation>` that optimizes the `net_outcome
<ControlMechanism.net_outcome>` for the current (or expected) `state <OptimizationControlMechanism_State>`.
It is generally an `OptimizationFunction`, which in turn has `objective_function
<OptimizationFunction.objective_function>`, `search_function <OptimizationFunction.search_function>` and
`search_termination_function <OptimizationFunction.search_termination_function>` methods, as well as a `search_space
<OptimizationFunction.search_space>` attribute.  The `objective_function <OptimizationFunction.objective_function>`
is automatically assigned the OptimizationControlMechanism's `evaluate_agent_rep
<OptimizationControlMechanism.evaluate_agent_rep>` method, that is used to evaluate each `control_allocation
<ControlMechanism.control_allocation>` sampled from the `search_space <OptimizationFunction.search_space>` by the
`search_function <OptimizationFunction.search_function>` until the `search_termination_function
<OptimizationFunction.search_termination_function>` returns `True` (see `OptimizationControlMechanism_Execution`
for additional details).

.. _OptimizationControlMechanism_Custom_Function:

*Custom Function*
~~~~~~~~~~~~~~~~~

A custom function can be assigned as the OptimizationControlMechanism's `function
<OptimizationControlMechanism.function>`, however it must meet the following requirements:

  - It must accept as its first argument and return as its result an array with the same shape as the
    OptimizationControlMechanism's `control_allocation <ControlMechanism.control_allocation>`.
  ..
  - It must be able to execute the OptimizationControlMechanism's `evaluate_agent_rep
    <OptimizationControlMechanism.evaluate_agent_rep>` `num_estimates <OptimizationControlMechanism.num_estimates>`
    times, and aggregate the results in computing the `net_outcome <ControlMechanism.net_outcome>` for a given
    `control_allocation <ControlMechanism.control_allocation>` (see
    `OptimizationControlMechanism_Estimation_Randomization` for additional details).
  ..
  - It must implement a `reset` method that can accept as keyword arguments **objective_function**,
    **search_function**, **search_termination_function**, and **search_space**, and implement attributes
    with corresponding names.

.. _OptimizationControlMechanism_Search_Functions:

*Search Function, Search Space and Search Termination Function*
~~~~~~~~~~~~~~~~~~~~~~~~~~~~~~~~~~~~~~~~~~~~~~~~~~~~~~~~~~~~~~~

Subclasses of OptimizationControlMechanism may implement their own `search_function
<OptimizationControlMechanism.search_function>` and `search_termination_function
<OptimizationControlMechanism.search_termination_function>` methods, as well as a
`control_allocation_search_space <OptimizationControlMechanism.control_allocation_search_space>` attribute, that are
passed as parameters to the `OptimizationFunction` when it is constructed.  These can be specified in the
constructor for an `OptimizationFunction` assigned as the **function** argument in the
OptimizationControlMechanism's constructor, as long as they are compatible with the requirements of
the OptimizationFunction and OptimizationControlMechanism.  If they are not specified, then defaults specified
either by the OptimizationControlMechanism or the OptimizationFunction are used.

.. _OptimizationControlMechanism_Default_Function:

*Default Function: GridSearch*
~~~~~~~~~~~~~~~~~~~~~~~~~~~~~~

If the **function** argument is not specified, the `GridSearch` `OptimizationFunction` is assigned as the default,
which evaluates the `net_outcome <ControlMechanism.net_outcome>` using the OptimizationControlMechanism's
`control_allocation_search_space <OptimizationControlMechanism.control_allocation_search_space>` as its
`search_space <OptimizationFunction.search_space>`, and returns the `control_allocation
<ControlMechanism.control_allocation>` that yields the greatest `net_outcome <ControlMechanism.net_outcome>`,
thus implementing a computation of `EVC <OptimizationControlMechanism_EVC>`.


.. _OptimizationControlMechanism_Output:

*Output*
^^^^^^^^

The output of OptimizationControlMechanism are its `control_signals <ControlMechanism.control_signals>` that implement
the `control_allocations <ControlMechanism.control_allocation>` it evaluates and optimizes. These their effects are
estimated over variation in the values of Components with random variables, then the OptimizationControlMechanism's
`control_signals <ControlMechanism.control_signals>` include an additional *RANDOMIZATION_CONTROL_SIGNAL* that
implements that variablity for the relevant Components, as described below.

.. _OptimizationControlMechanism_Randomization_Control_Signal:

*Randomization ControlSignal*
~~~~~~~~~~~~~~~~~~~~~~~~~~~~~

If `num_estimates <OptimizationControlMechanism.num_estimates>` is specified (that is, it is not None), and
`agent_rep <OptimizationControlMechanism.agent_rep>` has any `Components <Component>` with random variables
(that is, that call a randomization function) specified in the OptimizationControlMechanism's `random_variables
<OptimizationControlMechanism.random_variables>` attribute, then a `ControlSignal` is automatically added to the
OptimizationControlMechanism's `control_signals <OptimizationControlMechanism.control_signals>`, named
*RANDOMIZATION_CONTROL_SIGNAL*, that randomizes the values of the `random variables
<OptimizationControlMechanism.random_variables>` over estimates of its `net_outcome <ControlMechanism.net_outcome>`
for each `control_allocation <ControlMechanism.control_allocation>` If `num_estimates
<OptimizationControlMechanism.num_estimates>` is specified but `agent_rep <OptimizationControlMechanism.agent_rep>`
has not random variables, then a warning is issued and no *RANDOMIZATION_CONTROL_SIGNAL* is constructed. The
`initial_seed <OptimizationControlMechanism.initial_seed>` and `same_seed_for_all_allocations
<OptimizationControlMechanism.same_seed_for_all_allocations>` Parameters can also be used to further refine
randomization (see `OptimizationControlMechanism_Estimation_Randomization` for additional details).

.. technical_note::

    The *RANDOMIZATION_CONTROL_SIGNAL* ControlSignal sends a `ControlProjection` to the `ParameterPort` for the
    see `Parameter` of Components specified either in the OptimizationControlMechanism's `random_variables
    <OptimizationControlMechanism.random_variables>` attribute or that of the `agent_rep
    <OptimizationControlMechanism.agent_rep>` (see above). The *RANDOMIZATION_CONTROL_SIGNAL* is also included when
    constructing the `control_allocation_search_space <OptimizationFunction.control_allocation_search_space>` passed
    to the constructor for OptimizationControlMechanism's `function <OptimizationControlMechanism.function>`,
    as its **search_space** argument, along with the index of the *RANDOMIZATION_CONTROL_SIGNAL* as its
    **randomization_dimension** argument.

.. _OptimizationControlMechanism_Execution:

Execution
---------

When an OptimizationControlMechanism is executed, the `OptimizationFunction` assigned as it's `function
<OptimizationControlMechanism.function>` is used evaluate the effects of different `control_allocations
<ControlMechanism.control_allocation>` to find one that optimizes the `net_outcome <ControlMechanism.net_outcome>`;
that `control_allocation <ControlMechanism.control_allocation>` is then used when the Composition controlled by the
OptimizationControlMechanism is next executed.  The OptimizationFunction does this by either simulating performance
of the Composition or executing the CompositionFunctionApproximator that is its `agent_rep
<OptimizationControlMechanism.agent_rep>`.

.. _OptimizationControlMechanism_Optimization_Procedure:

*Optimization Procedure*
^^^^^^^^^^^^^^^^^^^^^^^^

When an OptimizationControlMechanism is executed, it carries out the following steps to find a `control_allocation
<ControlMechanism.control_allocation>` that optmimzes performance of the Composition that it controls:

  .. _OptimizationControlMechanism_Adaptation:

  * *Adaptation* -- if the `agent_rep <OptimizationControlMechanism.agent_rep>` is a `CompositionFunctionApproximator`,
    its `adapt <CompositionFunctionApproximator.adapt>` method, allowing it to modify its parameters in order to better
    predict the `net_outcome <ControlMechanism.net_outcome>` for a given `state <OptimizationControlMechanism_State>`,
    based the state and `net_outcome <ControlMechanism.net_outcome>` of the previous `TRIAL <TimeScale.TRIAL>`.

  .. _OptimizationControlMechanism_Evaluation:

  * *Evaluation* -- the OptimizationControlMechanism's `function <OptimizationControlMechanism.function>` is
    called to find the `control_allocation <ControlMechanism.control_allocation>` that optimizes `net_outcome
    <ControlMechanism.net_outcome>` of its `agent_rep <OptimizationControlMechanism.agent_rep>` for the current
    `state <OptimizationControlMechanism_State>`. The way in which it searches for the best `control_allocation
    <ControlMechanism.control_allocation>` is determined by the type of `OptimizationFunction` assigned to `function
    <OptimizationControlMechanism.function>`, whereas the way that it evaluates each one is determined by the
    OptimizationControlMechanism's `evaluate_agent_rep <OptimizationControlMechanism.evaluate_agent_rep>` method.
    More specifically, it carries out the following procedure:

    .. _OptimizationControlMechanism_Estimation:

    * *Estimation* - the `function <OptimizationControlMechanism.function>` selects a sample `control_allocation
      <ControlMechanism.control_allocation>` (using its `search_function <OptimizationFunction.search_function>`
      to select one from its `search_space <OptimizationFunction.search_space>`), and evaluates the `net_outcome
      <ControlMechanism.net_outcome>` for that `control_allocation <ControlMechanism.control_allocation>`.
      It does this by calling the OptimizationControlMechanism's `evaluate_agent_rep
      <OptimizationControlMechanism.evaluate_agent_rep>` method `num_estimates <OptimizationControlMechanism>` times,
      each with the current `state_feature_values <OptimizationControlMechanism.state_feature_values>` as its input,
      and executing it for `num_trials_per_estimate <OptimizationControlMechanism.num_trials_per_estimate>` trials
      for each estimate.  The `control_allocation <ControlMechanism.control_allocation>` remains fixed for each
      estimate, but the random seed of any Parameters that rely on randomization is varied, so that the values of those
      Parameters are randomly sampled for every estimate (see `OptimizationControlMechanism_Estimation_Randomization`).

    * *Aggregation* - the `function <OptimizationControlMechanism.function>`\\'s `aggregation_function
      <OptimizationFunction.aggregation_function>` is used to aggregate the `net_outcome
      <ControlMechanism.net_outcome>` over the all the estimates for a given `control_allocation
      <ControlMechanism.control_allocation>`, and the aggregated value is returned as the `outcome
      <ControlMechanism.outcome>` and used to the compute the `net_outcome <ControlMechanism.net_outcome>`
      for that `control_allocation <ControlMechanism.control_allocation>`.

    * *Termination* - the `function <OptimizationControlMechanism.function>` continues to evaluate samples of
      `control_allocations <ControlMechanism.control_allocation>` provided by its `search_function
      <OptimizationFunction.search_function>` until its `search_termination_function
      <OptimizationFunction.search_termination_function>` returns `True`.

  .. _OptimizationControlMechanism_Control_Assignment:

  * *Assignment* - when the search completes, the `function <OptimizationControlMechanism.function>`
    assigns the `control_allocation <ControlMechanism.control_allocation>` that yielded the optimal value of
    `net_outcome <ControlMechanism.net_outcome>` to the OptimizationControlMechanism's `control_signals,
    that compute their `values <ControlSignal.value>` which, in turn, are assigned to their `ControlProjections
    <ControlProjection>` to `modulate the Parameters <ModulatorySignal_Modulation>` they control when the
    Composition is next executed.

.. _OptimizationControlMechanism_Estimation_Randomization:

*Randomization of Estimation*
^^^^^^^^^^^^^^^^^^^^^^^^^^^^^

If `num_estimates <OptimizationControlMechanism.num_estimates>` is specified (i.e., it is not None), then each
`control_allocation <ControlMechanism.control_allocation>` is independently evaluated `num_estimates
<OptimizationControlMechanism.num_estimates>` times (i.e., by that number of calls to the
OptimizationControlMechanism's `evaluate_agent_rep <OptimizationControlMechanism.evaluate_agent_rep>` method).
The values of Components listed in the OptimizationControlMechanism's `random_variables
<OptimizationControlMechanism.random_variables>` attribute are randomized over those estimates.  By default,
this includes all Components in the `agent_rep <OptimizationControlMechanism.agent_rep>` with random variables (listed
in its `random_variables <Composition.random_variables>` attribute).  However, if particular Components are specified
in the **random_variables** argument of the OptimizationControlMechanism's constructor, then randomization is
restricted to their values. Randomization over estimates can be further configured using the `initial_seed
<OptimizationControlMechanism.initial_seed>` and `same_seed_for_all_allocations
<OptimizationControlMechanism.same_seed_for_all_allocations>` attributes. The results of all the estimates for a given
`control_allocation <ControlMechanism.control_allocation>` are aggregated by the `aggregation_function
<OptimizationFunction.aggregation_function>` of the `OptimizationFunction` assigned to the
OptimizationControlMechanism's `function <OptimizationControlMechanism>`, and used to compute the `net_outcome
<ControlMechanism.net_outcome>` over the estimates for that `control_allocation <ControlMechanism.control_allocation>`
(see `OptimizationControlMechanism_Execution` for additional details).

COMMENT:
.. _OptimizationControlMechanism_Examples:

Examples
--------

The table below lists `model-free <OptimizationControlMechanism_Model_Free>` and `model-based
<ModelBasedOptimizationControlMechanism` subclasses of OptimizationControlMechanisms.

.. table:: **Model-Free and Model-Based OptimizationControlMechanisms**

   +-------------------------+----------------------+----------------------+---------------------+---------------------+------------------------------+
   |                         |     *Model-Free*     |                           *Model-Based*                                                         |
   +-------------------------+----------------------+----------------------+---------------------+---------------------+------------------------------+
   |**Functions**            |`LVOCControlMechanism`| LVOMControlMechanism | MDPControlMechanism |`EVCControlMechanism`| ParameterEstimationMechanism |
   +-------------------------+----------------------+----------------------+---------------------+---------------------+------------------------------+
   |**learning_function**    |     `BayesGLM`       |        `pymc`        |    `BeliefUpdate`   |       *None*        |           `pymc`             |
   +-------------------------+----------------------+----------------------+---------------------+---------------------+------------------------------+
   |**function** *(primary)* |`GradientOptimization`|     `GridSearch`     |       `Sample`      |    `GridSearch`     |           `Sample`           |
   +-------------------------+----------------------+----------------------+---------------------+---------------------+------------------------------+
   |       *search_function* |  *follow_gradient*   |   *traverse_grid*    | *sample_from_dist*  |   *traverse_grid*   |      *sample_from_dist*      |
   +-------------------------+----------------------+----------------------+---------------------+---------------------+------------------------------+
   |    *objective_function* |    *compute_EVC*     |  *evaluate*,   |  *evaluate*,  |  *evaluate*,  |    *evaluate*,         |
   |                         |                      |  *compute_EVC*       |  *compute_EVC*      |  *compute_EVC*      |    *compute_likelihood*      |
   +-------------------------+----------------------+----------------------+---------------------+---------------------+------------------------------+
   |             *execution* | *iterate w/in trial* |  *once per trial*    | *iterate w/in trial*| *iterate w/in trial*|     *iterate w/in trial*     |
   +-------------------------+----------------------+----------------------+---------------------+---------------------+------------------------------+

The following models provide examples of implementing the OptimizationControlMechanisms in the table above:

`LVOCControlMechanism`\\:  `BustamanteStroopXORLVOCModel`
`EVCControlMechanism`\\:  `UmemotoTaskSwitchingEVCModel`
COMMENT



.. _OptimizationControlMechanism_Class_Reference:

Class Reference
---------------

"""
import ast
import copy
import warnings
from collections.abc import Iterable

import numpy as np
import typecheck as tc

from psyneulink.core import llvm as pnlvm
from psyneulink.core.components.component import DefaultsFlexibility
from psyneulink.core.components.functions.function import is_function_type
from psyneulink.core.components.functions.nonstateful.optimizationfunctions import \
    GridSearch, OBJECTIVE_FUNCTION, SEARCH_SPACE
from psyneulink.core.components.functions.nonstateful.transferfunctions import CostFunctions
from psyneulink.core.components.mechanisms.mechanism import Mechanism
from psyneulink.core.components.mechanisms.modulatory.control.controlmechanism import \
    ControlMechanism, ControlMechanismError
from psyneulink.core.components.ports.inputport import InputPort, _parse_shadow_inputs
from psyneulink.core.components.ports.modulatorysignals.controlsignal import ControlSignal
from psyneulink.core.components.ports.outputport import OutputPort
from psyneulink.core.components.ports.port import _parse_port_spec, _instantiate_port
from psyneulink.core.components.shellclasses import Function
from psyneulink.core.globals.context import Context, ContextFlags
from psyneulink.core.globals.context import handle_external_context
from psyneulink.core.globals.defaults import defaultControlAllocation
from psyneulink.core.globals.keywords import \
    ALL, COMPOSITION, COMPOSITION_FUNCTION_APPROXIMATOR, CONCATENATE, DEFAULT_VARIABLE, EID_FROZEN, \
    FUNCTION, INTERNAL_ONLY, NAME, OPTIMIZATION_CONTROL_MECHANISM, OWNER_VALUE, PARAMS, PROJECTIONS, \
    SHADOW_INPUTS, SHADOW_INPUT_NAME
from psyneulink.core.globals.parameters import Parameter
from psyneulink.core.globals.preferences.preferenceset import PreferenceLevel
from psyneulink.core.globals.sampleiterator import SampleIterator, SampleSpec
from psyneulink.core.globals.utilities import convert_to_list, convert_to_np_array, ContentAddressableList
from psyneulink.core.llvm.debug import debug_env

__all__ = [
    'OptimizationControlMechanism', 'OptimizationControlMechanismError',
    'AGENT_REP', 'STATE_FEATURES', 'STATE_FEATURE_FUNCTIONS', 'RANDOMIZATION_CONTROL_SIGNAL', 'NUM_ESTIMATES'
]

AGENT_REP = 'agent_rep'
STATE_FEATURES = 'state_features'
STATE_FEATURE_FUNCTIONS = 'state_feature_functions'
RANDOMIZATION_CONTROL_SIGNAL = 'RANDOMIZATION_CONTROL_SIGNAL'
RANDOM_VARIABLES = 'random_variables'
NUM_ESTIMATES = 'num_estimates'

def _parse_state_feature_values_from_variable(index, variable):
    """Return values of state_input_ports"""
    return convert_to_np_array(np.array(variable[index:]).tolist())

class OptimizationControlMechanismError(Exception):
    def __init__(self, error_value):
        self.error_value = error_value

    def __str__(self):
        return repr(self.error_value)


def _control_allocation_search_space_getter(owning_component=None, context=None):
    search_space = owning_component.parameters.search_space._get(context)
    if search_space is None:
        return [c.parameters.allocation_samples._get(context) for c in owning_component.control_signals]
    else:
        return search_space


class OptimizationControlMechanism(ControlMechanism):
    """OptimizationControlMechanism(                    \
        agent_rep=None,                                 \
        state_features=None,                            \
        state_feature_functions=None,                   \
        monitor_for_control=None,                       \
        objective_mechanism=None,                       \
        function=GridSearch,                            \
        num_estimates=1,                                \
        random_variables=ALL,                           \
        initial_seed=None,                              \
        same_seed_for_all_parameter_combinations=False  \
        num_trials_per_estimate=None,                   \
        search_function=None,                           \
        search_termination_function=None,               \
        search_space=None,                              \
        control_signals=None,                           \
        modulation=MULTIPLICATIVE,                      \
        combine_costs=np.sum,                           \
        compute_reconfiguration_cost=None,              \
        compute_net_outcome=lambda x,y:x-y)

    Subclass of `ControlMechanism <ControlMechanism>` that adjusts its `ControlSignals <ControlSignal>` to optimize
    performance of the `Composition` to which it belongs.  See `ControlMechanism <ControlMechanism_Class_Reference>`
    for arguments not described here.

    Arguments
    ---------

    state_features : Mechanism, InputPort, OutputPort, Projection, dict, or list containing any of these
        specifies Components for which `state_input_ports <OptimizationControlMechanism.state_input_ports>`
        are created, the `values <InputPort.value>` of which are assigned to `state_feature_values
        <OptimizationControlMechanism.state_feature_values>` and used to predict `net_outcome
        <ControlMechanism.net_outcome>`. Any `InputPort specification <InputPort_Specification>`
        can be used that resolves to an `OutputPort` that projects to that InputPort (see
        `state_features <OptimizationControlMechanism_State_Features_Arg>` for additional details).

    state_feature_functions : Function or function : default None
        specifies the `function <InputPort.function>` assigned the `InputPort` in `state_input_ports
        <OptimizationControlMechanism.state_input_ports>` assigned to each **state_feature**
        (see `state_feature_functions <OptimizationControlMechanism_State_Feature_Functions_Arg>`
        for additional details).

    agent_rep : None or Composition  : default None or Composition to which OptimizationControlMechanism is assigned
        specifies the `Composition` used by `evaluate_agent_rep <OptimizationControlMechanism.evaluate_agent_rep>`
        to predict the `net_outcome <ControlMechanism.net_outcome>` for a given `state
        <OptimizationControlMechanism_State>`.  If a Composition is specified, it must be suitably configured
        (see `agent_rep <OptimizationControlMechanism_Agent_Rep_Arg>` for additional details).  It can also be a
        `CompositionFunctionApproximator`, or subclass of one, used for `model-free
        <OptimizationControlMechanism_Model_Free>` optimization. If **agent_rep** is not specified, the
        OptimizationControlMechanism is placed in `deferred_init <Component_Deferred_Init>` status until it is assigned
        as the `controller <Composition.controller>` of a Composition, at which time that Composition is assigned as
        the `agent_rep <OptimizationControlMechanism.agent_rep>`.

    num_estimates : int : 1
        specifies the number independent runs of `agent_rep <OptimizationControlMechanism.agent_rep>` randomized
        over **random_variables** and used to estimate its `net_outcome <ControlMechanism.net_outcome>` for each
        `control_allocation <ControlMechanism.control_allocation>` sampled (see `num_estimates
        <OptimizationControlMechanism.num_estimates>` for additional information).

    random_variables : Parameter or list[Parameter] : default ALL
        specifies the Components of `agent_rep <OptimizationControlMechanism.agent_rep>` with random variables to be
        randomized over different estimates of each `control_allocation <ControlMechanism.control_allocation>`;  these
        must be in the `agent_rep <OptimizationControlMechanism.agent_rep>` and have a `seed` `Parameter`. By default,
        all such Components (listed in its `random_variables <Composition.random_variables>` attribute) are included
        (see `random_variables <OptimizationControlMechanism.random_variables>` for additional information).

        .. note::
           if **num_estimates** is specified but `agent_rep <OptimizationControlMechanism.agent_rep>` has no
           `random variables <Composition.random_variables>`, a warning is generated and `num_estimates
           <OptimizationControlMechanism.num_estimates>` is set to None.

    initial_seed : int : default None
        specifies the seed used to initialize the random number generator at construction.
        If it is not specified then then the seed is set to a random value (see `initial_seed
        <OptimizationControlMechanism.initial_seed>` for additional information).

    same_seed_for_all_parameter_combinations :  bool : default False
        specifies whether the random number generator is re-initialized to the same value when estimating each
        `control_allocation <ControlMechanism.control_allocation>` (see `same_seed_for_all_parameter_combinations
        <OptimizationControlMechanism.same_seed_for_all_allocations>` for additional information).

    num_trials_per_estimate : int : default None
        specifies the number of trials to execute in each run of `agent_rep
        <OptimizationControlMechanism.agent_rep>` by a call to `evaluate_agent_rep
        <OptimizationControlMechanism.evaluate_agent_rep>` (see `num_trials_per_estimate
        <OptimizationControlMechanism.num_trials_per_estimate>` for additional information).

    search_function : function or method
        specifies the function assigned to `function <OptimizationControlMechanism.function>` as its
        `search_function <OptimizationFunction.search_function>` parameter, unless that is specified in a
        constructor for `function <OptimizationControlMechanism.function>`.  It must take as its arguments
        an array with the same shape as `control_allocation <ControlMechanism.control_allocation>` and an integer
        (indicating the iteration of the `optimization process <OptimizationFunction_Procedure>`), and return
        an array with the same shape as `control_allocation <ControlMechanism.control_allocation>`.

    search_termination_function : function or method
        specifies the function assigned to `function <OptimizationControlMechanism.function>` as its
        `search_termination_function <OptimizationFunction.search_termination_function>` parameter, unless that is
        specified in a constructor for `function <OptimizationControlMechanism.function>`.  It must take as its
        arguments an array with the same shape as `control_allocation <ControlMechanism.control_allocation>` and two
        integers (the first representing the `net_outcome <ControlMechanism.net_outcome>` for the current
        `control_allocation <ControlMechanism.control_allocation>`, and the second the current iteration of the
        `optimization process <OptimizationFunction_Procedure>`);  it must return `True` or `False`.

    search_space : iterable [list, tuple, ndarray, SampleSpec, or SampleIterator] | list, tuple, ndarray, SampleSpec, or SampleIterator
        specifies the `search_space <OptimizationFunction.search_space>` parameter for `function
        <OptimizationControlMechanism.function>`, unless that is specified in a constructor for `function
        <OptimizationControlMechanism.function>`.  An element at index i should correspond to an element at index i in
        `control_allocation <ControlMechanism.control_allocation>`. If
        `control_allocation <ControlMechanism.control_allocation>` contains only one element, then search_space can be
        specified as a single element without an enclosing iterable.

    function : OptimizationFunction, function or method
        specifies the function used to optimize the `control_allocation <ControlMechanism.control_allocation>`;
        must take as its sole argument an array with the same shape as `control_allocation
        <ControlMechanism.control_allocation>`, and return a similar array (see `Function
        <OptimizationControlMechanism_Function>` for additional details).

    Attributes
    ----------

    agent_rep : Composition
        determines the `Composition` used by the `evaluate_agent_rep <OptimizationControlMechanism.evaluate_agent_rep>`
        method to predict the `net_outcome <ControlMechanism.net_outcome>` for a given `state
        <OptimizationControlMechanism_State>`; see `Agent Representation <OptimizationControlMechanism_Agent_Rep>`
        for additional details.

    agent_rep_type : None, COMPOSITION or COMPOSITION_FUNCTION_APPROXIMATOR
        identifies whether the agent_rep is a `Composition`, a `CompositionFunctionApproximator` or
        one of its subclasses, or it has not been assigned (None) (see `Agent Representation and Types
        of Optimization <OptimizationControlMechanism_Agent_Representation_Types>` for additional details).

    state_features : List[Mechanism, InputPort, or OutputPort, Projection, or dict]
        lists the specifications provided to the **state_features** argument of the OptimizationControlMechanism's
        constructor, that are used to generate the inputs to `state_input_ports
        <OptimizationControlMechanism.state_input_ports>` (see `OptimizationControlMechanism_State_Features` for
        additional details).

    state_feature_values : 2d array
        the current value of each item of the OptimizationControlMechanism's
        `OptimizationControlMechanism_State_Features` (each of which is a 1d array).

    state_input_ports : ContentAddressableList
        lists the OptimizationControlMechanism's `InputPorts <InputPort>` that receive `Projections <Projection>`
        from the items specified in the **state_features** argument in the OptimizationControlMechanism's constructor
        or constructed automatically (see `state_features <OptimizationControlMechanism_State_Features_Arg>`), and
        that provide the `state_feature_values <OptimizationControlMechanism.state_feature_values>` to the `agent_rep
        <OptimizationControlMechanism>` (see `OptimizationControlMechanism_State_Features` for additional details).

    num_state_input_ports : int
        cantains the number of `state_input_ports <OptimizationControlMechanism.state_input_ports>`.

    outcome_input_ports : ContentAddressableList
        lists the OptimizationControlMechanism's `OutputPorts <OutputPort>` that receive `Projections <Projection>`
        from either its `objective_mechanism <ControlMechanism.objective_mechanism>` or the Components listed in
        its `monitor_for_control <ControlMechanism.monitor_for_control>` attribute, the values of which are used
        to compute the `net_outcome <ControlMechanism.net_outcome>` of executing the `agent_rep
        <OptimizationControlMechanism.agent_rep>` in a given `OptimizationControlMechanism_State`
        (see `Outcome <OptimizationControlMechanism_Outcome>` for additional details).

    state : ndarray
        lists the values of the current state -- a concatenation of the `state_feature_values
        <OptimizationControlMechanism.state_feature_values>` and `control_allocation
        <ControlMechanism.control_allocation>` following the last execution of `agent_rep
        <OptimizationControlMechanism.agent_rep>`.

    state_dict : Dict[node:value]
        dictionary containing information about the Components corresponding to the values in `state
        <OptimizationControlMechanism.state>`.  Keys are (`Port`, `Mechanism`, `Composition`) tuples, and values are
        the corresponding values in `state <OptimizationControlMechanism.state>`. The initial entries are for the
        OptimizationControlMechanism's `state features <OptimizationControlMechanism_State_Features>`, that are the
        sources of its `state_feature_values <OptimizationControlMechanism.state_feature_values>`;  they are
        followed by entries for the parameters modulated by the OptimizationControlMechanism's `control_signals
        <OptimizationControlMechanism_Output>` using the corresponding values of its `control_allocations
        <ControlMechanism.control_allocation>`.

    num_estimates : int
        determines the number independent runs of `agent_rep <OptimizationControlMechanism.agent_rep>` (i.e., calls to
        `evaluate_agent_rep <OptimizationControlMechanism.evaluate_agent_rep>`) used to estimate the `net_outcome
        <ControlMechanism.net_outcome>` of each `control_allocation <ControlMechanism.control_allocation>` evaluated
        by the OptimizationControlMechanism's `function <OptimizationControlMechanism.function>` (i.e.,
        that are specified by its `search_space <OptimizationFunction.search_space>`); see
        `OptimizationControlMechanism_Estimation_Randomization` for additional details.

    random_variables : Parameter or List[Parameter]
        list of the `Parameters <Parameter>` in `agent_rep <OptimizationControlMechanism.agent_rep>` with random
        variables (that is, ones that call a randomization function) that are randomized over estimates for a given
        `control_allocation <ControlMechanism.control_allocation>`;  by default, all Components in the `agent_rep
        <OptimizationControlMechanism.agent_rep>` with random variables are included (listed in its `random_variables
        <Composition.random_variables>` attribute);  see `OptimizationControlMechanism_Estimation_Randomization`
        for additional details.

    initial_seed : int or None
        determines the seed used to initialize the random number generator at construction.
        If it is not specified then then the seed is set to a random value, and different runs of a
        Composition containing the OptimizationControlMechanism will yield different results, which should be roughly
        comparable if the estimation process is stable.  If **initial_seed** is specified, then running the Composition
        should yield identical results for the estimation process, which can be useful for debugging.

    same_seed_for_all_allocations :  bool
        determines whether the random number generator used to select seeds for each estimate of the `agent_rep
        <OptimizationControlMechanism.agent_rep>`\\'s `net_outcome <ControlMechanism.net_outcome>` is re-initialized
        to the same value for each `control_allocation <ControlMechanism.control_allocation>` evaluated.
        If same_seed_for_all_allocations is True, then any differences in the estimates made of `net_outcome
        <ControlMechanism.net_outcome>` for each `control_allocation <ControlMechanism.control_allocation>` will
        reflect exclusively the influence of the different control_allocations on the execution of the `agent_rep
        <OptimizationControlMechanism.agent_rep>`, and *not* any variability intrinsic to the execution of
        the Composition itself (e.g., any of its Components). This can be confirmed by identical results for repeated
        executions of the OptimizationControlMechanism's `evaluate_agent_rep
        <OptimizationControlMechanism.evaluate_agent_rep>` method for the same `control_allocation
        <ControlMechanism.control_allocation>`. If same_seed_for_all_allocations is False, then each time a
        `control_allocation <ControlMechanism.control_allocation>` is estimated, it will use a different set of seeds.
        This can be confirmed by differing results for repeated executions of the OptimizationControlMechanism's
        `evaluate_agent_rep <OptimizationControlMechanism.evaluate_agent_rep>` method with the same `control_allocation
        <ControlMechanism.control_allocation>`). Small differences in results suggest
        stability of the estimation process across `control_allocations <ControlMechanism.control_allocation>`, while
        substantial differences indicate instability, which may be helped by increasing `num_estimates
        <OptimizationControlMechanism.num_estimates>`.

    num_trials_per_estimate : int or None
        imposes an exact number of trials to execute in each run of `agent_rep <OptimizationControlMechanism.agent_rep>`
        used to evaluate its `net_outcome <ControlMechanism.net_outcome>` by a call to the
        OptimizationControlMechanism's `evaluate_agent_rep <OptimizationControlMechanism.evaluate_agent_rep>` method.
        If it is None (the default), then either the number of **inputs** or the value specified for **num_trials** in
        the Composition's `run <Composition.run>` method used to determine the number of trials executed (see
        `number of trials <Composition_Execution_Num_Trials>` for additional information).

    function : OptimizationFunction, function or method
        takes current `control_allocation <ControlMechanism.control_allocation>` (as initializer),
        uses its `search_function <OptimizationFunction.search_function>` to select samples of `control_allocation
        <ControlMechanism.control_allocation>` from its `search_space <OptimizationFunction.search_space>`,
        evaluates these using its `evaluate_agent_rep <OptimizationControlMechanism.evaluate_agent_rep>` method by
        calling it `num_estimates <OptimizationControlMechanism.num_estimates>` times to estimate its `net_outcome
        `net_outcome <ControlMechanism.net_outcome>` for a given `control_allocation
        <ControlMechanism.control_allocation>`, and returns the one that yields the optimal `net_outcome
        <ControlMechanism.net_outcome>` (see `Function <OptimizationControlMechanism_Function>` for additional details).

    evaluate_agent_rep : function or method
        returns the `net_outcome(s) <ControlMechanism.net_outcome>` for a given `state
        <OptimizationControlMechanism_State>` (i.e., combination of `state_feature_values
        <OptimizationControlMechanism.state_feature_values>` and `control_allocation
        <ControlMechanism.control_allocation>`). It is assigned as the `objective_function
        <OptimizationFunction.objective_function>` parameter of `function
        <OptimizationControlMechanism.function>`, and calls the `evaluate` method of the OptimizationControlMechanism's
        `agent_rep <OptimizationControlMechanism.agent_rep>` with the current `state_feature_values
        <OptimizationControlMechanism.state_feature_values>` and a specified `control_allocation
        <ControlMechanism.control_allocation>`, which runs of the `agent_rep
        <OptimizationControlMechanism.agent_rep>` for `num_trials_per_estimate
        <OptimizationControlMechanism.num_trials_per_estimate>` trials. It returns an array containing the
        `net_outcome <ControlMechanism.net_outcome>` of the run and, if the **return_results** argument is True,
        an array containing the `results <Composition.results>` of the run. This method is `num_estimates
        <OptimizationControlMechanism>` times by the OptimizationControlMechanism's `function
        <OptimizationControlMechanism.function>`, which aggregates the `net_outcome <ControlMechanism.net_outcome>`
        over those in evaluating a given `control_allocation <ControlMechanism.control_allocation>`
        (see `OptimizationControlMechanism_Function` for additional details).

    search_function : function or method
        `search_function <OptimizationFunction.search_function>` assigned to `function
        <OptimizationControlMechanism.function>`; used to select samples of `control_allocation
        <ControlMechanism.control_allocation>` to evaluate by `evaluate_agent_rep
        <OptimizationControlMechanism.evaluate_agent_rep>`.

    search_termination_function : function or method
        `search_termination_function <OptimizationFunction.search_termination_function>` assigned to
        `function <OptimizationControlMechanism.function>`;  determines when to terminate the
        `optimization process <OptimizationFunction_Procedure>`.

    control_signals : ContentAddressableList[ControlSignal]
        list of the `ControlSignals <ControlSignal>` for the OptimizationControlMechanism for the Parameters being
        optimized by the OptimizationControlMechanism, including any inherited from the `Composition` for which it is
        the `controller <Composition.controller>` (this is the same as ControlMechanism's `output_ports
        <Mechanism_Base.output_ports>` attribute). Each sends a `ControlProjection` to the `ParameterPort` for the
        Parameter it controls when evaluating a `control_allocation <ControlMechanism.control_allocation>`. If
        `num_estimates <OptimizationControlMechanism.num_estimates>` is specified (that is, it is not None), a
        `ControlSignal` is added to control_signals, named *RANDOMIZATION_CONTROL_SIGNAL*, that is used to randomize
        estimates of `outcome <ControlMechanism.outcome>` for a given `control_allocation
        <ControlMechanism.control_allocation>` (see `OptimizationControlMechanism_Estimation_Randomization` for
        details.)

    control_allocation_search_space : list of SampleIterators
        `search_space <OptimizationFunction.search_space>` assigned by default to the
        OptimizationControlMechanism's `function <OptimizationControlMechanism.function>`, that determines the
        samples of `control_allocation <ControlMechanism.control_allocation>` evaluated by the `evaluate_agent_rep
        <OptimizationControlMechanism.evaluate_agent_rep>` method.  This is a property that, unless overridden,
        returns a list of the `SampleIterators <SampleIterator>` generated from the `allocation_samples
        <ControlSignal.allocation_samples>` specifications for each of the OptimizationControlMechanism's
        `control_signals <OptimizationControlMechanism.control_signals>`, and includes the
        *RANDOMIZATION_CONTROL_SIGNAL* used to randomize estimates of each `control_allocation
        <ControlMechanism.control_allocation>` (see `note <OptimizationControlMechanism_Randomization_Control_Signal>`
        above).

    saved_samples : list
        contains all values of `control_allocation <ControlMechanism.control_allocation>` sampled by `function
        <OptimizationControlMechanism.function>` if its `save_samples <OptimizationFunction.save_samples>` parameter
        is `True`;  otherwise list is empty.

    saved_values : list
        contains values of `net_outcome <ControlMechanism.net_outcome>` associated with all samples of
        `control_allocation <ControlMechanism.control_allocation>` evaluated by by `function
        <OptimizationControlMechanism.function>` if its `save_values <OptimizationFunction.save_samples>` parameter
        is `True`;  otherwise list is empty.

    search_statefulness : bool : True
        if True (the default), calls to `evaluate_agent_rep <OptimizationControlMechanism.evaluate_agent_rep>`
        by the OptimizationControlMechanism's `function <OptimizationControlMechanism.function>` for each
        `control_allocation <ControlMechanism.control_allocation>` will run as simulations in their own
        `execution contexts <Composition_Execution_Context>`.  If *search_statefulness* is False, calls for each
        `control_allocation <ControlMechanism.control_allocation>` will not be executed as independent simulations;
        rather, all will be run in the same (original) execution context.
    """

    componentType = OPTIMIZATION_CONTROL_MECHANISM
    # initMethod = INIT_FULL_EXECUTE_METHOD
    # initMethod = INIT_EXECUTE_METHOD_ONLY

    classPreferenceLevel = PreferenceLevel.SUBTYPE
    # classPreferenceLevel = PreferenceLevel.TYPE
    # Any preferences specified below will override those specified in TYPE_DEFAULT_PREFERENCES
    # Note: only need to specify setting;  level will be assigned to Type automatically
    # classPreferences = {
    #     PREFERENCE_SET_NAME: 'DefaultControlMechanismCustomClassPreferences',
    #     PREFERENCE_KEYWORD<pref>: <setting>...}

    # FIX: ADD OTHER Parameters() HERE??
    class Parameters(ControlMechanism.Parameters):
        """
            Attributes
            ----------

                agent_rep
                    see `agent_rep <OptimizationControlMechanism_Agent_Rep>`

                    :default value: None
                    :type:

                comp_execution_mode
                    see `comp_execution_mode <OptimizationControlMechanism.comp_execution_mode>`

                    :default value: `PYTHON`
                    :type: ``str``

                control_allocation_search_space
                    see `control_allocation_search_space <OptimizationControlMechanism.control_allocation_search_space>`

                    :default value: None
                    :type:

                state_feature_functions
                    see `state_feature_functions <OptimizationControlMechanism_Feature_Function>`

                    :default value: None
                    :type:

                function
                    see `function <OptimizationControlMechanism_Function>`

                    :default value: None
                    :type:

                input_ports
                    see `input_ports <Mechanism_Base.input_ports>`

                    :default value: ["{name: OUTCOME, params: {internal_only: True}}"]
                    :type: ``list``
                    :read only: True

                num_estimates
                    see `num_estimates <OptimizationControlMechanism.num_estimates>`

                    :default value: None
                    :type:

                num_trials_per_estimate
                    see `num_trials_per_estimate <OptimizationControlMechanism.num_trials_per_estimate>`

                    :default value: None
                    :type:

                saved_samples
                    see `saved_samples <OptimizationControlMechanism.saved_samples>`

                    :default value: None
                    :type:

                saved_values
                    see `saved_values <OptimizationControlMechanism.saved_values>`

                    :default value: None
                    :type:

                search_function
                    see `search_function <OptimizationControlMechanism.search_function>`

                    :default value: None
                    :type:

                search_statefulness
                    see `search_statefulness <OptimizationControlMechanism.search_statefulness>`

                    :default value: True
                    :type: ``bool``

                search_termination_function
                    see `search_termination_function <OptimizationControlMechanism.search_termination_function>`

                    :default value: None
                    :type:
        """
        outcome_input_ports_option = Parameter(CONCATENATE, stateful=False, loggable=False, structural=True)
        function = Parameter(GridSearch, stateful=False, loggable=False)
        state_feature_functions = Parameter(None, reference=True, stateful=False, loggable=False)
        search_function = Parameter(None, stateful=False, loggable=False)
        search_space = Parameter(None, read_only=True)
        search_termination_function = Parameter(None, stateful=False, loggable=False)
        comp_execution_mode = Parameter('Python', stateful=False, loggable=False, pnl_internal=True)
        search_statefulness = Parameter(True, stateful=False, loggable=False)

        agent_rep = Parameter(None, stateful=False, loggable=False, pnl_internal=True, structural=True)

        # FIX: NEED TO MODIFY IF OUTCOME InputPorts ARE MOVED (CHANGE 1 to 0? IF STATE_INPUT_PORTS ARE FIRST)
        state_feature_values = Parameter(_parse_state_feature_values_from_variable(1, [defaultControlAllocation]),
                                         user=False,
                                         pnl_internal=True)

        # FIX: Should any of these be stateful?
        random_variables = ALL
        initial_seed = None
        same_seed_for_all_allocations = False
        num_estimates = None
        num_trials_per_estimate = None

        # search_space = None
        control_allocation_search_space = Parameter(
            None,
            read_only=True,
            getter=_control_allocation_search_space_getter,
            dependencies='search_space'
        )

        saved_samples = None
        saved_values = None

    @handle_external_context()
    @tc.typecheck
    def __init__(self,
                 agent_rep=None,
                 state_features: tc.optional(tc.optional(tc.any(Iterable, Mechanism, OutputPort, InputPort))) = None,
                 state_feature_functions: tc.optional(tc.optional(tc.any(dict, is_function_type))) = None,
                 function=None,
                 num_estimates = None,
                 random_variables = None,
                 initial_seed=None,
                 same_seed_for_all_allocations=None,
                 num_trials_per_estimate = None,
                 search_function: tc.optional(tc.optional(tc.any(is_function_type))) = None,
                 search_termination_function: tc.optional(tc.optional(tc.any(is_function_type))) = None,
                 search_statefulness=None,
                 context=None,
                 **kwargs):
        """Implement OptimizationControlMechanism"""

        # Legacy warnings and conversions
        for k in kwargs.copy():
            if k == 'features':
                if state_features:
                    warnings.warn(f"Both 'features' and 'state_features' were specified in the constructor for an"
                                  f" {self.__class__.__name__}. Note: 'features' has been deprecated; "
                                  f"'state_features' ({state_features}) will be used.")
                else:
                    warnings.warn(f"'features' was specified in the constructor for an {self.__class__.__name__}; "
                                  f"Note: 'features' has been deprecated; please use 'state_features' in the future.")
                    state_features = kwargs['features']
                kwargs.pop('features')
                continue
            if k == 'feature_function':
                if state_feature_functions:
                    warnings.warn(f"Both 'feature_function' and 'state_feature_functions' were specified in the "
                                  f"constructor for an {self.__class__.__name__}. Note: 'feature_function' has been "
                                  f"deprecated; 'state_feature_functions' ({state_feature_functions}) will be used.")
                else:
                    warnings.warn(f"'feature_function' was specified in the constructor for an"
                                  f"{self.__class__.__name__}; Note: 'feature_function' has been deprecated; "
                                  f"please use 'state_feature_functions' in the future.")
                    state_feature_functions = kwargs['feature_function']
                kwargs.pop('feature_function')
                continue

        self.state_features = state_features if isinstance(state_features, dict) else convert_to_list(state_features)

        function = function or GridSearch

        # If agent_rep hasn't been specified, put into deferred init
        if agent_rep is None:
            if context.source==ContextFlags.COMMAND_LINE:
                # Temporarily name InputPort
                self._assign_deferred_init_name(self.__class__.__name__)
                # Store args for deferred initialization
                self._store_deferred_init_args(**locals())

                # Flag for deferred initialization
                self.initialization_status = ContextFlags.DEFERRED_INIT
                return
            # If constructor is called internally (i.e., for controller of Composition),
            # agent_rep needs to be specified
            else:
                assert False, f"PROGRAM ERROR: 'agent_rep' arg should have been specified " \
                              f"in internal call to constructor for {self.name}."

        super().__init__(
            function=function,
            state_feature_functions=state_feature_functions,
            num_estimates=num_estimates,
            num_trials_per_estimate = num_trials_per_estimate,
            random_variables=random_variables,
            initial_seed=initial_seed,
            same_seed_for_all_allocations=same_seed_for_all_allocations,
            search_statefulness=search_statefulness,
            search_function=search_function,
            search_termination_function=search_termination_function,
            agent_rep=agent_rep,
            **kwargs
        )

    def _validate_params(self, request_set, target_set=None, context=None):
        """Insure that specification of ObjectiveMechanism has projections to it"""

        super()._validate_params(request_set=request_set, target_set=target_set, context=context)

        from psyneulink.core.compositions.composition import Composition
        if request_set[AGENT_REP] is None:
            raise OptimizationControlMechanismError(f"The '{AGENT_REP}' arg of an {self.__class__.__name__} must "
                                                    f"be specified and be a {Composition.__name__}")

        elif not (isinstance(request_set[AGENT_REP], Composition)
                  or (isinstance(request_set[AGENT_REP], type) and issubclass(request_set[AGENT_REP], Composition))):
            raise OptimizationControlMechanismError(f"The '{AGENT_REP}' arg of an {self.__class__.__name__} "
                                                    f"must be either a {Composition.__name__} or a sublcass of one")

        elif request_set[STATE_FEATURE_FUNCTIONS]:
            state_feats = request_set.pop(STATE_FEATURES, None)
            state_feat_fcts = request_set.pop(STATE_FEATURE_FUNCTIONS, None)
            # If no or only one item is specified in state_features, only one state_function is allowed
            if ((not state_feats or len(convert_to_list(state_feats))==1)
                    and len(convert_to_list(state_feat_fcts))!=1):
                raise OptimizationControlMechanismError(f"Only one function is allowed to be specified for "
                                                        f"the '{STATE_FEATURE_FUNCTIONS}' arg of {self.name} "
                                                        f"if either no only one items is specified for its "
                                                        f"'{STATE_FEATURES}' arg.")
            if len(convert_to_list(state_feat_fcts))>1 and not isinstance(state_feat_fcts, dict):
                raise OptimizationControlMechanismError(f"The '{STATE_FEATURES}' arg of {self.name} contains more "
                                                        f"than one item, so its '{STATE_FEATURE_FUNCTIONS}' arg "
                                                        f"must be either only a single function (applied to all "
                                                        f"{STATE_FEATURES}) or a dict with entries of the form "
                                                        f"<state_feature>:<function>.")
            if len(convert_to_list(state_feat_fcts))>1:
                invalid_fct_specs = [fct_spec for fct_spec in state_feat_fcts if fct_spec not in state_feats]
                if invalid_fct_specs:
                    raise OptimizationControlMechanismError(f"The following entries of the dict specified for "
                                                            f"'{STATE_FEATURE_FUNCTIONS} of {self.name} have keys that "
                                                            f"do not match any InputPorts specified in its "
                                                            f"{STATE_FEATURES} arg: {invalid_fct_specs}.")


        if self.random_variables is not ALL:
            invalid_params = [param.name for param in self.random_variables
                              if param not in self.agent_rep.random_variables]
            if invalid_params:
                raise OptimizationControlMechanismError(f"The following Parameters were specified for the "
                                                        f"{RANDOM_VARIABLES} arg of {self.name} that are do"
                                                        f"randomizable (i.e., they do not have a 'seed' attribute: "
                                                        f"{invalid_params}.")

    # FIX: CONSIDER GETTING RID OF THIS METHOD ENTIRELY, AND LETTING state_input_ports
    #      BE HANDLED ENTIRELY BY _update_state_input_ports_for_controller
    def _instantiate_input_ports(self, context=None):
        """Instantiate InputPorts for state_features (with state_feature_functions if specified).

        This instantiates the OptimizationControlMechanism's `state_input_ports;
             these are used to provide input to the agent_rep when its evaluate method is called
             (see Composition._build_predicted_inputs_dict).
        The OptimizationControlMechanism's outcome_input_ports are instantiated by
            ControlMechanism._instantiate_input_ports in the call to super().

        InputPorts are constructed for **state_features** by calling _parse_state_feature_specs
            with them and **state_feature_functions** arguments of the OptimizationControlMechanism constructor.
        The constructed state_input_ports  are passed to ControlMechanism_instantiate_input_ports(),
             which appends them to the InputPort(s) that receive input from the **objective_mechanism* (if specified)
             or **monitor_for_control** ports (if **objective_mechanism** is not specified).
        Also ensures that:
             - every state_input_port has only a single Projection;
             - every outcome_input_ports receive Projections from within the agent_rep if it is a Composition.

        If no **state_features** are specified in the constructor, assign ones for INPUT Nodes of owner.
          - warn for use of CompositionFunctionApproximator as agent_rep;
          - ignore here for Composition as agent_rep
            (handled in _update_state_input_ports_for_controller).

        See `state_features <OptimizationControlMechanism_State_Features_Arg>` and
        `OptimizationControlMechanism_State_Features` for additional details.
        """

        # If any state_features were specified parse them and pass to ControlMechanism._instantiate_input_ports()
        state_input_ports_specs = None

        # FIX: 11/3/21 :
        #    ADD CHECK IN _parse_state_feature_specs THAT IF A NODE RATHER THAN InputPort IS SPECIFIED,
        #    ITS PRIMARY IS USED (SEE SCRATCH PAD FOR EXAMPLES)
        if not self.state_features:
            # If agent_rep is CompositionFunctionApproximator, warn if no state_features specified.
            # Note: if agent rep is Composition, state_input_ports and any state_feature_functions specified
            #       are assigned in _update_state_input_ports_for_controller.
            if self.agent_rep_type == COMPOSITION_FUNCTION_APPROXIMATOR:
                warnings.warn(f"No 'state_features' specified for use with `agent_rep' of {self.name}")

        else:
            # Implement any specified state_features
            state_input_ports_specs = self._parse_state_feature_specs(self.state_features,
                                                                      self.state_feature_functions)
            # Note:
            #   if state_features were specified and agent_rep is a CompositionFunctionApproximator,
            #   assume they are OK (no way to check their validity for agent_rep.evaluate() method, and skip assignment

        # Pass state_input_ports_sepcs to ControlMechanism for instantiation and addition to OCM's input_ports
        super()._instantiate_input_ports(state_input_ports_specs, context=context)

        # Assign to self.state_input_ports attribute
        start = self.num_outcome_input_ports # FIX: 11/3/21 NEED TO MODIFY IF OUTCOME InputPorts ARE MOVED
        stop = start + len(state_input_ports_specs) if state_input_ports_specs else 0
        # FIX 11/3/21: THIS SHOULD BE MADE A PARAMETER
        self.state_input_ports = ContentAddressableList(component_type=InputPort,
                                                          list=self.input_ports[start:stop])

        # Ensure that every state_input_port has no more than one afferent projection
        # FIX: NEED TO MODIFY IF OUTCOME InputPorts ARE MOVED
        for i in range(self.num_outcome_input_ports, self.num_state_input_ports):
            port = self.input_ports[i]
            if len(port.path_afferents) > 1:
                raise OptimizationControlMechanismError(f"Invalid {type(port).__name__} on {self.name}. "
                                                        f"{port.name} should receive exactly one projection, "
                                                        f"but it receives {len(port.path_afferents)} projections.")

    def _validate_monitor_for_control(self, nodes):
        # Ensure all of the Components being monitored for control are in the agent_rep if it is Composition
        if self.agent_rep_type == COMPOSITION:
            try:
                super()._validate_monitor_for_control(self.agent_rep._get_all_nodes())
            except ControlMechanismError as e:
                raise OptimizationControlMechanismError(f"{self.name} has 'outcome_ouput_ports' that receive "
                                                        f"Projections from the following Components that do not belong "
                                                        f"to its {AGENT_REP} ({self.agent_rep.name}): {e.data}.")

    def _update_state_input_ports_for_controller(self, context=None):
        """Check and update state_input_ports for model-based optimization (agent_rep==Composition)

        If no agent_rep has been specified or it is a CompositionFunctionApproximator, return
            (note: validation of state_features specified for CompositionFunctionApproximator optimization
            is up to the CompositionFunctionApproximator)

        For agent_rep that is a Composition):

        - ensure that state_input_ports for all specified state_features are either for InputPorts of INPUT Nodes of
          agent_rep, or from Nodes of it or any nested Compositions;
          raise an error if any receive a Projection that is not a shadow Projection from an INPUT Node of agent_rep
          or from the output_port of a Node that is not somewhere in the agent_rep Composition.
          (note: there should already be state_input_ports for any **state_features** specified in the constructor).

        - if no state_features specified, assign a state_input_port for every InputPort of every INPUT Node of agent_rep
          (note: shadow Projections for all state_input_ports are created in Composition._update_shadow_projections()).

        - assign state_feature_functions to relevant state_input_ports (same function for all if no state_features
          are specified or only one state_function is specified;  otherwise, use dict for specifications).
        """

        # FIX: 11/15/21 - REPLACE WITH ContextFlags.PROCESSING ??
        #               TRY TESTS WITHOUT THIS
        # Don't instantiate unless being called by Composition.run() (which does not use ContextFlags.METHOD)
        # This avoids error messages if called prematurely (i.e., before run is complete)
        if context.flags & ContextFlags.METHOD:
            return

        # Don't bother for model-free optimization (see OptimizationControlMechanism_Model_Free)
        #    since state_input_ports specified or model-free optimization are entirely the user's responsibility;
        #    this is because they can't be programmatically validated against the agent_rep's evaluate() method.
        #    (This contrast with model-based optimization, for which there must be a state_input_port for every
        #    InputPort of every INPUT node of the agent_rep (see OptimizationControlMechanism_Model_Based).
        if self.agent_rep_type != COMPOSITION:
            return

        from psyneulink.core.compositions.composition import \
<<<<<<< HEAD
            Composition, NodeRole, CompositionInterfaceMechanism, CompositionError, RunError
=======
            Composition, NodeRole, CompositionInterfaceMechanism, CompositionError
>>>>>>> 2409dbcb

        def _get_all_input_nodes(comp):
            """Return all input_nodes, including those for any Composition nested one level down.
            Note: more deeply nested Compositions will either be served by their containing one(s) or own controllers
            """
            _input_nodes = comp.get_nodes_by_role(NodeRole.INPUT)
            input_nodes = []
            for node in _input_nodes:
                if isinstance(node, Composition):
                    input_nodes.extend(_get_all_input_nodes(node))
                else:
                    input_nodes.append(node)
            return input_nodes

        if self.state_features:
            # Validate state_features, and instantiate any that are not shadowing nodes
            # Shadowing nodes are instantiated in Composition._update_shadow_projections()
            comp = self.agent_rep
            state_features = (list(self.state_features.values()) if isinstance(self.state_features, dict)
                              else self.state_features)
            # Ensure that all InputPorts shadowed by specified state_input_ports
            #    are in agent_rep or one of its nested Compositions
            invalid_state_features = [input_port for input_port in self.state_input_ports
                                      if (input_port.shadow_inputs
                                          and not (input_port.shadow_inputs.owner in
                                                list(comp.nodes) + [n[0] for n in comp._get_nested_nodes()])
                                          and (not [input_port.shadow_inputs.owner.composition is x for x in
                                                      comp._get_nested_compositions()
                                               if isinstance(input_port.shadow_inputs.owner,
                                                         CompositionInterfaceMechanism)]))]
            # Ensure any Projections received from output_ports are from Nodes in agent_rep or its nested Compositions
            for input_port in self.state_input_ports:
                if input_port.shadow_inputs:
                    continue
                try:
                    all(comp._get_source(p) for p in input_port.path_afferents)
                # except CompositionError:
                except CompositionError:
                    invalid_state_features.append(input_port)

            if any(invalid_state_features):
                raise OptimizationControlMechanismError(
                    f"{self.name}, being used as controller for model-based optimization of {self.agent_rep.name}, "
                    f"has 'state_features' specified ({[d.name for d in invalid_state_features]}) "
                    f"that are missing from the Composition or any nested within it.")

            # Ensure that all InputPorts shadowed by specified state_input_ports
            #    reference INPUT Nodes of agent_rep or of a nested Composition
            invalid_state_features = [input_port for input_port in self.state_input_ports
                                      if (input_port.shadow_inputs
                                          and not (input_port.shadow_inputs.owner
                                                   in _get_all_input_nodes(self.agent_rep))
                                          and (isinstance(input_port.shadow_inputs.owner,
                                                          CompositionInterfaceMechanism)
                                               and not (input_port.shadow_inputs.owner.composition in
                                                        [nested_comp for nested_comp in comp._get_nested_compositions()
                                                         if nested_comp in comp.get_nodes_by_role(NodeRole.INPUT)])))]
            if any(invalid_state_features):
<<<<<<< HEAD
                raise OptimizationControlMechanismError(
                    f"{self.name}, being used as controller for model-based optimization of {self.agent_rep.name}, "
                    f"has 'state_features' specified ({[d.name for d in invalid_state_features]}) "
                    f"that are not INPUT nodes for the Composition or any nested within it.")

            try:
                # Test if state_features specified are compatible with inputs format for agent_rep Composition
                # FIX: 1/10/22 - ?USE self.agent_rep.external_input_values FOR CHECK?
                inputs = self.agent_rep._build_predicted_inputs_dict(None, self)
                inputs_dict, num_inputs = self.agent_rep._parse_dict(inputs)
                assert True
                if len(self.state_input_ports) < len(inputs_dict):
                    warnings.warn(f"The 'state_features' specified for '{self.name}' are legal, but there are fewer "
                                  f"than the number of input_nodes for its {AGENT_REP} ('{self.agent_rep.name}'); "
                                  f"the remaining inputs will be assigned default values.  Use the {AGENT_REP}'s "
                                  f"get_inputs_format() method to see the format for its inputs.")
            except RunError as error:
                raise OptimizationControlMechanismError(
                    f"The 'state_features' argument has been specified for '{self.name}' that is using a "
                    f"{Composition.componentType} ('{self.agent_rep.name}') as its agent_rep, but "
                    f"they are not compatible with the inputs required by its 'agent_rep': '{error.error_value}' "
                    f"Use the get_inputs_format() method of '{self.agent_rep.name}' to see the required format, or "
                    f"remove the specification of 'state_features' from the constructor for {self.name} "
                    f"to have them automatically assigned.")
            except KeyError as error:   # This occurs if a Node is illegal for a reason other than above,
                pass                    # and will issue the corresponding error message.
            except:  # Legal Node specifications, but incorrect for input to agent_rep
                names = [f.full_name if hasattr(f, 'full_name') else f.name for f in state_features]
                raise OptimizationControlMechanismError(
                    f"The 'state_features' argument has been specified for '{self.name}' that is using a "
                    f"{Composition.componentType} ('{self.agent_rep.name}') as its agent_rep, but the "
                    f"'state_features' ({names}) specified are not compatible with the inputs required by 'agent_rep' "
                    f"when it is executed. Use its get_inputs_format() method to see the required format, "
                    f"or remove the specification of 'state_features' from the constructor for {self.name} "
                    f"to have them automatically assigned.")
=======
                raise OptimizationControlMechanismError(f"{self.name}, being used as controller for model-based "
                                                        f"optimization of {self.agent_rep.name}, has 'state_features' "
                                                        f"specified ({[d.name for d in invalid_state_features]}) that "
                                                        f"are not INPUT nodes for the Composition or any nested "
                                                        f"within it.")
>>>>>>> 2409dbcb
            # # MODIFIED 1/9/22 NEW:
            # try:
            #     # Test whether state_features specified are compatible with inputs format required by agent_rep
            #     self.agent_rep._build_predicted_inputs_dict(None)
            # except:
            #     raise OptimizationControlMechanismError(
            #         f"The 'state_features' argument has been specified for '{self.name}' that is using a "
            #         f"{Composition.componentType} ('{self.agent_rep.name}') as its agent_rep, but the 'state_features' "
            #         f"({self.state_features}) specified are not compatible with the inputs required by 'agent_rep' "
            #         f"when it is executed. It's get_inputs_format() method can be used to see the format required; "
            #         f"You can also remove the specification of 'state_features' from the constructor for {self.name} "
            #         f"to allow their automatic assignment.")
            # MODIFIED 1/9/22 END

            warnings.warn(f"The 'state_features' argument has been specified for '{self.name}', that is being "
                          f"configured to use a {Composition.componentType} ('{self.agent_rep.name}') as its "
                          f"'{AGENT_REP}'). This overrides automatic assignment of its 'state_features' as inputs to "
                          f"'{self.agent_rep.name}' when it is executed.  If they are not properly configured, it "
                          f"will cause an error. Remove this specification from the constructor for '{self.name}' to "
                          f"automatically configure its 'state_features' to be the external inputs to "
                          f"'{self.agent_rep.name}'.")
            return

<<<<<<< HEAD
        else:
            # agent_rep is Composition, but no state_features have been specified,
            #   so assign a state_input_port to shadow every InputPort of every INPUT node of agent_rep
            shadow_input_ports = []
            for node in _get_all_input_nodes(self.agent_rep):
                for input_port in node.input_ports:
                    if input_port.internal_only:
                        continue
                    # if isinstance(input_port.owner, CompositionInterfaceMechanism):
                    #     input_port = input_port.
                    shadow_input_ports.append(input_port)

            local_context = Context(source=ContextFlags.METHOD)
            state_input_ports_to_add = []
            # for input_port in input_ports_not_specified:
            for input_port in shadow_input_ports:
                input_port_name = f"{SHADOW_INPUT_NAME} of {input_port.owner.name}[{input_port.name}]"
                params = {SHADOW_INPUTS: input_port,
                          INTERNAL_ONLY:True}
                # Note: state_feature_functions has been validated _validate_params
                #       to have only a single function in for model-based agent_rep
                if self.state_feature_functions:
                    params.update({FUNCTION: self._parse_state_feature_function(self.state_feature_functions)})
                state_input_ports_to_add.append(_instantiate_port(name=input_port_name,
                                                                  port_type=InputPort,
                                                                  owner=self,
                                                                  reference_value=input_port.value,
                                                                  params=params,
                                                                  context=local_context))
            self.add_ports(state_input_ports_to_add,
                                 update_variable=False,
                                 context=local_context)
            self.state_input_ports.extend(state_input_ports_to_add)
=======
        # agent_rep is Composition, but no state_features have been specified,
        #   so assign a state_input_port to shadow every InputPort of every INPUT node of agent_rep
        shadow_input_ports = []
        for node in _get_all_input_nodes(self.agent_rep):
            for input_port in node.input_ports:
                if input_port.internal_only:
                    continue
                # if isinstance(input_port.owner, CompositionInterfaceMechanism):
                #     input_port = input_port.
                shadow_input_ports.append(input_port)

        local_context = Context(source=ContextFlags.METHOD)
        state_input_ports_to_add = []
        # for input_port in input_ports_not_specified:
        for input_port in shadow_input_ports:
            input_port_name = f"{SHADOW_INPUT_NAME} of {input_port.owner.name}[{input_port.name}]"
            params = {SHADOW_INPUTS: input_port,
                      INTERNAL_ONLY:True}
            # Note: state_feature_functions has been validated _validate_params
            #       to have only a single function in for model-based agent_rep
            if self.state_feature_functions:
                params.update({FUNCTION: self._parse_state_feature_function(self.state_feature_functions)})
            state_input_ports_to_add.append(_instantiate_port(name=input_port_name,
                                                              port_type=InputPort,
                                                              owner=self,
                                                              reference_value=input_port.value,
                                                              params=params,
                                                              context=local_context))
        self.add_ports(state_input_ports_to_add,
                             update_variable=False,
                             context=local_context)
        self.state_input_ports.extend(state_input_ports_to_add)
>>>>>>> 2409dbcb

    def _instantiate_output_ports(self, context=None):
        """Assign CostFunctions.DEFAULTS as default for cost_option of ControlSignals.
        """
        super()._instantiate_output_ports(context)

        for control_signal in self.control_signals:
            if control_signal.cost_options is None:
                control_signal.cost_options = CostFunctions.DEFAULTS
                control_signal._instantiate_cost_attributes(context)

    def _instantiate_control_signals(self, context):
        """Size control_allocation and assign modulatory_signals
        Set size of control_allocation equal to number of modulatory_signals.
        Assign each modulatory_signal sequentially to corresponding item of control_allocation.
        Assign RANDOMIZATION_CONTROL_SIGNAL for random_variables
        """

        # MODIFIED 11/21/21 NEW:
        #  FIX - PURPOSE OF THE FOLLOWING IS TO "CAPTURE" CONTROL SPECS MADE LOCALLY ON MECHANISMS IN THE COMP
        #        AND INSTANTIATE ControlSignals FOR THEM HERE, ALONG WITH THOSE SPECIFIED IN THE CONSTRUCTOR
        #         FOR THE OCM. ALSO CAPTURES DUPLICATES (SEE MOD BELOW).
        # FIX: WITHOUT THIS, GET THE mod param ERROR;  WITH IT, GET FAILURES IN test_control:
        #        TestModelBasedOptimizationControlMechanisms_Execution
        #            test_evc
        #            test_stateful_mechanism_in_simulation
        #        TestControlMechanisms:
        #            test_lvoc
        #            test_lvoc_both_prediction_specs
        #            test_lvoc_features_function
        # if self.agent_rep and self.agent_rep.componentCategory=='Composition':
        #     control_signals_from_composition = self.agent_rep._get_control_signals_for_composition()
        # self.output_ports.extend(control_signals_from_composition)
        # MODIFIED 11/21/21 END
        control_signals = []
        for i, spec in list(enumerate(self.output_ports)):
            control_signal = self._instantiate_control_signal(spec, context=context)
            control_signal._variable_spec = (OWNER_VALUE, i)
            # MODIFIED 11/20/21 NEW:
            #  FIX - SHOULD MOVE THIS TO WHERE IT IS CALLED IN ControlSignal._instantiate_control_signal
            if self._check_for_duplicates(control_signal, control_signals, context):
                continue
            # MODIFIED 11/20/21 END
            self.output_ports[i] = control_signal

        self._create_randomization_control_signal(context, set_control_signal_index=False)
        self.defaults.value = np.tile(control_signal.parameters.variable.default_value, (len(self.output_ports), 1))
        self.parameters.control_allocation._set(copy.deepcopy(self.defaults.value), context)

    def _create_randomization_control_signal(self, context, set_control_signal_index=True):
        if self.num_estimates:
            # must be SampleSpec in allocation_samples arg
            randomization_seed_mod_values = SampleSpec(start=1, stop=self.num_estimates, step=1)

            # FIX: 11/3/21 noise PARAM OF TransferMechanism IS MARKED AS SEED WHEN ASSIGNED A DISTRIBUTION FUNCTION,
            #                BUT IT HAS NO PARAMETER PORT BECAUSE THAT PRESUMABLY IS FOR THE INTEGRATOR FUNCTION,
            #                BUT THAT IS NOT FOUND BY model.all_dependent_parameters
            # FIX: 1/4/22:  CHECK IF THIS WORKS WITH CFA
            #               (i.e., DOES IT [make sense to HAVE A random_variables ATTRIBUTE?)
            # Get Components with variables to be randomized across estimates
            #   and construct ControlSignal to modify their seeds over estimates
            if self.random_variables is ALL:
                self.random_variables = self.agent_rep.random_variables

            if not self.random_variables:
                warnings.warn(f"'{self.name}' has '{NUM_ESTIMATES} = {self.num_estimates}' specified, "
                              f"but its '{AGENT_REP}' ('{self.agent_rep.name}') has no random variables: "
                              f"'{RANDOMIZATION_CONTROL_SIGNAL}' will not be created, and num_estimates set to None.")
                self.num_estimates = None
                return

            randomization_control_signal = ControlSignal(name=RANDOMIZATION_CONTROL_SIGNAL,
                                                         modulates=[param.parameters.seed.port
                                                                    for param in self.random_variables],
                                                         allocation_samples=randomization_seed_mod_values)
            randomization_control_signal_index = len(self.output_ports)
            randomization_control_signal._variable_spec = (OWNER_VALUE, randomization_control_signal_index)

            randomization_control_signal = self._instantiate_control_signal(randomization_control_signal, context)

            self.output_ports.append(randomization_control_signal)

            # Otherwise, assert that num_estimates and number of seeds generated by randomization_control_signal are equal
            num_seeds = self.control_signals[RANDOMIZATION_CONTROL_SIGNAL].parameters.allocation_samples._get(context).num
            assert self.num_estimates == num_seeds, \
                    f"PROGRAM ERROR:  The value of the {NUM_ESTIMATES} Parameter of {self.name}" \
                    f"({self.num_estimates}) is not equal to the number of estimates that will be generated by " \
                    f"its {RANDOMIZATION_CONTROL_SIGNAL} ControlSignal ({num_seeds})."

            function_search_space = self.function.parameters.search_space._get(context)
            if randomization_control_signal_index >= len(function_search_space):
                # TODO: check here if search_space has an item for each
                # control_signal? or is allowing it through for future
                # checks the right way?

                # search_space must be a SampleIterator
                function_search_space.append(SampleIterator(randomization_seed_mod_values))

            # workaround for fact that self.function.reset call in
            # _instantiate_attributes_after_function expects to use
            # old/unset values when running _update_default_variable,
            # which calls self.agent_rep.evaluate and is brittle.
            if set_control_signal_index:
                self.function.parameters.randomization_dimension._set(
                    randomization_control_signal_index, context
                )

    def _instantiate_function(self, function, function_params=None, context=None):
        # this indicates a significant peculiarity of OCM, in that its function
        # corresponds to its value (control_allocation) rather than anything to
        # do with its variable. see _instantiate_attributes_after_function

        # Workaround this issue here, and explicitly allow the function's
        # default variable to be modified
        if isinstance(function, Function):
            function._variable_shape_flexibility = DefaultsFlexibility.FLEXIBLE

        super()._instantiate_function(function, function_params, context)

    def _instantiate_attributes_after_function(self, context=None):
        """Instantiate OptimizationControlMechanism's OptimizationFunction attributes"""

        super()._instantiate_attributes_after_function(context=context)

        search_space = self.parameters.search_space._get(context)
        if type(search_space) == np.ndarray:
            search_space = search_space.tolist()
        if search_space:
            corrected_search_space = []
            try:
                if type(search_space) == SampleIterator:
                    corrected_search_space.append(search_space)
                elif type(search_space) == SampleSpec:
                    corrected_search_space.append(SampleIterator(search_space))
                else:
                    for i in self.parameters.search_space._get(context):
                        if not type(i) == SampleIterator:
                            corrected_search_space.append(SampleIterator(specification=i))
                            continue
                        corrected_search_space.append(i)
            except AssertionError:
                corrected_search_space = [SampleIterator(specification=search_space)]
            self.parameters.search_space._set(corrected_search_space, context)

        # Assign parameters to function (OptimizationFunction) that rely on OptimizationControlMechanism
        self.function.reset(**{
            DEFAULT_VARIABLE: self.parameters.control_allocation._get(context),
            OBJECTIVE_FUNCTION: self.evaluate_agent_rep,
            # SEARCH_FUNCTION: self.search_function,
            # SEARCH_TERMINATION_FUNCTION: self.search_termination_function,
            SEARCH_SPACE: self.parameters.control_allocation_search_space._get(context),
        })

        if isinstance(self.agent_rep, type):
            self.agent_rep = self.agent_rep()

        if self.agent_rep_type == COMPOSITION_FUNCTION_APPROXIMATOR:
            self._initialize_composition_function_approximator(context)

    def _execute(self, variable=None, context=None, runtime_params=None):
        """Find control_allocation that optimizes result of agent_rep.evaluate().
        """

        if self.is_initializing:
            return [defaultControlAllocation]

        # # FIX: THESE NEED TO BE FOR THE PREVIOUS TRIAL;  ARE THEY FOR FUNCTION_APPROXIMATOR?
        # FIX: NEED TO MODIFY IF OUTCOME InputPorts ARE MOVED
        self.parameters.state_feature_values._set(_parse_state_feature_values_from_variable(
            self.num_outcome_input_ports,
            variable), context)

        # Assign default control_allocation if it is not yet specified (presumably first trial)
        control_allocation = self.parameters.control_allocation._get(context)
        if control_allocation is None:
            control_allocation = [c.defaults.variable for c in self.control_signals]
            self.parameters.control_allocation._set(control_allocation, context=None)

        # Give the agent_rep a chance to adapt based on last trial's state_feature_values and control_allocation
        if hasattr(self.agent_rep, "adapt"):
            # KAM 4/11/19 switched from a try/except to hasattr because in the case where we don't
            # have an adapt method, we also don't need to call the net_outcome getter
            net_outcome = self.parameters.net_outcome._get(context)

            # FIX: NEED TO MODIFY IF OUTCOME InputPorts ARE MOVED
            self.agent_rep.adapt(_parse_state_feature_values_from_variable(self.num_outcome_input_ports, variable),
                                 control_allocation,
                                 net_outcome,
                                 context=context)

        # freeze the values of current context, because they can be changed in between simulations,
        # and the simulations must start from the exact spot
        self.agent_rep._initialize_from_context(self._get_frozen_context(context),
                                                base_context=context,
                                                override=True)

        # Get control_allocation that optimizes net_outcome using OptimizationControlMechanism's function
        # IMPLEMENTATION NOTE: skip ControlMechanism._execute since it is a stub method that returns input_values
        optimal_control_allocation, optimal_net_outcome, saved_samples, saved_values = \
                                                super(ControlMechanism,self)._execute(
                                                    variable=control_allocation,
                                                    num_estimates=self.parameters.num_estimates._get(context),
                                                    context=context,
                                                    runtime_params=runtime_params
                                                )

        # clean up frozen values after execution
        self.agent_rep._delete_contexts(self._get_frozen_context(context))

        optimal_control_allocation = np.array(optimal_control_allocation).reshape((len(self.defaults.value), 1))
        if self.function.save_samples:
            self.saved_samples = saved_samples
        if self.function.save_values:
            self.saved_values = saved_values

        # Return optimal control_allocation
        return optimal_control_allocation

    def _get_frozen_context(self, context=None):
        return Context(execution_id=f'{context.execution_id}{EID_FROZEN}')

    def _set_up_simulation(self, base_context=Context(execution_id=None), control_allocation=None):
        sim_context = copy.copy(base_context)
        sim_context.execution_id = self.get_next_sim_id(base_context, control_allocation)

        try:
            self.parameters.simulation_ids._get(base_context).append(sim_context.execution_id)
        except AttributeError:
            self.parameters.simulation_ids._set([sim_context.execution_id], base_context)

        self.agent_rep._initialize_from_context(sim_context, self._get_frozen_context(base_context), override=False)

        return sim_context

    def _tear_down_simulation(self, sim_context=None):
        if not self.agent_rep.parameters.retain_old_simulation_data._get():
            self.agent_rep._delete_contexts(sim_context, check_simulation_storage=True)

    def evaluate_agent_rep(self, control_allocation, context=None, return_results=False):
        """Call `evaluate <Composition.evaluate>` method of `agent_rep <OptimizationControlMechanism.agent_rep>`

        Assigned as the `objective_function <OptimizationFunction.objective_function>` for the
        OptimizationControlMechanism's `function <OptimizationControlMechanism.function>`.

        Evaluates `agent_rep <OptimizationControlMechanism.agent_rep>` by calling its `evaluate <Composition.evaluate>`
        method, which executes its `agent_rep <OptimizationControlMechanism.agent_rep>` using the current
        `state_feature_values <OptimizationControlMechanism.state_feature_values>` as the input and the specified
        **control_allocation**.

        If the `agent_rep <OptimizationControlMechanism.agent_rep>` is a `Composition`, each execution is a call to
        its `run <Composition.run>` method that uses the `num_trials_per_estimate
        <OptimizationControlMechanism.num_trials_per_estimate>` as its **num_trials** argument, and the same
        `state_feature_values <OptimizationControlMechanism.state_feature_values>` and **control_allocation**
        but a different randomly chosen seed for the random number generator for each run.  It then returns an array of
        length **number_estimates** containing the `net_outcome <ControlMechanism.net_outcome>` of each execution
        and, if **return_results** is True, also an array with the `results <Composition.results>` of each run.

        COMMENT:
        FIX: THIS SHOULD BE REFACTORED TO BE HANDLED THE SAME AS A Composition AS agent_rep
        COMMENT
        If the `agent_rep <OptimizationControlMechanism.agent_rep>` is a CompositionFunctionApproximator,
        then `num_estimates <OptimizationControlMechanism.num_estimates>` is passed to it to handle execution and
        estimation as determined by its implementation, and returns a single estimated net_outcome.


        (See `evaluate <Composition.evaluate>` for additional details.)
        """

        # agent_rep is a Composition (since runs_simulations = True)
        if self.agent_rep.runs_simulations:
            # KDM 5/20/19: crudely using default here because it is a stateless parameter
            # and there is a bug in setting parameter values on init, see TODO note above
            # call to self._instantiate_defaults around component.py:1115
            if self.defaults.search_statefulness:
                new_context = self._set_up_simulation(context, control_allocation)
            else:
                new_context = context

            old_composition = context.composition
            context.composition = self.agent_rep

            # We shouldn't get this far if execution mode is not Python
            assert self.parameters.comp_execution_mode._get(context) == "Python"
            exec_mode = pnlvm.ExecutionMode.Python
            ret_val = self.agent_rep.evaluate(self.parameters.state_feature_values._get(context),
                                              control_allocation,
                                              self.parameters.num_trials_per_estimate._get(context),
                                              base_context=context,
                                              context=new_context,
                                              execution_mode=exec_mode,
                                              return_results=return_results)
            context.composition = old_composition
            if self.defaults.search_statefulness:
                self._tear_down_simulation(new_context)

            # FIX: THIS SHOULD BE REFACTORED TO BE HANDLED THE SAME AS A Composition AS agent_rep
            # If results of the simulation should be returned then, do so. agent_rep's evaluate method will
            # return a tuple in this case in which the first element is the outcome as usual and the second
            # is the results of the composition run.
            if return_results:
                return ret_val[0], ret_val[1]
            else:
                return ret_val

        # FIX: 11/3/21 - ??REFACTOR CompositionFunctionApproximator TO NOT TAKE num_estimates
        #                (i.e., LET OptimzationFunction._grid_evaluate HANDLE IT)
        # agent_rep is a CompositionFunctionApproximator (since runs_simuluations = False)
        else:
            return self.agent_rep.evaluate(self.parameters.state_feature_values._get(context),
                                           control_allocation,
                                           self.parameters.num_estimates._get(context),
                                           self.parameters.num_trials_per_estimate._get(context),
                                           context=context
                                           )

    def _get_evaluate_input_struct_type(self, ctx):
        # We construct input from optimization function input
        return ctx.get_input_struct_type(self.function)

    def _get_evaluate_output_struct_type(self, ctx):
        # Returns a scalar that is the predicted net_outcome
        return ctx.float_ty

    def _get_evaluate_alloc_struct_type(self, ctx):
        return pnlvm.ir.ArrayType(ctx.float_ty,
                                  len(self.parameters.control_allocation_search_space.get()))

    def _gen_llvm_net_outcome_function(self, *, ctx, tags=frozenset()):
        assert "net_outcome" in tags
        args = [ctx.get_param_struct_type(self).as_pointer(),
                ctx.get_state_struct_type(self).as_pointer(),
                self._get_evaluate_alloc_struct_type(ctx).as_pointer(),
                ctx.float_ty.as_pointer(),
                ctx.float_ty.as_pointer()]

        builder = ctx.create_llvm_function(args, self, str(self) + "_net_outcome")
        llvm_func = builder.function
        for p in llvm_func.args:
            p.attributes.add('nonnull')
        params, state, allocation_sample, objective_ptr, arg_out = llvm_func.args

        op_params = pnlvm.helpers.get_param_ptr(builder, self, params,
                                                "output_ports")
        op_states = pnlvm.helpers.get_state_ptr(builder, self, state,
                                                "output_ports", None)

        # calculate cost function
        total_cost = builder.alloca(ctx.float_ty)
        builder.store(ctx.float_ty(-0.0), total_cost)
        for i, op in enumerate(self.output_ports):
            op_i_params = builder.gep(op_params, [ctx.int32_ty(0),
                                                  ctx.int32_ty(i)])
            op_i_state = builder.gep(op_states, [ctx.int32_ty(0),
                                                 ctx.int32_ty(i)])

            op_f = ctx.import_llvm_function(op, tags=frozenset({"costs"}))

            op_in = builder.alloca(op_f.args[2].type.pointee)

            # copy allocation_sample, the input is 1-element array in a struct
            data_in = builder.gep(allocation_sample, [ctx.int32_ty(0),
                                                      ctx.int32_ty(i)])
            data_out = builder.gep(op_in, [ctx.int32_ty(0), ctx.int32_ty(0),
                                           ctx.int32_ty(0)])
            if data_in.type != data_out.type:
                warnings.warn(f"Shape mismatch: Allocation sample '{i}' "
                              f"({self.parameters.control_allocation_search_space.get()}) "
                              f"doesn't match input port input ({op.defaults.variable}).")
                assert len(data_out.type.pointee) == 1
                data_out = builder.gep(data_out, [ctx.int32_ty(0), ctx.int32_ty(0)])

            builder.store(builder.load(data_in), data_out)

            # Invoke cost function
            cost = builder.call(op_f, [op_i_params, op_i_state, op_in])

            # simplified version of combination fmax(cost, 0)
            ltz = builder.fcmp_ordered("<", cost, cost.type(0))
            cost = builder.select(ltz, cost.type(0), cost)

            # combine is not a PNL function
            assert self.combine_costs is np.sum
            val = builder.load(total_cost)
            val = builder.fadd(val, cost)
            builder.store(val, total_cost)

        # compute net_outcome
        objective = builder.load(objective_ptr)
        net_outcome = builder.fsub(objective, builder.load(total_cost))
        builder.store(net_outcome, arg_out)

        builder.ret_void()
        return llvm_func

    def _gen_llvm_evaluate_alloc_range_function(self, *, ctx:pnlvm.LLVMBuilderContext, tags=frozenset()):
        assert "evaluate" in tags
        assert "alloc_range" in tags
        evaluate_f = ctx.import_llvm_function(self, tags=tags - {"alloc_range"})

        args = [*evaluate_f.type.pointee.args[:2],
                ctx.int32_ty, ctx.int32_ty,
                *evaluate_f.type.pointee.args[3:]]
        builder = ctx.create_llvm_function(args, self, str(self) + "_evaluate_range")
        llvm_func = builder.function

        params, state, start, stop, arg_out, arg_in, data = llvm_func.args
        for p in llvm_func.args:
            if isinstance(p.type, (pnlvm.ir.PointerType)):
                p.attributes.add('nonnull')

        nodes_params = pnlvm.helpers.get_param_ptr(builder, self.composition,
                                                   params, "nodes")
        my_idx = self.composition._get_node_index(self)
        my_params = builder.gep(nodes_params, [ctx.int32_ty(0),
                                               ctx.int32_ty(my_idx)])
        func_params = pnlvm.helpers.get_param_ptr(builder, self,
                                                  my_params, "function")
        search_space = pnlvm.helpers.get_param_ptr(builder, self.function,
                                                   func_params, "search_space")

        allocation = builder.alloca(evaluate_f.args[2].type.pointee)
        with pnlvm.helpers.for_loop(builder, start, stop, stop.type(1), "alloc_loop") as (b, idx):

            func_out = b.gep(arg_out, [idx])
            pnlvm.helpers.create_allocation(b, allocation, search_space, idx)

            b.call(evaluate_f, [params, state, allocation, func_out, arg_in, data])

        builder.ret_void()
        return llvm_func

    def _gen_llvm_evaluate_function(self, *, ctx:pnlvm.LLVMBuilderContext, tags=frozenset()):
        assert "evaluate" in tags
        args = [ctx.get_param_struct_type(self.agent_rep).as_pointer(),
                ctx.get_state_struct_type(self.agent_rep).as_pointer(),
                self._get_evaluate_alloc_struct_type(ctx).as_pointer(),
                self._get_evaluate_output_struct_type(ctx).as_pointer(),
                self._get_evaluate_input_struct_type(ctx).as_pointer(),
                ctx.get_data_struct_type(self.agent_rep).as_pointer()]

        builder = ctx.create_llvm_function(args, self, str(self) + "_evaluate")
        llvm_func = builder.function
        for p in llvm_func.args:
            p.attributes.add('nonnull')

        comp_params, base_comp_state, allocation_sample, arg_out, arg_in, base_comp_data = llvm_func.args

        if "const_params" in debug_env:
            comp_params = builder.alloca(comp_params.type.pointee, name="const_params_loc")
            const_params = comp_params.type.pointee(self.agent_rep._get_param_initializer(None))
            builder.store(const_params, comp_params)

        # Create a simulation copy of composition state
        comp_state = builder.alloca(base_comp_state.type.pointee, name="state_copy")
        if "const_state" in debug_env:
            const_state = self.agent_rep._get_state_initializer(None)
            builder.store(comp_state.type.pointee(const_state), comp_state)
        else:
            builder.store(builder.load(base_comp_state), comp_state)

        # Create a simulation copy of composition data
        comp_data = builder.alloca(base_comp_data.type.pointee, name="data_copy")
        if "const_data" in debug_env:
            const_data = self.agent_rep._get_data_initializer(None)
            builder.store(comp_data.type.pointee(const_data), comp_data)
        else:
            builder.store(builder.load(base_comp_data), comp_data)

        # Evaluate is called on composition controller
        assert self.composition.controller is self
        assert self.composition is self.agent_rep
        nodes_states = pnlvm.helpers.get_state_ptr(builder, self.composition,
                                                   comp_state, "nodes", None)
        nodes_params = pnlvm.helpers.get_param_ptr(builder, self.composition,
                                                   comp_params, "nodes")

        controller_idx = self.composition._get_node_index(self)
        controller_state = builder.gep(nodes_states, [ctx.int32_ty(0),
                                                      ctx.int32_ty(controller_idx)])
        controller_params = builder.gep(nodes_params, [ctx.int32_ty(0),
                                                       ctx.int32_ty(controller_idx)])

        # Get simulation function
        sim_f = ctx.import_llvm_function(self.agent_rep,
                                         tags=frozenset({"run", "simulation"}))

        # Apply allocation sample to simulation data
        assert len(self.output_ports) == len(allocation_sample.type.pointee)
        idx = self.agent_rep._get_node_index(self)
        ocm_out = builder.gep(comp_data, [ctx.int32_ty(0), ctx.int32_ty(0),
                                          ctx.int32_ty(idx)])
        for i, _ in enumerate(self.output_ports):
            idx = ctx.int32_ty(i)
            sample_ptr = builder.gep(allocation_sample, [ctx.int32_ty(0), idx])
            sample_dst = builder.gep(ocm_out, [ctx.int32_ty(0), idx, ctx.int32_ty(0)])
            if sample_ptr.type != sample_dst.type:
                assert len(sample_dst.type.pointee) == 1
                sample_dst = builder.gep(sample_dst, [ctx.int32_ty(0),
                                                      ctx.int32_ty(0)])
            builder.store(builder.load(sample_ptr), sample_dst)

        # Construct input
        comp_input = builder.alloca(sim_f.args[3].type.pointee, name="sim_input")

        input_initialized = [False] * len(comp_input.type.pointee)
        for src_idx, ip in enumerate(self.input_ports):
            if ip.shadow_inputs is None:
                continue

            # shadow inputs point to an input port of of a node.
            # If that node takes direct input, it will have an associated
            # (input_port, output_port) in the input_CIM.
            # Take the former as an index to composition input variable.
            cim_in_port = self.agent_rep.input_CIM_ports[ip.shadow_inputs][0]
            dst_idx = self.agent_rep.input_CIM.input_ports.index(cim_in_port)

            # Check that all inputs are unique
            assert not input_initialized[dst_idx], "Double initialization of input {}".format(dst_idx)
            input_initialized[dst_idx] = True

            src = builder.gep(arg_in, [ctx.int32_ty(0), ctx.int32_ty(src_idx)])
            # Destination is a struct of 2d arrays
            dst = builder.gep(comp_input, [ctx.int32_ty(0),
                                           ctx.int32_ty(dst_idx),
                                           ctx.int32_ty(0)])
            builder.store(builder.load(src), dst)

        # Assert that we have populated all inputs
        assert all(input_initialized), \
          "Not all inputs to the simulated composition are initialized: {}".format(input_initialized)

        if "const_input" in debug_env:
            if not debug_env["const_input"]:
                input_init = [[os.defaults.variable.tolist()] for os in self.agent_rep.input_CIM.input_ports]
                print("Setting default input: ", input_init)
            else:
                input_init = ast.literal_eval(debug_env["const_input"])
                print("Setting user input in evaluate: ", input_init)

            builder.store(comp_input.type.pointee(input_init), comp_input)


        # Determine simulation counts
        num_trials_per_estimate_ptr = pnlvm.helpers.get_param_ptr(builder, self,
                                                        controller_params,
                                                        "num_trials_per_estimate")

        num_trials_per_estimate = builder.load(num_trials_per_estimate_ptr, "num_trials_per_estimate")

        # if num_trials_per_estimate is 0, run 1 trial
        param_is_zero = builder.icmp_unsigned("==", num_trials_per_estimate,
                                                    ctx.int32_ty(0))
        num_sims = builder.select(param_is_zero, ctx.int32_ty(1),
                                  num_trials_per_estimate, "corrected_estimates")

        num_runs = builder.alloca(ctx.int32_ty, name="num_runs")
        builder.store(num_sims, num_runs)

        # We only provide one input
        num_inputs = builder.alloca(ctx.int32_ty, name="num_inputs")
        builder.store(num_inputs.type.pointee(1), num_inputs)

        # Simulations don't store output
        comp_output = sim_f.args[4].type(None)
        builder.call(sim_f, [comp_state, comp_params, comp_data, comp_input,
                             comp_output, num_runs, num_inputs])

        # Extract objective mechanism value
        idx = self.agent_rep._get_node_index(self.objective_mechanism)
        # Mechanisms' results are stored in the first substructure
        objective_os_ptr = builder.gep(comp_data, [ctx.int32_ty(0),
                                                   ctx.int32_ty(0),
                                                   ctx.int32_ty(idx)])
        # Objective mech output shape should be 1 single element 2d array
        objective_val_ptr = builder.gep(objective_os_ptr,
                                        [ctx.int32_ty(0), ctx.int32_ty(0),
                                         ctx.int32_ty(0)], "obj_val_ptr")

        net_outcome_f = ctx.import_llvm_function(self, tags=tags.union({"net_outcome"}))
        builder.call(net_outcome_f, [controller_params, controller_state,
                                     allocation_sample, objective_val_ptr,
                                     arg_out])

        builder.ret_void()

        return llvm_func

    def _gen_llvm_function(self, *, ctx:pnlvm.LLVMBuilderContext, tags:frozenset):
        if "net_outcome" in tags:
            return self._gen_llvm_net_outcome_function(ctx=ctx, tags=tags)
        if "evaluate" in tags and "alloc_range" in tags:
            return self._gen_llvm_evaluate_alloc_range_function(ctx=ctx, tags=tags)
        if "evaluate" in tags:
            return self._gen_llvm_evaluate_function(ctx=ctx, tags=tags)

        is_comp = not isinstance(self.agent_rep, Function)
        if is_comp:
            extra_args = [ctx.get_param_struct_type(self.agent_rep).as_pointer(),
                          ctx.get_state_struct_type(self.agent_rep).as_pointer(),
                          ctx.get_data_struct_type(self.agent_rep).as_pointer()]
        else:
            extra_args = []

        f = super()._gen_llvm_function(ctx=ctx, extra_args=extra_args, tags=tags)
        if is_comp:
            for a in f.args[-len(extra_args):]:
                a.attributes.add('nonnull')

        return f

    def _gen_llvm_invoke_function(self, ctx, builder, function, params, context, variable, *, tags:frozenset):
        fun = ctx.import_llvm_function(function)
        fun_out = builder.alloca(fun.args[3].type.pointee)

        args = [params, context, variable, fun_out]
        # If we're calling compiled version of Composition.evaluate,
        # we need to pass extra arguments
        if len(fun.args) > 4:
            args += builder.function.args[-3:]
        builder.call(fun, args)

        return fun_out, builder

    def _gen_llvm_output_port_parse_variable(self, ctx, builder, params, context, value, port):
        i = self.output_ports.index(port)
        # Allocate the only member of the port input struct
        oport_input = builder.alloca(ctx.get_input_struct_type(port).elements[0])
        # FIXME: workaround controller signals occasionally being 2d
        dest_ptr = pnlvm.helpers.unwrap_2d_array(builder, oport_input)
        dest_ptr = builder.gep(dest_ptr, [ctx.int32_ty(0), ctx.int32_ty(0)])
        val_ptr = builder.gep(value, [ctx.int32_ty(0), ctx.int32_ty(0), ctx.int32_ty(i)])
        builder.store(builder.load(val_ptr), dest_ptr)
        return oport_input

    @property
    def agent_rep_type(self):
        from psyneulink.core.compositions.compositionfunctionapproximator import CompositionFunctionApproximator
        if isinstance(self.agent_rep, CompositionFunctionApproximator):
            return COMPOSITION_FUNCTION_APPROXIMATOR
        elif self.agent_rep.componentCategory=='Composition':
            return COMPOSITION
        else:
            return None

    def _parse_state_feature_function(self, feature_function):
        if isinstance(feature_function, Function):
            return copy.deepcopy(feature_function)
        else:
            return feature_function

    @tc.typecheck
    def _parse_state_feature_specs(self, state_features, feature_functions, context=None):
        """Parse entries of state_features into InputPort spec dictionaries
        For entries specifying shadowing, set INTERNAL_ONLY entry of params dict for InputPort spec dictionary to True
            (so that inputs to Composition are not required if the specified state feature is on an INPUT Mechanism)
        Assign functions specified in **state_feature_functions** to InputPorts for all state_features
        Return list of InputPort specification dictionaries for state_input_ports
        """

        input_port_names = None
        if isinstance(state_features, dict):
            if SHADOW_INPUTS in self.state_features:
                pass  # handled below
            else:
                input_port_names = [k.name for k in list(state_features.keys())]
                state_features = list(state_features.values())

        _state_input_ports = _parse_shadow_inputs(self, state_features)

        parsed_features = []

        for i, spec in enumerate(_state_input_ports):
            # If optimization uses Composition, assume that shadowing a Mechanism means shadowing its primary InputPort
            if isinstance(spec, Mechanism):
                if self.agent_rep_type == COMPOSITION:
                    # FIX: 11/29/21: MOVE THIS TO _parse_shadow_inputs
                    #      (ADD ARG TO THAT FOR DOING SO, OR RESTRICTING TO INPUTPORTS IN GENERAL)
                    if len(spec.input_ports)!=1:
                        raise OptimizationControlMechanismError(f"A Mechanism ({spec.name}) is specified in the "
                                                                f"'{STATE_FEATURES}' arg for {self.name} that has "
                                                                f"more than one InputPort; a specific one or subset "
                                                                f"of them must be specified.")
                    spec = spec.input_port
                else:
                    spec = spec.output_port
            parsed_spec = _parse_port_spec(owner=self, port_type=InputPort, port_spec=spec)
<<<<<<< HEAD
            if input_port_names:
                parsed_spec[NAME] = input_port_names[i]
            elif not parsed_spec[NAME]:
=======
            if not parsed_spec[NAME]:
>>>>>>> 2409dbcb
                parsed_spec[NAME] = spec.full_name
            if SHADOW_INPUTS in parsed_spec[PARAMS]:
                # Composition._update_shadow_projections will take care of PROJECTIONS specification
                parsed_spec[PARAMS].update({INTERNAL_ONLY:True,
                                            PROJECTIONS:None})
            if feature_functions:
                if isinstance(feature_functions, dict) and spec in feature_functions:
                    feat_fct = feature_functions.pop(spec)
                else:
                    feat_fct = feature_functions
                parsed_spec.update({FUNCTION: self._parse_state_feature_function(feat_fct)})
            parsed_spec = [parsed_spec] # so that extend works below

            parsed_features.extend(parsed_spec)

        return parsed_features

    @property
    def num_state_input_ports(self):
        try:
            return len(self.state_input_ports)
        except:
            return 0

    @property
    def state(self):
        state_feature_values = (self.state_feature_values if len(self.state_feature_values)
                                else self.state_input_ports.values)
        return np.append(state_feature_values, self.control_allocation, 0)

    # FIX: 1/6/22 - FINISH IMPLEMENTING:
    #               - ADD ENTRIES FOR ALL NODES THAT CONTRIBUTE TO STATE_INPUT_PORTS, EVEN IF CONVERGENT
    #               - ADD ENTRIES FOR ALL NODES MODULATED BY CONTROL_SIGNAL EVEN IF DIVERGENT
    #               - DEAL WITH CONTROL_SIGNALS THAT PROJECT TO NESTED NODES (GET METHOD FROM parameter_CIM)
    #               - MODIFY KEYS TO BE (NODE, PORT) TUPLE
    #               - DOCUMENT CHANGE TO KEYS UNDER ATTRIBUTES (state_dict : )
    @property
    def state_dict(self):
        """Return dict with (node, port, Composition, index) tuples as keys and corresponding state[index] as values.
        Note: the index is required, since a state_input_port may have more than one afferent Projection
              (that is, a state_feature_value may be determined by more than one node),
              and a ControlSignal may have more than one ControlProjection (that is, a given element of the
              control_allocation may apply to more than one Parameter).
        """

        state_dict = {}

        # Get sources for state_feature_values of state:
        for state_index, port in enumerate(self.state_input_ports):
            get_info_method = self.composition._get_source
            # MODIFIED 1/8/22: ONLY ONE PROJECTION PER STATE FEATURE
            if port.shadow_inputs:
                port = port.shadow_inputs
                if port.owner in self.composition.nodes:
                    composition = self.composition
                else:
                    composition = port.path_afferents[0].sender.owner.composition
                get_info_method = composition._get_destination
            assert port.path_afferents, f"PROGRAM ERROR: state_input_port {state_index} ('{port.name}')" \
                                        f"for {self.name} does not have any Projections to it"
            source_port, node, comp = get_info_method(port.path_afferents[0])
            state_dict.update({(source_port, node, comp, state_index):self.state[state_index]})
            # # MODIFIED 1/8/22 ALT: SEPARATELY LISTS OUTPUT_PORTS THAT PROJECT TO SAME SHADOWED INPUT_PORT
            # if port.shadow_inputs:
            #     port = port.shadow_inputs
            #     if port.owner in self.composition.nodes:
            #         composition = self.composition
            #         get_info_method = composition._get_source
            #     else:
            #         composition = port.path_afferents[0].sender.owner.composition
            #         get_info_method = composition._get_destination
            # for projection in port.path_afferents:
            #     source_port, node, comp = get_info_method(projection)
            #     state_dict.update({(source_port, node, comp, state_index):self.state[state_index]})
            # MODIFIED 1/8/22 END

        state_index += 1
        # Get recipients of control_allocations values of state:
        for ctl_index, control_signal in enumerate(self.control_signals):
            for projection in control_signal.efferents:
                port, node, comp = self.composition._get_destination(projection)
                state_dict.update({(port, node, comp, state_index + ctl_index):self.state[state_index + ctl_index]})

        return state_dict

    @property
    def _model_spec_parameter_blacklist(self):
        # default_variable is hidden in constructor arguments,
        # and anyway assigning it is problematic because it is modified
        # several times when creating input ports, and assigning function that
        # fits the control allocation
        return super()._model_spec_parameter_blacklist.union({
            'variable',
        })

    # ******************************************************************************************************************
    # FIX:  THE FOLLOWING IS SPECIFIC TO CompositionFunctionApproximator AS agent_rep
    # ******************************************************************************************************************

    def _initialize_composition_function_approximator(self, context):
        """Initialize CompositionFunctionApproximator"""

        # CompositionFunctionApproximator needs to have access to control_signals to:
        # - to construct control_allocation_search_space from their allocation_samples attributes
        # - compute their values and costs for samples of control_allocations from control_allocation_search_space
        self.agent_rep.initialize(features_array=np.array(self.defaults.variable[1:]),
                                  control_signals = self.control_signals,
                                  context=context)

    # FIX: THE FOLLOWING SHOULD BE MERGED WITH HANDLING OF PredictionMechanisms FOR ORIG MODEL-BASED APPROACH;
    # FIX: SHOULD BE GENERALIZED AS SOMETHING LIKE update_feature_values
    @tc.typecheck
    @handle_external_context()
    def add_state_features(self, features, context=None):
        """Add InputPorts and Projections to OptimizationControlMechanism for state_features used to
        predict `net_outcome <ControlMechanism.net_outcome>`

        **state_features** argument can use any of the forms of specification allowed for InputPort(s)
        """

        if features:
            features = self._parse_state_feature_specs(features=features,
                                                       context=context)
        self.add_ports(InputPort, features)<|MERGE_RESOLUTION|>--- conflicted
+++ resolved
@@ -1620,11 +1620,7 @@
             return
 
         from psyneulink.core.compositions.composition import \
-<<<<<<< HEAD
             Composition, NodeRole, CompositionInterfaceMechanism, CompositionError, RunError
-=======
-            Composition, NodeRole, CompositionInterfaceMechanism, CompositionError
->>>>>>> 2409dbcb
 
         def _get_all_input_nodes(comp):
             """Return all input_nodes, including those for any Composition nested one level down.
@@ -1683,7 +1679,6 @@
                                                         [nested_comp for nested_comp in comp._get_nested_compositions()
                                                          if nested_comp in comp.get_nodes_by_role(NodeRole.INPUT)])))]
             if any(invalid_state_features):
-<<<<<<< HEAD
                 raise OptimizationControlMechanismError(
                     f"{self.name}, being used as controller for model-based optimization of {self.agent_rep.name}, "
                     f"has 'state_features' specified ({[d.name for d in invalid_state_features]}) "
@@ -1719,13 +1714,6 @@
                     f"when it is executed. Use its get_inputs_format() method to see the required format, "
                     f"or remove the specification of 'state_features' from the constructor for {self.name} "
                     f"to have them automatically assigned.")
-=======
-                raise OptimizationControlMechanismError(f"{self.name}, being used as controller for model-based "
-                                                        f"optimization of {self.agent_rep.name}, has 'state_features' "
-                                                        f"specified ({[d.name for d in invalid_state_features]}) that "
-                                                        f"are not INPUT nodes for the Composition or any nested "
-                                                        f"within it.")
->>>>>>> 2409dbcb
             # # MODIFIED 1/9/22 NEW:
             # try:
             #     # Test whether state_features specified are compatible with inputs format required by agent_rep
@@ -1747,9 +1735,29 @@
                           f"will cause an error. Remove this specification from the constructor for '{self.name}' to "
                           f"automatically configure its 'state_features' to be the external inputs to "
                           f"'{self.agent_rep.name}'.")
+            # # MODIFIED 1/9/22 NEW:
+            # try:
+            #     # Test whether state_features specified are compatible with inputs format required by agent_rep
+            #     self.agent_rep._build_predicted_inputs_dict(None)
+            # except:
+            #     raise OptimizationControlMechanismError(
+            #         f"The 'state_features' argument has been specified for '{self.name}' that is using a "
+            #         f"{Composition.componentType} ('{self.agent_rep.name}') as its agent_rep, but the 'state_features' "
+            #         f"({self.state_features}) specified are not compatible with the inputs required by 'agent_rep' "
+            #         f"when it is executed. It's get_inputs_format() method can be used to see the format required; "
+            #         f"You can also remove the specification of 'state_features' from the constructor for {self.name} "
+            #         f"to allow their automatic assignment.")
+            # MODIFIED 1/9/22 END
+
+            warnings.warn(f"The 'state_features' argument has been specified for '{self.name}', that is being "
+                          f"configured to use a {Composition.componentType} ('{self.agent_rep.name}') as its "
+                          f"'{AGENT_REP}'). This overrides automatic assignment of its 'state_features' as inputs to "
+                          f"'{self.agent_rep.name}' when it is executed.  If they are not properly configured, it "
+                          f"will cause an error. Remove this specification from the constructor for '{self.name}' to "
+                          f"automatically configure its 'state_features' to be the external inputs to "
+                          f"'{self.agent_rep.name}'.")
             return
 
-<<<<<<< HEAD
         else:
             # agent_rep is Composition, but no state_features have been specified,
             #   so assign a state_input_port to shadow every InputPort of every INPUT node of agent_rep
@@ -1783,40 +1791,6 @@
                                  update_variable=False,
                                  context=local_context)
             self.state_input_ports.extend(state_input_ports_to_add)
-=======
-        # agent_rep is Composition, but no state_features have been specified,
-        #   so assign a state_input_port to shadow every InputPort of every INPUT node of agent_rep
-        shadow_input_ports = []
-        for node in _get_all_input_nodes(self.agent_rep):
-            for input_port in node.input_ports:
-                if input_port.internal_only:
-                    continue
-                # if isinstance(input_port.owner, CompositionInterfaceMechanism):
-                #     input_port = input_port.
-                shadow_input_ports.append(input_port)
-
-        local_context = Context(source=ContextFlags.METHOD)
-        state_input_ports_to_add = []
-        # for input_port in input_ports_not_specified:
-        for input_port in shadow_input_ports:
-            input_port_name = f"{SHADOW_INPUT_NAME} of {input_port.owner.name}[{input_port.name}]"
-            params = {SHADOW_INPUTS: input_port,
-                      INTERNAL_ONLY:True}
-            # Note: state_feature_functions has been validated _validate_params
-            #       to have only a single function in for model-based agent_rep
-            if self.state_feature_functions:
-                params.update({FUNCTION: self._parse_state_feature_function(self.state_feature_functions)})
-            state_input_ports_to_add.append(_instantiate_port(name=input_port_name,
-                                                              port_type=InputPort,
-                                                              owner=self,
-                                                              reference_value=input_port.value,
-                                                              params=params,
-                                                              context=local_context))
-        self.add_ports(state_input_ports_to_add,
-                             update_variable=False,
-                             context=local_context)
-        self.state_input_ports.extend(state_input_ports_to_add)
->>>>>>> 2409dbcb
 
     def _instantiate_output_ports(self, context=None):
         """Assign CostFunctions.DEFAULTS as default for cost_option of ControlSignals.
@@ -2503,13 +2477,9 @@
                 else:
                     spec = spec.output_port
             parsed_spec = _parse_port_spec(owner=self, port_type=InputPort, port_spec=spec)
-<<<<<<< HEAD
             if input_port_names:
                 parsed_spec[NAME] = input_port_names[i]
             elif not parsed_spec[NAME]:
-=======
-            if not parsed_spec[NAME]:
->>>>>>> 2409dbcb
                 parsed_spec[NAME] = spec.full_name
             if SHADOW_INPUTS in parsed_spec[PARAMS]:
                 # Composition._update_shadow_projections will take care of PROJECTIONS specification
