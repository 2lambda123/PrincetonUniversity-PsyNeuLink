--- conflicted
+++ resolved
@@ -26,11 +26,7 @@
       - `State Features <OptimizationControlMechanism_State_Features_Arg>`
           - `agent_rep Composition <OptimizationControlMechanism_Agent_Rep_Composition>`
           - `agent_rep CompositionFunctionApproximator <OptimizationControlMechanism_Agent_Rep_CFA>`
-<<<<<<< HEAD
       - `State Feature Functions <OptimizationControlMechanism_State_Feature_Function_Arg>`
-=======
-      - `State Feature Functions <OptimizationControlMechanism_State_Feature_Functions_Arg>`
->>>>>>> 3a8bf9de
       - `Outcome  <OptimizationControlMechanism_Outcome_Args>`
   * `OptimizationControlMechanism_Structure`
       - `Agent Representation <OptimizationControlMechanism_Agent_Rep>`
@@ -227,7 +223,6 @@
   or the **feature_values** argument if it is a `CompositionFunctionApproximator`.  Accordingly, the specification
   requirements for **state_features** depend on whether the `agent_rep<OptimizationControlMechanism.agent_rep>` is a
   `Composition` or a `CompositionFunctionApproximator`, as described in each of the two sections below.
-<<<<<<< HEAD
 
   |
 
@@ -265,45 +260,6 @@
 
   .. _OptimizationControlMechanism_State_Features_Shapes:
 
-=======
-
-  |
-
-  .. _OptimizationControlMechanism_Agent_Rep_Composition:
-
-  **state_features** for an agent_rep that is a* **Composition**
-
-  |
-
-  The **state_features** specify the inputs to the  Composition assigned as the `agent_rep
-  <OptimizationControlMechanism.agent_rep>` when it is executed by the OptimizationControlMechanism to
-  `evaluate <OptimizationControlMechanism_Evaluation>` its performance.  The default is for the evaluation to use the
-  same values received by the `agent_rep <OptimizationControlMechanism.agent_rep>` as its `external inputs
-  <Composition_Execution_Inputs>` during its last `TRIAL <TimeScale.TRIAL>` of execution. Accordingly, if
-  **state_features** is not specified, a set of `state_input_ports <OptimizationControlMechanism.state_input_ports>`
-  is constructed automatically that `shadow the input <InputPort_Shadow_Inputs>` to every `InputPort` of every
-  `INPUT <NodeRole.INPUT>` `Node <Composition_Nodes>` of the `agent_rep <OptimizationControlMechanism.agent_rep>`
-  Composition.
-
-  |
-
-  .. _OptimizationControlMechanism_State_Features_Explicit_Specification:
-  The **state_features** argument can also be specified explicitly, using the formats described below.  This is
-  useful if values other than the `external inputs <Composition_Execution_Inputs>` to the `agent_rep
-  <OptimizationControlMechanism.agent_rep>` Composition are to be used to evaluate it, to restrict evaluation
-  This allows values other than the `external inputs <Composition_Execution_Inputs>` to the `agent_rep
-  <OptimizationControlMechanism.agent_rep>` Composition to be used to evaluate it; to restrict evaluation to a
-  subset of inputs (while others are held constant); and/or to assign specific functions to one or more
-  `state_input_ports <OptimizationControlMechanism.state_input_ports>` that allow them to process inputs
-  (e.g., modulate and/or intergrate them) before them as `state_feature_values state_feature_values
-  <OptimizationControlMechanism.state_feature_values>` (see `below
-  <OptimizationControlMechanism_State_Feature_Functions_Arg>`). Note that assigning **state_features** explicilty
-  overrides their automatic assignment, so that all required values must be specified, and this must be done
-  accurate, as described below.
-
-  .. _OptimizationControlMechanism_State_Features_Shapes:
-
->>>>>>> 3a8bf9de
       .. note::
          If **state_features** are specified explicitly, the shapes of the `value <Component.value>`\\s of the
          specified Components must match those required as `external inputs <Composition_Execution_Inputs>` to
@@ -320,13 +276,8 @@
          For cases in which only a subset of the inputs to the Composition are relevant to its optimization (e.g.,
          the others should be held constant), it is still the case that all must be specified as **state_features**
          (see note above).  This can be handled several ways.  One is by specifying (as required) **state_features**
-<<<<<<< HEAD
          for all of the inputs, and assigning *state_feature_function** (see `below
          <OptimizationControlMechanism_State_feature_function_Arg>`) such that those assigned to the desired
-=======
-         for all of the inputs, and assigning *state_feature_functions** (see `below
-         <OptimizationControlMechanism_State_Feature_Functions_Arg>`) such that those assigned to the desired
->>>>>>> 3a8bf9de
          inputs pass their values unmodified, while those for the inputs that are to be ignored return a constant value.
          Another approach, for cases in which the desired inputs pertain to a subset of Components in the Composition
          solely responsible for determining its `net_outcome <ControlMechanism.net_outcome>`, is to assign those
@@ -411,17 +362,11 @@
       `state_input_port <OptimizationControlMechanism.state_input_ports>` (see `state_feature_function
       <OptimizationControlMechanism_State_Feature_Function_Arg>` for additional details).
 
-<<<<<<< HEAD
-=======
-    COMMENT:
-        FIX: CONFIRM THAT THIS WORKS
->>>>>>> 3a8bf9de
     .. _Optimization_Control_Mechanism_Input_Port_Dict_State_Feature:
     * *specification dictionary* -- an `InputPort specification dictionary <InputPort_Specification_Dictionary>`
       can be used to configure the corresponding `state_input_port <OptimizationControlMechanism.state_input_ports>`,
       if `Parameters <Parameter>` other than its `function <InputPort.function>` need to be specified (e.g., its `name
       <InputPort.name>` or more than a single `afferent Projection <Mechanism_Base.afferents>`).
-    COMMENT
 
     .. _Optimization_Control_Mechanism_Input_Port_State_Feature:
     * *InputPort specification* -- creates an `InputPort` that `shadows <InputPort_Shadow_Inputs>` the input to
@@ -1558,11 +1503,7 @@
         outcome_input_ports_option = Parameter(CONCATENATE, stateful=False, loggable=False, structural=True)
         state_input_ports = Parameter(None, reference=True, stateful=False, loggable=False, read_only=True)
         # state_feature_specs = Parameter(None, stateful=False, loggable=False, read_only=True, structural=True)
-<<<<<<< HEAD
         state_feature_function = Parameter(None, reference=True, stateful=False, loggable=False)
-=======
-        state_feature_functions = Parameter(None, reference=True, stateful=False, loggable=False)
->>>>>>> 3a8bf9de
         function = Parameter(GridSearch, stateful=False, loggable=False)
         search_function = Parameter(None, stateful=False, loggable=False)
         search_space = Parameter(None, read_only=True)
@@ -1592,12 +1533,8 @@
         saved_samples = None
         saved_values = None
 
-<<<<<<< HEAD
         # # MODIFIED 1/30/22 NEW:  FIX - MAY BE NEEDED IF state_feature_specs -> Parameter,
         #                                WHICH SHOULD SET spec ATTRIBUTE
-=======
-        # # MODIFIED 1/30/22 NEW:  MAY BE NEEDED IF  state_feature_specs IS MADE A PARAMETER; SHOULD SET spec ATTRIBUTE
->>>>>>> 3a8bf9de
         # def _parse_state_feature_specs(self, state_features):
         #     return (state_features if isinstance(state_features, (dict, set)) else convert_to_list(state_features))
         # MODIFIED 1/30/22 END
@@ -1649,7 +1586,6 @@
                 kwargs.pop('feature_function')
                 continue
 
-<<<<<<< HEAD
         # FIX: 1/30/22 - REMOVE IF state_feature_specs -> Parameter AND SET IN Parameter._parse_state_feature_specs
         # # MODIFIED 1/30/22 OLD:
         # self.state_feature_specs = (state_features if isinstance(state_features, (dict, set))
@@ -1661,10 +1597,6 @@
                                                            and (any(isinstance(key, (Port, Mechanism, Composition))
                                                                    for key in state_features)
                                                                 or SHADOW_INPUTS in state_features)))
-=======
-        # MODIFIED 1/30/22 OLD: REMOVE IF state_feature_specs -> Parameter AND SET IN Parameter._parse_state_feature_specs
-        self.state_feature_specs = (state_features if isinstance(state_features, (dict, set))
->>>>>>> 3a8bf9de
                                     else convert_to_list(state_features))
         # MODIFIED 1/30/22 END
 
@@ -1704,17 +1636,10 @@
 
         super().__init__(
             agent_rep=agent_rep,
-<<<<<<< HEAD
             # # MODIFIED 1/30/22 NEW: FIX - MAY NEED IF state_feature_specs -> Parameter
             # state_feature_specs=state_features,
             # MODIFIED 1/30/22 END
             state_feature_function=state_feature_function,
-=======
-            # # MODIFIED 1/30/22 NEW: MAY NEED IF state_feature_specs -> Parameter
-            # state_feature_specs=state_features,
-            # MODIFIED 1/30/22 END
-            state_feature_functions=state_feature_functions,
->>>>>>> 3a8bf9de
             function=function,
             num_estimates=num_estimates,
             num_trials_per_estimate = num_trials_per_estimate,
@@ -1917,11 +1842,7 @@
             else:
                 warnings.warn(message)
 
-<<<<<<< HEAD
     # FIX: 1/29/22 - REFACTOR TO SUPPORT TUPLE AND InportPort SPECIFICATION DICT FOR MULT. PROJS. TO STATE_INPUT_PORT
-=======
-    # FIX: 1/29/22 - REFACTOR TO SUPPORT TUPLE AND InportPort SPECIFICATIONI DICT FOR MULT. PROJS. TO STATE_INPUT_PORT
->>>>>>> 3a8bf9de
     def _parse_state_feature_specs(self, context=None):
         """Parse entries of state_features specifications into InputPort spec dictionaries.
 
@@ -1957,7 +1878,6 @@
         from psyneulink.core.compositions.composition import Composition, NodeRole
         # Agent rep's input Nodes and their names
         agent_rep_input_nodes = self._get_agent_rep_input_nodes(comp_as_node=True)
-<<<<<<< HEAD
         # The following are all "full" lists; that is, there is an entry corresponding to every INPUT node of agent_rep
         # List of INPUT Nodes for which state_features are specified, ordered according to agent_rep.nodes
         self._specified_input_nodes_in_order = []
@@ -1965,12 +1885,6 @@
         self._state_feature_specs_parsed = []
         # List of assigned state_feature_function (vs. user provided specs)
         self._state_feature_functions = []
-=======
-        # List of INPUT Nodes for which state_features are specified, ordered according to agent_rep.nodes
-        self._specified_input_nodes_in_order = []
-        # List of parsed state_feature_specs
-        self._state_feature_specs_parsed = []
->>>>>>> 3a8bf9de
 
         # VALIDATION AND WARNINGS -----------------------------------------------------------------------------------
 
@@ -2072,7 +1986,6 @@
             self._num_state_feature_specs = max(num_specs, num_nodes)
             for i in range(self._num_state_feature_specs):
                 # NODE & NODE_NAME
-<<<<<<< HEAD
                 # (and specs for CFA and any nodes not yet in agent_rep)
                 spec_name = None
                 state_feature_fct = None
@@ -2081,27 +1994,10 @@
                     if self.agent_rep_type == COMPOSITION:
                         node = agent_rep_input_nodes[i]
                     # Assign spec as node for CompositionFunctionApproximator
-=======
-                spec_name = None
-                if i < num_nodes:
-                    # # MODIFIED 1/29/22 OLD:
-                    # # Node should be in agent_rep, so use that to be sure
-                    # node = agent_rep_input_nodes[i]
-                    # node_name = node.name
-                    # MODIFIED 1/29/22 NEW:
-                    # FIX: 1/29/22 - NEED TO HANDLE agent_rep_type == COMPOSITION_FUNCTION_APPROXIMATOR HERE
-                    # Node should be in agent_rep, so use that to be sure
-                    if self.agent_rep_type == COMPOSITION:
-                        node = agent_rep_input_nodes[i]
->>>>>>> 3a8bf9de
                     else:
                         spec = state_feature_specs[i]
                         node = spec if isinstance(spec, (Mechanism, Composition)) else spec.owner
                     node_name = node.name
-<<<<<<< HEAD
-=======
-                    # MODIFIED 1/29/22 END
->>>>>>> 3a8bf9de
                 else:
                     # Node not (yet) in agent_rep, so uses its node name
                     spec = state_feature_specs[i]
@@ -2121,18 +2017,14 @@
                             spec_name = spec.full_name
                         else:
                             spec_name = spec.name
-<<<<<<< HEAD
                     elif isinstance(spec, dict):
                         spec_name = spec[NAME] if NAME in spec else f"STATE FEATURE INPUT for {node_name}"
                     elif spec is not None:
                         assert False, f"PROGRAM ERROR: unrecognized form of state_feature specification for {self.name}"
-=======
->>>>>>> 3a8bf9de
                 else:
                     # Fewer specifications than number of INPUT Nodes,
                     #  the remaining ones may be specified later, but for now assume they are meant to be ignored
                     spec = None
-<<<<<<< HEAD
                 if isinstance(spec, tuple):
                     state_feature_fct = spec[1]
                     spec = spec[0]
@@ -2142,11 +2034,6 @@
                 self._specified_input_nodes_in_order.append(node)
                 spec_names.append(spec_name)
 
-=======
-                self._specified_input_nodes_in_order.append(node)
-                self._state_feature_specs_parsed.append(spec)
-                spec_names.append(spec_name)
->>>>>>> 3a8bf9de
             return spec_names or []
 
         # LIST spec
@@ -2189,11 +2076,7 @@
             self._validate_input_nodes(state_feature_specs)
             # specs = [node if node in state_feature_specs else None for node in agent_rep_input_nodes]
             # FIX: 1/29/22 -
-<<<<<<< HEAD
             #      THIS IS DANGEROUS -- SHOULD REPLACE ONCE TUPLE FORMAT IS IMPLEMENTED OR USE InputPort SPECIF DICT
-=======
-            #      THIS IS DANGEROUS -- SHOULD REPLACE ONCE TUPLE FORMAT IS IMPLEMENTED OR USE INPUTPORT SPECIF DICT
->>>>>>> 3a8bf9de
             #      IT WORKS FOR NESTED COMPS WITH A SIGNLE INPUT NODE OF THEIR OWN
             #      BUT IF A NESTED COMP HAS MORE THAN ONE INPUT NODE, THIS WILL RETURN MORE THAN ONE NODE IN PLACE OF
             #      THE NESTED COMP AND THUS GET OUT OF ALIGNMENT WITH NUMBER OF INPUT NODES FOR AGENT_REP
@@ -2205,12 +2088,7 @@
                     all_nested_input_nodes.extend(get_inputs_for_nested_comp(node))
                 else:
                     all_nested_input_nodes.append(node)
-<<<<<<< HEAD
             # Get specs ordered by agent_rep INPUT Nodes, with any not in agent_rep at end and None for any not included
-=======
-            # Get specs in order of agent_rep INPUT Nodes, with any not in agent_rep at end
-            # NEED TO ADD Nones TO LIST IF NOT SPECIFIED
->>>>>>> 3a8bf9de
             agent_rep_nodes = self._get_agent_rep_input_nodes()
             nodes = [node if node in all_nested_input_nodes else None for node in agent_rep_nodes]
             nodes.extend([node for node in all_nested_input_nodes if node not in agent_rep_nodes])
@@ -2232,11 +2110,7 @@
                         PARAMS: {DEFAULT_INPUT: DEFAULT_VARIABLE}
                 }
             else:
-<<<<<<< HEAD
                 spec = spec[0] # _parse_shadow_inputs(self, spec) returns a list, even when passed a single item
-=======
-                spec = spec[0]
->>>>>>> 3a8bf9de
             # If optimization uses Composition, assume that shadowing a Mechanism means shadowing its primary InputPort
             if isinstance(spec, Mechanism):
                 if self.agent_rep_type == COMPOSITION:
@@ -2265,20 +2139,9 @@
             # Assign function for state_input_port if specified---------------------------------------------------
             parsed_spec = self._assign_state_feature_function(parsed_spec, i)
 
-<<<<<<< HEAD
-=======
-            if self.state_feature_functions:
-                if isinstance(self.state_feature_functions, dict) and spec in self.state_feature_functions:
-                    feature_functions = self.feature_functions.copy()
-                    feat_fct = feature_functions.pop(spec)
-                else:
-                    feat_fct = self.state_feature_functions
-                parsed_spec.update({FUNCTION: self._parse_state_feature_function(feat_fct)})
->>>>>>> 3a8bf9de
             parsed_spec = [parsed_spec] # so that extend works below
             state_input_port_specs.extend(parsed_spec)
 
-<<<<<<< HEAD
         # state_input_port_specs = self._assign_state_feature_function(state_input_port_specs)
         return state_input_port_specs
 
@@ -2311,11 +2174,6 @@
         elif default_function:
             specification_dict[FUNCTION] = default_function
         return specification_dict
-=======
-            state_input_port_specs.extend(parsed_spec)
-
-        return state_input_port_specs
->>>>>>> 3a8bf9de
 
     def _parse_state_feature_function(self, feature_function):
         if isinstance(feature_function, Function):
@@ -2405,14 +2263,9 @@
                         continue
                     # if isinstance(input_port.owner, CompositionInterfaceMechanism):
                     #     input_port = input_port.
-<<<<<<< HEAD
                     shadowed_input_ports.append(input_port)
 
             #  Instantiate state_input_ports
-=======
-                    shadow_input_ports.append(input_port)
-
->>>>>>> 3a8bf9de
             local_context = Context(source=ContextFlags.METHOD)
             state_input_ports = []
             # for input_port in input_ports_not_specified:
