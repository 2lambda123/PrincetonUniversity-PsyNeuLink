# Princeton University licenses this file to You under the Apache License, Version 2.0 (the "License");
# you may not use this file except in compliance with the License.  You may obtain a copy of the License at:
#     http://www.apache.org/licenses/LICENSE-2.0
# Unless required by applicable law or agreed to in writing, software distributed under the License is distributed
# on an "AS IS" BASIS, WITHOUT WARRANTIES OR CONDITIONS OF ANY KIND, either express or implied.
# See the License for the specific language governing permissions and limitations under the License.


# **************************************  OptimizationControlMechanism *************************************************

# FIX: REWORK WITH REFERENCES TO `outcome <OptimizationControlMechanism.outcome>`
#      INTRODUCE SIMULATION INTO DISCUSSION OF COMPOSITION-BASED


"""

Contents
--------

  * `OptimizationControlMechanism_Overview`
      - `Expected Value of Control <OptimizationControlMechanism_EVC>`
      - `Agent Representation and Types of Optimization <OptimizationControlMechanism_Agent_Representation_Types>`
          - `Model-Free" Optimization <OptimizationControlMechanism_Model_Free>`
          - `Model-Based" Optimization <OptimizationControlMechanism_Model_Based>`
  * `OptimizationControlMechanism_Creation`
      - `Agent Rep <OptimizationControlMechanism_Agent_Rep_Arg>`
      - `State Features <OptimizationControlMechanism_State_Features_Arg>`
      - `State Feature Functions <OptimizationControlMechanism_State_Feature_Functions_Arg>`
      - `Outcome  <OptimizationControlMechanism_Outcome_Args>`
  * `OptimizationControlMechanism_Structure`
      - `Agent Representation <OptimizationControlMechanism_Agent_Rep>`
          - `State <OptimizationControlMechanism_State>`
      - `Input <OptimizationControlMechanism_Input>`
          - `state_input_ports <OptimizationControlMechanism_State_Features>`
          - `outcome_input_ports <OptimizationControlMechanism_Outcome>`
              - `objective_mechanism <OptimizationControlMechanism_ObjectiveMechanism>`
              - `monitor_for_control <OptimizationControlMechanism_Monitor_for_Control>`
      - `Function <OptimizationControlMechanism_Function>`
          - `OptimizationControlMechanism_Custom_Function`
          - `OptimizationControlMechanism_Search_Functions`
          - `OptimizationControlMechanism_Default_Function`
      - `Output <OptimizationControlMechanism_Output>`
          - `Randomization ControlSignal <OptimizationControlMechanism_Randomization_Control_Signal>`
  * `OptimizationControlMechanism_Execution`
      - `OptimizationControlMechanism_Optimization_Procedure`
      - `OptimizationControlMechanism_Estimation_Randomization`
  * `OptimizationControlMechanism_Class_Reference`


.. _OptimizationControlMechanism_Overview:

Overview
--------

An OptimizationControlMechanism is a `ControlMechanism <ControlMechanism>` that uses an `OptimizationFunction` to
optimize the performance of the `Composition` for which it is a `controller <Composition_Controller>`.  It does so
by using the `OptimizationFunction` (assigned as its `function <OptimizationControlMechanism.function>`) to execute
its `agent_rep <OptimizationControlMechanism.agent_rep>` -- a representation of the Composition to be optimized --
under different `control_allocations <ControlMechanism.control_allocation>`, and selecting the one that optimizes
its `net_outcome <ControlMechanism.net_outcome>`.  A OptimizationControlMechanism can be configured to implement
forms of optimization, ranging from fully `model-based optimization <OptimizationControlMechanism_Model_Based>`
that uses the Composition itself as the  `agent_rep <OptimizationControlMechanism.agent_rep>` to simulate the
outcome for a given `state <OptimizationControlMechanism_State>` (i.e., a combination of the current input and a
particular `control_allocation <ControlMechanism.control_allocation>`), to fully `model-free optimization
<OptimizationControlMechanism_Model_Free>` by using a `CompositionFunctionApproximator` as the `agent_rep
<OptimizationControlMechanism.agent_rep>` that learns to  predict the outcomes for a state. Intermediate forms of
optimization can also be implemented, that use simpler Compositions to approximate the dynamics of the full Composition.
The outcome of executing the `agent_rep <OptimizationControlMechanism.agent_rep>` is used to compute a `net_outcome
<ControlMechanism.net_outcome>` for a given `state <OptimizationControlMechanism_State>`, that takes into account
the `costs <ControlMechanism_Costs_NetOutcome>` associated with the `control_allocation, and is used to determine
the optimal `control_allocations <ControlMechanism.control_allocation>`.

.. _OptimizationControlMechanism_EVC:

**Expected Value of Control**

The `net_outcome <ControlMechanism.net_outcome>` of an OptimizationControlMechanism's `agent_rep
<OptimizationControlMechanism.agent_rep>` is computed -- for a given `state <OptimizationControlMechanism_State>`
(i.e., set of `state_feature_values <OptimizationControlMechanism.state_feature_values>` and a `control_allocation
<ControlMechanism.control_allocation>` -- as the difference between the `outcome <ControlMechanism.outcome>` computed
by its `objective_mechanism <ControlMechanism.objective_mechanism>` and the aggregated `costs <ControlMechanism.costs>`
of its `control_signals <OptimizationControlMechanism.control_signals>` computed by its `combine_costs
<ControlMechanism.combine_costs>` function.  If the `outcome <ControlMechanism.outcome>` computed by the
`objective_mechanism <ControlMechanism.objective_mechanism>` is configured to measure the value of processing (e.g.,
reward received, time taken to respond, or a combination of these, etc.), and the `OptimizationFunction` assigned as
the OptimizationControlMechanism's `function <OptimizationControlMechanism.function>` is configured find the
`control_allocation <ControlMechanism.control_allocation>` that maximizes its `net_outcome
<ControlMechanism.net_outcome>` (that is, the `outcome <ControlMechanism.outcome>` discounted by the
result of the `combine_costs <ControlMechanism.combine_costs>` function, then the OptimizationControlMechanism is
said to be maximizing the `Expected Value of Control (EVC) <https://www.ncbi.nlm.nih.gov/pubmed/23889930>`_.  That
is, it implements a cost-benefit analysis that weighs the `costs <ControlMechanism.costs>` of the ControlSignal
`values <ControlSignal.value>` associated with a `control_allocation <ControlMechanism.control_allocation>` against
the `outcome <ControlMechanism.outcome>` expected to result from it.  The costs are computed based on the
`cost_options <ControlSignal.cost_options>` specified for each of the OptimizationControlMechanism's `control_signals
<OptimizationControlMechanism.control_signals>` and its `combine_costs <ControlMechanism.combine_costs>` function.
The EVC is determined by its `compute_net_outcome <ControlMechanism.compute_net_outcome>` function (assigned to its
`net_outcome <ControlMechanism.net_outcome>` attribute), which is computed for a given `state
<OptimizationControlMechanism_State>` by the OptimizationControlMechanism's `evaluate_agent_rep
<OptimizationControlMechanism.evaluate_agent_rep>` method. In these respects, optimization of a Composition's
performance by its OptimizationControlMechanism -- as indexed by its `net_outcome <ControlMechanism.net_outcome>`
attribute -- implement a form of `Bounded Rationality <https://psycnet.apa.org/buy/2009-18254-003>`_,
also referred to as `Resource Rationality <https://www.cambridge.org/core/journals/behavioral-and-brain-sciences/article/abs/resourcerational-analysis-understanding-human-cognition-as-the-optimal-use-of-limited-computational-resources/586866D9AD1D1EA7A1EECE217D392F4A>`_,
in which the constraints imposed by the "bounds" or resources are reflected in the `costs` of the ControlSignals
(also see `Computational Rationality <https://onlinelibrary.wiley.com/doi/full/10.1111/tops.12086>`_ and `Toward a
Rational and Mechanistic Account of Mental Effort
<https://www.annualreviews.org/doi/abs/10.1146/annurev-neuro-072116-031526?casa_token=O2pFelbmqvsAAAAA:YKjdIbygP5cj_O7vAj4KjIvfHehHSh82xm44I5VS6TdTtTELtTypcBeET4BGdAy0U33BnDXBasfqcQ>`_).

COMMENT:
The table `below <OptimizationControlMechanism_Examples>` lists different
parameterizations of OptimizationControlMechanism that implement various models of EVC Optimization.
COMMENT

.. _OptimizationControlMechanism_Agent_Representation_Types:

**Agent Representation and Types of Optimization**

Much of the functionality described above is supported by a `ControlMechanism` (the parent class of an
OptimizationControlMechanism). The defining  characteristic of an OptimizationControlMechanism is its `agent
representation <OptimizationControlMechanism_Agent_Rep>`, that is used to determine the `net_outcome
<ControlMechanism.net_outcome>` for a given `state <OptimizationControlMechanism_State>`, and find the
`control_allocation <ControlMechanism.control_allocation>` that optimizes this.  The `agent_rep
<OptimizationControlMechanism.agent_rep>` can be the `Composition` to which the OptimizationControlMechanism
belongs (and controls), another (presumably simpler) one, or a `CompositionFunctionApproximator`) that is used to
estimate the `net_outcome <ControlMechanism.net_outcome>` Composition of which the OptimizationControlMechanism is
the `controller <Composition.controller>`.  These different types of `agent representation
<OptimizationControlMechanism_Agent_Rep>` correspond closely to the distinction between *model-based* and
*model-free* optimization in the `machine learning
<https://www.google.com/books/edition/Reinforcement_Learning_second_edition/uWV0DwAAQBAJ?hl=en&gbpv=1&dq=Sutton,+R.+S.,+%26+Barto,+A.+G.+(2018).+Reinforcement+learning:+An+introduction.+MIT+press.&pg=PR7&printsec=frontcover>`_
and `cognitive neuroscience <https://www.nature.com/articles/nn1560>`_ literatures, as described below.

.. figure:: _static/Optimization_fig.svg
   :scale: 50%
   :alt: OptimizationControlMechanism

   **Functional Anatomy of an OptimizationControlMechanism.** *Panel A:* Examples of use in fully model-based
   and model-free optimization.  Note that in the example of `model-based optimization
   <OptimizationControlMechanism_Model_Based>` (left), the OptimizationControlMechanism uses the entire
   `Composition` that it controls as its `agent_rep <OptimizationControlMechanism.agent_rep>`, whereas in
   the example of `model-free optimization <OptimizationControlMechanism_Model_Free>` (right) the
   the `agent_rep <OptimizationControlMechanism.agent_rep>` is a `CompositionFunctionApproximator`. The `agent_rep
   <OptimizationControlMechanism.agent_rep>` can also be another (presumably simpler) Composition that can be used
   to implement forms of optimization intermediate between fully model-based and model-free. *Panel B:* Flow of
   execution during optimization.  In both panels, faded items show process of adaptation when using a
   `CompositionFunctionApproximator` as the `agent_rep <OptimizationControlMechanism.agent_rep>`.
|
.. _OptimizationControlMechanism_Model_Based:

*Model-Based Optimization*

The fullest form of this is implemented by assigning as the `agent_rep  <OptimizationControlMechanism.agent_rep>`
the Composition for which the OptimizationControlMechanism is the `controller <Composition.controller>`).
On each `TRIAL <TimeScale.TRIAL>`, that Composition *itself* is provided with either the most recent inputs
to the Composition, or ones predicted for the upcoming trial (as determined by the `state_feature_values
<OptimizationControlMechanism.state_feature_values>` of the OptimizationControlMechanism), and then used to simulate
processing on that trial in order to find the `control_allocation <ControlMechanism.control_allocation>` that yields
the best `net_outcome <ControlMechanism.net_outcome>` for that trial.  A different Composition can also be assigned as
the `agent_rep  <OptimizationControlMechanism.agent_rep>`, that approximates in simpler form the dynamics of processing
in the Composition for which the OptimizationControlMechanism is the `controller <Composition.controller>`,
implementing a more restricted form of model-based optimization.

.. _OptimizationControlMechanism_Model_Free:

*"Model-Free" Optimization*

    .. note::
       The term *model-free* is placed in apology quotes to reflect the fact that, while this term is
       used widely (e.g., in machine learning and cognitive science) to distinguish it from *model-based* forms of
       processing, model-free processing nevertheless relies on *some* form of model -- albeit usually a much simpler
       one -- for learning, planning and decision making.  In the context of a OptimizationControlMechanism, this is
       addressed by use of the term "agent_rep", and how it is implemented, as described below.

This clearest form of this uses a `CompositionFunctionApproximator`, that learns to predict the `net_outcome
`net_outcome <ControlMechanism.net_outcome>` for a given state (e.g., using reinforcement learning or other forms
of function approximation, , such as a `RegressionCFA`).  In each `TRIAL <TimeScale.TRIAL>` the  `agent_rep
<OptimizationControlMechanism.agent_rep>` is used to search over `control_allocation
<ControlMechanism.control_allocation>`\\s, to find the one that yields the best predicted `net_outcome
<ControlMechanism.net_outcome>` of processing on the upcoming trial, based on the current or (expected)
`state_feature_values <OptimizationControlMechanism.state_feature_values>` for that trial.  The `agent_rep
<OptimizationControlMechanism.agent_rep>` is also given the chance to adapt in order to improve its prediction
of its `net_outcome <ControlMechanism.net_outcome>` based on the `state <OptimizationControlMechanism_State>`,
and `net_outcome <ControlMechanism.net_outcome>` of the prior trial.  A Composition can also be used to generate
such predictions permitting, as noted above, forms of optimization intermediate between the extreme examples of
model-based and model-free.

.. _OptimizationControlMechanism_Creation:

Creating an OptimizationControlMechanism
----------------------------------------

The constructor has the same arguments as a `ControlMechanism <ControlMechanism>`, with the following
exceptions/additions, which are specific to the OptimizationControlMechanism:

.. _OptimizationControlMechanism_Agent_Rep_Arg:

* **agent_rep** -- specifies the `Composition` used by the OptimizationControlMechanism's `evaluate_agent_rep
  <OptimizationControlMechanism.evaluate_agent_rep>` method to calculate the predicted `net_outcome
  <ControlMechanism.net_outcome>` for a given `state <OptimizationControlMechanism_State>` (see `below
  <OptimizationControlMechanism_Agent_Rep>` for additional details). If it is not specified, then the
  `Composition` to which the OptimizationControlMechanism is assigned becomes its `agent_rep
  <OptimizationControlMechanism.agent_rep>`, and the OptimizationControlMechanism is assigned as that Composition's
  `controller <Composition.controller>`, implementing fully `model-based <OptimizationControlMechanism_Model_Based>`
  optimization.  If that Composition already has a `controller <Composition.controller>` specified,
  the OptimizationControlMechanism is disabled. If another Composition is specified, it must conform to the
  specifications for an `agent_rep <OptimizationControlMechanism.agent_rep>` as described `below
  <OptimizationControlMechanism_Agent_Rep>`.  The  `agent_rep <OptimizationControlMechanism.agent_rep>` can also be
  a `CompositionFunctionApproximator` for `model-free <OptimizationControlMechanism_Model_Free>` forms of
  optimization.  The type of Component assigned as the `agent_rep <OptimizationControlMechanism.agent_rep>` is
  identified in the OptimizationControlMechanism's `agent_rep_type <OptimizationControlMechanism.agent_rep_type>`
  attribute.

.. _OptimizationControlMechanism_State_Features_Arg:

* **state_features** -- specifies the values provided by the OptimizationControlMechanism as the input to the
  `agent_rep <OptimizationControlMechanism.agent_rep>` when used, together with a selected `control_allocation
  <ControlMechanism.control_allocation>`, to estimate or predict the Composition's `net_outcome
  <ControlMechanism.net_outcome>`.  These are used to construct the `state_input_ports
  <OptimizationControlMechanism.state_input_ports>` for the OptimizationControlMechanism, the `values <InputPort.value>`
  of which are assigned to `state_feature_values <OptimizationControlMechanism.state_feature_values>` and provided to
  the `agent_rep <OptimizationControlMechanism.agent_rep>` as its input when it is evaluated.  Accordingly, the
  specification requirements for **state_features** depend on whether the
  `agent_rep<OptimizationControlMechanism.agent_rep>` is a `Composition` or a `CompositionFunctionApproximator`:

  .. _OptimizationControlMechanism_Agent_Rep_Composition:

  * *agent_rep is a Composition* -- the **state_features** specify the inputs to the Composition when it is executed
    by the OptimizationControlMechanism to `evaluate <OptimizationControlMechanism_Evaluation>` its performance.
    If **state_features** is not specified, this is done automatically by constructing a set of `state_input_ports
    <OptimizationControlMechanism.state_input_ports>` that `shadow the input <InputPort_Shadow_Inputs>` to every
    `InputPort` of every `INPUT <NodeRole.INPUT>` `Node <Composition_Nodes>` of the Composition assigned as
    the `agent_rep <OptimizationControlMechanism.agent_rep>`.  In this case, if `controller_mode
    <Composition.controller_mode>` of the Composition for which the OptimizationControlMechanism is the `controller
    <Composition_Controller>` is set to *AFTER* (the default), the `input <Composition.input_values>` to
    the Composition on the current trial is used as its input to the `agent_rep
    <OptimizationControlMechanism.agent_rep>` for the optimization process; if the `controller_mode
    <Composition.controller_mode>` is *BEFORE*, then the inputs from the previous trial are used.

    .. _OptimizationControlMechanism_State_Features_Explicit_Specification:

    The **state_features** argument can also be specified explicitly, using the formats described below.  This is
    useful if the values of the `state_input_ports <OptimizationControlMechanism.state_input_ports>` are something
    other than the inputs to the `agent_rep <OptimizationControlMechanism.agent_rep>`, or if different functions need
    to be assigned to different `state_input_ports <OptimizationControlMechanism.state_input_ports>` used to generate
    the corresponding `state_feature_values state_feature_values <OptimizationControlMechanism.state_feature_values>`
    (see `below <OptimizationControlMechanism_State_Feature_Functions_Arg>`). However, doing so overrides the automatic
    assignment of all state_features, and so a complete and appropriate set of specifications must be provided
    (see note below).

    .. _OptimizationControlMechanism_State_Features_Shapes:

        .. note::
           If **state_features** are specified explicitly when the `agent_rep <OptimizationControlMechanism.agent_rep>`
           is a Composition, there must be one for every `InputPort` of every `INPUT <NodeRole.INPUT>` `Node
           <Composition_Nodes>` in that Composition, and these must match -- both individually, and in their order --
           the `inputs to the Composition <Composition_Execution_Inputs>`) required by its `run <Composition.run>`
           method.  Failure to do so generates an error.

        .. _OptimizationControlMechanism_Selective_Input:

        .. hint::
           For cases in which only a subset of the inputs to the Composition are relevant to its optimization (e.g.,
           the others should be held constant), it is still the case that all must be specified as **state_features**
           (see note above).  This can be handled several ways.  One is by specifying (as required) **state_features**
           for all of the inputs, and assigning *state_feature_functions** (see `below
           <OptimizationControlMechanism_State_Feature_Functions_Arg>`) such that those assigned to the desired
           inputs pass their values unmodified, while those for the inputs that are to be ignored return a constant value.
           Another approach, for cases in which the desired inputs pertain to a subset of Components in the Composition
           solely responsible for determining its `net_outcome <ControlMechanism.net_outcome>`, is to assign those
           Components to a `nested Composition <Composition_Nested>` and assign that Composition as the `agent_rep
           <OptimizationControlMechanism.agent_rep>`.  A third, more sophisticated approach, is to assign
           ControlSignals to the InputPorts for the irrelevant features, and specify them to suppress their values.

  .. _OptimizationControlMechanism_Agent_Rep_CFA:

  * *agent_rep is a CompositionFunctionApproximator* -- the **state_features** specify the inputs to the
    CompositionFunctionApproximator's `evaluate <CompositionFunctionApproximator.evaluate>` method.  This is not
    done automatically (see warning below).

        .. warning::
           The **state_features** specified when the `agent_rep <OptimizationControlMechanism.agent_rep>`
           is a `CompositionFunctionApproximator` must align with the arguments of its `evaluate
           <CompositionFunctionApproximator.evaluate>` method.  Since the latter cannot always be determined
           automatically, the `state_input_ports <OptimizationControlMechanism.state_input_ports>` cannot be created
           automatically, nor can the **state_features** specification be validated;  thus, specifying inappropriate
           **state_features** may produce errors that are unexpected or difficult to interpret.

  COMMENT:
   FIX: CONFIRM (OR IMPLEMENT?) THE FOLLOWING
   If all of the inputs to the Composition are still required, these can be specified using the keyword *INPUTS*,
   in which case they are retained along with any others specified.
  COMMENT

  .. _OptimizationControlMechanism_State_Features_Shadow_Inputs:

  The specifications in the **state_features** argument are used to construct the `state_input_ports
  <OptimizationControlMechanism.state_input_ports>`.  As noted
  `above <OptimizationControlMechanism_State_Features_Explicit_Specification>`, specifying these explicitly overrides
  their automatic construction.  They can be specified using any of the following:

  .. _Optimization_Control_Mechanism_State_Feature_Input_Dict:

  * *Inputs dictionary* -- a dictionary that conforms to the format used to `specify inputs
    <Composition_Input_Dictionary>` to the `agent_rep <OptimizationControlMechanism.agent_rep>`, in which entries
    consist of a key specifying an `INPUT <NodeRole.INPUT>` Node of `agent_rep
    <OptimizationControlMechanism.agent_rep>`, and its value is the source of the input, that can be any of the forms
    of individual input specifications listed `below <Optimization_Control_Mechanism_State_Feature_Individual_Inputs>`.
    The full format required for inputs to `agent_rep <OptimizationControlMechanism.agent_rep>` can be seen using
    its `get_input_format <Composition.get_input_format>` method.  If only some `INPUT <NodeRole.INPUT>` Nodes are
    specified, the remaining ones are assigned their `default values <Component.defaults>` when the `agent_rep
    <OptimizationControlMechanism.agent_rep>`\\'s `evaluate <Composition.evaluate>` method is called.
    This is the most reliable and straightforward way to specify **state_features**.

  .. _Optimization_Control_Mechanism_State_Feature_List_Inputs:

  * *List* -- a list of individual input source specifications, that can be any of the forms of individual input
    specifications listed `below <Optimization_Control_Mechanism_State_Feature_Individual_Inputs>`. These are assumed
    to be listed in the order that `INPUT <NodeRole.INPUT>` Nodes are listed in the of the `nodes <Composition.nodes>`
    attribute of `agent_rep <OptimizationControlMechanism.agent_rep>`  (and returned by a call to its
    `get_nodes_by_role(NodeRole.INPUT) <Composition.get_nodes_by_role>` method).  If the list is incomplete,
    the remaining ones are assigned their `default values <Component.defaults>` when the `agent_rep
    <OptimizationControlMechanism.agent_rep>`\\'s `evaluate <Composition.evaluate>` method is called.

  .. _Optimization_Control_Mechanism_State_Feature_Individual_Inputs:

  * *Individual inputs* -- any of the forms below can be used singly, or in a dict or list as described
    `above <Optimization_Control_Mechanism_State_Feature_Input_Dict>`, to configure a `state_input_port
    <OptimizationControlMechanism.state_input_ports>`, the value of which is assigned as the corresponding element
    of `state_feature_values <OptimizationControlMechanism.state_feature_values>` provided as input to the `INPUT
    <NodeRole.INPUT>` `Node <Composition_Nodes>` of the `agent_rep <OptimizationControlMechanism.agent_rep>` when it
    is `evaluated <Composition.evaluate>` method is called.

    .. note::
       If only a single input specification is provided to **state_features**, it is treated as a list with a single
       item (see `above <Optimization_Control_Mechanism_State_Feature_List_Inputs>`), and assigned as the input to the
       first `INPUT <NodeRole.INPUT>` Node of `agent_rep <OptimizationControlMechanism.agent_rep>`; if the latter has
       any additional `INPUT <NodeRole.INPUT>` Nodes, they are assigned their `default values <Component.defaults>`.

    .. _Optimization_Control_Mechanism_Numeric_State_Feature:
    * *numeric value* -- create an `InputPort` with the specified value as its `default value <Component.defaults>`
      and no `afferent Projections <Mechanism_Base.afferents>`;  as a result, the specified value is assigned as the
      input to the corresponding `INPUT <NodeRole.INPUT>` `Node <Composition_Nodes>` of the `agent_rep
      <OptimizationControlMechanism.agent_rep>` each time it is `evaluated <Composition.evaluate>`.

    .. _Optimization_Control_Mechanism_Tuple_State_Feature:
    * *2-item tuple* -- the first item must be a `Port` or `Mechanism` specification, as described below; the
      second item must be a `Function` that is assigned as the `function <InputPort.function>` of the corresponding
      `state_input_port <OptimizationControlMechanism.state_input_ports>` (see `state feature functions
      <OptimizationControlMechanism_State_Feature_Functions_Arg>` for additional details).

    .. _Optimization_Control_Mechanism_Tuple_State_Feature:
    * *specification dictionary* -- an `InputPort specification dictionary <InputPort_Specification_Dictionary>` can be
      used to configure the corresponding `state_input_port <OptimizationControlMechanism.state_input_ports>`, if
      `Parameters <Parameter>` other than its `function <InputPort.function>` need to be specified (e.g., its `name
      <InputPort.name>` or more than a single `afferent Projection <Mechanism_Base.afferents>`).

    .. _Optimization_Control_Mechanism_Input_Port_State_Feature:
    * *InputPort specification* -- create an `InputPort` that `shadows <InputPort_Shadow_Inputs>` the
      input to the specified InputPort, ,the value of which is used as the corresponding value of the
      OptimizationControlMechanism's `state_feature_values <OptimizationControlMechanism.state_feature_values>`.

      .. note::
         Only the `INPUT <NodeRole.INPUT>` `Nodes <Composition_Nodes>` of a `nested Composition <Composition_Nested>`
         can shadowed.  Therefore, if the Composition that an OptimizationControlMechanism controls contains any
         nested Compositions, only its `INPUT <NodeRole.INPUT>` Nodes can be specified for shadowing in the
         **state_features** argument of the OptimizationControlMechanism's constructor.

      .. hint::
         Shadowing the input to a Node of a `nested Composition <Composition_Nested>` that is not an `INTERNAL
         <NodeRole.INTERNAL>` Node of that Composition can be accomplished one or of two ways, by: a) assigning it
         `INPUT <NodeRole.INPUT>` as a `required NodeRole <Composition_Node_Role_Assignment>` where it is added to
         the nested Composition; and/or b) adding an additional Node to that Composition that shadows the desired one
         (this is allowed *within* the *same* Composition), and is assigned as an `OUTPUT <NodeRole.OUTPUT>` Node of
         that Composition, the `OutputPort` of which which can then be specified in the **state_features** argument of
         the OptimizationControlMechanism's constructor (see below).

      .. technical_note::
        The InputPorts specified as state_features are marked as `internal_only <InputPort.internal_only>` = `True`.

    .. _Optimization_Control_Mechanism_Output_Port_State_Feature:
    * *OutputPort specification* -- this creates an `InputPort` that receives a `MappingProjection` from the
      specified `OutputPort`;  it can be any form of `OutputPort specification <OutputPort_Specification>`
      for any `OutputPort` of another `Mechanism <Mechanism>` in the Composition. The `value <OutputPort.value>`
      of the specified OutputPort is used as the corresponding value of the OptimizationControlMechanism's
      `state_feature_values <OptimizationControlMechanism.state_feature_values>`.

    .. _Optimization_Control_Mechanism_Mechanism_State_Feature:

    * *Mechanism* -- if the `agent_rep <OptimizationControlMechanism.agent_rep>` is a Composition, the Mechanism's
      `primary InputPort <InputPort_Primary>` is shadowed;  that is, it is assumed that its' input should be used
      as the corresponding value of the OptimizationControlMechanism's `state_feature_values
      <OptimizationControlMechanism.state_feature_values>`. This has the same result as explicitly specifying the
      Mechanism's  input_port, as described `above <Optimization_Control_Mechanism_Input_Port_State_Feature>`.  If
      the Mechanism is in a `nested Composition <Composition_Nested>`, it must be an `INPUT <NodeRole.INPUT>` `Node
      <Composition_Nodes>` of that Composition (see note above).  If its OutputPort needs to be used, it must be
      specified explicitly (as described `above <Optimization_Control_Mechanism_Output_Port_State_Feature>`).  In
      contrast, if the `agent_rep <OptimizationControlMechanism.agent_rep>` is a `CompositionFunctionApproximator`,
      then the Mechanism's `primary OutputPort <OutputPort_Primary>` is used (since that is typical usage, and there
      are no assumptions made about the state features of a `CompositionFunctionApproximator`); if the input to the
      Mechanism *is* to be shadowed, then its InputPort must be specified explicitly (as described `above
      <Optimization_Control_Mechanism_Input_Port_State_Feature>`).

  COMMENT:
      FIX: CONFIRM THAT THE FOLLOWING ALL WORK
  State features can also be added to an existing OptimizationControlMechanism using its `add_state_features` method.
  COMMENT

.. _OptimizationControlMechanism_State_Feature_Functions_Arg:

* **state_feature_functions** -- specifies the `function(s) <InputPort.function>` assigned to the `state_input_ports
  <OptimizationControlMechanism.state_input_ports>` created for each of the corresponding **state_features**.
  If **state_feature_functions** is not specified, the identity function is assigned to all of the `state_input_ports
  <OptimizationControlMechanism.state_input_ports>` (whether those were created automatically or explicitly specified;
  see `above <OptimizationControlMechanism_State_Features_Arg>`).  However, other functions can be specified
  individually for the `state_input_ports <OptimizationControlMechanism.state_input_ports>` associated with each
  state_feature. This can be useful, for example to provide an average or integrated value of prior inputs, to
  select specific inputs for use (see `hint <OptimizationControlMechanism_Selective_Input>` above), and/or use a
  generative model of the environment to provide inputs to the `agent_rep <OptimizationControlMechanism.agent_rep>`
  during the optimization process. This can be done by specifying the **state_feature_functions** argument with a
  dict with keys that match each of the specifications in the **state_features** argument, and corresponding values
  that specify the function to use for each.

    .. note::
       A dict can be used to specify **state_feature_functions** only if **state_features** are specified explicitly
       (see `above <OptimizationControlMechanism_State_Features_Arg>`). The dict must contain one entry for
       each of the items specified in **state_features**, and the value returned by each function must preserve the
       shape of its input, which must match that of the corresponding input to the Composition's `run
       <Composition.run>` method (see `note <OptimizationControlMechanism_State_Features_Shapes>` above).

.. _OptimizationControlMechanism_Outcome_Args:

* **Outcome arguments** -- these specify the Components, the values of which are assigned to the `outcome
  <ControlMechanism.outcome>` attribute, and used to compute the `net_outcome <ControlMechanism.net_outcome>` for a
  given `control_allocation <ControlMechanism.control_allocation>` (see `OptimizationControlMechanism_Execution`).
  As with a ControlMechanism, these can be sepcified directly in the **monitor_for_control** argument, or through the
  use of `ObjectiveMechanism` specified in the  **objecctive_mechanism** argument (see
  ControlMechanism_Monitor_for_Control for additional details).  However, an OptimizationControlMechanism places some
  restrictions on the specification of these arguments that, as with specification of `state_features
  <OptimizationControlMechanism_State_Features_Arg>`, depend on the nature of the `agent_rep
  <OptimizationControlMechanism.agent_rep>`, as described below.

  * *agent_rep is a Composition* -- the items specified to be monitored for control must belong to the `agent_rep
    <OptimizationControlMechanism.agent_rep>`, since those are the only ones that will be executed when the
    `evaluate_agent_rep <OptimizationControlMechanism.evaluate_agent_rep>` is called; an error will be generated
    identifying any Components that do not belong to the `agent_rep <OptimizationControlMechanism.agent_rep>`.

  * *agent_rep is a CompositionFunctionApproximator* -- the items specified to be monitored for control can be any
    within the Composition for which the OptimizationControlMechanism is the `controller <Composition_Controller>`;
    this is because their values during the last execution of the Composition are used to determine the `net_outcome
    <ControlMechanism.net_outcome>` that the `agent_rep <OptimizationControlMechanism.agent_rep>`\\'s
    `adapt <CompositionFunctionApproximator.adapt>` method -- if it has one -- seeks to predict.  Accordingly,
    the values of the items specified to be monitored control must match, in shape and order, the
    **net_outcome** of that `adapt <CompositionFunctionApproximator.adapt>` method.

* **Optimization arguments** -- these specify parameters that determine how the OptimizationControlMechanism's
  `function <OptimizationControlMechanism.function>` searches for and determines the optimal `control_allocation
  <ControlMechanism.control_allocation>` (see `OptimizationControlMechanism_Execution`); this includes specification
  of the `num_estimates <OptimizationControlMechanism.num_estimates>` and `num_trials_per_estimate
  <OptimizationControlMechanism.num_trials_per_estimate>` parameters, as well as the `random_variables
  <OptimizationControlMechanism.random_variables>`, `initial_seed <OptimizationControlMechanism.initial_seed>` and
  `same_seed_for_all_allocations <OptimizationControlMechanism.same_seed_for_all_allocations>` Parameters, which
  determine how the `net_outcome <ControlMechanism.net_outcome>` is estimated for a given `control_allocation
  <ControlMechanism.control_allocation>` (see `OptimizationControlMechanism_Estimation_Randomization` for additional
  details).

.. _OptimizationControlMechanism_Structure:

Structure
---------

An OptimizationControlMechanism conforms to the structure of a `ControlMechanism`, with the following exceptions
and additions.

.. _OptimizationControlMechanism_Agent_Rep:

*Agent Representation*
^^^^^^^^^^^^^^^^^^^^^^

The defining feature of an OptimizationControlMechanism is its agent representation, specified in the **agent_rep**
argument of its constructor, and assigned to its `agent_rep <OptimizationControlMechanism.agent_rep>` attribute.  This
designates a representation of the `Composition` (or parts of it) that the OptimizationControlMechanism uses to
evaluate sample `control_allocations <ControlMechanism.control_allocation>` in order to find one that optimizes the
the `net_outcome <ControlMechanism.net_outcome>` of the Composition when it is fully executed. The `agent_rep
<OptimizationControlMechanism.agent_rep>` can be the Composition itself for which the OptimizationControlMechanism is
the `controller <Composition_Controller>` (fully `model-based optimization <OptimizationControlMechanism_Model_Based>`,
or another one `model-free optimization <OptimizationControlMechanism_Model_Free>`), that is usually a simpler
Composition or a `CompositionFunctionApproximator`  used to estimate the `net_outcome <ControlMechanism.net_outcome>`
for the full Composition (see `above <OptimizationControlMechanism_Agent_Representation_Types>`).  The `evaluate
<Composition.evaluate>` method of the `agent_rep <OptimizationControlMechanism.agent_rep>` is assigned as the
`evaluate_agent_rep <OptimizationControlMechanism.evaluate_agent_rep>` method of the OptimizationControlMechanism.
If the `agent_rep <OptimizationControlMechanism.agent_rep>` is not the Composition for which the
OptimizationControlMechanism is the controller, then it must meet the following requirements:

* Its `evaluate <Composition.evaluate>` method must accept as its first four positional arguments:

  - values that correspond in shape to  the `state_feature_values
    <OptimizationControlMechanism.state_feature_values>` (inputs for estimate);
  - `control_allocation <ControlMechanism.control_allocation>` (the set of parameters for which estimates
    of `net_outcome <ControlMechanism.net_outcome>` are made);
  - `num_trials_per_estimate <OptimizationControlMechanism.num_trials_per_estimate>` (number of trials executed by
    agent_rep for each estimate).
..
* If it has an `adapt <CompositionFunctionApproximator.adapt>` method, that must accept as its first three
  arguments, in order:

  - values that correspond to the shape of the  `state_feature_values
    <OptimizationControlMechanism.state_feature_values>` (inputs that led to the net_come);
  - `control_allocation <ControlMechanism.control_allocation>` (set of parameters that led to the net_outcome);
  - `net_outcome <ControlMechanism.net_outcome>` (the net_outcome that resulted from the `state_feature_values
    <OptimizationControlMechanism.state_feature_values>` and `control_allocation
    <ControlMechanism.control_allocation>`) that must match the shape of `outcome <ControlMechanism.outcome>`.
  COMMENT:
  - `num_estimates <OptimizationControlMechanism.num_trials_per_estimate>` (number of estimates of `net_outcome
    <ControlMechanism.net_outcome>` made for each `control_allocation <ControlMechanism.control_allocation>`).
  COMMENT

 .. _OptimizationControlMechanism_State:

*State*
~~~~~~~

The current state of the OptimizationControlMechanism -- or, more properly, of its `agent_rep
<OptimizationControlMechanism.agent_rep>` -- is determined by the OptimizationControlMechanism's current
`state_feature_values <OptimizationControlMechanism.state_feature_values>` (see `below
<OptimizationControlMechanism_State_Features>`) and `control_allocation <ControlMechanism.control_allocation>`.
These are provided as input to the `evaluate_agent_rep <OptimizationControlMechanism.evaluate_agent_rep>` method,
the results of which are used together with the `costs <ControlMechanism_Costs_NetOutcome>` associated with the
`control_allocation <ControlMechanism.control_allocation>`, to evaluate the `net_outcome
<ControlMechanism.net_outcome>` for that state. The current state is listed in the OptimizationControlMechanism's
`state <OptimizationControlMechanism.state>` attribute, and `state_dict <OptimizationControlMechanism.state_dict>`
contains the Components associated with each value of `state <OptimizationControlMechanism.state>`.

.. _OptimizationControlMechanism_Input:

*Input*
^^^^^^^

An OptimizationControlMechanism has two types of `input_ports <Mechanism_Base.input_ports>`, corresponding to the two
forms of input it requires: `state_input_ports <OptimizationControlMechanism.state_input_ports>` that provide the values
of the Components specified as its `state_features <OptimizationControlMechanism_State_Features_Arg>`, and that are used
as inputs to the `agent_rep <OptimizationControlMechanism.agent_rep>` when its `evaluate <Composition.evaluate>` method
is used to execute it; and `outcome_input_ports <OptimizationControlMechanism.outcome_input_ports>` that provide the
outcome of executing the `agent_rep <OptimizationControlMechanism.agent_rep>`, that is used to compute the `net_outcome
<ControlMechanism.net_outcome>` for the `control_allocation <ControlMechanism.control_allocation>` under which the
execution occurred. Each of these is described below.

.. _OptimizationControlMechanism_State_Features:

*state_input_ports*
~~~~~~~~~~~~~~~~~~~

The `state_input_ports <OptimizationControlMechanism.state_input_ports>` receive `Projections <Projection>`
from the Components specified as the OptimizationControlMechanism's `state_features
<OptimizationControlMechanism_State_Features_Arg>`, the values of which are assigned as the `state_feature_values
<OptimizationControlMechanism.state_feature_values>`, and conveyed to the `agent_rep
<OptimizationControlMechanism.agent_rep>` when it is `executed <OptimizationControlMechanism_Execution>`. If the
`agent_rep is a `Composition <OptimizationControlMechanism_Agent_Rep_Composition>`, then the
OptimizationControlMechanism has a state_input_port for every `InputPort` of every `INPUT <NodeRole.INPUT>` `Node
<Composition_Nodes>` of the `agent_rep <OptimizationControlMechanism.agent_rep>` Composition, each of which receives
a `Projection` that `shadows the input <InputPort_Shadow_Inputs>` of the corresponding state_feature. If the
`agent_rep is a CompositionFunctionApproximator <OptimizationControlMechanism_Agent_Rep_CFA>`,
then the OptimizationControlMechanism has a state_input_port that receives a Projection from each Component specified
in the **state_features** arg of its constructor.

COMMENT:
In either, case the the `values <InputPort.value>` of the
`state_input_ports <OptimizationControlMechanism.state_input_ports>` are assigned to the `state_feature_values
<OptimizationControlMechanism.state_feature_values>` attribute that is used, in turn, by the
OptimizationControlMechanism's `evaluate_agent_rep <OptimizationControlMechanism.evaluate_agent_rep>` method to
estimate or predict the `net_outcome <ControlMechanism.net_outcome>` for a given `control_allocation
<ControlMechanism.control_allocation>` (see `OptimizationControlMechanism_Execution`).

State features can be of two types:

* *Input Features* -- these are values that shadow the input received by a `Mechanisms <Mechanism>` in the
  `Composition` for which the OptimizationControlMechanism is a `controller <Composition.controller>` (irrespective
  of whether that is the OptimizationControlMechanism`s `agent_rep <OptimizationControlMechanism.agent_rep>`).
  They are implemented as `shadow InputPorts <InputPort_Shadow_Inputs>` (see
  `OptimizationControlMechanism_State_Features_Shadow_Inputs` for specification) that receive a
  `Projection` from the same source as the Mechanism being shadowed.
..
* *Output Features* -- these are the `value <OutputPort.value>` of an `OutputPort` of  `Mechanism <Mechanism>` in the
  `Composition` for which the OptimizationControlMechanism is a `controller <Composition.controller>` (again,
  irrespective of whether it is the OptimizationControlMechanism`s `agent_rep
  <OptimizationControlMechanism.agent_rep>`); and each is assigned a
  `Projection` from the specified OutputPort(s) to the InputPort of the OptimizationControlMechanism for that feature.

The InputPorts assigned to the **state_features** are listed in the OptimizationControlMechanism's `state_input_port
<OptimizationControlMechanism's.state_input_port>` attribute, and their current `values <InputPort.value>` are
listed in its `state_feature_values <OptimizationControlMechanism.state_feature_values>` attribute.

The InputPorts assigned to the **state_features** are listed in the OptimizationControlMechanism's `state_input_port
<OptimizationControlMechanism's.state_input_port>` attribute, and their current `values <InputPort.value>` are
listed in its `state_feature_values <OptimizationControlMechanism.state_feature_values>` attribute.
COMMENT

.. _OptimizationControlMechanism_Outcome:

*outcome_input_ports*
~~~~~~~~~~~~~~~~~~~~~

The `outcome_input_ports <OptimizationControlMechanism.outcome_input_ports>` comprise either a single `OutputPort`
that receives a `Projection` from the OptimizationControlMechanism's `objective_mechanism
<OptimizationControlMechanism_ObjectiveMechanism>` if has one; or, if it does not, then an OutputPort for each
Component it `monitors <OptimizationControlMechanism_Monitor_for_Control>` to determine the `net_outcome
<ControlMechanism.net_outcome>` of executing its `agent_rep <OptimizationControlMechanism.agent_rep>` (see `outcome
arguments <OptimizationControlMechanism_Outcome_Args>` for how these are specified). The value(s) of the
`outcome_input_ports <OptimizationControlMechanism.outcome_input_ports>` are assigned to the
OptimizationControlMechanism's `outcome <ControlMechanism.outcome>` attribute.

.. _OptimizationControlMechanism_ObjectiveMechanism:

*objective_mechanism*

If an OptimizationControlMechanism has an `objective_mechanism <ControlMechanism.objective_mechanism>`, it is
assigned a single outcome_input_port, named *OUTCOME*, that receives a Projection from the objective_mechanism's
`OUTCOME OutputPort <ObjectiveMechanism_Output>`. The OptimizationControlMechanism's `objective_mechanism
<ControlMechanism>` is used to evaluate the outcome of executing its `agent_rep
<OptimizationControlMechanism.agent_rep>` for a given `state <OptimizationControlMechanism_State>`. This passes
the result to the OptimizationControlMechanism's *OUTCOME* InputPort, that is placed in its `outcome
<ControlMechanism.outcome>` attribute.

    .. note::
        An OptimizationControlMechanism's `objective_mechanism <ControlMechanism.objective_mechanism>` and its `function
        <ObjectiveMechanism.function>` are distinct from, and should not be confused with the `objective_function
        <OptimizationFunction.objective_function>` parameter of the OptimizationControlMechanism's `function
        <OptimizationControlMechanism.function>`.  The `objective_mechanism <ControlMechanism.objective_mechanism>`\\'s
        `function <ObjectiveMechanism.function>` evaluates the `outcome <ControlMechanism.outcome>` of processing
        without taking into account the `costs <ControlMechanism.costs>` of the OptimizationControlMechanism's
        `control_signals <OptimizationControlMechanism.control_signals>`.  In contrast, its `evaluate_agent_rep
        <OptimizationControlMechanism.evaluate_agent_rep>` method, which is assigned as the `objective_function`
        parameter of its `function <OptimizationControlMechanism.function>`, takes the `costs <ControlMechanism.costs>`
        of the OptimizationControlMechanism's `control_signals <OptimizationControlMechanism.control_signals>` into
        account when calculating the `net_outcome` that it returns as its result.

COMMENT:
ADD HINT HERE RE: USE OF CONCATENATION

the items specified by `monitor_for_control
<ControlMechanism.monitor_for_control>` are all assigned `MappingProjections <MappingProjection>` to a single
*OUTCOME* InputPort.  This is assigned `Concatenate` as it `function <InputPort.function>`, which concatenates the
`values <Projection_Base.value>` of its Projections into a single array (that is, it is automatically configured
to use the *CONCATENATE* option of a ControlMechanism's `outcome_input_ports_option
<ControlMechanism.outcome_input_ports_option>` Parameter). This ensures that the input to the
OptimizationControlMechanism's `function <OptimizationControlMechanism.function>` has the same format as when an
`objective_mechanism <ControlMechanism.objective_mechanism>` has been specified, as described below.
COMMENT

.. _OptimizationControlMechanism_Monitor_for_Control:

*monitor_for_control*

If an OptimizationControlMechanism is not assigned an `objective_mechanism <ControlMechanism.objective_mechanism>`,
then its `outcome_input_ports <OptimizationControlMechanism.outcome_input_ports>` are determined by its
`monitor_for_control <ControlMechanism.monitor_for_control>` and `outcome_input_ports_option
<ControlMechanism.outcome_input_ports_option>` attributes, specified in the corresponding arguments of its
constructor (see `Outcomes arguments <OptimizationControlMechanism_Outcome_Args>`). The value(s) of the specified
Components are assigned as the OptimizationControlMechanism's `outcome <ControlMechanism.outcome>` attribute,
which is used to compute the `net_outcome <ControlMechanism.net_outcome>` of executing its `agent_rep
<OptimizationControlMechanism.agent_rep>`.

    .. note::
       If a `Node <Composition_Nodes>` other than an `OUTPUT <NodeRole.OUTPUT>` of a `nested <Composition_Nested>`
       Composition is `specified to be monitored <ControlMechanism_Monitor_for_Control>`, it is assigned as a `PROBE
       <NodeRole.PROBE>` of that nested Composition. Although `PROBE <NodeRole.PROBE>` Nodes are generally treated
       like `OUTPUT <NodeRole.OUTPUT>` Nodes (since they project out of the Composition to which they belong), their
       `value <Mechanism_Base.value>` is not included in the `output_values <Composition.output_values>` or `results
       <Composition.results>` attributes of the Composition for which the OptimizationControlMechanism is the
       `controller <Composition.controller>`, unless that Composition's `include_probes_in_output
       <Composition.include_probes_in_output>` attribute is set to True (see Probes `Composition_Probes` for additional
       information).

.. _OptimizationControlMechanism_Function:

*Function*
^^^^^^^^^^

The `function <OptimizationControlMechanism.function>` of an OptimizationControlMechanism is used to find the
`control_allocation <ControlMechanism.control_allocation>` that optimizes the `net_outcome
<ControlMechanism.net_outcome>` for the current (or expected) `state <OptimizationControlMechanism_State>`.
It is generally an `OptimizationFunction`, which in turn has `objective_function
<OptimizationFunction.objective_function>`, `search_function <OptimizationFunction.search_function>` and
`search_termination_function <OptimizationFunction.search_termination_function>` methods, as well as a `search_space
<OptimizationFunction.search_space>` attribute.  The `objective_function <OptimizationFunction.objective_function>`
is automatically assigned the OptimizationControlMechanism's `evaluate_agent_rep
<OptimizationControlMechanism.evaluate_agent_rep>` method, that is used to evaluate each `control_allocation
<ControlMechanism.control_allocation>` sampled from the `search_space <OptimizationFunction.search_space>` by the
`search_function <OptimizationFunction.search_function>` until the `search_termination_function
<OptimizationFunction.search_termination_function>` returns `True` (see `OptimizationControlMechanism_Execution`
for additional details).

.. _OptimizationControlMechanism_Custom_Function:

*Custom Function*
~~~~~~~~~~~~~~~~~

A custom function can be assigned as the OptimizationControlMechanism's `function
<OptimizationControlMechanism.function>`, however it must meet the following requirements:

  - It must accept as its first argument and return as its result an array with the same shape as the
    OptimizationControlMechanism's `control_allocation <ControlMechanism.control_allocation>`.
  ..
  - It must be able to execute the OptimizationControlMechanism's `evaluate_agent_rep
    <OptimizationControlMechanism.evaluate_agent_rep>` `num_estimates <OptimizationControlMechanism.num_estimates>`
    times, and aggregate the results in computing the `net_outcome <ControlMechanism.net_outcome>` for a given
    `control_allocation <ControlMechanism.control_allocation>` (see
    `OptimizationControlMechanism_Estimation_Randomization` for additional details).
  ..
  - It must implement a `reset` method that can accept as keyword arguments **objective_function**,
    **search_function**, **search_termination_function**, and **search_space**, and implement attributes
    with corresponding names.

.. _OptimizationControlMechanism_Search_Functions:

*Search Function, Search Space and Search Termination Function*
~~~~~~~~~~~~~~~~~~~~~~~~~~~~~~~~~~~~~~~~~~~~~~~~~~~~~~~~~~~~~~~

Subclasses of OptimizationControlMechanism may implement their own `search_function
<OptimizationControlMechanism.search_function>` and `search_termination_function
<OptimizationControlMechanism.search_termination_function>` methods, as well as a
`control_allocation_search_space <OptimizationControlMechanism.control_allocation_search_space>` attribute, that are
passed as parameters to the `OptimizationFunction` when it is constructed.  These can be specified in the
constructor for an `OptimizationFunction` assigned as the **function** argument in the
OptimizationControlMechanism's constructor, as long as they are compatible with the requirements of
the OptimizationFunction and OptimizationControlMechanism.  If they are not specified, then defaults specified
either by the OptimizationControlMechanism or the OptimizationFunction are used.

.. _OptimizationControlMechanism_Default_Function:

*Default Function: GridSearch*
~~~~~~~~~~~~~~~~~~~~~~~~~~~~~~

If the **function** argument is not specified, the `GridSearch` `OptimizationFunction` is assigned as the default,
which evaluates the `net_outcome <ControlMechanism.net_outcome>` using the OptimizationControlMechanism's
`control_allocation_search_space <OptimizationControlMechanism.control_allocation_search_space>` as its
`search_space <OptimizationFunction.search_space>`, and returns the `control_allocation
<ControlMechanism.control_allocation>` that yields the greatest `net_outcome <ControlMechanism.net_outcome>`,
thus implementing a computation of `EVC <OptimizationControlMechanism_EVC>`.


.. _OptimizationControlMechanism_Output:

*Output*
^^^^^^^^

The output of OptimizationControlMechanism are its `control_signals <ControlMechanism.control_signals>` that implement
the `control_allocations <ControlMechanism.control_allocation>` it evaluates and optimizes. These their effects are
estimated over variation in the values of Components with random variables, then the OptimizationControlMechanism's
`control_signals <ControlMechanism.control_signals>` include an additional *RANDOMIZATION_CONTROL_SIGNAL* that
implements that variablity for the relevant Components, as described below.

.. _OptimizationControlMechanism_Randomization_Control_Signal:

*Randomization ControlSignal*
~~~~~~~~~~~~~~~~~~~~~~~~~~~~~

If `num_estimates <OptimizationControlMechanism.num_estimates>` is specified (that is, it is not None), and
`agent_rep <OptimizationControlMechanism.agent_rep>` has any `Components <Component>` with random variables
(that is, that call a randomization function) specified in the OptimizationControlMechanism's `random_variables
<OptimizationControlMechanism.random_variables>` attribute, then a `ControlSignal` is automatically added to the
OptimizationControlMechanism's `control_signals <OptimizationControlMechanism.control_signals>`, named
*RANDOMIZATION_CONTROL_SIGNAL*, that randomizes the values of the `random variables
<OptimizationControlMechanism.random_variables>` over estimates of its `net_outcome <ControlMechanism.net_outcome>`
for each `control_allocation <ControlMechanism.control_allocation>` If `num_estimates
<OptimizationControlMechanism.num_estimates>` is specified but `agent_rep <OptimizationControlMechanism.agent_rep>`
has not random variables, then a warning is issued and no *RANDOMIZATION_CONTROL_SIGNAL* is constructed. The
`initial_seed <OptimizationControlMechanism.initial_seed>` and `same_seed_for_all_allocations
<OptimizationControlMechanism.same_seed_for_all_allocations>` Parameters can also be used to further refine
randomization (see `OptimizationControlMechanism_Estimation_Randomization` for additional details).

.. technical_note::

    The *RANDOMIZATION_CONTROL_SIGNAL* ControlSignal sends a `ControlProjection` to the `ParameterPort` for the
    see `Parameter` of Components specified either in the OptimizationControlMechanism's `random_variables
    <OptimizationControlMechanism.random_variables>` attribute or that of the `agent_rep
    <OptimizationControlMechanism.agent_rep>` (see above). The *RANDOMIZATION_CONTROL_SIGNAL* is also included when
    constructing the `control_allocation_search_space <OptimizationFunction.control_allocation_search_space>` passed
    to the constructor for OptimizationControlMechanism's `function <OptimizationControlMechanism.function>`,
    as its **search_space** argument, along with the index of the *RANDOMIZATION_CONTROL_SIGNAL* as its
    **randomization_dimension** argument.

.. _OptimizationControlMechanism_Execution:

Execution
---------

When an OptimizationControlMechanism is executed, the `OptimizationFunction` assigned as it's `function
<OptimizationControlMechanism.function>` is used evaluate the effects of different `control_allocations
<ControlMechanism.control_allocation>` to find one that optimizes the `net_outcome <ControlMechanism.net_outcome>`;
that `control_allocation <ControlMechanism.control_allocation>` is then used when the Composition controlled by the
OptimizationControlMechanism is next executed.  The OptimizationFunction does this by either simulating performance
of the Composition or executing the CompositionFunctionApproximator that is its `agent_rep
<OptimizationControlMechanism.agent_rep>`.

.. _OptimizationControlMechanism_Optimization_Procedure:

*Optimization Procedure*
^^^^^^^^^^^^^^^^^^^^^^^^

When an OptimizationControlMechanism is executed, it carries out the following steps to find a `control_allocation
<ControlMechanism.control_allocation>` that optmimzes performance of the Composition that it controls:

  .. _OptimizationControlMechanism_Adaptation:

  * *Adaptation* -- if the `agent_rep <OptimizationControlMechanism.agent_rep>` is a `CompositionFunctionApproximator`,
    its `adapt <CompositionFunctionApproximator.adapt>` method, allowing it to modify its parameters in order to better
    predict the `net_outcome <ControlMechanism.net_outcome>` for a given `state <OptimizationControlMechanism_State>`,
    based the state and `net_outcome <ControlMechanism.net_outcome>` of the previous `TRIAL <TimeScale.TRIAL>`.

  .. _OptimizationControlMechanism_Evaluation:

  * *Evaluation* -- the OptimizationControlMechanism's `function <OptimizationControlMechanism.function>` is
    called to find the `control_allocation <ControlMechanism.control_allocation>` that optimizes `net_outcome
    <ControlMechanism.net_outcome>` of its `agent_rep <OptimizationControlMechanism.agent_rep>` for the current
    `state <OptimizationControlMechanism_State>`. The way in which it searches for the best `control_allocation
    <ControlMechanism.control_allocation>` is determined by the type of `OptimizationFunction` assigned to `function
    <OptimizationControlMechanism.function>`, whereas the way that it evaluates each one is determined by the
    OptimizationControlMechanism's `evaluate_agent_rep <OptimizationControlMechanism.evaluate_agent_rep>` method.
    More specifically, it carries out the following procedure:

    .. _OptimizationControlMechanism_Estimation:

    * *Estimation* - the `function <OptimizationControlMechanism.function>` selects a sample `control_allocation
      <ControlMechanism.control_allocation>` (using its `search_function <OptimizationFunction.search_function>`
      to select one from its `search_space <OptimizationFunction.search_space>`), and evaluates the `net_outcome
      <ControlMechanism.net_outcome>` for that `control_allocation <ControlMechanism.control_allocation>`.
      It does this by calling the OptimizationControlMechanism's `evaluate_agent_rep
      <OptimizationControlMechanism.evaluate_agent_rep>` method `num_estimates <OptimizationControlMechanism>` times,
      each with the current `state_feature_values <OptimizationControlMechanism.state_feature_values>` as its input,
      and executing it for `num_trials_per_estimate <OptimizationControlMechanism.num_trials_per_estimate>` trials
      for each estimate.  The `control_allocation <ControlMechanism.control_allocation>` remains fixed for each
      estimate, but the random seed of any Parameters that rely on randomization is varied, so that the values of those
      Parameters are randomly sampled for every estimate (see `OptimizationControlMechanism_Estimation_Randomization`).

    * *Aggregation* - the `function <OptimizationControlMechanism.function>`\\'s `aggregation_function
      <OptimizationFunction.aggregation_function>` is used to aggregate the `net_outcome
      <ControlMechanism.net_outcome>` over the all the estimates for a given `control_allocation
      <ControlMechanism.control_allocation>`, and the aggregated value is returned as the `outcome
      <ControlMechanism.outcome>` and used to the compute the `net_outcome <ControlMechanism.net_outcome>`
      for that `control_allocation <ControlMechanism.control_allocation>`.

    * *Termination* - the `function <OptimizationControlMechanism.function>` continues to evaluate samples of
      `control_allocations <ControlMechanism.control_allocation>` provided by its `search_function
      <OptimizationFunction.search_function>` until its `search_termination_function
      <OptimizationFunction.search_termination_function>` returns `True`.

  .. _OptimizationControlMechanism_Control_Assignment:

  * *Assignment* - when the search completes, the `function <OptimizationControlMechanism.function>`
    assigns the `control_allocation <ControlMechanism.control_allocation>` that yielded the optimal value of
    `net_outcome <ControlMechanism.net_outcome>` to the OptimizationControlMechanism's `control_signals,
    that compute their `values <ControlSignal.value>` which, in turn, are assigned to their `ControlProjections
    <ControlProjection>` to `modulate the Parameters <ModulatorySignal_Modulation>` they control when the
    Composition is next executed.

.. _OptimizationControlMechanism_Estimation_Randomization:

*Randomization of Estimation*
^^^^^^^^^^^^^^^^^^^^^^^^^^^^^

If `num_estimates <OptimizationControlMechanism.num_estimates>` is specified (i.e., it is not None), then each
`control_allocation <ControlMechanism.control_allocation>` is independently evaluated `num_estimates
<OptimizationControlMechanism.num_estimates>` times (i.e., by that number of calls to the
OptimizationControlMechanism's `evaluate_agent_rep <OptimizationControlMechanism.evaluate_agent_rep>` method).
The values of Components listed in the OptimizationControlMechanism's `random_variables
<OptimizationControlMechanism.random_variables>` attribute are randomized over those estimates.  By default,
this includes all Components in the `agent_rep <OptimizationControlMechanism.agent_rep>` with random variables (listed
in its `random_variables <Composition.random_variables>` attribute).  However, if particular Components are specified
in the **random_variables** argument of the OptimizationControlMechanism's constructor, then randomization is
restricted to their values. Randomization over estimates can be further configured using the `initial_seed
<OptimizationControlMechanism.initial_seed>` and `same_seed_for_all_allocations
<OptimizationControlMechanism.same_seed_for_all_allocations>` attributes. The results of all the estimates for a given
`control_allocation <ControlMechanism.control_allocation>` are aggregated by the `aggregation_function
<OptimizationFunction.aggregation_function>` of the `OptimizationFunction` assigned to the
OptimizationControlMechanism's `function <OptimizationControlMechanism>`, and used to compute the `net_outcome
<ControlMechanism.net_outcome>` over the estimates for that `control_allocation <ControlMechanism.control_allocation>`
(see `OptimizationControlMechanism_Execution` for additional details).

COMMENT:
.. _OptimizationControlMechanism_Examples:

Examples
--------

The table below lists `model-free <OptimizationControlMechanism_Model_Free>` and `model-based
<ModelBasedOptimizationControlMechanism` subclasses of OptimizationControlMechanisms.

.. table:: **Model-Free and Model-Based OptimizationControlMechanisms**

   +-------------------------+----------------------+----------------------+---------------------+---------------------+------------------------------+
   |                         |     *Model-Free*     |                           *Model-Based*                                                         |
   +-------------------------+----------------------+----------------------+---------------------+---------------------+------------------------------+
   |**Functions**            |`LVOCControlMechanism`| LVOMControlMechanism | MDPControlMechanism |`EVCControlMechanism`| ParameterEstimationMechanism |
   +-------------------------+----------------------+----------------------+---------------------+---------------------+------------------------------+
   |**learning_function**    |     `BayesGLM`       |        `pymc`        |    `BeliefUpdate`   |       *None*        |           `pymc`             |
   +-------------------------+----------------------+----------------------+---------------------+---------------------+------------------------------+
   |**function** *(primary)* |`GradientOptimization`|     `GridSearch`     |       `Sample`      |    `GridSearch`     |           `Sample`           |
   +-------------------------+----------------------+----------------------+---------------------+---------------------+------------------------------+
   |       *search_function* |  *follow_gradient*   |   *traverse_grid*    | *sample_from_dist*  |   *traverse_grid*   |      *sample_from_dist*      |
   +-------------------------+----------------------+----------------------+---------------------+---------------------+------------------------------+
   |    *objective_function* |    *compute_EVC*     |  *evaluate*,   |  *evaluate*,  |  *evaluate*,  |    *evaluate*,         |
   |                         |                      |  *compute_EVC*       |  *compute_EVC*      |  *compute_EVC*      |    *compute_likelihood*      |
   +-------------------------+----------------------+----------------------+---------------------+---------------------+------------------------------+
   |             *execution* | *iterate w/in trial* |  *once per trial*    | *iterate w/in trial*| *iterate w/in trial*|     *iterate w/in trial*     |
   +-------------------------+----------------------+----------------------+---------------------+---------------------+------------------------------+

The following models provide examples of implementing the OptimizationControlMechanisms in the table above:

`LVOCControlMechanism`\\:  `BustamanteStroopXORLVOCModel`
`EVCControlMechanism`\\:  `UmemotoTaskSwitchingEVCModel`
COMMENT



.. _OptimizationControlMechanism_Class_Reference:

Class Reference
---------------

"""
import ast
import copy
import warnings
from collections.abc import Iterable
from typing import Union

import numpy as np
import typecheck as tc

from psyneulink.core import llvm as pnlvm
from psyneulink.core.components.component import DefaultsFlexibility, Component
from psyneulink.core.components.functions.function import is_function_type
from psyneulink.core.components.functions.nonstateful.optimizationfunctions import \
    GridSearch, OBJECTIVE_FUNCTION, SEARCH_SPACE, RANDOMIZATION_DIMENSION
from psyneulink.core.components.functions.nonstateful.transferfunctions import CostFunctions
from psyneulink.core.components.mechanisms.mechanism import Mechanism
from psyneulink.core.components.mechanisms.modulatory.control.controlmechanism import \
    ControlMechanism, ControlMechanismError
from psyneulink.core.components.ports.inputport import InputPort, _parse_shadow_inputs
from psyneulink.core.components.ports.modulatorysignals.controlsignal import ControlSignal
from psyneulink.core.components.ports.outputport import OutputPort
from psyneulink.core.components.ports.port import _parse_port_spec, _instantiate_port, Port
from psyneulink.core.components.shellclasses import Function
from psyneulink.core.globals.context import Context, ContextFlags
from psyneulink.core.globals.context import handle_external_context
from psyneulink.core.globals.defaults import defaultControlAllocation
from psyneulink.core.globals.keywords import \
    ALL, COMPOSITION, COMPOSITION_FUNCTION_APPROXIMATOR, CONCATENATE, DEFAULT_INPUT, DEFAULT_VARIABLE, EID_FROZEN, \
    FUNCTION, INTERNAL_ONLY, NAME, OPTIMIZATION_CONTROL_MECHANISM, OWNER_VALUE, PARAMS, PROJECTIONS, \
    SHADOW_INPUTS, SHADOW_INPUT_NAME, VALUE
from psyneulink.core.globals.parameters import Parameter
from psyneulink.core.globals.preferences.preferenceset import PreferenceLevel
from psyneulink.core.globals.sampleiterator import SampleIterator, SampleSpec
from psyneulink.core.globals.utilities import convert_to_list, convert_to_np_array, ContentAddressableList, is_numeric
from psyneulink.core.llvm.debug import debug_env

__all__ = [
    'OptimizationControlMechanism', 'OptimizationControlMechanismError',
    'AGENT_REP', 'STATE_FEATURES', 'STATE_FEATURE_FUNCTIONS', 'RANDOMIZATION_CONTROL_SIGNAL', 'NUM_ESTIMATES'
]

AGENT_REP = 'agent_rep'
STATE_FEATURES = 'state_features'
STATE_FEATURE_FUNCTIONS = 'state_feature_functions'
RANDOMIZATION_CONTROL_SIGNAL = 'RANDOMIZATION_CONTROL_SIGNAL'
RANDOM_VARIABLES = 'random_variables'
NUM_ESTIMATES = 'num_estimates'

def _parse_state_feature_values_from_variable(index, variable):
    """Return values of state_input_ports"""
    return convert_to_np_array(np.array(variable[index:]).tolist())

class OptimizationControlMechanismError(Exception):
    def __init__(self, error_value):
        self.error_value = error_value

    def __str__(self):
        return repr(self.error_value)


def _control_allocation_search_space_getter(owning_component=None, context=None):
    search_space = owning_component.parameters.search_space._get(context)
    if search_space is None:
        return [c.parameters.allocation_samples._get(context) for c in owning_component.control_signals]
    else:
        return search_space


class OptimizationControlMechanism(ControlMechanism):
    """OptimizationControlMechanism(                    \
        agent_rep=None,                                 \
        state_features=None,                            \
        state_feature_functions=None,                   \
        monitor_for_control=None,                       \
        objective_mechanism=None,                       \
        function=GridSearch,                            \
        num_estimates=1,                                \
        random_variables=ALL,                           \
        initial_seed=None,                              \
        same_seed_for_all_parameter_combinations=False  \
        num_trials_per_estimate=None,                   \
        search_function=None,                           \
        search_termination_function=None,               \
        search_space=None,                              \
        control_signals=None,                           \
        modulation=MULTIPLICATIVE,                      \
        combine_costs=np.sum,                           \
        compute_reconfiguration_cost=None,              \
        compute_net_outcome=lambda x,y:x-y)

    Subclass of `ControlMechanism <ControlMechanism>` that adjusts its `ControlSignals <ControlSignal>` to optimize
    performance of the `Composition` to which it belongs.  See `ControlMechanism <ControlMechanism_Class_Reference>`
    for arguments not described here.

    Arguments
    ---------

    state_features : Mechanism, InputPort, OutputPort, Projection, numeric value, dict, or list containing any of these
        specifies the Components from which `state_input_ports <OptimizationControlMechanism.state_input_ports>`
        receive their inputs, the `values <InputPort.value>` of which are assigned to `state_feature_values
        <OptimizationControlMechanism.state_feature_values>` and provided as input to the `agent_rep
        <OptimizationControlMechanism.agent_rep>'s `evaluate <Composition.evaluate>` method whent it is executed.
        See `state_features <OptimizationControlMechanism_State_Features_Arg>` for details of specification.

    state_feature_functions : Function or function : default None
        specifies the `function <InputPort.function>` assigned the `InputPort` in `state_input_ports
        <OptimizationControlMechanism.state_input_ports>` assigned to each **state_feature**
        (see `state_feature_functions <OptimizationControlMechanism_State_Feature_Functions_Arg>`
        for additional details).

    agent_rep : None or Composition  : default None or Composition to which OptimizationControlMechanism is assigned
        specifies the `Composition` used by `evaluate_agent_rep <OptimizationControlMechanism.evaluate_agent_rep>`
        to predict the `net_outcome <ControlMechanism.net_outcome>` for a given `state
        <OptimizationControlMechanism_State>`.  If a Composition is specified, it must be suitably configured
        (see `agent_rep <OptimizationControlMechanism_Agent_Rep_Arg>` for additional details).  It can also be a
        `CompositionFunctionApproximator`, or subclass of one, used for `model-free
        <OptimizationControlMechanism_Model_Free>` optimization. If **agent_rep** is not specified, the
        OptimizationControlMechanism is placed in `deferred_init <Component_Deferred_Init>` status until it is assigned
        as the `controller <Composition.controller>` of a Composition, at which time that Composition is assigned as
        the `agent_rep <OptimizationControlMechanism.agent_rep>`.

    num_estimates : int : 1
        specifies the number independent runs of `agent_rep <OptimizationControlMechanism.agent_rep>` randomized
        over **random_variables** and used to estimate its `net_outcome <ControlMechanism.net_outcome>` for each
        `control_allocation <ControlMechanism.control_allocation>` sampled (see `num_estimates
        <OptimizationControlMechanism.num_estimates>` for additional information).

    random_variables : Parameter or list[Parameter] : default ALL
        specifies the Components of `agent_rep <OptimizationControlMechanism.agent_rep>` with random variables to be
        randomized over different estimates of each `control_allocation <ControlMechanism.control_allocation>`;  these
        must be in the `agent_rep <OptimizationControlMechanism.agent_rep>` and have a `seed` `Parameter`. By default,
        all such Components (listed in its `random_variables <Composition.random_variables>` attribute) are included
        (see `random_variables <OptimizationControlMechanism.random_variables>` for additional information).

        .. note::
           if **num_estimates** is specified but `agent_rep <OptimizationControlMechanism.agent_rep>` has no
           `random variables <Composition.random_variables>`, a warning is generated and `num_estimates
           <OptimizationControlMechanism.num_estimates>` is set to None.

    initial_seed : int : default None
        specifies the seed used to initialize the random number generator at construction.
        If it is not specified then then the seed is set to a random value (see `initial_seed
        <OptimizationControlMechanism.initial_seed>` for additional information).

    same_seed_for_all_parameter_combinations :  bool : default False
        specifies whether the random number generator is re-initialized to the same value when estimating each
        `control_allocation <ControlMechanism.control_allocation>` (see `same_seed_for_all_parameter_combinations
        <OptimizationControlMechanism.same_seed_for_all_allocations>` for additional information).

    num_trials_per_estimate : int : default None
        specifies the number of trials to execute in each run of `agent_rep
        <OptimizationControlMechanism.agent_rep>` by a call to `evaluate_agent_rep
        <OptimizationControlMechanism.evaluate_agent_rep>` (see `num_trials_per_estimate
        <OptimizationControlMechanism.num_trials_per_estimate>` for additional information).

    search_function : function or method
        specifies the function assigned to `function <OptimizationControlMechanism.function>` as its
        `search_function <OptimizationFunction.search_function>` parameter, unless that is specified in a
        constructor for `function <OptimizationControlMechanism.function>`.  It must take as its arguments
        an array with the same shape as `control_allocation <ControlMechanism.control_allocation>` and an integer
        (indicating the iteration of the `optimization process <OptimizationFunction_Procedure>`), and return
        an array with the same shape as `control_allocation <ControlMechanism.control_allocation>`.

    search_termination_function : function or method
        specifies the function assigned to `function <OptimizationControlMechanism.function>` as its
        `search_termination_function <OptimizationFunction.search_termination_function>` parameter, unless that is
        specified in a constructor for `function <OptimizationControlMechanism.function>`.  It must take as its
        arguments an array with the same shape as `control_allocation <ControlMechanism.control_allocation>` and two
        integers (the first representing the `net_outcome <ControlMechanism.net_outcome>` for the current
        `control_allocation <ControlMechanism.control_allocation>`, and the second the current iteration of the
        `optimization process <OptimizationFunction_Procedure>`);  it must return `True` or `False`.

    search_space : iterable [list, tuple, ndarray, SampleSpec, or SampleIterator] | list, tuple, ndarray, SampleSpec, or SampleIterator
        specifies the `search_space <OptimizationFunction.search_space>` parameter for `function
        <OptimizationControlMechanism.function>`, unless that is specified in a constructor for `function
        <OptimizationControlMechanism.function>`.  An element at index i should correspond to an element at index i in
        `control_allocation <ControlMechanism.control_allocation>`. If
        `control_allocation <ControlMechanism.control_allocation>` contains only one element, then search_space can be
        specified as a single element without an enclosing iterable.

    function : OptimizationFunction, function or method
        specifies the function used to optimize the `control_allocation <ControlMechanism.control_allocation>`;
        must take as its sole argument an array with the same shape as `control_allocation
        <ControlMechanism.control_allocation>`, and return a similar array (see `Function
        <OptimizationControlMechanism_Function>` for additional details).

    Attributes
    ----------

    agent_rep : Composition
        determines the `Composition` used by the `evaluate_agent_rep <OptimizationControlMechanism.evaluate_agent_rep>`
        method to predict the `net_outcome <ControlMechanism.net_outcome>` for a given `state
        <OptimizationControlMechanism_State>`; see `Agent Representation <OptimizationControlMechanism_Agent_Rep>`
        for additional details.

    agent_rep_type : None, COMPOSITION or COMPOSITION_FUNCTION_APPROXIMATOR
        identifies whether the agent_rep is a `Composition`, a `CompositionFunctionApproximator` or
        one of its subclasses, or it has not been assigned (None) (see `Agent Representation and Types
        of Optimization <OptimizationControlMechanism_Agent_Representation_Types>` for additional details).

    state_features : Dict[Node:source]
        dictionary listing the `INPUT <NodeRole.INPUT>` `Nodes <Composition_Nodes>` of `agent_rep
        <OptimizationControlMechanism.agent_rep>` (keys) and the source of their inputs (values)
        as specified in **state_features** (or determined automatically), and used to construct `state_input_ports
        <OptimizationControlMechanism.state_input_ports>`, the values of which are assigned to
        `state_feature_values <OptimizationControlMechanism.state_feature_values>` and provided as
        input to the `agent_rep <OptimizationControlMechanism.agent_rep>'s `evaluate <Composition.evaluate>`
        method when it is executed (see `state_features <OptimizationControlMechanism_State_Features_Arg>`
        and `OptimizationControlMechanism_State_Features` for additional details).

    state_feature_values : 2d array
        the current value of each item of the OptimizationControlMechanism's `state_input_ports
        <OptimizationControlMechanism.state_input_ports>  (see `OptimizationControlMechanism_State_Features` for
        additional details).

    state_input_ports : ContentAddressableList
        lists the OptimizationControlMechanism's `InputPorts <InputPort>` that receive `Projections <Projection>`
        from the items specified in the **state_features** argument in the OptimizationControlMechanism's constructor,
        or constructed automatically (see `state_features <OptimizationControlMechanism_State_Features_Arg>`), the
        values of which are assigned to `state_feature_values <OptimizationControlMechanism.state_feature_values>`
        and provided as input to the `agent_rep <OptimizationControlMechanism.agent_rep>'s `evaluate
        <Composition.evaluate>` method (see `OptimizationControlMechanism_State_Features` for additional details).

    num_state_input_ports : int
        cantains the number of `state_input_ports <OptimizationControlMechanism.state_input_ports>`.

    outcome_input_ports : ContentAddressableList
        lists the OptimizationControlMechanism's `OutputPorts <OutputPort>` that receive `Projections <Projection>`
        from either its `objective_mechanism <ControlMechanism.objective_mechanism>` or the Components listed in
        its `monitor_for_control <ControlMechanism.monitor_for_control>` attribute, the values of which are used
        to compute the `net_outcome <ControlMechanism.net_outcome>` of executing the `agent_rep
        <OptimizationControlMechanism.agent_rep>` in a given `OptimizationControlMechanism_State`
        (see `Outcome <OptimizationControlMechanism_Outcome>` for additional details).

    state : ndarray
        lists the values of the current state -- a concatenation of the `state_feature_values
        <OptimizationControlMechanism.state_feature_values>` and `control_allocation
        <ControlMechanism.control_allocation>` following the last execution of `agent_rep
        <OptimizationControlMechanism.agent_rep>`.

    state_dict : Dict[(Port, Mechanism, Composition, index)):value]
        dictionary containing information about the Components corresponding to the values in `state
        <OptimizationControlMechanism.state>`.  Keys are (`Port`, `Mechanism`, `Composition`, index) tuples,
        identifying the source of the value for each item at the corresponding index in
        `state <OptimizationControlMechanism.state>`, and values are its value in `state
        <OptimizationControlMechanism.state>`. The initial entries are for the OptimizationControlMechanism's
        `state features <OptimizationControlMechanism.state_features>`, that are the sources of its
        `state_feature_values <OptimizationControlMechanism.state_feature_values>`;  they are followed
        by entries for the parameters modulated by the OptimizationControlMechanism's `control_signals
        <OptimizationControlMechanism_Output>` with the corresponding `control_allocation
        <ControlMechanism.control_allocation>` values.

    num_estimates : int
        determines the number independent runs of `agent_rep <OptimizationControlMechanism.agent_rep>` (i.e., calls to
        `evaluate_agent_rep <OptimizationControlMechanism.evaluate_agent_rep>`) used to estimate the `net_outcome
        <ControlMechanism.net_outcome>` of each `control_allocation <ControlMechanism.control_allocation>` evaluated
        by the OptimizationControlMechanism's `function <OptimizationControlMechanism.function>` (i.e.,
        that are specified by its `search_space <OptimizationFunction.search_space>`); see
        `OptimizationControlMechanism_Estimation_Randomization` for additional details.

    random_variables : Parameter or List[Parameter]
        list of the `Parameters <Parameter>` in `agent_rep <OptimizationControlMechanism.agent_rep>` with random
        variables (that is, ones that call a randomization function) that are randomized over estimates for a given
        `control_allocation <ControlMechanism.control_allocation>`;  by default, all Components in the `agent_rep
        <OptimizationControlMechanism.agent_rep>` with random variables are included (listed in its `random_variables
        <Composition.random_variables>` attribute);  see `OptimizationControlMechanism_Estimation_Randomization`
        for additional details.

    initial_seed : int or None
        determines the seed used to initialize the random number generator at construction.
        If it is not specified then then the seed is set to a random value, and different runs of a
        Composition containing the OptimizationControlMechanism will yield different results, which should be roughly
        comparable if the estimation process is stable.  If **initial_seed** is specified, then running the Composition
        should yield identical results for the estimation process, which can be useful for debugging.

    same_seed_for_all_allocations :  bool
        determines whether the random number generator used to select seeds for each estimate of the `agent_rep
        <OptimizationControlMechanism.agent_rep>`\\'s `net_outcome <ControlMechanism.net_outcome>` is re-initialized
        to the same value for each `control_allocation <ControlMechanism.control_allocation>` evaluated.
        If same_seed_for_all_allocations is True, then any differences in the estimates made of `net_outcome
        <ControlMechanism.net_outcome>` for each `control_allocation <ControlMechanism.control_allocation>` will
        reflect exclusively the influence of the different control_allocations on the execution of the `agent_rep
        <OptimizationControlMechanism.agent_rep>`, and *not* any variability intrinsic to the execution of
        the Composition itself (e.g., any of its Components). This can be confirmed by identical results for repeated
        executions of the OptimizationControlMechanism's `evaluate_agent_rep
        <OptimizationControlMechanism.evaluate_agent_rep>` method for the same `control_allocation
        <ControlMechanism.control_allocation>`. If same_seed_for_all_allocations is False, then each time a
        `control_allocation <ControlMechanism.control_allocation>` is estimated, it will use a different set of seeds.
        This can be confirmed by differing results for repeated executions of the OptimizationControlMechanism's
        `evaluate_agent_rep <OptimizationControlMechanism.evaluate_agent_rep>` method with the same `control_allocation
        <ControlMechanism.control_allocation>`). Small differences in results suggest
        stability of the estimation process across `control_allocations <ControlMechanism.control_allocation>`, while
        substantial differences indicate instability, which may be helped by increasing `num_estimates
        <OptimizationControlMechanism.num_estimates>`.

    num_trials_per_estimate : int or None
        imposes an exact number of trials to execute in each run of `agent_rep <OptimizationControlMechanism.agent_rep>`
        used to evaluate its `net_outcome <ControlMechanism.net_outcome>` by a call to the
        OptimizationControlMechanism's `evaluate_agent_rep <OptimizationControlMechanism.evaluate_agent_rep>` method.
        If it is None (the default), then either the number of **inputs** or the value specified for **num_trials** in
        the Composition's `run <Composition.run>` method used to determine the number of trials executed (see
        `number of trials <Composition_Execution_Num_Trials>` for additional information).

    function : OptimizationFunction, function or method
        takes current `control_allocation <ControlMechanism.control_allocation>` (as initializer),
        uses its `search_function <OptimizationFunction.search_function>` to select samples of `control_allocation
        <ControlMechanism.control_allocation>` from its `search_space <OptimizationFunction.search_space>`,
        evaluates these using its `evaluate_agent_rep <OptimizationControlMechanism.evaluate_agent_rep>` method by
        calling it `num_estimates <OptimizationControlMechanism.num_estimates>` times to estimate its `net_outcome
        `net_outcome <ControlMechanism.net_outcome>` for a given `control_allocation
        <ControlMechanism.control_allocation>`, and returns the one that yields the optimal `net_outcome
        <ControlMechanism.net_outcome>` (see `Function <OptimizationControlMechanism_Function>` for additional details).

    evaluate_agent_rep : function or method
        returns the `net_outcome(s) <ControlMechanism.net_outcome>` for a given `state
        <OptimizationControlMechanism_State>` (i.e., combination of `state_feature_values
        <OptimizationControlMechanism.state_feature_values>` and `control_allocation
        <ControlMechanism.control_allocation>`). It is assigned as the `objective_function
        <OptimizationFunction.objective_function>` parameter of `function
        <OptimizationControlMechanism.function>`, and calls the `evaluate` method of the OptimizationControlMechanism's
        `agent_rep <OptimizationControlMechanism.agent_rep>` with the current `state_feature_values
        <OptimizationControlMechanism.state_feature_values>` and a specified `control_allocation
        <ControlMechanism.control_allocation>`, which runs of the `agent_rep
        <OptimizationControlMechanism.agent_rep>` for `num_trials_per_estimate
        <OptimizationControlMechanism.num_trials_per_estimate>` trials. It returns an array containing the
        `net_outcome <ControlMechanism.net_outcome>` of the run and, if the **return_results** argument is True,
        an array containing the `results <Composition.results>` of the run. This method is `num_estimates
        <OptimizationControlMechanism>` times by the OptimizationControlMechanism's `function
        <OptimizationControlMechanism.function>`, which aggregates the `net_outcome <ControlMechanism.net_outcome>`
        over those in evaluating a given `control_allocation <ControlMechanism.control_allocation>`
        (see `OptimizationControlMechanism_Function` for additional details).

    search_function : function or method
        `search_function <OptimizationFunction.search_function>` assigned to `function
        <OptimizationControlMechanism.function>`; used to select samples of `control_allocation
        <ControlMechanism.control_allocation>` to evaluate by `evaluate_agent_rep
        <OptimizationControlMechanism.evaluate_agent_rep>`.

    search_termination_function : function or method
        `search_termination_function <OptimizationFunction.search_termination_function>` assigned to
        `function <OptimizationControlMechanism.function>`;  determines when to terminate the
        `optimization process <OptimizationFunction_Procedure>`.

    control_signals : ContentAddressableList[ControlSignal]
        list of the `ControlSignals <ControlSignal>` for the OptimizationControlMechanism for the Parameters being
        optimized by the OptimizationControlMechanism, including any inherited from the `Composition` for which it is
        the `controller <Composition.controller>` (this is the same as ControlMechanism's `output_ports
        <Mechanism_Base.output_ports>` attribute). Each sends a `ControlProjection` to the `ParameterPort` for the
        Parameter it controls when evaluating a `control_allocation <ControlMechanism.control_allocation>`. If
        `num_estimates <OptimizationControlMechanism.num_estimates>` is specified (that is, it is not None), a
        `ControlSignal` is added to control_signals, named *RANDOMIZATION_CONTROL_SIGNAL*, that is used to randomize
        estimates of `outcome <ControlMechanism.outcome>` for a given `control_allocation
        <ControlMechanism.control_allocation>` (see `OptimizationControlMechanism_Estimation_Randomization` for
        details.)

    control_allocation_search_space : list of SampleIterators
        `search_space <OptimizationFunction.search_space>` assigned by default to the
        OptimizationControlMechanism's `function <OptimizationControlMechanism.function>`, that determines the
        samples of `control_allocation <ControlMechanism.control_allocation>` evaluated by the `evaluate_agent_rep
        <OptimizationControlMechanism.evaluate_agent_rep>` method.  This is a property that, unless overridden,
        returns a list of the `SampleIterators <SampleIterator>` generated from the `allocation_samples
        <ControlSignal.allocation_samples>` specifications for each of the OptimizationControlMechanism's
        `control_signals <OptimizationControlMechanism.control_signals>`, and includes the
        *RANDOMIZATION_CONTROL_SIGNAL* used to randomize estimates of each `control_allocation
        <ControlMechanism.control_allocation>` (see `note <OptimizationControlMechanism_Randomization_Control_Signal>`
        above).

    saved_samples : list
        contains all values of `control_allocation <ControlMechanism.control_allocation>` sampled by `function
        <OptimizationControlMechanism.function>` if its `save_samples <OptimizationFunction.save_samples>` parameter
        is `True`;  otherwise list is empty.

    saved_values : list
        contains values of `net_outcome <ControlMechanism.net_outcome>` associated with all samples of
        `control_allocation <ControlMechanism.control_allocation>` evaluated by by `function
        <OptimizationControlMechanism.function>` if its `save_values <OptimizationFunction.save_samples>` parameter
        is `True`;  otherwise list is empty.

    search_statefulness : bool : True
        if True (the default), calls to `evaluate_agent_rep <OptimizationControlMechanism.evaluate_agent_rep>`
        by the OptimizationControlMechanism's `function <OptimizationControlMechanism.function>` for each
        `control_allocation <ControlMechanism.control_allocation>` will run as simulations in their own
        `execution contexts <Composition_Execution_Context>`.  If *search_statefulness* is False, calls for each
        `control_allocation <ControlMechanism.control_allocation>` will not be executed as independent simulations;
        rather, all will be run in the same (original) execution context.
    """

    componentType = OPTIMIZATION_CONTROL_MECHANISM
    # initMethod = INIT_FULL_EXECUTE_METHOD
    # initMethod = INIT_EXECUTE_METHOD_ONLY

    classPreferenceLevel = PreferenceLevel.SUBTYPE
    # classPreferenceLevel = PreferenceLevel.TYPE
    # Any preferences specified below will override those specified in TYPE_DEFAULT_PREFERENCES
    # Note: only need to specify setting;  level will be assigned to Type automatically
    # classPreferences = {
    #     PREFERENCE_SET_NAME: 'DefaultControlMechanismCustomClassPreferences',
    #     PREFERENCE_KEYWORD<pref>: <setting>...}

    # FIX: ADD OTHER Parameters() HERE??
    class Parameters(ControlMechanism.Parameters):
        """
            Attributes
            ----------

                agent_rep
                    see `agent_rep <OptimizationControlMechanism_Agent_Rep>`

                    :default value: None
                    :type:

                comp_execution_mode
                    see `comp_execution_mode <OptimizationControlMechanism.comp_execution_mode>`

                    :default value: `PYTHON`
                    :type: ``str``

                control_allocation_search_space
                    see `control_allocation_search_space <OptimizationControlMechanism.control_allocation_search_space>`

                    :default value: None
                    :type:

                function
                    see `function <OptimizationControlMechanism_Function>`

                    :default value: None
                    :type:

                input_ports
                    see `input_ports <Mechanism_Base.input_ports>`

                    :default value: ["{name: OUTCOME, params: {internal_only: True}}"]
                    :type: ``list``
                    :read only: True

                num_estimates
                    see `num_estimates <OptimizationControlMechanism.num_estimates>`

                    :default value: None
                    :type:

                num_trials_per_estimate
                    see `num_trials_per_estimate <OptimizationControlMechanism.num_trials_per_estimate>`

                    :default value: None
                    :type:

                outcome_input_ports_option
                    see `outcome_input_ports_option <OptimizationControlMechanism.outcome_input_ports_option>`

                    :default value: None
                    :type:

                saved_samples
                    see `saved_samples <OptimizationControlMechanism.saved_samples>`

                    :default value: None
                    :type:

                saved_values
                    see `saved_values <OptimizationControlMechanism.saved_values>`

                    :default value: None
                    :type:

                search_function
                    see `search_function <OptimizationControlMechanism.search_function>`

                    :default value: None
                    :type:

                search_statefulness
                    see `search_statefulness <OptimizationControlMechanism.search_statefulness>`

                    :default value: True
                    :type: ``bool``

                search_termination_function
                    see `search_termination_function <OptimizationControlMechanism.search_termination_function>`

                    :default value: None
                    :type:

                state_features
                    see `state_features <Optimization.state_features>`

                    :default value: None
                    :type: ``dict``

                state_feature_functions
                    see `state_feature_functions <OptimizationControlMechanism_Feature_Function>`

                    :default value: None
                    :type:

                state_input_ports
                    see `state_input_ports <OptimizationControlMechanism.state_input_ports>`

                    :default value: None
                    :type:  ``list``
        """
        outcome_input_ports_option = Parameter(CONCATENATE, stateful=False, loggable=False, structural=True)
        state_input_ports = Parameter(None, reference=True, stateful=False, loggable=False, read_only=True)
        # state_features = Parameter(None, reference=True, stateful=False, loggable=False, read_only=True)
        function = Parameter(GridSearch, stateful=False, loggable=False)
        state_feature_functions = Parameter(None, reference=True, stateful=False, loggable=False)
        search_function = Parameter(None, stateful=False, loggable=False)
        search_space = Parameter(None, read_only=True)
        search_termination_function = Parameter(None, stateful=False, loggable=False)
        comp_execution_mode = Parameter('Python', stateful=False, loggable=False, pnl_internal=True)
        search_statefulness = Parameter(True, stateful=False, loggable=False)

        agent_rep = Parameter(None, stateful=False, loggable=False, pnl_internal=True, structural=True)

        # FIX: NEED TO MODIFY IF OUTCOME InputPorts ARE MOVED (CHANGE 1 to 0? IF STATE_INPUT_PORTS ARE FIRST)
        state_feature_values = Parameter(_parse_state_feature_values_from_variable(1, [defaultControlAllocation]),
                                         user=False,
                                         pnl_internal=True)

        # FIX: Should any of these be stateful?
        random_variables = ALL
        initial_seed = None
        same_seed_for_all_allocations = False
        num_estimates = None
        num_trials_per_estimate = None

        # search_space = None
        control_allocation_search_space = Parameter(
            None,
            read_only=True,
            getter=_control_allocation_search_space_getter,
            dependencies='search_space'
        )

        saved_samples = None
        saved_values = None

    @handle_external_context()
    @tc.typecheck
    def __init__(self,
                 agent_rep=None,
                 state_features: tc.optional(tc.optional(tc.any(Iterable, Mechanism, OutputPort, InputPort))) = None,
                 state_feature_functions: tc.optional(tc.optional(tc.any(dict, is_function_type))) = None,
                 function=None,
                 num_estimates = None,
                 random_variables = None,
                 initial_seed=None,
                 same_seed_for_all_allocations=None,
                 num_trials_per_estimate = None,
                 search_function: tc.optional(tc.optional(tc.any(is_function_type))) = None,
                 search_termination_function: tc.optional(tc.optional(tc.any(is_function_type))) = None,
                 search_statefulness=None,
                 context=None,
                 **kwargs):
        """Implement OptimizationControlMechanism"""

        # Legacy warnings and conversions
        for k in kwargs.copy():
            if k == 'features':
                if state_features:
                    warnings.warn(f"Both 'features' and 'state_features' were specified in the constructor for an"
                                  f" {self.__class__.__name__}. Note: 'features' has been deprecated; "
                                  f"'state_features' ({state_features}) will be used.")
                else:
                    warnings.warn(f"'features' was specified in the constructor for an {self.__class__.__name__}; "
                                  f"Note: 'features' has been deprecated; please use 'state_features' in the future.")
                    state_features = kwargs['features']
                kwargs.pop('features')
                continue
            if k == 'feature_function':
                if state_feature_functions:
                    warnings.warn(f"Both 'feature_function' and 'state_feature_functions' were specified in the "
                                  f"constructor for an {self.__class__.__name__}. Note: 'feature_function' has been "
                                  f"deprecated; 'state_feature_functions' ({state_feature_functions}) will be used.")
                else:
                    warnings.warn(f"'feature_function' was specified in the constructor for an"
                                  f"{self.__class__.__name__}; Note: 'feature_function' has been deprecated; "
                                  f"please use 'state_feature_functions' in the future.")
                    state_feature_functions = kwargs['feature_function']
                kwargs.pop('feature_function')
                continue

        self.state_feature_specs = (state_features if isinstance(state_features, (dict, set))
                                    else convert_to_list(state_features))

        function = function or GridSearch

        # If agent_rep hasn't been specified, put into deferred init
        if agent_rep is None:
            if context.source==ContextFlags.COMMAND_LINE:
                # Temporarily name InputPort
                self._assign_deferred_init_name(self.__class__.__name__)
                # Store args for deferred initialization
                self._store_deferred_init_args(**locals())

                # Flag for deferred initialization
                self.initialization_status = ContextFlags.DEFERRED_INIT
                return
            # If constructor is called internally (i.e., for controller of Composition),
            # agent_rep needs to be specified
            else:
                assert False, f"PROGRAM ERROR: 'agent_rep' arg should have been specified " \
                              f"in internal call to constructor for {self.name}."
        # MODIFIED 1/19/22 NEW:
        # elif self.agent_rep_type == COMPOSITION:
        elif agent_rep.componentCategory=='Composition':
            from psyneulink.core.compositions.composition import NodeRole
<<<<<<< HEAD
            if state_features and len(state_features) > len(agent_rep.get_nodes_by_role(NodeRole.INPUT)):
                # FIX: ADD WARNING HERE
=======
            if (state_features
                    and len(convert_to_list(state_features)) > len(agent_rep.get_nodes_by_role(NodeRole.INPUT))):
                # FIX: 1/19/21 - ADD WARNING HERE
>>>>>>> 222d5679
                # Temporarily name InputPort
                self._assign_deferred_init_name(self.__class__.__name__)
                # Store args for deferred initialization
                self._store_deferred_init_args(**locals())

                # Flag for deferred initialization
                self.initialization_status = ContextFlags.DEFERRED_INIT
                return
        # MODIFIED 1/19/22 END

        super().__init__(
            function=function,
            state_features=state_features,
            state_feature_functions=state_feature_functions,
            num_estimates=num_estimates,
            num_trials_per_estimate = num_trials_per_estimate,
            random_variables=random_variables,
            initial_seed=initial_seed,
            same_seed_for_all_allocations=same_seed_for_all_allocations,
            search_statefulness=search_statefulness,
            search_function=search_function,
            search_termination_function=search_termination_function,
            agent_rep=agent_rep,
            **kwargs
        )

    def _validate_params(self, request_set, target_set=None, context=None):
        """Insure that specification of ObjectiveMechanism has projections to it"""

        super()._validate_params(request_set=request_set, target_set=target_set, context=context)

        from psyneulink.core.compositions.composition import Composition
        if request_set[AGENT_REP] is None:
            raise OptimizationControlMechanismError(f"The '{AGENT_REP}' arg of an {self.__class__.__name__} must "
                                                    f"be specified and be a {Composition.__name__}")

        elif not (isinstance(request_set[AGENT_REP], Composition)
                  or (isinstance(request_set[AGENT_REP], type) and issubclass(request_set[AGENT_REP], Composition))):
            raise OptimizationControlMechanismError(f"The '{AGENT_REP}' arg of an {self.__class__.__name__} "
                                                    f"must be either a {Composition.__name__} or a sublcass of one")

        elif request_set[STATE_FEATURE_FUNCTIONS]:
            state_feats = request_set.pop(STATE_FEATURES, None)
            state_feat_fcts = request_set.pop(STATE_FEATURE_FUNCTIONS, None)
            # If no or only one item is specified in state_features, only one state_function is allowed
            if ((not state_feats or len(convert_to_list(state_feats))==1)
                    and len(convert_to_list(state_feat_fcts))!=1):
                raise OptimizationControlMechanismError(f"Only one function is allowed to be specified for "
                                                        f"the '{STATE_FEATURE_FUNCTIONS}' arg of {self.name} "
                                                        f"if either no only one items is specified for its "
                                                        f"'{STATE_FEATURES}' arg.")
            if len(convert_to_list(state_feat_fcts))>1 and not isinstance(state_feat_fcts, dict):
                raise OptimizationControlMechanismError(f"The '{STATE_FEATURES}' arg of {self.name} contains more "
                                                        f"than one item, so its '{STATE_FEATURE_FUNCTIONS}' arg "
                                                        f"must be either only a single function (applied to all "
                                                        f"{STATE_FEATURES}) or a dict with entries of the form "
                                                        f"<state_feature>:<function>.")
            if len(convert_to_list(state_feat_fcts))>1:
                invalid_fct_specs = [fct_spec for fct_spec in state_feat_fcts if fct_spec not in state_feats]
                if invalid_fct_specs:
                    raise OptimizationControlMechanismError(f"The following entries of the dict specified for "
                                                            f"'{STATE_FEATURE_FUNCTIONS} of {self.name} have keys that "
                                                            f"do not match any InputPorts specified in its "
                                                            f"{STATE_FEATURES} arg: {invalid_fct_specs}.")


        if self.random_variables is not ALL:
            invalid_params = [param.name for param in self.random_variables
                              if param not in self.agent_rep.random_variables]
            if invalid_params:
                raise OptimizationControlMechanismError(f"The following Parameters were specified for the "
                                                        f"{RANDOM_VARIABLES} arg of {self.name} that are do"
                                                        f"randomizable (i.e., they do not have a 'seed' attribute: "
                                                        f"{invalid_params}.")

    # FIX: CONSIDER GETTING RID OF THIS METHOD ENTIRELY, AND LETTING state_input_ports
    #      BE HANDLED ENTIRELY BY _update_state_input_ports_for_controller
    def _instantiate_input_ports(self, context=None):
        """Instantiate InputPorts for state_features (with state_feature_functions if specified).

        This instantiates the OptimizationControlMechanism's `state_input_ports;
             these are used to provide input to the agent_rep when its evaluate method is called
             (see Composition._build_predicted_inputs_dict).
        The OptimizationControlMechanism's outcome_input_ports are instantiated by
            ControlMechanism._instantiate_input_ports in the call to super().

        InputPorts are constructed for **state_features** by calling _parse_state_feature_specs
            with them and **state_feature_functions** arguments of the OptimizationControlMechanism constructor.
        The constructed state_input_ports  are passed to ControlMechanism_instantiate_input_ports(),
             which appends them to the InputPort(s) that receive input from the **objective_mechanism* (if specified)
             or **monitor_for_control** ports (if **objective_mechanism** is not specified).
        Also ensures that:
             - every state_input_port has only a single Projection;
             - every outcome_input_ports receive Projections from within the agent_rep if it is a Composition.

        If no **state_features** are specified in the constructor, assign ones for INPUT Nodes of owner.
          - warn for use of CompositionFunctionApproximator as agent_rep;
          - ignore here for Composition as agent_rep
            (handled in _update_state_input_ports_for_controller).

        See `state_features <OptimizationControlMechanism_State_Features_Arg>` and
        `OptimizationControlMechanism_State_Features` for additional details.
        """

        # If any state_features were specified parse them and pass to ControlMechanism._instantiate_input_ports()
        state_input_ports_specs = None
        self._specified_input_nodes_in_order = []

        # FIX: 11/3/21 :
        #    ADD CHECK IN _parse_state_feature_specs THAT IF A NODE RATHER THAN InputPort IS SPECIFIED,
        #    ITS PRIMARY IS USED (SEE SCRATCH PAD FOR EXAMPLES)
        if not self.state_feature_specs:
            # If agent_rep is CompositionFunctionApproximator, warn if no state_features specified.
            # Note: if agent rep is Composition, state_input_ports and any state_feature_functions specified
            #       are assigned in _update_state_input_ports_for_controller.
            if self.agent_rep_type == COMPOSITION_FUNCTION_APPROXIMATOR:
                warnings.warn(f"No 'state_features' specified for use with `agent_rep' of {self.name}")

        else:
            # Implement any specified state_features
            state_input_ports_specs = self._parse_state_feature_specs(self.state_feature_specs,
                                                                      self.state_feature_functions)
            # Note:
            #   if state_features were specified and agent_rep is a CompositionFunctionApproximator,
            #   assume they are OK (no way to check their validity for agent_rep.evaluate() method, and skip assignment

        # Pass state_input_ports_sepcs to ControlMechanism for instantiation and addition to OCM's input_ports
        super()._instantiate_input_ports(state_input_ports_specs, context=context)

        # Assign to self.state_input_ports attribute
        start = self.num_outcome_input_ports # FIX: 11/3/21 NEED TO MODIFY IF OUTCOME InputPorts ARE MOVED
        stop = start + len(state_input_ports_specs) if state_input_ports_specs else 0
        # FIX 11/3/21: THIS SHOULD BE MADE A PARAMETER
        self.parameters.state_input_ports.set(ContentAddressableList(component_type=InputPort,
                                                                     list=self.input_ports[start:stop]),
                                              override=True)

        # Ensure that every state_input_port has no more than one afferent projection
        # FIX: NEED TO MODIFY IF OUTCOME InputPorts ARE MOVED
        for i in range(self.num_outcome_input_ports, self.num_state_input_ports):
            port = self.input_ports[i]
            if len(port.path_afferents) > 1:
                raise OptimizationControlMechanismError(f"Invalid {type(port).__name__} on {self.name}. "
                                                        f"{port.name} should receive exactly one projection, "
                                                        f"but it receives {len(port.path_afferents)} projections.")

    def _validate_monitor_for_control(self, nodes):
        # Ensure all of the Components being monitored for control are in the agent_rep if it is Composition
        if self.agent_rep_type == COMPOSITION:
            try:
                super()._validate_monitor_for_control(self.agent_rep._get_all_nodes())
            except ControlMechanismError as e:
                raise OptimizationControlMechanismError(f"{self.name} has 'outcome_ouput_ports' that receive "
                                                        f"Projections from the following Components that do not belong "
                                                        f"to its {AGENT_REP} ({self.agent_rep.name}): {e.data}.")

    def _update_state_input_ports_for_controller(self, context=None):
        """Check and update state_input_ports for model-based optimization (agent_rep==Composition)

        If no agent_rep has been specified or it is a CompositionFunctionApproximator, return
            (note: validation of state_features specified for CompositionFunctionApproximator optimization
            is up to the CompositionFunctionApproximator)

        For agent_rep that is a Composition):

        - ensure that state_input_ports for all specified state_features are either for InputPorts of INPUT Nodes of
          agent_rep, or from Nodes of it or any nested Compositions;
          raise an error if any receive a Projection that is not a shadow Projection from an INPUT Node of agent_rep
          or from the output_port of a Node that is not somewhere in the agent_rep Composition.
          (note: there should already be state_input_ports for any **state_features** specified in the constructor).

        - if no state_features specified, assign a state_input_port for every InputPort of every INPUT Node of agent_rep
          (note: shadow Projections for all state_input_ports are created in Composition._update_shadow_projections()).

        - assign state_feature_functions to relevant state_input_ports (same function for all if no state_features
          are specified or only one state_function is specified;  otherwise, use dict for specifications).
        """

        # Don't instantiate unless being called by Composition.run()
        # This avoids error messages if called prematurely (i.e., before run is complete)
        if context.flags & ContextFlags.PROCESSING:
            return

        # Don't bother for agent_rep that is not a Composition, since state_input_ports specified can be validated
        #    or assigned by default for a CompositionApproximator, and so are either up to its implementation or to
        #    do the validation and/or default assignment (this contrasts with agent_rep that is a Composition, for
        #    which there must be a state_input_port for every InputPort of every INPUT node of the agent_rep.
        if self.agent_rep_type != COMPOSITION:
            return

        if self.state_feature_specs:
            self._validate_state_features()
            return

        else:
            # agent_rep is Composition, but no state_features have been specified,
            #   so assign a state_input_port to shadow every InputPort of every INPUT node of agent_rep
            shadow_input_ports = []

            # Get list of nodes with any nested Comps that are INPUT Nodes replaced with their respective INPUT Nodes
            #   (as those are what need to be shadowed)
            for node in self._get_agent_rep_input_nodes(comp_as_node=False):
                for input_port in node.input_ports:
                    if input_port.internal_only:
                        continue
                    # if isinstance(input_port.owner, CompositionInterfaceMechanism):
                    #     input_port = input_port.
                    shadow_input_ports.append(input_port)

            # Get list of nodes with any nested Comps that are INPUT Nodes listed as the node
            #     (this is what is used in the state_features dict)
            self._specified_input_nodes_in_order = self._get_agent_rep_input_nodes(comp_as_node=True)

            local_context = Context(source=ContextFlags.METHOD)
            state_input_ports_to_add = []
            # for input_port in input_ports_not_specified:
            for input_port in shadow_input_ports:
                input_port_name = f"{SHADOW_INPUT_NAME}{input_port.owner.name}[{input_port.name}]"
                params = {SHADOW_INPUTS: input_port,
                          INTERNAL_ONLY:True}
                # Note: state_feature_functions has been validated _validate_params
                #       to have only a single function in for model-based agent_rep
                if self.state_feature_functions:
                    params.update({FUNCTION: self._parse_state_feature_function(self.state_feature_functions)})
                state_input_ports_to_add.append(_instantiate_port(name=input_port_name,
                                                                  port_type=InputPort,
                                                                  owner=self,
                                                                  reference_value=input_port.value,
                                                                  params=params,
                                                                  context=local_context))
            self.add_ports(state_input_ports_to_add,
                                 update_variable=False,
                                 context=local_context)
            self.state_input_ports.extend(state_input_ports_to_add)

            # input_values = self.state_input_ports.values
            # input_nodes = self.composition._build_predicted_inputs_dict(input_values)
            # sources = [self.composition._get_source(n.path_afferents[0]) for n in self.state_input_ports]
            #
            # # MODIFIED 1/15 OLD:
            # # FIX: NEEDS TO USE _get_source() for INPUT nodes
            # # self.state_features = self.composition._parse_input_dict(input_nodes)
            # self.state_features = {k:v for k,v in zip(input_nodes, sources)}
            # # # MODIFIED 1/15 NEW:
            # # self.parameters.state_features.set(self.composition._parse_input_dict(input_nodes),
            # #                                    override=True)
            # # MODIFIED 1/15 END

    def _validate_state_features(self):
        from psyneulink.core.compositions.composition import \
            Composition, CompositionInterfaceMechanism, CompositionError, RunError, NodeRole

        # Validate state_features, and instantiate any that are not shadowing nodes
        # Shadowing nodes are instantiated in Composition._update_shadow_projections()
        comp = self.agent_rep

        if isinstance(self.state_feature_specs, list):
            # Convert list to dict, assuming list is in order of INPUT Nodes,
            #    and assigning the corresponding INPUT Nodes as keys for use in comp._build_predicted_inputs_dict()
            input_nodes = comp.get_nodes_by_role(NodeRole.INPUT)
            if len(self.state_feature_specs) > len(input_nodes):
                raise OptimizationControlMechanismError(
                    f"The number of 'state_features' specified for {self.name} ({len(self.state_feature_specs)}) "
                    f"is more than the number of INPUT Nodes ({len(input_nodes)}) of the Composition assigned "
                    f"as its {AGENT_REP} ('{self.agent_rep.name}').")
            input_dict = {}
            for i, spec in enumerate(self.state_feature_specs):
                input_dict[input_nodes[i]] = spec
            state_features = self.state_feature_specs
        elif isinstance(self.state_feature_specs, dict):
            # If dict is specified, get values for checks below
            state_features = list(self.state_feature_specs.values())

        # Include agent rep in error messages if it is not the same as self.composition
        self_has_state_features_str = f"'{self.name}' has 'state_features' specified "
        agent_rep_str = ('' if self.agent_rep == self.composition
                         else f"both its `{AGENT_REP}` ('{self.agent_rep.name}') as well as ")
        not_in_comps_str = f"that are missing from {agent_rep_str}'{self.composition.name}' and any " \
                      f"{Composition.componentCategory}s nested within it."

        # Ensure that all InputPorts shadowed by specified state_input_ports
        #    are in agent_rep or one of its nested Compositions
        invalid_state_features = [input_port for input_port in self.state_input_ports
                                  if (input_port.shadow_inputs
                                      and not (input_port.shadow_inputs.owner in
                                            list(comp.nodes) + [n[0] for n in comp._get_nested_nodes()])
                                      and (not [input_port.shadow_inputs.owner.composition is x for x in
                                                  comp._get_nested_compositions()
                                           if isinstance(input_port.shadow_inputs.owner,
                                                     CompositionInterfaceMechanism)]))]
        # Ensure any Projections received from output_ports are from Nodes in agent_rep or its nested Compositions
        for input_port in self.state_input_ports:
            if input_port.shadow_inputs:
                continue
            try:
                all(comp._get_source(p) for p in input_port.path_afferents)
            except CompositionError:
                invalid_state_features.append(input_port)
        if any(invalid_state_features):
            raise OptimizationControlMechanismError(
                self_has_state_features_str + f"({[d.name for d in invalid_state_features]}) " + not_in_comps_str)

        # Ensure that all InputPorts shadowed by specified state_input_ports
        #    reference INPUT Nodes of agent_rep or of a nested Composition
        invalid_state_features = [input_port for input_port in self.state_input_ports
                                  if (input_port.shadow_inputs
                                      and not (input_port.shadow_inputs.owner
                                               in self._get_agent_rep_input_nodes())
                                      and (isinstance(input_port.shadow_inputs.owner,
                                                      CompositionInterfaceMechanism)
                                           and not (input_port.shadow_inputs.owner.composition in
                                                    [nested_comp for nested_comp in comp._get_nested_compositions()
                                                     if nested_comp in comp.get_nodes_by_role(NodeRole.INPUT)])))]
        if any(invalid_state_features):
            raise OptimizationControlMechanismError(
                self_has_state_features_str + f"({[d.name for d in invalid_state_features]}) " + not_in_comps_str)

        # # FOR DEBUGGING: (TO SEE CODING ERRORS DIRECTLY)
        # inputs = self.agent_rep._build_predicted_inputs_dict(None, self)
        # inputs_dict, num_inputs = self.agent_rep._parse_input_dict(inputs)
        # if len(self.state_input_ports) < len(inputs_dict):
        #     warnings.warn(f"The 'state_features' specified for '{self.name}' are legal, but there are fewer "
        #                   f"than the number of input_nodes for its {AGENT_REP} ('{self.agent_rep.name}'); "
        #                   f"the remaining inputs will be assigned default values.  Use the {AGENT_REP}'s "
        #                   f"get_inputs_format() method to see the format for its inputs.")

        # Ensure state_features are compatible with input format for agent_rep Composition
        try:
            # FIX: 1/10/22 - ?USE self.agent_rep.external_input_values FOR CHECK?
            # Call these to check for errors in construcing inputs dict
            inputs = self.agent_rep._build_predicted_inputs_dict(None, self)
            self.agent_rep._parse_input_dict(inputs)
        except RunError as error:
            raise OptimizationControlMechanismError(
                f"The 'state_features' argument has been specified for '{self.name}' that is using a "
                f"{Composition.componentType} ('{self.agent_rep.name}') as its agent_rep, but "
                f"they are not compatible with the inputs required by its 'agent_rep': '{error.error_value}' "
                f"Use the get_inputs_format() method of '{self.agent_rep.name}' to see the required format, or "
                f"remove the specification of 'state_features' from the constructor for {self.name} "
                f"to have them automatically assigned.")
        except KeyError as error:   # This occurs if a Node is illegal for a reason other than above,
            pass                    # and will issue the corresponding error message.
        except:  # Legal Node specifications, but incorrect for input to agent_rep
            specs = [f.full_name if hasattr(f, 'full_name') else (f.name if isinstance(f, Component) else f)
                     for f in state_features]
            raise OptimizationControlMechanismError(
                f"The 'state_features' argument has been specified for '{self.name}' that is using a "
                f"{Composition.componentType} ('{self.agent_rep.name}') as its agent_rep, but the "
                f"'state_features' ({specs}) specified are not compatible with the inputs required by 'agent_rep' "
                f"when it is executed. Use its get_inputs_format() method to see the required format, "
                f"or remove the specification of 'state_features' from the constructor for {self.name} "
                f"to have them automatically assigned.")

    def _instantiate_output_ports(self, context=None):
        """Assign CostFunctions.DEFAULTS as default for cost_option of ControlSignals.
        """
        super()._instantiate_output_ports(context)

        for control_signal in self.control_signals:
            if control_signal.cost_options is None:
                control_signal.cost_options = CostFunctions.DEFAULTS
                control_signal._instantiate_cost_attributes(context)

    def _instantiate_control_signals(self, context):
        """Size control_allocation and assign modulatory_signals
        Set size of control_allocation equal to number of modulatory_signals.
        Assign each modulatory_signal sequentially to corresponding item of control_allocation.
        Assign RANDOMIZATION_CONTROL_SIGNAL for random_variables
        """

        # MODIFIED 11/21/21 NEW:
        #  FIX - PURPOSE OF THE FOLLOWING IS TO "CAPTURE" CONTROL SPECS MADE LOCALLY ON MECHANISMS IN THE COMP
        #        AND INSTANTIATE ControlSignals FOR THEM HERE, ALONG WITH THOSE SPECIFIED IN THE CONSTRUCTOR
        #         FOR THE OCM. ALSO CAPTURES DUPLICATES (SEE MOD BELOW).
        # FIX: WITHOUT THIS, GET THE mod param ERROR;  WITH IT, GET FAILURES IN test_control:
        #        TestModelBasedOptimizationControlMechanisms_Execution
        #            test_evc
        #            test_stateful_mechanism_in_simulation
        #        TestControlMechanisms:
        #            test_lvoc
        #            test_lvoc_both_prediction_specs
        #            test_lvoc_features_function
        # if self.agent_rep and self.agent_rep.componentCategory=='Composition':
        #     control_signals_from_composition = self.agent_rep._get_control_signals_for_composition()
        # self.output_ports.extend(control_signals_from_composition)
        # MODIFIED 11/21/21 END
        control_signals = []
        for i, spec in list(enumerate(self.output_ports)):
            control_signal = self._instantiate_control_signal(spec, context=context)
            control_signal._variable_spec = (OWNER_VALUE, i)
            # MODIFIED 11/20/21 NEW:
            #  FIX - SHOULD MOVE THIS TO WHERE IT IS CALLED IN ControlSignal._instantiate_control_signal
            if self._check_for_duplicates(control_signal, control_signals, context):
                continue
            # MODIFIED 11/20/21 END
            self.output_ports[i] = control_signal

        self._create_randomization_control_signal(context)
        self.defaults.value = np.tile(control_signal.parameters.variable.default_value, (len(self.output_ports), 1))
        self.parameters.control_allocation._set(copy.deepcopy(self.defaults.value), context)

    def _create_randomization_control_signal(self, context):
        if self.num_estimates:
            # must be SampleSpec in allocation_samples arg
            randomization_seed_mod_values = SampleSpec(start=1, stop=self.num_estimates, step=1)

            # FIX: 11/3/21 noise PARAM OF TransferMechanism IS MARKED AS SEED WHEN ASSIGNED A DISTRIBUTION FUNCTION,
            #                BUT IT HAS NO PARAMETER PORT BECAUSE THAT PRESUMABLY IS FOR THE INTEGRATOR FUNCTION,
            #                BUT THAT IS NOT FOUND BY model.all_dependent_parameters
            # FIX: 1/4/22:  CHECK IF THIS WORKS WITH CFA
            #               (i.e., DOES IT [make sense to HAVE A random_variables ATTRIBUTE?)
            # Get Components with variables to be randomized across estimates
            #   and construct ControlSignal to modify their seeds over estimates
            if self.random_variables is ALL:
                self.random_variables = self.agent_rep.random_variables

            if not self.random_variables:
                warnings.warn(f"'{self.name}' has '{NUM_ESTIMATES} = {self.num_estimates}' specified, "
                              f"but its '{AGENT_REP}' ('{self.agent_rep.name}') has no random variables: "
                              f"'{RANDOMIZATION_CONTROL_SIGNAL}' will not be created, and num_estimates set to None.")
                self.num_estimates = None
                return

            randomization_control_signal = ControlSignal(name=RANDOMIZATION_CONTROL_SIGNAL,
                                                         modulates=[param.parameters.seed.port
                                                                    for param in self.random_variables],
                                                         allocation_samples=randomization_seed_mod_values)
            randomization_control_signal_index = len(self.output_ports)
            randomization_control_signal._variable_spec = (OWNER_VALUE, randomization_control_signal_index)

            randomization_control_signal = self._instantiate_control_signal(randomization_control_signal, context)

            self.output_ports.append(randomization_control_signal)

            # Otherwise, assert that num_estimates and number of seeds generated by randomization_control_signal are equal
            num_seeds = self.control_signals[RANDOMIZATION_CONTROL_SIGNAL].parameters.allocation_samples._get(context).num
            assert self.num_estimates == num_seeds, \
                    f"PROGRAM ERROR:  The value of the {NUM_ESTIMATES} Parameter of {self.name}" \
                    f"({self.num_estimates}) is not equal to the number of estimates that will be generated by " \
                    f"its {RANDOMIZATION_CONTROL_SIGNAL} ControlSignal ({num_seeds})."

            function_search_space = self.function.parameters.search_space._get(context)
            if randomization_control_signal_index >= len(function_search_space):
                # TODO: check here if search_space has an item for each
                # control_signal? or is allowing it through for future
                # checks the right way?

                # search_space must be a SampleIterator
                function_search_space.append(SampleIterator(randomization_seed_mod_values))

    def _instantiate_function(self, function, function_params=None, context=None):
        # this indicates a significant peculiarity of OCM, in that its function
        # corresponds to its value (control_allocation) rather than anything to
        # do with its variable. see _instantiate_attributes_after_function

        # Workaround this issue here, and explicitly allow the function's
        # default variable to be modified
        if isinstance(function, Function):
            function._variable_shape_flexibility = DefaultsFlexibility.FLEXIBLE

        super()._instantiate_function(function, function_params, context)

    def _instantiate_attributes_after_function(self, context=None):
        """Instantiate OptimizationControlMechanism's OptimizationFunction attributes"""

        super()._instantiate_attributes_after_function(context=context)

        search_space = self.parameters.search_space._get(context)
        if type(search_space) == np.ndarray:
            search_space = search_space.tolist()
        if search_space:
            corrected_search_space = []
            try:
                if type(search_space) == SampleIterator:
                    corrected_search_space.append(search_space)
                elif type(search_space) == SampleSpec:
                    corrected_search_space.append(SampleIterator(search_space))
                else:
                    for i in self.parameters.search_space._get(context):
                        if not type(i) == SampleIterator:
                            corrected_search_space.append(SampleIterator(specification=i))
                            continue
                        corrected_search_space.append(i)
            except AssertionError:
                corrected_search_space = [SampleIterator(specification=search_space)]
            self.parameters.search_space._set(corrected_search_space, context)

        try:
            randomization_control_signal_index = self.control_signals.names.index(RANDOMIZATION_CONTROL_SIGNAL)
        except ValueError:
            randomization_control_signal_index = None

        # Assign parameters to function (OptimizationFunction) that rely on OptimizationControlMechanism
        # NOTE: as in this call, randomization_dimension must be set
        # after search_space to avoid IndexError when getting
        # num_estimates of function
        self.function.reset(**{
            DEFAULT_VARIABLE: self.parameters.control_allocation._get(context),
            OBJECTIVE_FUNCTION: self.evaluate_agent_rep,
            # SEARCH_FUNCTION: self.search_function,
            # SEARCH_TERMINATION_FUNCTION: self.search_termination_function,
            SEARCH_SPACE: self.parameters.control_allocation_search_space._get(context),
            RANDOMIZATION_DIMENSION: randomization_control_signal_index
        })

        if isinstance(self.agent_rep, type):
            self.agent_rep = self.agent_rep()

        if self.agent_rep_type == COMPOSITION_FUNCTION_APPROXIMATOR:
            self._initialize_composition_function_approximator(context)

    def _execute(self, variable=None, context=None, runtime_params=None):
        """Find control_allocation that optimizes result of agent_rep.evaluate().
        """

        if self.is_initializing:
            return [defaultControlAllocation]

        # # FIX: THESE NEED TO BE FOR THE PREVIOUS TRIAL;  ARE THEY FOR FUNCTION_APPROXIMATOR?
        # FIX: NEED TO MODIFY IF OUTCOME InputPorts ARE MOVED
        self.parameters.state_feature_values._set(_parse_state_feature_values_from_variable(
            self.num_outcome_input_ports,
            variable), context)

        # Assign default control_allocation if it is not yet specified (presumably first trial)
        control_allocation = self.parameters.control_allocation._get(context)
        if control_allocation is None:
            control_allocation = [c.defaults.variable for c in self.control_signals]
            self.parameters.control_allocation._set(control_allocation, context=None)

        # Give the agent_rep a chance to adapt based on last trial's state_feature_values and control_allocation
        if hasattr(self.agent_rep, "adapt"):
            # KAM 4/11/19 switched from a try/except to hasattr because in the case where we don't
            # have an adapt method, we also don't need to call the net_outcome getter
            net_outcome = self.parameters.net_outcome._get(context)

            # FIX: NEED TO MODIFY IF OUTCOME InputPorts ARE MOVED
            self.agent_rep.adapt(_parse_state_feature_values_from_variable(self.num_outcome_input_ports, variable),
                                 control_allocation,
                                 net_outcome,
                                 context=context)

        # freeze the values of current context, because they can be changed in between simulations,
        # and the simulations must start from the exact spot
        frozen_context = self._get_frozen_context(context)

        alt_controller = None
        if self.agent_rep.controller is None:
            try:
                alt_controller = context.composition.controller
            except AttributeError:
                pass

        self.agent_rep._initialize_as_agent_rep(
            frozen_context, base_context=context, alt_controller=alt_controller
        )

        # Get control_allocation that optimizes net_outcome using OptimizationControlMechanism's function
        # IMPLEMENTATION NOTE: skip ControlMechanism._execute since it is a stub method that returns input_values
        optimal_control_allocation, optimal_net_outcome, saved_samples, saved_values = \
                                                super(ControlMechanism,self)._execute(
                                                    variable=control_allocation,
                                                    num_estimates=self.parameters.num_estimates._get(context),
                                                    context=context,
                                                    runtime_params=runtime_params
                                                )

        # clean up frozen values after execution
        self.agent_rep._clean_up_as_agent_rep(frozen_context, alt_controller=alt_controller)

        optimal_control_allocation = np.array(optimal_control_allocation).reshape((len(self.defaults.value), 1))
        if self.function.save_samples:
            self.saved_samples = saved_samples
        if self.function.save_values:
            self.saved_values = saved_values

        # Return optimal control_allocation
        return optimal_control_allocation

    def _get_frozen_context(self, context=None):
        return Context(execution_id=f'{context.execution_id}{EID_FROZEN}')

    def _set_up_simulation(
        self,
        base_context=Context(execution_id=None),
        control_allocation=None,
        alt_controller=None
    ):
        sim_context = copy.copy(base_context)
        sim_context.execution_id = self.get_next_sim_id(base_context, control_allocation)

        try:
            self.parameters.simulation_ids._get(base_context).append(sim_context.execution_id)
        except AttributeError:
            self.parameters.simulation_ids._set([sim_context.execution_id], base_context)

        self.agent_rep._initialize_as_agent_rep(
            sim_context,
            base_context=self._get_frozen_context(base_context),
            alt_controller=alt_controller
        )

        return sim_context

    def _tear_down_simulation(self, sim_context, alt_controller=None):
        if not self.agent_rep.parameters.retain_old_simulation_data._get():
            self.agent_rep._clean_up_as_agent_rep(sim_context, alt_controller=alt_controller)

    def evaluate_agent_rep(self, control_allocation, context=None, return_results=False):
        """Call `evaluate <Composition.evaluate>` method of `agent_rep <OptimizationControlMechanism.agent_rep>`

        Assigned as the `objective_function <OptimizationFunction.objective_function>` for the
        OptimizationControlMechanism's `function <OptimizationControlMechanism.function>`.

        Evaluates `agent_rep <OptimizationControlMechanism.agent_rep>` by calling its `evaluate <Composition.evaluate>`
        method, which executes its `agent_rep <OptimizationControlMechanism.agent_rep>` using the current
        `state_feature_values <OptimizationControlMechanism.state_feature_values>` as the input and the specified
        **control_allocation**.

        If the `agent_rep <OptimizationControlMechanism.agent_rep>` is a `Composition`, each execution is a call to
        its `run <Composition.run>` method that uses the `num_trials_per_estimate
        <OptimizationControlMechanism.num_trials_per_estimate>` as its **num_trials** argument, and the same
        `state_feature_values <OptimizationControlMechanism.state_feature_values>` and **control_allocation**
        but a different randomly chosen seed for the random number generator for each run.  It then returns an array of
        length **number_estimates** containing the `net_outcome <ControlMechanism.net_outcome>` of each execution
        and, if **return_results** is True, also an array with the `results <Composition.results>` of each run.

        COMMENT:
        FIX: THIS SHOULD BE REFACTORED TO BE HANDLED THE SAME AS A Composition AS agent_rep
        COMMENT
        If the `agent_rep <OptimizationControlMechanism.agent_rep>` is a CompositionFunctionApproximator,
        then `num_estimates <OptimizationControlMechanism.num_estimates>` is passed to it to handle execution and
        estimation as determined by its implementation, and returns a single estimated net_outcome.


        (See `evaluate <Composition.evaluate>` for additional details.)
        """

        # agent_rep is a Composition (since runs_simulations = True)
        if self.agent_rep.runs_simulations:
            alt_controller = None
            if self.agent_rep.controller is None:
                try:
                    alt_controller = context.composition.controller
                except AttributeError:
                    pass
            # KDM 5/20/19: crudely using default here because it is a stateless parameter
            # and there is a bug in setting parameter values on init, see TODO note above
            # call to self._instantiate_defaults around component.py:1115
            if self.defaults.search_statefulness:
                new_context = self._set_up_simulation(context, control_allocation, alt_controller)
            else:
                new_context = context

            old_composition = context.composition
            context.composition = self.agent_rep

            # We shouldn't get this far if execution mode is not Python
            assert self.parameters.comp_execution_mode._get(context) == "Python"
            exec_mode = pnlvm.ExecutionMode.Python
            ret_val = self.agent_rep.evaluate(self.parameters.state_feature_values._get(context),
                                              control_allocation,
                                              self.parameters.num_trials_per_estimate._get(context),
                                              base_context=context,
                                              context=new_context,
                                              execution_mode=exec_mode,
                                              return_results=return_results)
            context.composition = old_composition
            if self.defaults.search_statefulness:
                self._tear_down_simulation(new_context, alt_controller)

            # FIX: THIS SHOULD BE REFACTORED TO BE HANDLED THE SAME AS A Composition AS agent_rep
            # If results of the simulation should be returned then, do so. agent_rep's evaluate method will
            # return a tuple in this case in which the first element is the outcome as usual and the second
            # is the results of the composition run.
            if return_results:
                return ret_val[0], ret_val[1]
            else:
                return ret_val

        # FIX: 11/3/21 - ??REFACTOR CompositionFunctionApproximator TO NOT TAKE num_estimates
        #                (i.e., LET OptimzationFunction._grid_evaluate HANDLE IT)
        # agent_rep is a CompositionFunctionApproximator (since runs_simuluations = False)
        else:
            return self.agent_rep.evaluate(self.parameters.state_feature_values._get(context),
                                           control_allocation,
                                           self.parameters.num_estimates._get(context),
                                           self.parameters.num_trials_per_estimate._get(context),
                                           context=context
                                           )

    def _get_evaluate_input_struct_type(self, ctx):
        # We construct input from optimization function input
        return ctx.get_input_struct_type(self.function)

    def _get_evaluate_output_struct_type(self, ctx):
        # Returns a scalar that is the predicted net_outcome
        return ctx.float_ty

    def _get_evaluate_alloc_struct_type(self, ctx):
        return pnlvm.ir.ArrayType(ctx.float_ty,
                                  len(self.parameters.control_allocation_search_space.get()))

    def _gen_llvm_net_outcome_function(self, *, ctx, tags=frozenset()):
        assert "net_outcome" in tags
        args = [ctx.get_param_struct_type(self).as_pointer(),
                ctx.get_state_struct_type(self).as_pointer(),
                self._get_evaluate_alloc_struct_type(ctx).as_pointer(),
                ctx.float_ty.as_pointer(),
                ctx.float_ty.as_pointer()]

        builder = ctx.create_llvm_function(args, self, str(self) + "_net_outcome")
        llvm_func = builder.function
        for p in llvm_func.args:
            p.attributes.add('nonnull')
        params, state, allocation_sample, objective_ptr, arg_out = llvm_func.args

        op_params = pnlvm.helpers.get_param_ptr(builder, self, params,
                                                "output_ports")
        op_states = pnlvm.helpers.get_state_ptr(builder, self, state,
                                                "output_ports", None)

        # calculate cost function
        total_cost = builder.alloca(ctx.float_ty)
        builder.store(ctx.float_ty(-0.0), total_cost)
        for i, op in enumerate(self.output_ports):
            op_i_params = builder.gep(op_params, [ctx.int32_ty(0),
                                                  ctx.int32_ty(i)])
            op_i_state = builder.gep(op_states, [ctx.int32_ty(0),
                                                 ctx.int32_ty(i)])

            op_f = ctx.import_llvm_function(op, tags=frozenset({"costs"}))

            op_in = builder.alloca(op_f.args[2].type.pointee)

            # copy allocation_sample, the input is 1-element array in a struct
            data_in = builder.gep(allocation_sample, [ctx.int32_ty(0),
                                                      ctx.int32_ty(i)])
            data_out = builder.gep(op_in, [ctx.int32_ty(0), ctx.int32_ty(0),
                                           ctx.int32_ty(0)])
            if data_in.type != data_out.type:
                warnings.warn(f"Shape mismatch: Allocation sample '{i}' "
                              f"({self.parameters.control_allocation_search_space.get()}) "
                              f"doesn't match input port input ({op.defaults.variable}).")
                assert len(data_out.type.pointee) == 1
                data_out = builder.gep(data_out, [ctx.int32_ty(0), ctx.int32_ty(0)])

            builder.store(builder.load(data_in), data_out)

            # Invoke cost function
            cost = builder.call(op_f, [op_i_params, op_i_state, op_in])

            # simplified version of combination fmax(cost, 0)
            ltz = builder.fcmp_ordered("<", cost, cost.type(0))
            cost = builder.select(ltz, cost.type(0), cost)

            # combine is not a PNL function
            assert self.combine_costs is np.sum
            val = builder.load(total_cost)
            val = builder.fadd(val, cost)
            builder.store(val, total_cost)

        # compute net_outcome
        objective = builder.load(objective_ptr)
        net_outcome = builder.fsub(objective, builder.load(total_cost))
        builder.store(net_outcome, arg_out)

        builder.ret_void()
        return llvm_func

    def _gen_llvm_evaluate_alloc_range_function(self, *, ctx:pnlvm.LLVMBuilderContext, tags=frozenset()):
        assert "evaluate" in tags
        assert "alloc_range" in tags
        evaluate_f = ctx.import_llvm_function(self, tags=tags - {"alloc_range"})

        args = [*evaluate_f.type.pointee.args[:2],
                ctx.int32_ty, ctx.int32_ty,
                *evaluate_f.type.pointee.args[3:]]
        builder = ctx.create_llvm_function(args, self, str(self) + "_evaluate_range")
        llvm_func = builder.function

        params, state, start, stop, arg_out, arg_in, data = llvm_func.args
        for p in llvm_func.args:
            if isinstance(p.type, (pnlvm.ir.PointerType)):
                p.attributes.add('nonnull')

        nodes_params = pnlvm.helpers.get_param_ptr(builder, self.composition,
                                                   params, "nodes")
        my_idx = self.composition._get_node_index(self)
        my_params = builder.gep(nodes_params, [ctx.int32_ty(0),
                                               ctx.int32_ty(my_idx)])
        func_params = pnlvm.helpers.get_param_ptr(builder, self,
                                                  my_params, "function")
        search_space = pnlvm.helpers.get_param_ptr(builder, self.function,
                                                   func_params, "search_space")

        allocation = builder.alloca(evaluate_f.args[2].type.pointee)
        with pnlvm.helpers.for_loop(builder, start, stop, stop.type(1), "alloc_loop") as (b, idx):

            func_out = b.gep(arg_out, [idx])
            pnlvm.helpers.create_allocation(b, allocation, search_space, idx)

            b.call(evaluate_f, [params, state, allocation, func_out, arg_in, data])

        builder.ret_void()
        return llvm_func

    def _gen_llvm_evaluate_function(self, *, ctx:pnlvm.LLVMBuilderContext, tags=frozenset()):
        assert "evaluate" in tags
        args = [ctx.get_param_struct_type(self.agent_rep).as_pointer(),
                ctx.get_state_struct_type(self.agent_rep).as_pointer(),
                self._get_evaluate_alloc_struct_type(ctx).as_pointer(),
                self._get_evaluate_output_struct_type(ctx).as_pointer(),
                self._get_evaluate_input_struct_type(ctx).as_pointer(),
                ctx.get_data_struct_type(self.agent_rep).as_pointer()]

        builder = ctx.create_llvm_function(args, self, str(self) + "_evaluate")
        llvm_func = builder.function
        for p in llvm_func.args:
            p.attributes.add('nonnull')

        comp_params, base_comp_state, allocation_sample, arg_out, arg_in, base_comp_data = llvm_func.args

        if "const_params" in debug_env:
            comp_params = builder.alloca(comp_params.type.pointee, name="const_params_loc")
            const_params = comp_params.type.pointee(self.agent_rep._get_param_initializer(None))
            builder.store(const_params, comp_params)

        # Create a simulation copy of composition state
        comp_state = builder.alloca(base_comp_state.type.pointee, name="state_copy")
        if "const_state" in debug_env:
            const_state = self.agent_rep._get_state_initializer(None)
            builder.store(comp_state.type.pointee(const_state), comp_state)
        else:
            builder.store(builder.load(base_comp_state), comp_state)

        # Create a simulation copy of composition data
        comp_data = builder.alloca(base_comp_data.type.pointee, name="data_copy")
        if "const_data" in debug_env:
            const_data = self.agent_rep._get_data_initializer(None)
            builder.store(comp_data.type.pointee(const_data), comp_data)
        else:
            builder.store(builder.load(base_comp_data), comp_data)

        # Evaluate is called on composition controller
        assert self.composition.controller is self
        assert self.composition is self.agent_rep
        nodes_states = pnlvm.helpers.get_state_ptr(builder, self.composition,
                                                   comp_state, "nodes", None)
        nodes_params = pnlvm.helpers.get_param_ptr(builder, self.composition,
                                                   comp_params, "nodes")

        controller_idx = self.composition._get_node_index(self)
        controller_state = builder.gep(nodes_states, [ctx.int32_ty(0),
                                                      ctx.int32_ty(controller_idx)])
        controller_params = builder.gep(nodes_params, [ctx.int32_ty(0),
                                                       ctx.int32_ty(controller_idx)])

        # Get simulation function
        sim_f = ctx.import_llvm_function(self.agent_rep,
                                         tags=frozenset({"run", "simulation"}))

        # Apply allocation sample to simulation data
        assert len(self.output_ports) == len(allocation_sample.type.pointee)
        idx = self.agent_rep._get_node_index(self)
        ocm_out = builder.gep(comp_data, [ctx.int32_ty(0), ctx.int32_ty(0),
                                          ctx.int32_ty(idx)])
        for i, _ in enumerate(self.output_ports):
            idx = ctx.int32_ty(i)
            sample_ptr = builder.gep(allocation_sample, [ctx.int32_ty(0), idx])
            sample_dst = builder.gep(ocm_out, [ctx.int32_ty(0), idx, ctx.int32_ty(0)])
            if sample_ptr.type != sample_dst.type:
                assert len(sample_dst.type.pointee) == 1
                sample_dst = builder.gep(sample_dst, [ctx.int32_ty(0),
                                                      ctx.int32_ty(0)])
            builder.store(builder.load(sample_ptr), sample_dst)

        # Construct input
        comp_input = builder.alloca(sim_f.args[3].type.pointee, name="sim_input")

        input_initialized = [False] * len(comp_input.type.pointee)
        for src_idx, ip in enumerate(self.input_ports):
            if ip.shadow_inputs is None:
                continue

            # shadow inputs point to an input port of of a node.
            # If that node takes direct input, it will have an associated
            # (input_port, output_port) in the input_CIM.
            # Take the former as an index to composition input variable.
            cim_in_port = self.agent_rep.input_CIM_ports[ip.shadow_inputs][0]
            dst_idx = self.agent_rep.input_CIM.input_ports.index(cim_in_port)

            # Check that all inputs are unique
            assert not input_initialized[dst_idx], "Double initialization of input {}".format(dst_idx)
            input_initialized[dst_idx] = True

            src = builder.gep(arg_in, [ctx.int32_ty(0), ctx.int32_ty(src_idx)])
            # Destination is a struct of 2d arrays
            dst = builder.gep(comp_input, [ctx.int32_ty(0),
                                           ctx.int32_ty(dst_idx),
                                           ctx.int32_ty(0)])
            builder.store(builder.load(src), dst)

        # Assert that we have populated all inputs
        assert all(input_initialized), \
          "Not all inputs to the simulated composition are initialized: {}".format(input_initialized)

        if "const_input" in debug_env:
            if not debug_env["const_input"]:
                input_init = [[os.defaults.variable.tolist()] for os in self.agent_rep.input_CIM.input_ports]
                print("Setting default input: ", input_init)
            else:
                input_init = ast.literal_eval(debug_env["const_input"])
                print("Setting user input in evaluate: ", input_init)

            builder.store(comp_input.type.pointee(input_init), comp_input)


        # Determine simulation counts
        num_trials_per_estimate_ptr = pnlvm.helpers.get_param_ptr(builder, self,
                                                        controller_params,
                                                        "num_trials_per_estimate")

        num_trials_per_estimate = builder.load(num_trials_per_estimate_ptr, "num_trials_per_estimate")

        # if num_trials_per_estimate is 0, run 1 trial
        param_is_zero = builder.icmp_unsigned("==", num_trials_per_estimate,
                                                    ctx.int32_ty(0))
        num_sims = builder.select(param_is_zero, ctx.int32_ty(1),
                                  num_trials_per_estimate, "corrected_estimates")

        num_runs = builder.alloca(ctx.int32_ty, name="num_runs")
        builder.store(num_sims, num_runs)

        # We only provide one input
        num_inputs = builder.alloca(ctx.int32_ty, name="num_inputs")
        builder.store(num_inputs.type.pointee(1), num_inputs)

        # Simulations don't store output
        comp_output = sim_f.args[4].type(None)
        builder.call(sim_f, [comp_state, comp_params, comp_data, comp_input,
                             comp_output, num_runs, num_inputs])

        # Extract objective mechanism value
        idx = self.agent_rep._get_node_index(self.objective_mechanism)
        # Mechanisms' results are stored in the first substructure
        objective_os_ptr = builder.gep(comp_data, [ctx.int32_ty(0),
                                                   ctx.int32_ty(0),
                                                   ctx.int32_ty(idx)])
        # Objective mech output shape should be 1 single element 2d array
        objective_val_ptr = builder.gep(objective_os_ptr,
                                        [ctx.int32_ty(0), ctx.int32_ty(0),
                                         ctx.int32_ty(0)], "obj_val_ptr")

        net_outcome_f = ctx.import_llvm_function(self, tags=tags.union({"net_outcome"}))
        builder.call(net_outcome_f, [controller_params, controller_state,
                                     allocation_sample, objective_val_ptr,
                                     arg_out])

        builder.ret_void()

        return llvm_func

    def _gen_llvm_function(self, *, ctx:pnlvm.LLVMBuilderContext, tags:frozenset):
        if "net_outcome" in tags:
            return self._gen_llvm_net_outcome_function(ctx=ctx, tags=tags)
        if "evaluate" in tags and "alloc_range" in tags:
            return self._gen_llvm_evaluate_alloc_range_function(ctx=ctx, tags=tags)
        if "evaluate" in tags:
            return self._gen_llvm_evaluate_function(ctx=ctx, tags=tags)

        is_comp = not isinstance(self.agent_rep, Function)
        if is_comp:
            extra_args = [ctx.get_param_struct_type(self.agent_rep).as_pointer(),
                          ctx.get_state_struct_type(self.agent_rep).as_pointer(),
                          ctx.get_data_struct_type(self.agent_rep).as_pointer()]
        else:
            extra_args = []

        f = super()._gen_llvm_function(ctx=ctx, extra_args=extra_args, tags=tags)
        if is_comp:
            for a in f.args[-len(extra_args):]:
                a.attributes.add('nonnull')

        return f

    def _gen_llvm_invoke_function(self, ctx, builder, function, params, context, variable, *, tags:frozenset):
        fun = ctx.import_llvm_function(function)
        fun_out = builder.alloca(fun.args[3].type.pointee)

        args = [params, context, variable, fun_out]
        # If we're calling compiled version of Composition.evaluate,
        # we need to pass extra arguments
        if len(fun.args) > 4:
            args += builder.function.args[-3:]
        builder.call(fun, args)

        return fun_out, builder

    def _gen_llvm_output_port_parse_variable(self, ctx, builder, params, context, value, port):
        i = self.output_ports.index(port)
        # Allocate the only member of the port input struct
        oport_input = builder.alloca(ctx.get_input_struct_type(port).elements[0])
        # FIXME: workaround controller signals occasionally being 2d
        dest_ptr = pnlvm.helpers.unwrap_2d_array(builder, oport_input)
        dest_ptr = builder.gep(dest_ptr, [ctx.int32_ty(0), ctx.int32_ty(0)])
        val_ptr = builder.gep(value, [ctx.int32_ty(0), ctx.int32_ty(0), ctx.int32_ty(i)])
        builder.store(builder.load(val_ptr), dest_ptr)
        return oport_input

    @property
    def agent_rep_type(self):
        from psyneulink.core.compositions.compositionfunctionapproximator import CompositionFunctionApproximator
        if (isinstance(self.agent_rep, CompositionFunctionApproximator)
                or self.agent_rep.componentCategory is COMPOSITION_FUNCTION_APPROXIMATOR):
            return COMPOSITION_FUNCTION_APPROXIMATOR
        elif self.agent_rep.componentCategory=='Composition':
            return COMPOSITION
        else:
            return None

    def _get_agent_rep_input_nodes(self, comp=None, comp_as_node:Union[bool,ALL]=False):
        """Return all input_nodes of agent_rep, including those for any Composition nested one level down.
        If an INPUT Node is a Composition, and include_comp_as_node is:
        - False, include the nested Composition's INPUT Nodes, but not the Composition
        - True, include the nested Composition but not its INPUT Nodes
        - ALL, include the nested Composition AND its INPUT Nodes
        """
        from psyneulink.core.compositions.composition import Composition, NodeRole
        if not self.agent_rep_type or self.agent_rep_type == COMPOSITION_FUNCTION_APPROXIMATOR:
            return [None]
        comp = comp or self.agent_rep
        _input_nodes = comp.get_nodes_by_role(NodeRole.INPUT)
        input_nodes = []
        for node in _input_nodes:
            if isinstance(node, Composition):
                if comp_as_node:
                    input_nodes.append(node)
                if comp_as_node in {False, ALL}:
                    # FIX: DOESN'T THIS SEARCH RECURSIVELY? -- NEED TO TEST WITH > ONE LEVEL OF NESTING
                    input_nodes.extend(self._get_agent_rep_input_nodes(node))
            else:
                input_nodes.append(node)
        return input_nodes

    def _parse_state_feature_specs(self, state_feature_specs, feature_functions, context=None):
        """Parse entries of state_features specifications into InputPort spec dictionaries
        For entries specifying shadowing, set INTERNAL_ONLY entry of params dict for InputPort spec dictionary to True
            (so that inputs to Composition are not required if the specified state feature is on an INPUT Mechanism)
        Assign functions specified in **state_feature_functions** to InputPorts for all state_features
        Return list of InputPort specification dictionaries for state_input_ports
        """
        from psyneulink.core.compositions.composition import Composition, NodeRole
        # Agent rep's input Nodes and their names
        agent_rep_input_nodes = self._get_agent_rep_input_nodes(comp_as_node=True) or None

        # VALIDATION AND WARNINGS -----------------------------------------------------------------------------------

        assert state_feature_specs == self.state_feature_specs, \
            f"PROGRAM ERROR: self.state_feature_specs for {self.name} not passed to _parse_state_feature_specs()."

        # agent_rep has not yet been (fully) constructed
        if agent_rep_input_nodes is None:
            if (isinstance(state_feature_specs, set)
                    or isinstance(state_feature_specs, dict) and SHADOW_INPUTS not in state_feature_specs):
                # Dict and set specs reference Nodes of agent_rep, and so must that must be constructed first
                raise OptimizationControlMechanismError(
                    f"The 'state_features' arg for {self.name} has been assigned a dict or set specification "
                    f"before any Nodes have been assigned to its {AGENT_REP} ('{self.agent_rep.name}').  Either"
                    f"those should be assigned before construction of {self.name}, or a list specification "
                    f"should be used (though that is not advised).")
            else:
                # List and SHADOW_INPUTS specs are dangerous before agent_rep has been fully constructed
                warnings.warn(f"The 'state_features' arg for {self.name} has been specified before any Nodes have been "
                              f"assigned to its {AGENT_REP} ('{self.agent_rep.name}').  Their order must be the same as "
                              f"the order of the corresponding INPUT Nodes for '{self.agent_rep.name}' once they are "
                              f"added, or unexpected results may occur.  It is safer to assign all Nodes to the "
                              f"{AGENT_REP} of a controller before specifying its 'state_features'.")

        else:
            # # FIX: 1/16/22 - MAY BE A PROBLEM IF SET OR DICT HAS ENTRIES FOR INPUT NODES OF NESTED COMP THAT IS AN INPUT NODE
            # FIX: 1/18/22 - ADD TEST FOR THIS WARNING TO test_ocm_state_feature_specs_and_warnings_and_errors: too_many_inputs
            if len(state_feature_specs) < len(agent_rep_input_nodes):
                warnings.warn(f"The 'state_features' specified for '{self.name}' are legal, but there are fewer "
                              f"than the number of INPUT Nodes for its {AGENT_REP} ('{self.agent_rep.name}'); "
                              f"the remaining inputs will be assigned default values when '{self.agent_rep.name}`s "
                              f"'evaluate' method is executed. If this is not the desired configuration, use its "
                              f"get_inputs_format() method to see the format for all of its inputs.")

            elif len(state_feature_specs) > len(agent_rep_input_nodes):
                # IMPLEMENTATION NOTE: This warning duplicates error exception for same in _validate_state_features,
                #                      but may be useful in the future if deferred_init can be made to handle it
                # warnings.warn(
                #     f"The number of 'state_features' specified for {self.name} ({len(self.state_feature_specs)}) "
                #     f"is more than the number of INPUT Nodes ({len(agent_rep_input_nodes)}) of the Composition "
                #     f"assigned as its {AGENT_REP} ('{self.agent_rep.name}').  Executing {self.name} before the "
                #     f"additional Nodes are added will generate an error.")
                agent_rep_input_nodes = None


        # HELPER METHODS ------------------------------------------------------------------------------------------

        def expand_nested_input_comp_to_input_nodes(comp):
            input_nodes = []
            for node in comp.get_nodes_by_role(NodeRole.INPUT):
                if isinstance(node, Composition):
                    input_nodes.extend(expand_nested_input_comp_to_input_nodes(node))
                else:
                    input_nodes.append(node)
            return input_nodes

        def get_inputs_for_nested_comp(comp):
            # FIX: 1/18/22 - NEEDS TO BE MODIFIED TO RETURN TUPLE IF > INPUT NODE, ONCE THAT CAN BE HANDLED BY LIST SPEC
            return comp.get_nodes_by_role(NodeRole.INPUT)

        # List of INPUT Nodes ordered for use elswewhere (e.g., self.state_features)
        self._specified_input_nodes_in_order = []
        source_specs_for_input_nodes = []

        def instantiate_list_spec(state_feature_specs, spec_str="list"):
            # Nested Compositions not allowed to be specified in a list spec
            nested_comps = [node for node in state_feature_specs if isinstance(node, Composition)]
            if nested_comps:
                comp_names = ", ".join([f"'{n.name}'" for n in nested_comps])
                raise OptimizationControlMechanismError(
                    f"The 'state_features' argument for '{self.name}' includes one or more Compositions ({comp_names}) "
                    f"in the {spec_str} specified for its 'state_features' argument; these must be replaced by direct "
                    f"references to the Mechanisms (or their InputPorts) within them to be shadowed.")
            # Get INPUT Nodes for items in list (assuming items are in order of INPUT Nodes of agent_rep)
            nodes = []
            specs = []
            spec_names = []
            for i, spec in enumerate(state_feature_specs):
                if spec is None:
                    continue
                # Assign spec
                specs.append(spec)
                if agent_rep_input_nodes:
                    # Assign node
                    node = agent_rep_input_nodes[i]
                    nodes.append(node)
                    # Assign input_port name
                    if is_numeric(spec):
                        spec_names.append(f"{node.name} {DEFAULT_VARIABLE.upper()}")
                    else:
                        if hasattr(spec, 'full_name'):
                            spec_names.append(spec.full_name)
                        else:
                            spec_names.append(spec.name)
            return nodes or None, specs, spec_names or None

        # Ensure that all keys in dict are INPUT Nodes
        def ensure_all_specified_nodes_are_input_nodes(nodes):
            non_input_node_specs = [node for node in nodes if node not in self._specified_input_nodes_in_order]
            if non_input_node_specs:
                items = ', '.join([n._name for n in non_input_node_specs])
                if len(non_input_node_specs) == 1:
                    items_str = f"contains an item ({items}) that is not an INPUT Node"
                else:
                    items_str = f"contains items ({items}) that are not INPUT Nodes"
                raise OptimizationControlMechanismError(
                    f"The 'state_features' specified for '{self.name}' {items_str} "
                    f"of its {AGENT_REP} ('{self.agent_rep.name}'); "
                    f"only INPUT Nodes can be included when using a dict or set to specify 'state_features'.")

        # PARSE SPECS  ------------------------------------------------------------------------------------------
        # Generate parallel lists of INPUT Nodes and corresponding feature specs (for sources of inputs)

        # LIST spec
        #   Treat as source specs:
        #   - construct a regular dict using INPUT Nodes as keys and specs as values
        if isinstance(state_feature_specs, list):
            nodes, specs, names = instantiate_list_spec(state_feature_specs)
            state_feature_specs = specs
            self._specified_input_nodes_in_order = nodes
            input_port_names = names

        # DICT spec
        elif isinstance(state_feature_specs, dict):
            # SHADOW_INPUTS dict spec
            if SHADOW_INPUTS in state_feature_specs:
                if isinstance(state_feature_specs[SHADOW_INPUTS], set):
                    # Catch here to provide context-relevant error message
                    raise OptimizationControlMechanismError(
                        f"The 'state_features' argument for '{self.name}' uses a set in a '{SHADOW_INPUTS.upper()}' "
                        f"dict;  this must be a single item or list of specifications in the order of the INPUT Nodes"
                        f"of its '{AGENT_REP}' ({self.agent_rep.name}) to which they correspond." )
                nodes, specs, names = instantiate_list_spec(state_feature_specs[SHADOW_INPUTS],
                                                            f"{SHADOW_INPUTS.upper()} dict")
                state_feature_specs[SHADOW_INPUTS] = specs
                self._specified_input_nodes_in_order = nodes
                input_port_names = names

            # User {node:spec} dict spec
            else:
                state_feature_specs = {k:v for k,v in state_feature_specs.items() if v is not None}
                # Get INPUT nodes in order listed in agent_rep.nodes
                self._specified_input_nodes_in_order = [node for node in agent_rep_input_nodes
                                                        if node in state_feature_specs]
                ensure_all_specified_nodes_are_input_nodes(state_feature_specs.keys())
                # Get specs in the same order:
                specs = [state_feature_specs[node] for node in self._specified_input_nodes_in_order]
                # Get parsed specs and names (don't care about nodes since those are specified by keys
                _ , state_feature_specs, input_port_names = instantiate_list_spec(specs)

        # SET spec
        #   Treat as specification of INPUT Nodes to be shadowed:
        #   - construct an InputPort dict with SHADOW_INPUTS as its key, and specs in a list as its value
        elif isinstance(state_feature_specs, set):
            # All nodes must be INPUT nodes of agent_rep, that are to be shadowed,
            # Order the set and place in list
            self._specified_input_nodes_in_order = [node for node in agent_rep_input_nodes
                                                    if node in state_feature_specs]
            ensure_all_specified_nodes_are_input_nodes(state_feature_specs)
            # Replace any nested Comps that are INPUT Nodes of agent_comp with their INPUT Nodes so they are shadowed
            all_nested_input_nodes = []
            for node in self._specified_input_nodes_in_order:
                if isinstance(node, Composition):
                    all_nested_input_nodes.extend(get_inputs_for_nested_comp(node))
                else:
                    all_nested_input_nodes.append(node)
            #   so reformat as SHADOW_INPUTS dict handled by _parse_shadow_inputs() below
            source_specs_for_input_nodes = all_nested_input_nodes
            state_feature_specs = {SHADOW_INPUTS:source_specs_for_input_nodes}
            # FIX: 1/18/22 NEED input_port_names ASSIGNED HERE

        # CONSTRUCT InputPort SPECS -----------------------------------------------------------------------------

        _state_input_ports = _parse_shadow_inputs(self, state_feature_specs)

        parsed_features = []

        for i, spec in enumerate(_state_input_ports):
            # If spec is numeric, assign as default value and InputPort function that simply returns that value
            if is_numeric(spec):
                spec_val = copy.copy(spec)
                spec = {VALUE: spec_val,
                        PARAMS: {DEFAULT_INPUT: DEFAULT_VARIABLE}
                }
            # If optimization uses Composition, assume that shadowing a Mechanism means shadowing its primary InputPort
            if isinstance(spec, Mechanism):
                if self.agent_rep_type == COMPOSITION:
                    # FIX: 11/29/21: MOVE THIS TO _parse_shadow_inputs
                    #      (ADD ARG TO THAT FOR DOING SO, OR RESTRICTING TO INPUTPORTS IN GENERAL)
                    if len(spec.input_ports)!=1:
                        raise OptimizationControlMechanismError(f"A Mechanism ({spec.name}) is specified in the "
                                                                f"'{STATE_FEATURES}' arg for {self.name} that has "
                                                                f"more than one InputPort; a specific one or subset "
                                                                f"of them must be specified.")
                    spec = spec.input_port
                else:
                    spec = spec.output_port
            parsed_spec = _parse_port_spec(owner=self, port_type=InputPort, port_spec=spec)

            if not parsed_spec[NAME]:
                if input_port_names:
                    # Use keys from input dict as names of state_input_ports
                    # (needed by comp._build_predicted_inputs_dict to identify INPUT nodes)
                    parsed_spec[NAME] = input_port_names[i]
                else:
                    parsed_spec[NAME] = spec.full_name if isinstance(spec, Port) else spec.name

            if parsed_spec[PARAMS] and SHADOW_INPUTS in parsed_spec[PARAMS]:
                # Composition._update_shadow_projections will take care of PROJECTIONS specification
                parsed_spec[PARAMS].update({INTERNAL_ONLY:True,
                                            PROJECTIONS:None})

        # GET FEATURE FUNCTIONS -----------------------------------------------------------------------------

            if feature_functions:
                if isinstance(feature_functions, dict) and spec in feature_functions:
                    feat_fct = feature_functions.pop(spec)
                else:
                    feat_fct = feature_functions
                parsed_spec.update({FUNCTION: self._parse_state_feature_function(feat_fct)})
            parsed_spec = [parsed_spec] # so that extend works below

            parsed_features.extend(parsed_spec)

        self.state_feature_specs = state_feature_specs
        return parsed_features

    def _parse_state_feature_function(self, feature_function):
        if isinstance(feature_function, Function):
            return copy.deepcopy(feature_function)
        else:
            return feature_function

    @property
    def num_state_input_ports(self):
        try:
            return len(self.state_input_ports)
        except:
            return 0

    @property
    def state_features(self):
        """Return dict with {INPUT Node: source} entries for specifications in **state_features** arg of constructor."""
        input_nodes = self._specified_input_nodes_in_order
        sources = [source_tuple[0] if source_tuple[0] != DEFAULT_VARIABLE else value
                   for source_tuple,value in list(self.state_dict.items())[:len(self.state_input_ports)]]
        return {k:v for k,v in zip(input_nodes, sources)}

    @property
    def state(self):
        state_feature_values = (self.state_feature_values if len(self.state_feature_values)
                                else self.state_input_ports.values)
        # return np.append(state_feature_values, self.control_allocation, 0)
        return [v.tolist() for v in state_feature_values] + self.control_allocation.tolist()

    @property
    def state_dict(self):
        """Return dict with (node, port, Composition, index) tuples as keys and corresponding state[index] as values.
        Note: the index is required, since a state_input_port may have more than one afferent Projection
              (that is, a state_feature_value may be determined by Projections from more than one Node),
              and a ControlSignal may have more than one ControlProjection (that is, a given element of the
              control_allocation may apply to more than one Parameter).  However, for state_input_ports that shadow
              a Node[InputPort], only that Node[InputPort] is listed in state_dict even if the Node[InputPort] being
              shadowed has more than one afferent Projection (this is because it is the value of the Node[InputPort]
              (after it has processed the value of its afferent Projections) that determines the input to the
              state_input_port.
        """

        state_dict = {}

        # Get sources for state_feature_values of state:
        for state_index, port in enumerate(self.state_input_ports):
            get_info_method = self.composition._get_source
            # MODIFIED 1/8/22: ONLY ONE PROJECTION PER STATE FEATURE
            if port.shadow_inputs:
                port = port.shadow_inputs
                if port.owner in self.composition.nodes:
                    composition = self.composition
                else:
                    composition = port.path_afferents[0].sender.owner.composition
                get_info_method = composition._get_destination
            if not port.path_afferents:
                if port.default_input is DEFAULT_VARIABLE:
                    source_port = DEFAULT_VARIABLE
                    node = None
                    comp = None
                else:
                    assert port.path_afferents, f"PROGRAM ERROR: state_input_port {state_index} ('{port.name}')" \
                                                f"for {self.name} does not have any Projections to it"
            else:
                source_port, node, comp = get_info_method(port.path_afferents[0])
            state_dict.update({(source_port, node, comp, state_index):self.state[state_index]})

        state_index += 1
        # Get recipients of control_allocations values of state:
        for ctl_index, control_signal in enumerate(self.control_signals):
            for projection in control_signal.efferents:
                port, node, comp = self.composition._get_destination(projection)
                state_dict.update({(port, node, comp, state_index + ctl_index):self.state[state_index + ctl_index]})

        return state_dict

    @property
    def _model_spec_parameter_blacklist(self):
        # default_variable is hidden in constructor arguments,
        # and anyway assigning it is problematic because it is modified
        # several times when creating input ports, and assigning function that
        # fits the control allocation
        return super()._model_spec_parameter_blacklist.union({
            'variable',
        })

    # ******************************************************************************************************************
    # FIX:  THE FOLLOWING IS SPECIFIC TO CompositionFunctionApproximator AS agent_rep
    # ******************************************************************************************************************

    def _initialize_composition_function_approximator(self, context):
        """Initialize CompositionFunctionApproximator"""

        # CompositionFunctionApproximator needs to have access to control_signals to:
        # - to construct control_allocation_search_space from their allocation_samples attributes
        # - compute their values and costs for samples of control_allocations from control_allocation_search_space
        self.agent_rep.initialize(features_array=np.array(self.defaults.variable[1:]),
                                  control_signals = self.control_signals,
                                  context=context)

    # # FIX: NEEDS TO BE UPDATED / REFACTORED TO WORK WITH _parse_state_feature_specs
    # # FIX: THE FOLLOWING SHOULD BE MERGED WITH HANDLING OF PredictionMechanisms FOR ORIG MODEL-BASED APPROACH;
    # # FIX: SHOULD BE GENERALIZED AS SOMETHING LIKE update_feature_values
    # @tc.typecheck
    # @handle_external_context()
    # def add_state_features(self, features, context=None):
    #     """Add InputPorts and Projections to OptimizationControlMechanism for state_features used to
    #     predict `net_outcome <ControlMechanism.net_outcome>`
    #
    #     **state_features** argument can use any of the forms of specification allowed for InputPort(s)
    #     """
    #
    #     if features:
    #         features = self._parse_state_feature_specs(features=features,
    #                                                    context=context)
    #     self.add_ports(InputPort, features)<|MERGE_RESOLUTION|>--- conflicted
+++ resolved
@@ -1524,14 +1524,9 @@
         # elif self.agent_rep_type == COMPOSITION:
         elif agent_rep.componentCategory=='Composition':
             from psyneulink.core.compositions.composition import NodeRole
-<<<<<<< HEAD
-            if state_features and len(state_features) > len(agent_rep.get_nodes_by_role(NodeRole.INPUT)):
-                # FIX: ADD WARNING HERE
-=======
             if (state_features
                     and len(convert_to_list(state_features)) > len(agent_rep.get_nodes_by_role(NodeRole.INPUT))):
                 # FIX: 1/19/21 - ADD WARNING HERE
->>>>>>> 222d5679
                 # Temporarily name InputPort
                 self._assign_deferred_init_name(self.__class__.__name__)
                 # Store args for deferred initialization
