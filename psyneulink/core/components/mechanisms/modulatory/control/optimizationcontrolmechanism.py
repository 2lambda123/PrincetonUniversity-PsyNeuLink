# Princeton University licenses this file to You under the Apache License, Version 2.0 (the "License");
# you may not use this file except in compliance with the License.  You may obtain a copy of the License at:
#     http://www.apache.org/licenses/LICENSE-2.0
# Unless required by applicable law or agreed to in writing, software distributed under the License is distributed
# on an "AS IS" BASIS, WITHOUT WARRANTIES OR CONDITIONS OF ANY KIND, either express or implied.
# See the License for the specific language governing permissions and limitations under the License.


# **************************************  OptimizationControlMechanism *************************************************

# FIX: REWORK WITH REFERENCES TO `outcome <OptimizationControlMechanism.outcome>`
#      INTRODUCE SIMULATION INTO DISCUSSION OF COMPOSITOIN-BASED


"""

Contents
--------

  * `OptimizationControlMechanism_Overview`
     - `Expected Value of Control <OptimizationControlMechanism_EVC>`
     - `Agent Representation and Types of Optimization <OptimizationControlMechanism_Agent_Representation_Types>`
        - `Model-Free" Optimization <OptimizationControlMechanism_Model_Free>`
        - `Model-Based" Optimization <OptimizationControlMechanism_Model_Based>`
  * `OptimizationControlMechanism_Creation`
     - `Agent Rep <OptimizationControlMechanism_Agent_Rep_Arg>`
     - `State Features <OptimizationControlMechanism_State_Features_Arg>`
     - `State Feature Functions <OptimizationControlMechanism_State_Feature_Functions_Arg>`
     - `Outcome  <OptimizationControlMechanism_Outcome_Args>`
  * `OptimizationControlMechanism_Structure`
     - `Agent Representation <OptimizationControlMechanism_Agent_Rep>`
       - `State <OptimizationControlMechanism_State>`
     - `Input <OptimizationControlMechanism_Input>`
       - `state_input_ports <OptimizationControlMechanism_State_Features>`
       - `outcome_input_ports <OptimizationControlMechanism_Outcome>`
         - `objective_mechanism <OptimizationControlMechanism_ObjectiveMechanism>`
         - `monitor_for_control <OptimizationControlMechanism_Monitor_for_Control>`
         - `probes <OptimizationControlMechanism_Probes>`
     - `Function <OptimizationControlMechanism_Function>`
        - `Search Function, Search Space and Search Termination Function<OptimizationControlMechanism_Search_Functions>`
  * `OptimizationControlMechanism_Execution`
  * `OptimizationControlMechanism_Class_Reference`


.. _OptimizationControlMechanism_Overview:

Overview
--------

An OptimizationControlMechanism is a `ControlMechanism <ControlMechanism>` that uses an `OptimizationFunction` to
optimize the performance of the `Composition` for which it is a `controller <Composition_Controller>`.  It does so
by using the `OptimizationFunction` (assigned as its `function <OptimizationControlMechanism.function>`) to execute
its `agent_rep <OptimizationControlMechanism.agent_rep>` -- a representation of the Composition to be optimized --
under different `control_allocations <ControlMechanism.control_allocation>`, and selecting
the one that optimizes its `net_outcome <ControlMechanism.net_outcome>`.  The `agent_rep
<OptimizationControlMechanism.agent_rep>` can be the Composition itself (implementing fully `model-based optimization
<OptimizationControlMechanism_Model_Based>`), or some other representation of it (broadly referred to as `model-free
optimization <OptimizationControlMechanism_Model_Free>`).  The `net_outcome <ControlMechanism.net_outcome>` used to
evaluate the `agent_rep <OptimizationControlMechanism.agent_rep>` for a given `state
<OptimizationControlMechanism_State>` (i.e., a specific set of inputs and a given control_allocation) takes into account
both the outcome of executing the `agent_rep <OptimizationControlMechanism.agent_rep>`, as well as any `costs
<ControlMechanism_Costs_NetOutcome>` associated with the `control_allocation <ControlMechanism.control_allocation>`.
If the `agent_rep <OptimizationControlMechanism.agent_rep>` is a `CompositionFunctionApproximator` with an `adapt
<CompositionFunctionApproximator.adapt>` method, that can be used to learn how to best predict its `net_outcome
<ControlMechanism.net_outcome>` for a given `state <OptimizationControlMechanism_State>` that, in turn, it can use
to predict the optimal control_allocation for a given set of inputs.

COMMENT: OLD
to find an optimal `control_allocation <ControlMechanism.control_allocation>` for a given `state
<OptimizationControlMechanism_State>`. The `OptimizationFunction` uses the OptimizationControlMechanism's
`evaluate_agent_rep <OptimizationControlMechanism.evalutate_agent_rep>` method to evaluate different samples
of `control_allocation <ControlMechanism.control_allocation>`, and then implements the one that yields the best
predicted result. The result returned by the `evaluate_agent_rep <OptimizationControlMechanism.evalutate_agent_rep>`
method is the `net_outcome <ControlMechanism.net_outcome>` computed by the OptimizationControlMechanism for
the `Composition` (or part of one) that it controls, and its `ObjectiveFunction` seeks to maximize this,
which corresponds to maximizing the Expected Value of Control, as described below.
COMMENT

.. _OptimizationControlMechanism_EVC:

**Expected Value of Control**

The `net_outcome <ControlMechanism.net_outcome>` of an OptimizationControlMechanism's `agent_rep
<OptimizationControlMechanism.agent_rep>` is computed -- for a given `state <OptimizationControlMechanism_State>`
(i.e., set of `state_feature_values <OptimizationControlMechanism.state_feature_values>` and a `control_allocation
<ControlMechanism.control_allocation>` -- as the difference between the `outcome <ControlMechanism.outcome>` computed
by its `objective_mechanism <ControlMechanism.objective_mechanism>` and the aggregated `costs <ControlMechanism.costs>`
of its `control_signals <OptimizationControlMechanism.control_signals>` computed by its `combine_costs
<ControlMechanism.combine_costs>` function.  If the `outcome <ControlMechanism.outcome>` computed by the
`objective_mechanism <ControlMechanism.objective_mechanism>` is configured to measure the value of processing (e.g.,
reward received, time taken to respond, or a combination of these, etc.), and the `OptimizationFunction` assigned as
the OptimizationControlMechanism's `function <OptimizationControlMechanism.function>` is configured find the
`control_allocation <ControlMechanism.control_allocation>` that maximizes its `net_outcome
<ControlMechanism.net_outcome>` (that is, the `outcome <ControlMechanism.outcome>` discounted by the
result of the `combine_costs <ControlMechanism.combine_costs>` function, then the OptimizationControlMechanism is
said to be maximizing the `Expected Value of Control (EVC) <https://www.ncbi.nlm.nih.gov/pubmed/23889930>`_.  That
is, it implements a cost-benefit analysis that weighs the `costs <ControlMechanism.costs>` of the ControlSignal
`values <ControlSignal.value>` associated with a `control_allocation <ControlMechanism.control_allocation>` against
the `outcome <ControlMechanism.outcome>` expected to result from it.  The costs are computed based on the
`cost_options <ControlSignal.cost_options>` specified for each of the OptimizationControlMechanism's `control_signals
<OptimizationControlMechanism.control_signals>` and its `combine_costs <ControlMechanism.combine_costs>` function.
The EVC is determined by its `compute_net_outcome <ControlMechanism.compute_net_outcome>` function (assigned to its
`net_outcome <ControlMechanism.net_outcome>` attribute), which is computed for a given `state
<OptimizationControlMechanism_State>` by the OptimizationControlMechanism's `evaluate_agent_rep
<OptimizationControlMechanism.evaluate_agent_rep>` method. In these respects, optimization of a Composition's
performance by its OptimizationControlMechanism -- as indexed by its `net_outcome <ControlMechanism.net_outcome>`
attribute -- implement a form of `Bounded Rationality <https://psycnet.apa.org/buy/2009-18254-003>`_,
also referred to as `Resource Rationality <https://www.cambridge.org/core/journals/behavioral-and-brain-sciences/article/abs/resourcerational-analysis-understanding-human-cognition-as-the-optimal-use-of-limited-computational-resources/586866D9AD1D1EA7A1EECE217D392F4A>`_,
in which the constraints imposed by the "bounds" or resources are reflected in the `costs` of the ControlSignals
(also see `Computational Rationality <https://onlinelibrary.wiley.com/doi/full/10.1111/tops.12086>`_ and `Toward a
Rational and Mechanistic Account of Mental Effort
<https://www.annualreviews.org/doi/abs/10.1146/annurev-neuro-072116-031526?casa_token=O2pFelbmqvsAAAAA:YKjdIbygP5cj_O7vAj4KjIvfHehHSh82xm44I5VS6TdTtTELtTypcBeET4BGdAy0U33BnDXBasfqcQ>`_).

COMMENT:
The table `below <OptimizationControlMechanism_Examples>` lists different
parameterizations of OptimizationControlMechanism that implement various models of EVC Optimization.
COMMENT

.. _OptimizationControlMechanism_Agent_Representation_Types:

**Agent Representation and Types of Optimization**

Much of the functionality described above is supported by a `ControlMechanism` (the parent class of an
OptimizationControlMechanism). The defining  characteristic of an OptimizationControlMechanism is its `agent
representation <OptimizationControlMechanism_Agent_Rep>`, that is used to determine the `net_outcome
<ControlMechanism.net_outcome>` for a given `state <OptimizationControlMechanism_State>`, and find the
`control_allocation <ControlMechanism.control_allocation>` that optimizes this.  The `agent_rep
<OptimizationControlMechanism.agent_rep>` can be the `Composition` to which the OptimizationControlMechanism
belongs (and controls), or another one (potentially `nested <Composition_Nested>` within it,
or a `CompositionFunctionApproximator`) that is used to estimate the `net_outcome <ControlMechanism.net_outcome>`
for the parent Composition.  This distinction corresponds closely to the distinction between *model-based* and
*model-free* optimization in the `machine learning
<https://www.google.com/books/edition/Reinforcement_Learning_second_edition/uWV0DwAAQBAJ?hl=en&gbpv=1&dq=Sutton,+R.+S.,+%26+Barto,+A.+G.+(2018).+Reinforcement+learning:+An+introduction.+MIT+press.&pg=PR7&printsec=frontcover>`_
and `cognitive neuroscience <https://www.nature.com/articles/nn1560>`_ literatures, as described below.

|

.. figure:: _static/Optimization_fig.svg
   :scale: 50%
   :alt: OptimizationControlMechanism

   **Functional Anatomy of an OptimizationControlMechanism.** *Panel A:* Examples of use in model-based
   and model-free optimization.  Note that in the example of `model-based optimization
   <OptimizationControlMechanism_Model_Based>` (left), the OptimizationControlMechanism uses the entire
   `Composition` that it controls as its `agent_rep <OptimizationControlMechanism.agent_rep>`, whereas in
   the example of `model-free optimization <OptimizationControlMechanism_Model_Free>` (right) the
   the `agent_rep <OptimizationControlMechanism.agent_rep>` is another (presumably simpler) Composition or
   a `CompositionFunctionApproximator`. *Panel B:* Flow of execution during optimization.  In both panels,
   faded items show process of adaptation when using a `CompositionFunctionApproximator` as the `agent_rep
   <OptimizationControlMechanism.agent_rep>`.
|
.. _OptimizationControlMechanism_Model_Based:

*Model-Based Optimization*

This is implemented by assigning as the `agent_rep  <OptimizationControlMechanism.agent_rep>` the Composition for
which the OptimizationControlMechanism is the `controller <Composition.controller>`). On each `TRIAL <TimeScale.TRIAL>`,
that Composition *itself* is provided with either the most recently inputs to the Composition, or ones predicted for
the upcoming trial (determined by the `state_feature_values <OptimizationControlMechanism.state_feature_values>`)
specified for the OptimizationControlMechanism, and then used to simulate processing on that trial in order to find
the `control_allocation <ControlMechanism.control_allocation>` that yields the best
`net_outcome <ControlMechanism.net_outcome>` for that trial.

.. _OptimizationControlMechanism_Model_Free:

*"Model-Free" Optimization*

.. note::
   The term *model-free* is placed in apology quotes to reflect the fact that, while this term is
   used widely (e.g., in machine learning and cognitive science) to distinguish it from *model-based* forms of
   processing, model-free processing nevertheless relies on *some* form of model -- albeit usually a much simpler
   one -- for learning, planning and decision making.  In the context of a OptimizationControlMechanism, this is
   addressed by use of the term "agent_rep", and how it is implemented, as described below.

This is implemented by assigning the `agent_rep <OptimizationControlMechanism.agent_rep>` to something than the
`Composition` for which the OptimizationControlMechanism is the `controller <Composition.controller>`).  This
can be another (presumably simpler) Composition, or a `CompositionFunctionApproximator` that is used to estimate
and/or learn to predict the behavior of the Composition being controlled (e.g., using reinforcement learning algorithms
or other forms of function approximation), in order to optimize its performance. In each `TRIAL <TimeScale.TRIAL>`
the `agent_rep <OptimizationControlMechanism.agent_rep>` is used to search over `control_allocation
<ControlMechanism.control_allocation>`\\s, to find the one that yields the best predicted `net_outcome
<ControlMechanism.net_outcome>` of processing on the upcoming trial, based on the current or (expected)
`state_feature_values <OptimizationControlMechanism.state_feature_values>` for that trial.  The `agent_rep
<OptimizationControlMechanism.agent_rep>` is also given the chance to adapt in order to improve its prediction
of its `net_outcome <ControlMechanism.net_outcome>` based on the `state <OptimizationControlMechanism_State>`,
and `net_outcome <ControlMechanism.net_outcome>` of the prior trial.

.. _OptimizationControlMechanism_Creation:

Creating an OptimizationControlMechanism
----------------------------------------

The constructor has the same arguments as a `ControlMechanism <ControlMechanism>`, with the following
exceptions/additions, which are specific to the OptimizationControlMechanism:

.. _OptimizationControlMechanism_Agent_Rep_Arg:

* **agent_rep** -- specifies the `Composition` used by the OptimizationControlMechanism's `evaluate_agent_rep
  <OptimizationControlMechanism.evaluate_agent_rep>` method to calculate the predicted `net_outcome
  <ControlMechanism.net_outcome>` for a given `state <OptimizationControlMechanism_State>` (see `below
  <OptimizationControlMechanism_Agent_Rep>` for additional details). If it is not specified, then the
  `Composition` to which the OptimizationControlMechanism is assigned becomes its `agent_rep
  <OptimizationControlMechanism.agent_rep>`, and the OptimizationControlMechanism is assigned as that Composition's
  `controller <Composition.controller>`, implementing fully `model-based <OptimizationControlMechanism_Model_Based>`
  optimization.  If that Composition already has a `controller <Composition.controller>` specified,
  the OptimizationControlMechanism is disabled. If another Composition is specified, it must conform to the
  specifications for an `agent_rep <OptimizationControlMechanism.agent_rep>` as described `below
  <OptimizationControlMechanism_Agent_Rep>`.  The  `agent_rep <OptimizationControlMechanism.agent_rep>` can also be
  a `CompositionFunctionApproximator` for `model-free <OptimizationControlMechanism_Model_Free>` forms of
  optimization.  The type of Component assigned as the `agent_rep <OptimizationControlMechanism.agent_rep>` is
  identified in the OptimizationControlMechanism's `agent_rep_type <OptimizationControlMechanism.agent_rep_type>`
  attribute.

.. _OptimizationControlMechanism_State_Features_Arg:

* **state_features** -- specifies the values provided by the OptimizationControlMechanism as the input to the
  `agent_rep <OptimizationControlMechanism.agent_rep>` when used, together with a selected `control_allocation
  <ControlMechanism.control_allocation>`, to estimate or predict the Composition's `net_outcome
  <ControlMechanism.net_outcome>`.  These are used to construct the `state_input_ports
  <OptimizationControlMechanism.state_input_ports>` for the OptimizationControlMechanism, that provide the
  `agent_rep<OptimizationControlMechanism.agent_rep>` with its input, and thus the specification requirements for
  **state_features** depend on whether the `agent_rep<OptimizationControlMechanism.agent_rep>` is a `Composition`
  or a `CompositionFunctionApproximator`:

  .. _OptimizationControlMechanism_Agent_Rep_Composition:

  * *agent_rep is a Composition* -- the **state_features** specify the inputs to the Composition when it is executed
<<<<<<< HEAD
    by the OptimizationControlMechanism to `simulate <OptimizationControlMechanism_Simulation>` its performance.
=======
    by the OptimizationControlMechanism to `evaluate <OptimizationControlMechanism_Evaluation>` its performance.
>>>>>>> 406f8e2a
    If **state_features** is not specified, this is done automatically by constructing a set of `state_input_ports
    <OptimizationControlMechanism.state_input_ports>` that `shadow the input <InputPort_Shadow_Inputs>` to every
    `InputPort` of every `INPUT <NodeRole.INPUT>` `Node <Composition_Nodes>` of the Composition assigned as
    the `agent_rep <OptimizationControlMechanism.agent_rep>`.  In this case, if `controller_mode
    <Composition.controller_mode>` of the Composition for which the OptimizationControlMechanism is the `controller
    <Composition_Controller>` is set to *AFTER* (the default), the `input <Composition.input_values>` to
    the Composition on the current trial is used as its input to the `agent_rep
    <OptimizationControlMechanism.agent_rep>` for the optimization process; if the `controller_mode
    <Composition.controller_mode>` is *BEFORE*, then the inputs from the previous trial are used.

    The **state_features** argument can also be specified explicitly, using the formats described below.  This is
    useful if different functions need to be assigned to different `state_input_ports
    <OptimizationControlMechanism.state_input_ports>` used to generate the corresponding `state_feature_values
    state_feature_values <OptimizationControlMechanism.state_feature_values>` (see `below
    <OptimizationControlMechanism_State_Feature_Functions_Arg>`). However, doing so overrides the automatic
    assignment of all state_features, and so a complete and appropriate set of specifications must be provided
    (see note below).

    .. _OptimizationControlMechanism_State_Features_Shapes:

    .. note::
       If **state_features** *are* specified explicitly when the `agent_rep <OptimizationControlMechanism.agent_rep>`
       is a Composition, there must be one for every `InputPort` of every `INPUT <NodeRole.INPUT>` `Node
       <Composition_Nodes>` in that Composition, and these must match -- both individually, and in their order --
       the `inputs to the Composition <Composition_Execution_Inputs>`) required by its `run <Composition.run>`
       method.  Failure to do so generates an error indicating this.

    .. _OptimizationControlMechanism_Selective_Input:

    .. hint::
       For cases in which only a subset of the inputs to the Composition are relevant to its optimization (e.g.,
       the others should be held constant), it is still the case that all must be specified as **state_features**
       (see note above).  This can be handled several ways.  One is by specifying (as required) **state_features**
       for all of the inputs, and assigning *state_feature_functions** (see `below
       <OptimizationControlMechanism_State_Feature_Functions_Arg>`) such that those assigned to the desired
       inputs pass their values unmodified, while those for the inputs that are to be ignored return a constant value.
       Another approach, for cases in which the desired inputs pertain to a subset of Components in the Composition
       that solely responsible for determining its `net_outcome <ControlMechanism.net_outcome>`, is to assign those
       Components to a `nested Composition <Composition_Nested>` and assign that Composition as the `agent_rep
       <OptimizationControlMechanism.agent_rep>`.  A third, more sophisticated approach, would be to assign
       ControlSignals to the InputPorts for the irrelevant features, and specify them to suppress their values.

  .. _OptimizationControlMechanism_Agent_Rep_CFA:

  * *agent_rep is a CompositionFunctionApproximator* -- the **state_features** specify the inputs to the
    CompositionFunctionApproximator's `evaluate <CompositionFunctionApproximator.evaluate>` method.  This is not
    done automatically (see note below).

    .. warning::
       The **state_features** specified when the `agent_rep <OptimizationControlMechanism.agent_rep>` is a
       `CompositionFunctionApproximator` must align with the arguments of its `evaluate
       <CompositionFunctionApproximator.evaluate>` method.  Since the latter cannot always be determined automatically,
       the `state_input_ports <OptimizationControlMechanism.state_input_ports>`) cannot be created automatically, nor
       can the **state_features** specification be validated;  thus, specifying inappropriate **state_features** may
       produce errors that are unexpected or difficult to interpret.

  COMMENT:
   FIX: CONFIRM (OR IMPLEMENT?) THE FOLLOWING
   If all of the inputs to the Composition are still required, these can be specified using the keyword *INPUTS*,
   in which case they are retained along with any others specified.
  COMMENT

  .. _OptimizationControlMechanism_State_Features_Shadow_Inputs:

  The specifications in the **state_features** argument are used to construct the `state_input_ports
  <OptimizationControlMechanism.state_input_ports>`, and can be any of the following, used either singly or in a list:

  * *InputPort specification* -- this creates an InputPort as one of the OptimizationControlMechanism's
   `state_input_ports <OptimizationControlMechanism.state_input_ports>` that `shadows <InputPort_Shadow_Inputs>` the
   input to the specified InputPort;  that is, the value of which is used as the corresponding value of the
   OptimizationControlMechanism's `state_feature_values <OptimizationControlMechanism.state_feature_values>`.

    .. technical_note::
       The InputPorts specified as state_features are marked as `internal_only <InputPorts.internal_only>` = `True`;

  * *OutputPort specification* -- this can be any form of `OutputPort specification <OutputPort_Specification>`
    for any `OutputPort` of another `Mechanism <Mechanism>` in the Composition; the `value <OutputPort.value>`
    of the specified OutputPort is used as the corresponding value of the OptimizationControlMechanism's
    `state_feature_values <OptimizationControlMechanism.state_feature_values>`

  * *Mechanism* -- if the `agent_rep <OptimizationControlMechanism.agent_rep>` is a Composition, it must be an
    `INPUT <NodeRole.INPUT>` `Node <Composition_Nodes>` of that Composition, and the Mechanism's `primary InputPort
    <InputPort_Primary>` is used (since in this case the state_feature must correspond to an input to the Composition).
    If the `agent_rep <OptimizationControlMechanism.agent_rep>` is a `CompositionFunctionApproximator`, then the
    Mechanism's `primary OutputPort <OutputPort_Primary>` is used (since is the typically usage for specifying an
    InputPort);  if the input to the Mechanism is to be shadowed, then its InputPort must be specified explicitly.

  COMMENT:
      FIX: CONFIRM THAT THE FOLLOWING ALL WORK
  COMMENT
  State features can also be added to an existing OptimizationControlMechanism using its `add_state_features` method.

.. _OptimizationControlMechanism_State_Feature_Functions_Arg:

* **state_feature_functions** -- specifies the `function(s) <InputPort.function>` assigned to the `state_input_ports
  <OptimizationControlMechanism.state_input_ports>` created for each of the corresponding **state_features**.
  If **state_feature_functions** is not specified, the identity function is assigned to all of the `state_input_ports
  <OptimizationControlMechanism.state_input_ports>` (whether those were created automatically or explicitly specified;
  see `above <OptimizationControlMechanism_State_Features_Arg>`).  However, other functions can be specified
  individually for the `state_input_ports <OptimizationControlMechanism.state_input_ports>` associated with each
  state_feature. This can be useful, for example to provide an average or integrated value of prior inputs, to
  select specific inputs for use (see `hint <OptimizationControlMechanism_Selective_Input>` above), and/or use a
  generative model of the environment to provide inputs to the `agent_rep <OptimizationControlMechanism.agent_rep>`
  during the optimization process. This can be done by specifying the **state_feature_functions** argument with a
  dict with keys that match each of the specifications in the **state_features** argument, and corresponding values
  that specify the function to use for each.

    .. note::
       A dict can be used to specify **state_feature_functions** only if **state_features** are specified explicitly
       (see `above <OptimizationControlMechanism_State_Features_Arg>`). The dict must contain one entry for
       each of the items specified in **state_features**, and the value returned by each function must preserve the
       shape of its input, which must match that of the corresponding input to the Composition's `run
       <Composition.run>` method (see `note <OptimizationControlMechanism_State_Features_Shapes>` above).

.. _OptimizationControlMechanism_Outcome_Args:

* *Outcome arguments* -- these specify the Components, the values of which are assigned to the `outcome
  <ControlMechanism.outcome>` attribute, and used to compute the `net_outcome <ControlMechanism.net_outcome>` for a
  given `control_allocation <ControlMechanism.control_allocation>` (see `OptimizationControlMechanism_Execution`).
  As with a ControlMechanism, these can be sepcified directly in the **monitor_for_control** argument, or through the
  use of `ObjectiveMechanism` specified in the  **objecctive_mechanism** argument (see
  ControlMechanism_Monitor_for_Control for additional details).  However, an OptimizationControlMechanism places some
  restrictions on the specification of these arguments that, as with specification of `state_features
  <OptimizationControlMechanism_State_Features_Arg>`, depend on the nature of the `agent_rep
  <OptimizationControlMechanism.agent_rep>`, as described below.

  * *agent_rep is a Composition* -- the items specified to be monitored for control must belong to the `agent_rep
    <OptimizationControlMechanism.agent_rep>`, since those are the only ones that will be executed when the
    `evaluate_agent_rep <OptimizationControlMechanism.evaluate_agent_rep>` is called; an error will be generated
    identifying any Components that do not belong to the `agent_rep <OptimizationControlMechanism.agent_rep>`.

  * *agent_rep is a CompositionFunctionApproximator* -- the items specified to be monitored for control can be any
    within the Composition for which the OptimizationControlMechanism is the `controller <Composition_Controller>`;
    this is because their values during the last execution of the Composition are used to determine the `net_outcome
    <ControlMechanism.net_outcome>` that the `agent_rep <OptimizationControlMechanism.agent_rep>`\\'s
    `adapt <CompositionFunctionApproximator.adapt>` method -- if it has one -- seeks to predict.  Accordingly,
    the values of the items specified to be monitored control must match, in shape and order, the
    **net_outcome** of that `adapt <CompositionFunctionApproximator.adapt>` method.

  .. _OptimizationControlMechanism_Allow_Probes:

  * **allow_probes** -- this argument is specific to OptimizationControlMechanism, allowing values of Components that
    are `INTERNAL <NodeRole.INTERNAL>` `Nodes <Composition_Nodes>` of a `nested Composition <Composition_Nested>` to be
    included in `outcome <ControlMechanism.outcome>` These can be thought of as providing access to "latent variables"
    of the Composition being evaluated; that is, ones that do not contribute directly to the Composition's `results
    <Composition_Execution_Results>` (see `probes <OptimizationControlMechanism_Probes>` for additional details).

* *Optimization arguments* -- these specify parameters that determine how the OptimizationControlMechanism's
  `function <OptimizationControlMechanism.function>` searches for and determines the optimal `control_allocation
  <ControlMechanism.control_allocation>` (see `OptimizationControlMechanism_Execution`); this includes specification
  of the `num_estimates <OptimizationControlMechanism.num_estimates>` and `number_of_trials_per_estimate
  <OptimizationControlMechanism.number_of_trials_per_estimate>` parameters, which determine how the `net_outcome
  <ControlMechanism.net_outcome>` is estimated for a given `control_allocation <ControlMechanism.control_allocation>`
  (see `OptimizationControlMechanism_Estimation_Randomization` for additional details).

COMMENT:
FIX: SUMMARIZE THESE AND POINT TO SECTION ON SIMULATION
        * *Simulation Arguments*:
                origin_objective_mechanism=False                \
                terminal_objective_mechanism=False              \
                function=GridSearch,                            \
                num_estimates=1,                                \
                initial_seed=None,                              \
                same_seed_for_all_parameter_combinations=False  \
                num_trials_per_estimate=None,                   \
                search_function=None,                           \
                search_termination_function=None,               \
                search_space=None,                              \

        DESCRIPTION OF RANDOMIZATION CONTROL SIGNAL
COMMENT


.. _OptimizationControlMechanism_Structure:

Structure
---------

An OptimizationControlMechanism conforms to the structure of a `ControlMechanism`, with the following exceptions
and additions.

.. _OptimizationControlMechanism_Agent_Rep:

*Agent Representation*
^^^^^^^^^^^^^^^^^^^^^^

The defining feature of an OptimizationControlMechanism is its agent representation, specified in the **agent_rep**
argument of its constructor, and assigned to its `agent_rep <OptimizationControlMechanism.agent_rep>` attribute.  This
designates a representation of the `Composition` (or parts of it) that the OptimizationControlMechanism uses to
evaluate sample `control_allocations <ControlMechanism.control_allocation>` in order to find one that optimizes the
the `net_outcome <ControlMechanism.net_outcome>` of the Composition when it is fully executed. The `agent_rep
<OptimizationControlMechanism.agent_rep>` can be the Composition itself for which the OptimizationControlMechanism is
the `controller <Composition_Controller>` (fully `model-based optimization <OptimizationControlMechanism_Model_Based>`,
or another one `model-free optimization <OptimizationControlMechanism_Model_Free>`), that is usually a simpler
Composition or a `CompositionFunctionApproximator`  used to estimate the `net_outcome <ControlMechanism.net_outcome>`
for the full Composition (see `above <OptimizationControlMechanism_Agent_Representation_Types>`).  The `evaluate
<Composition.evaluate>` method of the `agent_rep <OptimizationControlMechanism.agent_rep>` is assigned as the
`evaluate_agent_rep <OptimizationControlMechanism.evaluate_agent_rep>` method of the OptimizationControlMechanism.
If the `agent_rep <OptimizationControlMechanism.agent_rep>` is not the Composition for which the
OptimizationControlMechanism is the controller, then it must meet the following requirements:

    * Its `evaluate <Composition.evaluate>` method must accept as its first four positional arguments:

      - values that correspond in shape to  the `state_feature_values
        <OptimizationControlMechanism.state_feature_values>` (inputs for estimate);
      - `control_allocation <ControlMechanism.control_allocation>` (the set of parameters for which estimates
        of `net_outcome <ControlMechanism.net_outcome>` are made);

      - `num_trials_per_estimate <OptimizationControlMechanism.num_trials_per_estimate>` (number of trials executed by
        agent_rep for each estimate).
    ..
    * If it has an `adapt <CompositionFunctionApproximator.adapt>` method, that must accept as its first three
      arguments, in order:
      - values that correspond to the shape of the `state_feature_values
        <OptimizationControlMechanism.state_feature_values>` (inputs that led to the net_come);
      - `control_allocation <ControlMechanism.control_allocation>` (set of parameters that led to the net_outcome);
      - `net_outcome <ControlMechanism.net_outcome>` (the net_outcome that resulted from the `state_feature_values
        <OptimizationControlMechanism.state_feature_values>` and `control_allocation
        <ControlMechanism.control_allocation>`) that must match the shape of `outcome <ControlMechanism.outcome>`.
      COMMENT:
      - `num_estimates <OptimizationControlMechanism.num_trials_per_estimate>` (number of estimates of `net_outcome
        <ControlMechanism.net_outcome>` made for each `control_allocation <ControlMechanism.control_allocation>`).
      COMMENT

 .. _OptimizationControlMechanism_State:

*State*
~~~~~~~

The current state of the OptimizationControlMechanism -- or, more properly, its `
<OptimizationControlMechanism.agent_rep>` -- is determined by the OptimizationControlMechanism's current
`state_feature_values <OptimizationControlMechanism.state_feature_values>` (see `below
<OptimizationControlMechanism_State_Features>`) and `control_allocation <ControlMechanism.control_allocation>`.
These are provided as input to the `evaluate_agent_rep <OptimizationControlMechanism.evaluate_agent_rep>` method,
the results of which are used together with the `costs <ControlMechanism_Costs_NetOutcome>` associated with the
`control_allocation <ControlMechanism.control_allocation>`, to evaluate the `net_outcome
<ControlMechanism.net_outcome>` for that state.

.. _OptimizationControlMechanism_Input:

*Input*
^^^^^^^

A OptimizationControlMechanism has two types of `InputPorts <InputPort>`, corresponding to the two forms of input
it requires: `state_input_ports <OptimizationControlMechanism.state_input_ports>` that provide the values of the
Components specified as its `state_features <OptimizationControlMechanism_State_Features_Arg>`, and that are used as
inputs to the `agent_rep <OptimizationControlMechanism.agent_rep>` when its `evaluate <Composition.evaluate>` method
is used to execute it; and `outcome_input_ports <OptimizationControlMechanism.outcome_input_ports>` that provide the
outcome of executing the `agent_rep <OptimizationControlMechanism.agent_rep>`, that is used to compute the `net_outcome
<ControlMechanism.net_outcome>` for the `control_allocation <ControlMechanism.control_allocation>` under which the
execution occurred.  Each of these is described below.

.. _OptimizationControlMechanism_State_Features:

*state_input_ports*
~~~~~~~~~~~~~~~~~~~

The `state_input_ports <OptimizationControlMechanism.state_input_ports>` receive `Projections <Projection>`
from the Components specified as the OptimizationControlMechanism's `state_features
<OptimizationControlMechanism_State_Features_Arg>`, the values of which are assigned as the `state_feature_values
<OptimizationControlMechanism.state_feature_values>`, and conveyed to the `agent_rep
<OptimizationControlMechanism.agent_rep>` when it is `executed <OptimizationControlMechanism_Execution>`. If the
`agent_rep is a `Composition <OptimizationControlMechanism_Agent_Rep_Composition>`, then the
OptimizationControlMechanism has a state_input_port for every `InputPort` of every `INPUT <NodeRoles.INPUT>` `Node
<Composition_Nodes>` of the `agent_rep <OptimizationControlMechanism.agent_rep>` Composition, each of which receives
a `Projection` that `shadows the input <InputPort_Shadow_Inputs>` of the corresponding state_feature. If the
`agent_rep is a CompositionFunctionApproximator <OptimizationControlMechanism_Agent_Rep_CFA>`,
then the OptimizationControlMechanism has a state_input_port that receives a Projection from each Component specified
in the **state_features** arg of its constructor.

COMMENT:
In either, case the the `values <InputPort.value>` of the
`state_input_ports <OptimizationControlMechanism.state_input_ports>` are assigned to the `state_feature_values
<OptimizationControlMechanism.state_feature_values>` attribute that is used, in turn, by the
OptimizationControlMechanism's `evaluate_agent_rep <OptimizationControlMechanism.evaluate_agent_rep>` method to
estimate or predict the `net_outcome <ControlMechanism.net_outcome>` for a given `control_allocation
<ControlMechanism.control_allocation>` (see `OptimizationControlMechanism_Execution`).

State features can be of two types:

* *Input Features* -- these are values that shadow the input received by a `Mechanisms <Mechanism>` in the
  `Composition` for which the OptimizationControlMechanism is a `controller <Composition.controller>` (irrespective
  of whether that is the OptimizationControlMechanism`s `agent_rep <OptimizationControlMechanism.agent_rep>`).
  They are implemented as `shadow InputPorts <InputPort_Shadow_Inputs>` (see
  `OptimizationControlMechanism_State_Features_Shadow_Inputs` for specification) that receive a
  `Projection` from the same source as the Mechanism being shadowed.
..
* *Output Features* -- these are the `value <OutputPort.value>` of an `OutputPort` of  `Mechanism <Mechanism>` in the
  `Composition` for which the OptimizationControlMechanism is a `controller <Composition.controller>` (again,
  irrespective of whether it is the OptimizationControlMechanism`s `agent_rep
  <OptimizationControlMechanism.agent_rep>`); and each is assigned a
  `Projection` from the specified OutputPort(s) to the InputPort of the OptimizationControlMechanism for that feature.

The InputPorts assigned to the **state_features** are listed in the OptimizationControlMechanism's `state_input_port
<OptimizationControlMechanism's.state_input_port>` attribute, and their current `values <InputPort.value>` are
listed in its `state_feature_values <OptimizationControlMechanism.state_feature_values>` attribute.

The InputPorts assigned to the **state_features** are listed in the OptimizationControlMechanism's `state_input_port
<OptimizationControlMechanism's.state_input_port>` attribute, and their current `values <InputPort.value>` are
listed in its `state_feature_values <OptimizationControlMechanism.state_feature_values>` attribute.
COMMENT

.. _OptimizationControlMechanism_Outcome:

*outcome_input_ports*
~~~~~~~~~~~~~~~~~~~~~

The `outcome_input_ports <OptimizationControlMechanism.outcome_input_ports>` comprise either a single `OutputPort`
that receives a `Projection` from the OptimizationControlMechanism's `objective_mechanism
<OptimizationControlMechanism_ObjectiveMechanism>` if has one; or, if it does not, then an OutputPort for each
Component it `monitors <OptimizationControlMechanism_Monitor_for_Control>` to determine the `net_outcome
<ControlMechanism.net_outcome>` of executing its `agent_rep <OptimizationControlMechanism.agent_rep>` (see `outcome
arguments <OptimizationControlMechanism_Outcome_Args>` for how these are specified). The value(s) of the
`outcome_input_ports <OptimizationControlMechanism.outcome_input_ports>` are assigned to the
OptimizationControlMechanism's `outcome <ControlMechanism.outcome>` attribute.

.. _OptimizationControlMechanism_ObjectiveMechanism:

*objective_mechanism*

If an OptimizationControlMechanism has an `objective_mechanism <ControlMechanism.objective_mechanism>`, it is
assigned a single outcome_input_port, named *OUTCOME*, that receives a Projection from the objective_mechanism's
`OUTCOME OutputPort <ObjectiveMechanism_Output>`. The OptimizationControlMechanism's `objective_mechanism
<ControlMechanism>` is used to evaluate the outcome of executing its `agent_rep
<OptimizationControlMechanism.agent_rep>` for a given `state <OptimizationControlMechanism_State>`. This passes
the result to the OptimizationControlMechanism's *OUTCOME* InputPort, that is placed in its `outcome
<ControlMechanism.outcome>` attribute.

.. note::
    An OptimizationControlMechanism's `objective_mechanism <ControlMechanism.objective_mechanism>` and its `function
    <ObjectiveMechanism.function>` are distinct from, and should not be confused with the `objective_function
    <OptimizationFunction.objective_function>` parameter of the OptimizationControlMechanism's `function
    <OptimizationControlMechanism.function>`.  The `objective_mechanism <ControlMechanism.objective_mechanism>`\\'s
    `function <ObjectiveMechanism.funtion>` evaluates the `outcome <ControlMechanism.outcome>` of processing
    without taking into account the `costs <ControlMechanism.costs>` of the OptimizationControlMechanism's
    `control_signals <OptimizationControlMechanism.control_signals>`.  In contrast, its `evaluate_agent_rep
    <OptimizationControlMechanism.evaluate_agent_rep>` method, which is assigned as the `objective_function`
    parameter of its `function <OptimizationControlMechanism.function>`, takes the `costs <ControlMechanism.costs>`
    of the OptimizationControlMechanism's `control_signals <OptimizationControlMechanism.control_signals>` into
    account when calculating the `net_outcome` that it returns as its result.

COMMENT:
ADD HINT HERE RE: USE OF CONCATENATION

the items specified by `monitor_for_control
<ControlMechanism.monitor_for_control>` are all assigned `MappingProjections <MappingProjection>` to a single
*OUTCOME* InputPort.  This is assigned `Concatenate` as it `function <InputPort.function>`, which concatenates the
`values <Projection_Base.value>` of its Projections into a single array (that is, it is automatically configured
to use the *CONCATENATE* option of a ControlMechanism's `outcome_input_ports_option
<ControlMechanism.outcome_input_ports_option>` Parameter). This ensures that the input to the
OptimizationControlMechanism's `function <OptimizationControlMechanism.function>` has the same format as when an
`objective_mechanism <ControlMechanism.objective_mechanism>` has been specified, as described below.

COMMENT

.. _OptimizationControlMechanism_Monitor_for_Control:

*monitor_for_control*

If an OptimizationControlMechanism is not assigned an `objective_mechanism <ControlMechanism.objective_mechanism>`,
then its `outcome_input_ports <OptimizationControlMechanism.outcome_input_ports>` are determined by its
`monitor_for_control <ControlMechanism.monitor_for_control>`, and its `outcome_input_ports_option
<ControlMechanism.outcome_input_ports_option>` and `allow_probes <OptimizationControlMechanism.allow_probes>`
attributes, specified in the corresponding arguments of its constructor (see `Outcomes arguments
<OptimizationControlMechanism_Outcome_Args>`).  The value(s) of the specified Components are assigned as the
OptimizationControlMechanism's `outcome <ControlMechanism.outcome>` attribute, which is used to compute the `net_outcome
<ControlMechanism.net_outcome>` of executing its `agent_rep <OptimizationControlMechanism.agent_rep>`.

.. _OptimizationControlMechanism_Probes:

*allow probes*

The `allow_probes <OptimizationControlMechanism.allow_probes>` attribute is specific to OptimizationControlMechanism
and its subclasses; it permits items to be `monitored <ControlMechanism_Monitor_for_Control_Argument>` that are
INTERNAL `Nodes <Composition_Nodes>` in a `nested Composition <Composition_Nested>` -- ordinarily, such Components
must be `OUTPUT <NodeRole.OUTPUT>` Nodes of a nested Composition).  If can have the following values:

COMMENT: VERIFY:
This option only applies if an
`objective_mechanism<ControlMechanism.objective_mechanism>` is not used.
COMMENT

- False (the default): items specified in `monitor_for_control <ControlMechanism.monitor_for_control>` that
  are in a `nested Composition <Composition_Nested>` must be `OUTPUT <NodeRole.OUTPUT `Nodes <Composition_Nodes>` of
  that Composition; referencing any `INPUT <NodeRole.INPUT>` or `INTERNAL <NodeRole.INTERNAL>` Nodes of a
  nested Composition raises an error.

- True: *any* `Node <Composition_Nodes> of a `nested Composition <Composition_Nested>` can be specified in
  `monitor_for_control <ControlMechanism.monitor_for_control>`, including `INPUT <NodeRole.INPUT>` and `INTERNAL
  <NodeRole.INTERNAL>` nodes.

  .. technical_note::
     `INTERNAL <NodeRole.INTERNAL>` Nodes of a nested Composition will project via the nested Composition's
     `output_CIM <Composition.output_CIM>` and those of any intervening Compositions, to one of the Composition
     at the same level as the OptimizationControlMechanism, that in turn will project to the corresponding InputPort
     of the OptimizationControlMechanism `outcome_input_ports <ControlMechanism.outcome_input_ports>`.  Note
     that their values will also be included in `results <Composition.results>` attribute of the nested Composition
     and all intervening ones, including the one to which the OptimizationControlMechanism belongs.

  .. technical_note::

     *DIRECT*: this is also a permitted value of **allow_probes**;  the functional result is the same,
     but in this case the specified Nodes project *directly* to one of the OptimizationControlMechanism's
     `outcome_input_ports <ControlMechanism.outcome_input_ports>`, skipping all intervening `output_CIM
     <Composition.output_CIM>`\\s.  This specification is *not recommended*, as it prevents use of `compilation
     <Composition_Compilation>`.  It is supported only for debugging purposes only.

.. _OptimizationControlMechanism_Function:

*Function*
^^^^^^^^^^

The `function <OptimizationControlMechanism.function>` of an OptimizationControlMechanism is used to find the
`control_allocation <ControlMechanism.control_allocation>` that optimizes the `net_outcome
<ControlMechanism.net_outcome>` for the current (or expected) `state <OptimizationControlMechanism_State>`.
It is generally an `OptimizationFunction`, which in turn has `objective_function
<OptimizationFunction.objective_function>`, `search_function <OptimizationFunction.search_function>` and
`search_termination_function <OptimizationFunction.search_termination_function>` methods, as well as a `search_space
<<<<<<< HEAD
<OptimizationFunction.search_space>` attribute.  The OptimizationControlMechanism's `evaluate_agent_rep
<OptimizationControlMechanism.evaluate_agent_rep>` method is automatically assigned as the
OptimizationFunction's `objective_function <OptimizationFunction.objective_function>`, and is used to
evaluate each `control_allocation <ControlMechanism.control_allocation>` sampled from the `search_space
<OptimizationFunction.search_space>` by the `search_function <OptimizationFunction.search_function>`
until the `search_termination_function <OptimizationFunction.search_termination_function>` returns `True`.
# FIX: SUMMARIZE THIS (SINCE EXECUTION IS POINTED TO AT END):
Each `control_allocation <ControlMechanism.control_allocation>` is independently evaluated `num_estimates
<OptimizationControlMechanism.num_estimates>` times (i.e., by that number of calls to the
OptimizationControlMechanism's `evaluate_agent_rep <OptimizationControlMechanism.evaluate_agent_rep>` method.
Randomization over estimates can be configured using the OptimizationControlMechanism's `initial_seed
<OptimizationControlMechanism.initial_seed>` and `same_seed_for_all_allocations
<OptimizationControlMechanism.same_seed_for_all_allocations>` Parameters (see `control_signals
<OptimizationControlMechanism.control_signals>` for additional information).  The results of the independent
estimates are aggregated by the `aggregation_function <OptimizationFunction.aggregation_function>` of the
`OptimizationFunction` assigned to the OptimizationControlMechanism's `function <OptimizationControlMechanism>`,
and used to compute the `net_outcome <ControlMechanism.net_outcome>` over the estimates for that `control_allocation
<ControlMechanism.control_allocation>`.  (See `OptimizationControlMechanism_Execution` for additonal details).

A custom function can be assigned as the OptimizationControlMechanism's
`function <OptimizationControlMechanism.function>`, however it must meet the following requirements:
=======
<OptimizationFunction.search_space>` attribute.  The `objective_function <OptimizationFunction.objective_function>`
is automatically assigned the OptimizationControlMechanism's `evaluate_agent_rep
<OptimizationControlMechanism.evaluate_agent_rep>` method, that is used to evaluate each `control_allocation
<ControlMechanism.control_allocation>` sampled from the `search_space <OptimizationFunction.search_space>` by the
`search_function <OptimizationFunction.search_function>` until the `search_termination_function
<OptimizationFunction.search_termination_function>` returns `True` (see `OptimizationControlMechanism_Execution`
for additional details).
>>>>>>> 406f8e2a

.. _OptimizationControlMechanism_Custom_Function:

*Custom Function*
~~~~~~~~~~~~~~~~~

A custom function can be assigned as the OptimizationControlMechanism's `function
<OptimizationControlMechanism.function>`, however it must meet the following requirements:

  - It must accept as its first argument and return as its result an array with the same shape as the
    OptimizationControlMechanism's `control_allocation <ControlMechanism.control_allocation>`.
  ..
  - It must execute the OptimizationControlMechanism's `evaluate_agent_rep
    <OptimizationControlMechanism.evaluate_agent_rep>` `num_estimates <OptimizationControlMechanism.num_estimates>`
    times, and aggregate the results in computing the `net_outcome <ControlMechanism.net_outcome>` for a given
<<<<<<< HEAD
    `control_allocation <ControlMechanism.control_allocation>`.
=======
    `control_allocation <ControlMechanism.control_allocation>` (see
    `OptimizationControlMechanism_Estimation_Randomization` for additional details).
>>>>>>> 406f8e2a
  ..
  - It must implement a `reset` method that can accept as keyword arguments **objective_function**,
      **search_function**, **search_termination_function**, and **search_space**, and implement attributes
      with corresponding names.

<<<<<<< HEAD
If the **function** argument is not specified, the `GridSearch` `OptimizationFunction` is assigned as the default,
which evaluates the `net_outcome <ControlMechanism.net_outcome>` using the OptimizationControlMechanism's
`control_allocation_search_space <OptimizationControlMechanism.control_allocation_search_space>` as its
`search_space <OptimizationFunction.search_space>`, and returns the `control_allocation
<ControlMechanism.control_allocation>` that yields the greatest `net_outcome <ControlMechanism.net_outcome>`,
thus implementing a computation of `EVC <OptimizationControlMechanism_EVC>`.

=======
>>>>>>> 406f8e2a
.. _OptimizationControlMechanism_Search_Functions:

*Search Function, Search Space and Search Termination Function*
~~~~~~~~~~~~~~~~~~~~~~~~~~~~~~~~~~~~~~~~~~~~~~~~~~~~~~~~~~~~~~~

Subclasses of OptimizationControlMechanism may implement their own `search_function
<OptimizationControlMechanism.search_function>` and `search_termination_function
<OptimizationControlMechanism.search_termination_function>` methods, as well as a
`control_allocation_search_space <OptimizationControlMechanism.control_allocation_search_space>` attribute, that are
passed as parameters to the `OptimizationFunction` when it is constructed.  These can be specified in the
constructor for an `OptimizationFunction` assigned as the **function** argument in the
OptimizationControlMechanism's constructor, as long as they are compatible with the requirements of
the OptimizationFunction and OptimizationControlMechanism.  If they are not specified, then defaults specified
either by the OptimizationControlMechanism or the OptimizationFunction are used.

.. _OptimizationControlMechanism_Default_Function:

*Default Function: GridSearch*
~~~~~~~~~~~~~~~~~~~~~~~~~~~~~~

If the **function** argument is not specified, the `GridSearch` `OptimizationFunction` is assigned as the default,
which evaluates the `net_outcome <ControlMechanism.net_outcome>` using the OptimizationControlMechanism's
`control_allocation_search_space <OptimizationControlMechanism.control_allocation_search_space>` as its
`search_space <OptimizationFunction.search_space>`, and returns the `control_allocation
<ControlMechanism.control_allocation>` that yields the greatest `net_outcome <ControlMechanism.net_outcome>`,
thus implementing a computation of `EVC <OptimizationControlMechanism_EVC>`.

.. _OptimizationControlMechanism_Randomization_Control_Signal:

.. _technical_note::

    *Randomization ControlSignal*
    ~~~~~~~~~~~~~~~~~~~~~~~~~~~~~

    If `num_estimates <OptimizationControlMechanism.num_estimates>` is specified (that is, it is not None),
    a `ControlSignal` is added to the OptimizationControlMechanism's `control_signals
    <OptimizationControlMechanism.control_signals>`, named *RANDOMIZATION_CONTROL_SIGNAL*, that modulates the
    seeds used to randomize each estimate of the `net_outcome <ControlMechanism.net_outcome>` for each run of
    the `agent_rep <OptimizationControlMechanism.agent_rep>` (i.e., in each call to its `evaluate
    <Composition.evaluate>` method). That ControlSignal sends a `ControlProjection` to every `Parameter` of
    every `Component` in `agent_rep <OptimizationControlMechanism.agent_rep>` that is labelled "seed", each of
    which corresponds to a Parameter that uses a random number generator to assign its value (i.e.,
    as its `function <ParameterPort.function>` (see `OptimizationControlMechanism_Estimation_Randomization`
    for additional details of its use). The *RANDOMIZATION_CONTROL_SIGNAL* is included when constructing the
    `control_allocation_search_space <OptimizationFunction.control_allocation_search_space>` passed to the
    OptimizationControlMechanism's `function <OptimizationControlMechanism.function>` constructor as its
    **search_space** argument, along with the index of the *RANDOMIZATION_CONTROL_SIGNAL* as its
    **randomization_dimension** argument. The `initial_seed <OptimizationControlMechanism.initial_seed>` and
    `same_seed_for_all_allocations <OptimizationControlMechanism.same_seed_for_all_allocations>`
    Parameters can be used to further refine this behavior.

.. _OptimizationControlMechanism_Execution:

Execution
---------

When an OptimizationControlMechanism is executed, the `OptimizationFunction` assigned as it's `function
<OptimizationControlMechanism.function>` is used evaluate the effects of different `control_allocations
<<<<<<< HEAD
<ControlMechanism.control_allocation>` to find the one that optimizes the `net_outcome <ControlMechanism.net_outcome>`,
that is then used by the Composition for which it is the `controller <Composition_Controller>` when that is next
executed.  It does this by either simulating performance of the Composition or executing the
CompositionFunctionApproximator that is its `agent_rep <OptimizationControlMechanism.agent_rep>`.

More specifically, when an OptimizationControlMechanism is executed, it carries out the following steps:

  .. _OptimizationControlMechanism_Adaptation:

  * *Adaptation* -- if `agent_rep <OptimizationControlMechanism.agent_rep>` is a `CompositionFunctionApproximator`,
    its `adapt` method is called to give it a chance to modify its parameters in order to better predict the
    `net_outcome <ControlMechanism.net_outcome>` for a given `state <OptimizationControlMechanism_State>`,
=======
<ControlMechanism.control_allocation>` to find one that optimizes the `net_outcome <ControlMechanism.net_outcome>`;
that `control_allocation <ControlMechanism.control_allocation>` is then used when the Composition controlled by the
OptimizationControlMechanism is next executed.  The OptimizationFunction does this by either simulating performance
of the Composition or executing the CompositionFunctionApproximator that is its `agent_rep
<OptimizationControlMechanism.agent_rep>`.

.. _OptimizationControlMechanism_Optimization_Procedure:

*Optimization Procedure*
~~~~~~~~~~~~~~~~~~~~~~~~

When an OptimizationControlMechanism is executed, it carries out the following steps to find a `control_allocation
<ControlMechanism.control_allocation>` that optmimzes performance of the Composition that it controls:

  .. _OptimizationControlMechanism_Adaptation:

  * *Adaptation* -- if the `agent_rep <OptimizationControlMechanism.agent_rep>` is a `CompositionFunctionApproximator`,
    its `adapt <CompositionFunctionApproximator.adapt>` method, allowing it to modify its parameters in order to better
    predict the `net_outcome <ControlMechanism.net_outcome>` for a given `state <OptimizationControlMechanism_State>`,
>>>>>>> 406f8e2a
    based the state and `net_outcome <ControlMechanism.net_outcome>` of the previous `TRIAL <TimeScale.TRIAL>`.

  .. _OptimizationControlMechanism_Evaluation:

  * *Evaluation* -- the OptimizationControlMechanism's `function <OptimizationControlMechanism.function>` is
    called to find the `control_allocation <ControlMechanism.control_allocation>` that optimizes `net_outcome
<<<<<<< HEAD
    <ControlMechanism.net_outcome>`. The way in which it searches for the best `control_allocation
    <ControlMechanism.control_allocation>` is determined by the type of `OptimizationFunction` assigned to `function
    <OptimizationControlMechanism.function>`, whereas the way that it evaluates each one is determined by the
    OptimizationControlMechanism's `evaluate_agent_rep <OptimizationControlMechanism.evaluate_agent_rep>` method.
    More specifically, it executes the following procedure:

    .. _OptimizationControlMechanism_Simulation:

    * *Simulation* - the `function <OptimizationControlMechanism.function>` selects a sample `control_allocation
=======
    <ControlMechanism.net_outcome>` of its `agent_rep <OptimizationControlMechanism.agent_rep>` for the current
    `state <OptimizationControlMechanism_State>`. The way in which it searches for the best `control_allocation
    <ControlMechanism.control_allocation>` is determined by the type of `OptimizationFunction` assigned to `function
    <OptimizationControlMechanism.function>`, whereas the way that it evaluates each one is determined by the
    OptimizationControlMechanism's `evaluate_agent_rep <OptimizationControlMechanism.evaluate_agent_rep>` method.
    More specifically, it carries out the following procedure:

    .. _OptimizationControlMechanism_Estimation:

    * *Estimation* - the `function <OptimizationControlMechanism.function>` selects a sample `control_allocation
>>>>>>> 406f8e2a
      <ControlMechanism.control_allocation>` (using its `search_function <OptimizationFunction.search_function>`
      to select one from its `search_space <OptimizationFunction.search_space>`), and evaluates the `net_outcome
      <ControlMechanism.net_outcome>` for that `control_allocation <ControlMechanism.control_allocation>`.
      It does this by calling the OptimizationControlMechanism's `evaluate_agent_rep
      <OptimizationControlMechanism.evaluate_agent_rep>` method `num_estimates <OptimizationControlMechanism>` times,
      each with the current `state_feature_values <OptimizationControlMechanism.state_feature_values>` as its input,
      and executing it for `num_trials_per_estimate <OptimizationControlMechanism.num_trials_per_estimate>` trials
      for each estimate.  The `control_allocation <ControlMechanism.control_allocation>` remains fixed for each
<<<<<<< HEAD
      call, but the random seed is varied so that the values of any Parameters with a random factor (e.g. noise) will
      vary from call to call.

     * *Aggregation* - the `function <OptimizationControlMechanism.function>`\\'s `aggregation_function
       <OptimizationFunction.aggregation_function>` is used to aggregate the `net_outcome
       <ControlMechanism.net_outcome>` over the `num_estimates <OptimizationControlMechanism.num_estimates>` calls
       to the `evaluate_agent_rep <OptimizationControlMechanism.evaluate_agent_rep>` method for a given
       `control_allocation <ControlMechanism.control_allocation>`, and that aggregated value is the one used for
       determining the optimal `control_allocation <ControlMechanism.control_allocation>`.
    ..
    * *Termination* - it continues to evaluate the samples of `control_allocation
      <ControlMechanism.control_allocation>` until its `search_termination_function
=======
      estimate, but the random seed of any Parameters that rely on randomization is varied, so that the values of those
      Parameters are randomly sampled for every estimate (see `OptimizationControlMechanism_Estimation_Randomization`).

     * *Aggregation* - the `function <OptimizationControlMechanism.function>`\\'s `aggregation_function
       <OptimizationFunction.aggregation_function>` is used to aggregate the `net_outcome
       <ControlMechanism.net_outcome>` over the all the estimates for a given `control_allocation
       <ControlMechanism.control_allocation>`, and the aggregated value is returned as the `outcome
       <ControlMechanism.outcome>` and used to the compute the `net_outcome <ControlMechanism.net_outcome>`
       for that `control_allocation <ControlMechanism.control_allocation>`.

    * *Termination* - the `function <OptimizationControlMechanism.function>` continues to evaluate samples of
      `control_allocations <ControlMechanism.control_allocation>` provided by its `search_function
      <OptimizationFunction.search_function>` until its `search_termination_function
>>>>>>> 406f8e2a
      <OptimizationFunction.search_termination_function>` returns `True`.

  .. _OptimizationControlMechanism_Control_Assignment:

<<<<<<< HEAD
  * *Assignment* - finally, it assigns the values of the `control_allocation <ControlMechanism.control_allocation>` that
    yielded the optimal value of `net_outcome <ControlMechanism.net_outcome>` aggregated over `num_estimates
    <OptimizationControlMechanism.num_estimates>` to the corresponding `control_signals
    <OptimizationControlMechanism.control_signals>` to compute their `values <ControlSignal.value>` which, in turn,
    are used by their `ControlProjections <ControlProjection>` to modulate the parameters they control when the
    Composition is next executed.
=======
  * *Assignment* - when the search completes, the `function <OptimizationControlMechanism.function>`
    assigns the `control_allocation <ControlMechanism.control_allocation>` that yielded the optimal value of
    `net_outcome <ControlMechanism.net_outcome>` to the OptimizationControlMechanism's `control_signals,
    that compute their `values <ControlSignal.value>` which, in turn, are assigned to their `ControlProjections
    <ControlProjection>` to `modulate the Parameters <ModulatorySignal_Modulation>` they control when the
    Composition is next executed.

.. _OptimizationControlMechanism_Estimation_Randomization:

*Randomization of Estimation*
~~~~~~~~~~~~~~~~~~~~~~~~~~~~~

If `num_estimates <OptimizationControlMechanism.num_estimates>` is specified (i.e., it is not None) then, for a given
`control_allocation <ControlMechanism.control_allocation>`,  the `evaluate_agent_rep
<OptimizationControlMechanism.evaluate_agent_rep>` method is called that number of times by the
OptimizationControlMechanism's `function OptimizationControlMechanism.function>` to estimate the `outcome
<ControlMechanism.outcome>` of the `agent_rep <OptimizationControlMechanism.agent_rep>`.

If `num_estimates <OptimizationControlMechanism.num_estimates>` is specified (i.e., it is not None), then each
`control_allocation <ControlMechanism.control_allocation>` is independently evaluated `num_estimates
<OptimizationControlMechanism.num_estimates>` times (i.e., by that number of calls to the
OptimizationControlMechanism's `evaluate_agent_rep <OptimizationControlMechanism.evaluate_agent_rep>` method),
to estimate the `outcome <ControlMechanism.outcome>` of the `agent_rep <OptimizationControlMechanism.agent_rep>`
for a given `control_allocation <ControlMechanism.control_allocation>`.  This is controlled by the
`RANDOMIZATION_CONTROL_SIGNAL <OptimizationControlMechanism_Randomization_Control_Signal>`, which is used to change
the seeds for all Parameters that use random values on each call to `evaluate_agent_rep
<OptimizationControlMechanism.evaluate_agent_rep>` (i.e., at the start of each run of the `agent_rep
<OptimizationControlMechanism.agent_rep>`), while holding constant all of the other ControlSignals (i.e., the ones for
the parameters being optimized). Randomization over estimates can be configured using the
OptimizationControlMechanism's `initial_seed <OptimizationControlMechanism.initial_seed>` and
`same_seed_for_all_allocations <OptimizationControlMechanism.same_seed_for_all_allocations>` Parameters. The results
of the independent estimates are aggregated by the `aggregation_function <OptimizationFunction.aggregation_function>`
of the `OptimizationFunction` assigned to the OptimizationControlMechanism's `function <OptimizationControlMechanism>`,
and used to compute the `net_outcome <ControlMechanism.net_outcome>` over the estimates for that `control_allocation
<ControlMechanism.control_allocation>`.  (See `OptimizationControlMechanism_Execution` for additional details).
>>>>>>> 406f8e2a

COMMENT:
.. _OptimizationControlMechanism_Examples:

Examples
--------

The table below lists `model-free <OptimizationControlMechanism_Model_Free>` and `model-based
<ModelBasedOptimizationControlMechanism` subclasses of OptimizationControlMechanisms.

.. table:: **Model-Free and Model-Based OptimizationControlMechanisms**

   +-------------------------+----------------------+----------------------+---------------------+---------------------+------------------------------+
   |                         |     *Model-Free*     |                           *Model-Based*                                                         |
   +-------------------------+----------------------+----------------------+---------------------+---------------------+------------------------------+
   |**Functions**            |`LVOCControlMechanism`| LVOMControlMechanism | MDPControlMechanism |`EVCControlMechanism`| ParameterEstimationMechanism |
   +-------------------------+----------------------+----------------------+---------------------+---------------------+------------------------------+
   |**learning_function**    |     `BayesGLM`       |        `pymc`        |    `BeliefUpdate`   |       *None*        |           `pymc`             |
   +-------------------------+----------------------+----------------------+---------------------+---------------------+------------------------------+
   |**function** *(primary)* |`GradientOptimization`|     `GridSearch`     |       `Sample`      |    `GridSearch`     |           `Sample`           |
   +-------------------------+----------------------+----------------------+---------------------+---------------------+------------------------------+
   |       *search_function* |  *follow_gradient*   |   *traverse_grid*    | *sample_from_dist*  |   *traverse_grid*   |      *sample_from_dist*      |
   +-------------------------+----------------------+----------------------+---------------------+---------------------+------------------------------+
   |    *objective_function* |    *compute_EVC*     |  *evaluate*,   |  *evaluate*,  |  *evaluate*,  |    *evaluate*,         |
   |                         |                      |  *compute_EVC*       |  *compute_EVC*      |  *compute_EVC*      |    *compute_likelihood*      |
   +-------------------------+----------------------+----------------------+---------------------+---------------------+------------------------------+
   |             *execution* | *iterate w/in trial* |  *once per trial*    | *iterate w/in trial*| *iterate w/in trial*|     *iterate w/in trial*     |
   +-------------------------+----------------------+----------------------+---------------------+---------------------+------------------------------+

The following models provide examples of implementing the OptimizationControlMechanisms in the table above:

`LVOCControlMechanism`\\:  `BustamanteStroopXORLVOCModel`
`EVCControlMechanism`\\:  `UmemotoTaskSwitchingEVCModel`
COMMENT



.. _OptimizationControlMechanism_Class_Reference:

Class Reference
---------------

"""
import copy
import warnings
from collections.abc import Iterable

import numpy as np
import typecheck as tc

from psyneulink.core import llvm as pnlvm
from psyneulink.core.components.component import DefaultsFlexibility
from psyneulink.core.components.functions.function import is_function_type
from psyneulink.core.components.functions.nonstateful.optimizationfunctions import \
    GridSearch, OBJECTIVE_FUNCTION, SEARCH_SPACE, RANDOMIZATION_DIMENSION
from psyneulink.core.components.functions.nonstateful.transferfunctions import CostFunctions
from psyneulink.core.components.mechanisms.mechanism import Mechanism
from psyneulink.core.components.mechanisms.modulatory.control.controlmechanism import \
    ControlMechanism, ControlMechanismError
from psyneulink.core.components.ports.inputport import InputPort, _parse_shadow_inputs
from psyneulink.core.components.ports.modulatorysignals.controlsignal import ControlSignal
from psyneulink.core.components.ports.outputport import OutputPort
from psyneulink.core.components.ports.port import _parse_port_spec, _instantiate_port
from psyneulink.core.components.shellclasses import Function
from psyneulink.core.globals.context import Context, ContextFlags
from psyneulink.core.globals.context import handle_external_context
from psyneulink.core.globals.defaults import defaultControlAllocation
from psyneulink.core.globals.keywords import \
    COMPOSITION, COMPOSITION_FUNCTION_APPROXIMATOR, CONCATENATE, DEFAULT_VARIABLE, DIRECT, EID_FROZEN, \
    FUNCTION, INTERNAL_ONLY, OPTIMIZATION_CONTROL_MECHANISM, OWNER_VALUE, PARAMS, PROJECTIONS, \
    SEPARATE, SHADOW_INPUTS, SHADOW_INPUT_NAME
from psyneulink.core.globals.parameters import Parameter
from psyneulink.core.globals.preferences.preferenceset import PreferenceLevel
from psyneulink.core.globals.sampleiterator import SampleIterator, SampleSpec
from psyneulink.core.globals.utilities import convert_to_list, convert_to_np_array, ContentAddressableList

__all__ = [
    'OptimizationControlMechanism', 'OptimizationControlMechanismError',
    'AGENT_REP', 'STATE_FEATURES', 'STATE_FEATURE_FUNCTIONS', 'RANDOMIZATION_CONTROL_SIGNAL'
]

AGENT_REP = 'agent_rep'
STATE_FEATURES = 'state_features'
STATE_FEATURE_FUNCTIONS = 'state_feature_functions'
RANDOMIZATION_CONTROL_SIGNAL = 'RANDOMIZATION_CONTROL_SIGNAL'

def _parse_state_feature_values_from_variable(index, variable):
    """Return values of state_input_ports"""
    return convert_to_np_array(np.array(variable[index:]).tolist())

class OptimizationControlMechanismError(Exception):
    def __init__(self, error_value):
        self.error_value = error_value

    def __str__(self):
        return repr(self.error_value)


def _control_allocation_search_space_getter(owning_component=None, context=None):
    search_space = owning_component.parameters.search_space._get(context)
    if not search_space:
        return [c.parameters.allocation_samples._get(context) for c in owning_component.control_signals]
    else:
        return search_space


class OptimizationControlMechanism(ControlMechanism):
    """OptimizationControlMechanism(                    \
        agent_rep=None,                                 \
        state_features=None,                            \
        state_feature_functions=None,                   \
        monitor_for_control=None,                       \
        allow_probes=False,                             \
        objective_mechanism=None,                       \
        function=GridSearch,                            \
        num_estimates=1,                                \
        initial_seed=None,                              \
        same_seed_for_all_parameter_combinations=False  \
        num_trials_per_estimate=None,                   \
        search_function=None,                           \
        search_termination_function=None,               \
        search_space=None,                              \
        control_signals=None,                           \
        modulation=MULTIPLICATIVE,                      \
        combine_costs=np.sum,                           \
        compute_reconfiguration_cost=None,              \
        compute_net_outcome=lambda x,y:x-y)

    Subclass of `ControlMechanism <ControlMechanism>` that adjusts its `ControlSignals <ControlSignal>` to optimize
    performance of the `Composition` to which it belongs.  See `ControlMechanism <ControlMechanism_Class_Reference>`
    for arguments not described here.

    Arguments
    ---------

    state_features : Mechanism, InputPort, OutputPort, Projection, dict, or list containing any of these
        specifies Components for which `state_input_ports <OptimizationControlMechanism.state_input_ports>`
        are created, the `values <InputPort.value>` of which are assigned to `state_feature_values
        <OptimizationControlMechanism.state_feature_values>` and used to predict `net_outcome
        <ControlMechanism.net_outcome>`. Any `InputPort specification <InputPort_Specification>`
        can be used that resolves to an `OutputPort` that projects to that InputPort (see
        `state_features <OptimizationControlMechanism_State_Features_Arg` for additional details>).

    state_feature_functions : Function or function : default None
        specifies the `function <InputPort.function>` assigned the `InputPort` in `state_input_ports
        <OptimizationControlMechanism.state_input_ports>` assigned to each **state_feature**
        (see `state_feature_functions <OptimizationControlMechanism_State_Feature_Functions_Arg>` for additional details).

    allow_probes : bool : default False
        specifies whether `Projections <Projection>` are permitted to the ControlMechanism from items
        `being monitored <ControlMechanism_Monitor_for_Control_Argument>` that are INTERNAL `Nodes <Composition_Nodes>`
        of a `nested Composition <Composition_Nested>` (see `allow_probes <OptimizationControlMechanism_Allow_Probes>`
        for addition information).

    agent_rep : None or Composition  : default None or Composition to which OptimizationControlMechanism is assigned
        specifies the `Composition` used by `evaluate_agent_rep <OptimizationControlMechanism.evaluate_agent_rep>`
        to predict the `net_outcome <ControlMechanism.net_outcome>` for a given `state
        <OptimizationControlMechanism_State>`.  If a Composition is specified, it must be suitably configured
        (see `agent_rep <OptimizationControlMechanism_Agent_Rep_Arg>` for additional details).  It can also be a
        `CompositionFunctionApproximator`, or subclass of one, used for `model-free
        <OptimizationControlMechanism_Model_Free>` optimization. If **agent_rep** is not specified, the
        OptimizationControlMechanism is placed in `deferred_init` status until it is assigned as the `controller
        <Composition.controller>` of a Composition, at which time that Composition is assigned as the `agent_rep
        <agent_rep <OptimizationControlMechanism.agent_rep`.

    num_estimates : int : 1
        specifies the number independent runs of `agent_rep <OptimizationControlMechanism.agent_rep>` used
        to estimate its `net_outcome <ControlMechanism.net_outcome>` for each `control_allocation
        <ControlMechanism.control_allocation>` sampled (see `num_estimates
        <OptimizationControlMechanism.num_estimates>` for additional information).

    initial_seed : int : default None
        specifies the seed used to initialize the random number generator at construction.
        If it is not specified then then the seed is set to a random value (see `initial_seed
        <OptimizationControlMechanism.initial_seed>` for additional information).

    same_seed_for_all_parameter_combinations :  bool : default False
        specifies whether the random number generator is re-initialized to the same value when estimating each
        `control_allocation <ControlMechanism.control_allocation>` (see `same_seed_for_all_parameter_combinations
        <OptimizationControlMechanism.same_seed_for_all_allocations>` for additional information).

    num_trials_per_estimate : int : default None
        specifies the number of trials to execute in each run of `agent_rep
        <OptimizationControlMechanism.agent_rep>` by a call to `evaluate_agent_rep
        <OptimizationControlMechanism.evaluate_agent_rep>` (see `num_trials_per_estimate
        <OptimizationControlMechanism.num_trials_per_estimate>` for additional information).

    search_function : function or method
        specifies the function assigned to `function <OptimizationControlMechanism.function>` as its
        `search_function <OptimizationFunction.search_function>` parameter, unless that is specified in a
        constructor for `function <OptimizationControlMechanism.function>`.  It must take as its arguments
        an array with the same shape as `control_allocation <ControlMechanism.control_allocation>` and an integer
        (indicating the iteration of the `optimization process <OptimizationFunction_Process>`), and return
        an array with the same shape as `control_allocation <ControlMechanism.control_allocation>`.

    search_termination_function : function or method
        specifies the function assigned to `function <OptimizationControlMechanism.function>` as its
        `search_termination_function <OptimizationFunction.search_termination_function>` parameter, unless that is
        specified in a constructor for `function <OptimizationControlMechanism.function>`.  It must take as its
        arguments an array with the same shape as `control_allocation <ControlMechanism.control_allocation>` and two
        integers (the first representing the `net_outcome <ControlMechanism.net_outcome>` for the current
        `control_allocation <ControlMechanism.control_allocation>`, and the second the current iteration of the
        `optimization process <OptimizationFunction_Process>`);  it must return `True` or `False`.

    search_space : iterable [list, tuple, ndarray, SampleSpec, or SampleIterator] | list, tuple, ndarray, SampleSpec, or SampleIterator
        specifies the `search_space <OptimizationFunction.search_space>` parameter for `function
        <OptimizationControlMechanism.function>`, unless that is specified in a constructor for `function
        <OptimizationControlMechanism.function>`.  An element at index i should correspond to an element at index i in
        `control_allocation <ControlMechanism.control_allocation>`. If
        `control_allocation <ControlMechanism.control_allocation>` contains only one element, then search_space can be
        specified as a single element without an enclosing iterable.

    function : OptimizationFunction, function or method
        specifies the function used to optimize the `control_allocation <ControlMechanism.control_allocation>`;
        must take as its sole argument an array with the same shape as `control_allocation
        <ControlMechanism.control_allocation>`, and return a similar array (see `Function
        <OptimizationControlMechanism_Function>` for additional details).

    Attributes
    ----------

    agent_rep : Composition
        determines the `Composition` used by the `evaluate_agent_rep <OptimizationControlMechanism.evaluate_agent_rep>`
        method to predict the `net_outcome <ControlMechanism.net_outcome>` for a given `state
        <OptimizationControlMechanism_State>`; see `Agent Representation <OptimizationControlMechanism_Agent_Rep>`
        for additional details.

    agent_rep_type : None, COMPOSITION or COMPOSITION_FUNCTION_APPROXIMATOR
        identifies whether the agent_rep is a `Composition`, a `CompositionFunctionApproximator` or
        one of its subclasses, or it has not been assigned (None); see `Agent Representation and Types
        of Optimization <OptimizationControlMechanism_Agent_Representation_Types>` for additional details.

    state_feature_values : 2d array
        the current value of each item of the OptimizationControlMechanism's
        `OptimizationControlMechanism_State_Features>` (each of which is a 1d array).

    state_input_ports : ContentAddressableList
        lists the OptimizationControlMechanism's `InputPorts <InputPort>` that receive `Projections <Projection>`
        from the items specified in the **state_features** argument in the OptimizationControlMechanism's constructor
        or constructed automatically (see `state_features <OptimizationControlMechanism_State_Features_Arg>`), and
        that provide the `state_feature_values <OptimizationControlMechanism.state_feature_values>` to the `agent_rep
        <OptimizationControlMechanism>` (see `OptimizationControlMechanism_State_Features` for additional details).

    num_state_input_ports : int
        cantains the number of `state_input_ports <OptimizationControlMechanism.state_input_ports>`.

    allow_probes : bool
        determines whether `Projections <Projection>` are permitted to the ControlMechanism from items
        `being monitored <ControlMechanism_Monitor_for_Control_Argument>` that are INTERNAL `Nodes <Composition_Nodes>`
        of a `nested Composition <Composition_Nested>` (see `probes <OptimizationControlMechanism_Probes>` for
        addition information).

    outcome_input_ports : ContentAddressableList
        lists the OptimizationControlMechanism's `OutputPorts <OutputPort>` that receive `Projections <Projection>`
        from either its `objective_mechanism <ControlMechanism.objective_mechanism>` or the Components listed in
        its `monitor_for_control <ControlMechanism.monitor_for_control>` attribute, the values of which are used
        to compute the `net_outcome <ControlMechanism.net_outcome>` of executing the agent_rep
        <OptimizationControlMechanism.agent_rept>` in a given `OptimizationControlMechanism_State`
        (see `Outcome <OptimizationControlMechanism_Outcome>` for additional details).

    num_estimates : int
        determines the number independent runs of `agent_rep <OptimizationControlMechanism.agent_rep>` (i.e., calls to
        `evaluate_agent_rep <OptimizationControlMechanism.evaluate_agent_rep>`) used to estimate the `net_outcome
        <ControlMechanism.net_outcome>` of each `control_allocation <ControlMechanism.control_allocation>` evaluated
        by the OptimizationControlMechanism's `function <OptimizationControlMechanism.function>` (i.e.,
        that are specified by its `search_space <OptimizationFunction.search_space>`).
        # FIX: 11/3/21 ADD POINTER TO DESCRIPTION OF RANDOMIZATION ControlSignal

    initial_seed : int or None
        determines the seed used to initialize the random number generator at construction.
        If it is not specified then then the seed is set to a random value, and different runs of a
        Composition containing the OptimizationControlMechanism will yield different results, which should be roughly
        comparable if the estimation process is stable.  If **initial_seed** is specified, then running the Composition
        should yield identical results for the estimation process, which can be useful for debugging.

    same_seed_for_all_allocations :  bool
        determines whether the random number generator used to select seeds for each estimate of the `agent_rep
        <OptimizationControlMechanism.agent_rep>`\\'s `net_outcome <ControlMechanism.net_outcome>` is re-initialized
        to the same value for each `control_allocation <ControlMechanism.control_allocation>` evaluated.
        If same_seed_for_all_allocations is True, then any differences in the estimates made of `net_outcome
        <ControlMechanism.net_outcome>` for each `control_allocation <ControlMechanism.control_allocation>` will reflect
        exclusively the influence of the different control_allocations on the execution of the `agent_rep
        <OptimizationControlMechanism.agent_rep>`, and *not* any variability intrinsic to the execution of
        the Composition itself (e.g., any of its Components). This can be confirmed by identical results for repeated
        executions of the OptimizationControlMechanism's `evaluate_agent_rep
        <OptimizationControlMechanism.evaluate_agent_rep>` method for the same `control_allocation
        <ControlMechanism.control_allocation>`. If same_seed_for_all_allocations is False, then each time a
        `control_allocation <ControlMechanism.control_allocation>` is estimated, it will use a different set of seeds.
        This can be confirmed by differing results for repeated executions of the OptimizationControlMechanism's
        `evaluate_agent_rep <OptimizationControlMechanism.evaluate_agent_rep>` method with the same `control_allocation
        <ControlMechanism.control_allocation>`). Small differences in results suggest
        stability of the estimation process across `control_allocations <ControlMechanism.control_allocation>`, while
        substantial differences indicate instability, which may be helped by increasing `num_estimates
        <OptimizationControlMechanism.num_estimates>`.

    num_trials_per_estimate : int or None
        imposes an exact number of trials to execute in each run of `agent_rep <OptimizationControlMechanism.agent_rep>`
        used to evaluate its `net_outcome <ControlMechanism.net_outcome>` by a call to the
        OptimizationControlMechanism's `evaluate_agent_rep <OptimizationControlMechanism.evaluate_agent_rep>` method.
        If it is None (the default), then either the number of **inputs** or the value specified for **num_trials** in
        the Composition's `run <Composition.run>` method used to determine the number of trials executed (see
        `Composition_Execution_Num_Trials` for additional information).

    function : OptimizationFunction, function or method
        takes current `control_allocation <ControlMechanism.control_allocation>` (as initializer),
        uses its `search_function <OptimizationFunction.search_function>` to select samples of `control_allocation
        <ControlMechanism.control_allocation>` from its `search_space <OptimizationFunction.search_space>`,
        evaluates these using its `evaluate_agent_rep <OptimizationControlMechanism.evaluate_agent_rep>` method by
        calling it `num_estimates <OptimizationControlMechanism.num_estimates>` times to estimate its `net_outcome
        `net_outcome <ControlMechanism.net_outcome>` for a given `control_allocation
        <ControlMechanism.control_allocation>`, and returns the one that yields the optimal `net_outcome
        <ControlMechanism.net_outcome>` (see `Function <OptimizationControlMechanism_Function>` for additional details).

    evaluate_agent_rep : function or method
        returns the `net_outcome(s) <ControlMechanism.net_outcome>` for a given `state
        <OptimizationControlMechanism_State>` (i.e., combination of `state_feature_values
        <OptimizationControlMechanism.state_feature_values>` and `control_allocation
        <ControlMechanism.control_allocation>`). It is assigned as the `objective_function
        <OptimizationFunction.objective_function>` parameter of `function
        <OptimizationControlMechanism.function>`, and calls the `evaluate` method of the OptimizationControlMechanism's
        `agent_rep <OptimizationControlMechanism.agent_rep>` with the current `state_feature_values
        <OptimizationControlMechanism.state_feature_values>` and a specified `control_allocation
        <ControlMechanism.control_allocation>`, which runs of the `agent_rep
        <OptimizationControlMechanism.agent_rep>` for `num_trials_per_estimate
        <OptimizationControlMechanism.num_trials_per_estimate>` trials. It returns an array containing the
        `net_outcome <ControlMechanism.net_outcome>` of the run and, if the **return_results** argument is True,
        an array containing the `results <Composition.results>` of the run. This method is `num_estimates
        <OptimizationControlMechanism>` times by the OptimizationControlMechanism's `function
        <OptimizationControlMechanism.function>`, which aggregates the `net_outcome <ControlMechanism.net_outcome>`
        over those in evaluating a given control_allocation <ControlMechanism.control_allocation>`
        (see `OptimizationControlMechanism_Function` for additional details).

    search_function : function or method
        `search_function <OptimizationFunction.search_function>` assigned to `function
        <OptimizationControlMechanism.function>`; used to select samples of `control_allocation
        <ControlMechanism.control_allocation>` to evaluate by `evaluate_agent_rep
        <OptimizationControlMechanism.evaluate_agent_rep>`.

    search_termination_function : function or method
        `search_termination_function <OptimizationFunction.search_termination_function>` assigned to
        `function <OptimizationControlMechanism.function>`;  determines when to terminate the
        `optimization process <OptimizationFunction_Process>`.

    control_signals : ContentAddressableList[ControlSignal]
        list of the `ControlSignals <ControlSignal>` for the OptimizationControlMechanism for the Parameters being
        optimized by the OptimizationControlMechanism, including any inherited from the `Composition` for which it is
        the `controller <Composition.controller>` (this is the same as ControlMechanism's `output_ports
        <Mechanism_Base.output_ports>` attribute). Each sends a `ControlProjection` to the `ParameterPort` for the
        Parameter it controls when evaluating a `control_allocation <ControlMechanism.control_allocation>`. If
        `num_estimates <OptimizationControlMechanism.num_estimates>` is specified (that is, it is not None), a
        `ControlSignal` is added to control_signals, named *RANDOMIZATION_CONTROL_SIGNAL*, that is used to randomize
        estimates of `outcome <ControlMechanism.outcome>` for a given `control_allocation
        <ControlMechanism.control_allocation>` (see `OptimizationControlMechanism_Estimation_Randomization` for
        details.)

    control_allocation_search_space : list of SampleIterators
        `search_space <OptimizationFunction.search_space>` assigned by default to the
        OptimizationControlMechanism's `function <OptimizationControlMechanism.function>`, that determines the
        samples of `control_allocation <ControlMechanism.control_allocation>` evaluated by the `evaluate_agent_rep
        <OptimizationControlMechanism.evaluate_agent_rep>` method.  This is a proprety that, unless overridden,
        returns a list of the `SampleIterators <SampleIterator>` generated from the `allocation_sample
        <ControlSignal.allocation_sample>` specifications for each of the OptimizationControlMechanism's
        `control_signals <OptimizationControlMechanism.control_signals>`, and includes the
        *RANDOMIZATION_CONTROL_SIGNAL* used to randomize estimates of each `control_allocation
        <ControlMechanism.control_allocation>` (see `note <OptimizationControlMechanism_Randomization_Control_Signal>` above).

    saved_samples : list
        contains all values of `control_allocation <ControlMechanism.control_allocation>` sampled by `function
        <OptimizationControlMechanism.function>` if its `save_samples <OptimizationFunction.save_samples>` parameter
        is `True`;  otherwise list is empty.

    saved_values : list
        contains values of `net_outcome <ControlMechanism.net_outcome>` associated with all samples of
        `control_allocation <ControlMechanism.control_allocation>` evaluated by by `function
        <OptimizationControlMechanism.function>` if its `save_values <OptimizationFunction.save_samples>` parameter
        is `True`;  otherwise list is empty.

    search_statefulness : bool : True
        if set to False, an `OptimizationControlMechanism`\\ 's `evaluate_agent_rep` will never run simulations; the
        evaluations will simply execute in the original `execution context <_Execution_Contexts>`.

        if set to True, `simulations <OptimizationControlMechanism_Execution>` will be created normally for each
        `control allocation <control_allocation>`.

    """

    componentType = OPTIMIZATION_CONTROL_MECHANISM
    # initMethod = INIT_FULL_EXECUTE_METHOD
    # initMethod = INIT_EXECUTE_METHOD_ONLY

    classPreferenceLevel = PreferenceLevel.SUBTYPE
    # classPreferenceLevel = PreferenceLevel.TYPE
    # Any preferences specified below will override those specified in TYPE_DEFAULT_PREFERENCES
    # Note: only need to specify setting;  level will be assigned to Type automatically
    # classPreferences = {
    #     PREFERENCE_SET_NAME: 'DefaultControlMechanismCustomClassPreferences',
    #     PREFERENCE_KEYWORD<pref>: <setting>...}

    # FIX: ADD OTHER Parameters() HERE??
    class Parameters(ControlMechanism.Parameters):
        """
            Attributes
            ----------

                agent_rep
                    see `agent_rep <OptimizationControlMechanism_Agent_Rep>`

                    :default value: None
                    :type:

                comp_execution_mode
                    see `comp_execution_mode <OptimizationControlMechanism.comp_execution_mode>`

                    :default value: `PYTHON`
                    :type: ``str``

                control_allocation_search_space
                    see `control_allocation_search_space <OptimizationControlMechanism.control_allocation_search_space>`

                    :default value: None
                    :type:

                state_feature_functions
                    see `state_feature_functions <OptimizationControlMechanism_Feature_Function>`

                    :default value: None
                    :type:

                function
                    see `function <OptimizationControlMechanism_Function>`

                    :default value: None
                    :type:

                input_ports
                    see `input_ports <Mechanism_Base.input_ports>`

                    :default value: ["{name: OUTCOME, params: {internal_only: True}}"]
                    :type: ``list``
                    :read only: True

                num_estimates
                    see `num_estimates <OptimizationControlMechanism.num_estimates>`

                    :default value: None
                    :type:

                num_trials_per_estimate
                    see `num_trials_per_estimate <OptimizationControlMechanism.num_trials_per_estimate>`

                    :default value: None
                    :type:

                saved_samples
                    see `saved_samples <OptimizationControlMechanism.saved_samples>`

                    :default value: None
                    :type:

                saved_values
                    see `saved_values <OptimizationControlMechanism.saved_values>`

                    :default value: None
                    :type:

                search_function
                    see `search_function <OptimizationControlMechanism.search_function>`

                    :default value: None
                    :type:

                search_statefulness
                    see `search_statefulness <OptimizationControlMechanism.search_statefulness>`

                    :default value: True
                    :type: ``bool``

                search_termination_function
                    see `search_termination_function <OptimizationControlMechanism.search_termination_function>`

                    :default value: None
                    :type:
        """
        outcome_input_ports_option = Parameter(CONCATENATE, stateful=False, loggable=False, structural=True)
        function = Parameter(GridSearch, stateful=False, loggable=False)
        state_feature_functions = Parameter(None, reference=True, stateful=False, loggable=False)
        search_function = Parameter(None, stateful=False, loggable=False)
        search_space = Parameter(None, read_only=True)
        search_termination_function = Parameter(None, stateful=False, loggable=False)
        comp_execution_mode = Parameter('Python', stateful=False, loggable=False, pnl_internal=True)
        search_statefulness = Parameter(True, stateful=False, loggable=False)

        agent_rep = Parameter(None, stateful=False, loggable=False, pnl_internal=True, structural=True)

        # FIX: NEED TO MODIFY IF OUTCOME InputPorts ARE MOVED (CHANGE 1 to 0? IF STATE_INPUT_PORTS ARE FIRST)
        state_feature_values = Parameter(_parse_state_feature_values_from_variable(1, [defaultControlAllocation]),
                                         user=False,
                                         pnl_internal=True)

        # FIX: Should any of these be stateful?
        initial_seed = None
        same_seed_for_all_allocations = False
        num_estimates = None
        num_trials_per_estimate = None

        # search_space = None
        control_allocation_search_space = Parameter(None, read_only=True, getter=_control_allocation_search_space_getter)

        saved_samples = None
        saved_values = None

    @handle_external_context()
    @tc.typecheck
    def __init__(self,
                 agent_rep=None,
                 state_features: tc.optional(tc.optional(tc.any(Iterable, Mechanism, OutputPort, InputPort))) = None,
                 state_feature_functions: tc.optional(tc.optional(tc.any(dict, is_function_type))) = None,
                 allow_probes:tc.any(bool, tc.enum(DIRECT)) = False,  # FIX: MAKE THIS A PARAMETER AND THEN SET TO None
                 function=None,
                 num_estimates = None,
                 initial_seed=None,
                 same_seed_for_all_allocations=None,
                 num_trials_per_estimate = None,
                 search_function: tc.optional(tc.optional(tc.any(is_function_type))) = None,
                 search_termination_function: tc.optional(tc.optional(tc.any(is_function_type))) = None,
                 search_statefulness=None,
                 context=None,
                 **kwargs):
        """Implement OptimizationControlMechanism"""

        # Legacy warnings and conversions
        for k in kwargs.copy():
            if k == 'features':
                if state_features:
                    warnings.warn(f"Both 'features' and 'state_features' were specified in the constructor for an"
                                  f" {self.__class__.__name__}. Note: 'features' has been deprecated; "
                                  f"'state_features' ({state_features}) will be used.")
                else:
                    warnings.warn(f"'features' was specified in the constructor for an {self.__class__.__name__}; "
                                  f"Note: 'features' has been deprecated; please use 'state_features' in the future.")
                    state_features = kwargs['features']
                kwargs.pop('features')
                continue
            if k == 'feature_function':
                if state_feature_functions:
                    warnings.warn(f"Both 'feature_function' and 'state_feature_functions' were specified in the "
                                  f"constructor for an {self.__class__.__name__}. Note: 'feature_function' has been "
                                  f"deprecated; 'state_feature_functions' ({state_feature_functions}) will be used.")
                else:
                    warnings.warn(f"'feature_function' was specified in the constructor for an"
                                  f"{self.__class__.__name__}; Note: 'feature_function' has been deprecated; "
                                  f"please use 'state_feature_functions' in the future.")
                    state_feature_functions = kwargs['feature_function']
                kwargs.pop('feature_function')
                continue
        self.state_features = convert_to_list(state_features)
        self.allow_probes = allow_probes

        function = function or GridSearch

        # If agent_rep hasn't been specified, put into deferred init
        if agent_rep is None:
            if context.source==ContextFlags.COMMAND_LINE:
                # Temporarily name InputPort
                self._assign_deferred_init_name(self.__class__.__name__)
                # Store args for deferred initialization
                self._store_deferred_init_args(**locals())

                # Flag for deferred initialization
                self.initialization_status = ContextFlags.DEFERRED_INIT
                return
            # If constructor is called internally (i.e., for controller of Composition),
            # agent_rep needs to be specified
            else:
                assert False, f"PROGRAM ERROR: 'agent_rep' arg should have been specified " \
                              f"in internal call to constructor for {self.name}."

        super().__init__(
            function=function,
            state_feature_functions=state_feature_functions,
            num_estimates=num_estimates,
            num_trials_per_estimate = num_trials_per_estimate,
            initial_seed=initial_seed,
            same_seed_for_all_allocations=same_seed_for_all_allocations,
            search_statefulness=search_statefulness,
            search_function=search_function,
            search_termination_function=search_termination_function,
            agent_rep=agent_rep,
            **kwargs
        )

    def _validate_params(self, request_set, target_set=None, context=None):
        """Insure that specification of ObjectiveMechanism has projections to it"""

        super()._validate_params(request_set=request_set, target_set=target_set, context=context)

        from psyneulink.core.compositions.composition import Composition
        if request_set[AGENT_REP] is None:
            raise OptimizationControlMechanismError(f"The '{AGENT_REP}' arg of an {self.__class__.__name__} must "
                                                    f"be specified and be a {Composition.__name__}")

        elif not (isinstance(request_set[AGENT_REP], Composition)
                  or (isinstance(request_set[AGENT_REP], type) and issubclass(request_set[AGENT_REP], Composition))):
            raise OptimizationControlMechanismError(f"The '{AGENT_REP}' arg of an {self.__class__.__name__} "
                                                    f"must be either a {Composition.__name__} or a sublcass of one")

        elif request_set[STATE_FEATURE_FUNCTIONS]:
            state_feats = request_set.pop(STATE_FEATURES, None)
            state_feat_fcts = request_set.pop(STATE_FEATURE_FUNCTIONS, None)
            # If no or only one item is specified in state_features, only one state_function is allowed
            if ((not state_feats or len(convert_to_list(state_feats))==1)
                    and len(convert_to_list(state_feat_fcts))!=1):
                raise OptimizationControlMechanismError(f"Only one function is allowed to be specified for "
                                                        f"the '{STATE_FEATURE_FUNCTIONS}' arg of {self.name} "
                                                        f"if either no only one items is specified for its "
                                                        f"'{STATE_FEATURES}' arg.")
            if len(convert_to_list(state_feat_fcts))>1 and not isinstance(state_feat_fcts, dict):
                raise OptimizationControlMechanismError(f"The '{STATE_FEATURES}' arg of {self.name} contains more "
                                                        f"than one item, so its '{STATE_FEATURE_FUNCTIONS}' arg "
                                                        f"must be either only a single function (applied to all "
                                                        f"{STATE_FEATURES}) or a dict with entries of the form "
                                                        f"<state_feature>:<function>.")
            if len(convert_to_list(state_feat_fcts))>1:
                invalid_fct_specs = [fct_spec for fct_spec in state_feat_fcts if fct_spec not in state_feats]
                if invalid_fct_specs:
                    raise OptimizationControlMechanismError(f"The following entries of the dict specified for "
                                                            f"'{STATE_FEATURE_FUNCTIONS} of {self.name} have keys that "
                                                            f"do not match any InputPorts specified in its "
                                                            f"{STATE_FEATURES} arg: {invalid_fct_specs}.")

    # FIX: CONSIDER GETTING RID OF THIS METHOD ENTIRELY, AND LETTING state_input_ports
    #      BE HANDLED ENTIRELY BY _update_state_input_ports_for_controller
    def _instantiate_input_ports(self, context=None):
        """Instantiate InputPorts for state_features (with state_feature_functions if specified).

        This instantiates the OptimizationControlMechanism's `state_input_ports;
             these are used to provide input to the agent_rep when its evaluate method is called
             (see Composition._build_predicted_inputs_dict).
        The OptimizationCOntrolMechanism's outcome_input_ports are instantiated by
            ControlMechanism._instantiate_input_ports in the call to super().

        InputPorts are constructed for **state_features** by calling _parse_state_feature_specs
            with them and **state_feature_functions** arguments of the OptimizationControlMechanism constructor.
        The constructed state_input_ports  are passed to ControlMechanism_instantiate_input_ports(),
             which appends them to the InputPort(s) that receive input from the **objective_mechanism* (if specified)
             or **monitor_for_control** ports (if **objective_mechanism** is not specified).
        Also ensures that:
             - every state_input_port has only a single Projection;
             - every outcome_input_ports receive Projections from within the agent_rep if it is a Composition.

        If no **state_features** are specified in the constructor, assign ones for INPUT Nodes of owner.
          - warn for model-free `model-free optimization <<OptimizationControlMechanism_Model_Based>`.
          - ignore here for `model-based optimization <<OptimizationControlMechanism_Model_Based>`
            (handled in _update_state_input_ports_for_controller)

        See`state_features <OptimizationControlMechanism_State_Features_Arg>` and
        `OptimizationControlMechanism_State_Features` for additional details.
        """

        # If any state_features were specified parse them and pass to ControlMechanism._instantiate_input_ports()
        state_input_ports_specs = None

        # FIX: 11/3/21 :
        #    ADD CHECK IN _parse_state_feature_specs THAT IF A NODE RATHER THAN InputPort IS SPECIFIED,
        #    ITS PRIMARY IS USED (SEE SCRATCH PAD FOR EXAMPLES)
        if not self.state_features:
            # For model-free (agent_rep = CompositionFunctionApproximator), warn if no state_features specified.
            # Note: for model-based optimization, state_input_ports and any state_feature_functions specified
            #       are assigned in _update_state_input_ports_for_controller.
            if self.agent_rep_type == COMPOSITION_FUNCTION_APPROXIMATOR:
                warnings.warn(f"No 'state_features' specified for use with `agent_rep' of {self.name}")

        else:
            # FIX: 11/29/21: DISALLOW FOR COMPOSITION
            # Implement any specified state_features
            state_input_ports_specs = self._parse_state_feature_specs(self.state_features,
                                                                      self.state_feature_functions)
            # Note:
            #   if state_features were specified for model-free (i.e., agent_rep is a CompositionFunctionApproximator),
            #   assume they are OK (no way to check their validity for agent_rep.evaluate() method, and skip assignment

        # Pass state_input_ports_sepcs to ControlMechanism for instantiation and addition to OCM's input_ports
        super()._instantiate_input_ports(state_input_ports_specs, context=context)

        # Assign to self.state_input_ports attribute
        start = self.num_outcome_input_ports # FIX: 11/3/21 NEED TO MODIFY IF OUTCOME InputPorts ARE MOVED
        stop = start + len(state_input_ports_specs) if state_input_ports_specs else 0
        # FIX 11/3/21: THIS SHOULD BE MADE A PARAMETER
        self.state_input_ports = ContentAddressableList(component_type=InputPort,
                                                          list=self.input_ports[start:stop])

        # Ensure that every state_input_port has no more than one afferent projection
        # FIX: NEED TO MODIFY IF OUTCOME InputPorts ARE MOVED
        for i in range(self.num_outcome_input_ports, self.num_state_input_ports):
            port = self.input_ports[i]
            if len(port.path_afferents) > 1:
                raise OptimizationControlMechanismError(f"Invalid {type(port).__name__} on {self.name}. "
                                                        f"{port.name} should receive exactly one projection, "
                                                        f"but it receives {len(port.path_afferents)} projections.")

    def _validate_monitor_for_control(self, nodes):
        # Ensure all of the Components being monitored for control are in the agent_rep if it is Composition
        if self.agent_rep_type == COMPOSITION:
            try:
                super()._validate_monitor_for_control(self.agent_rep._get_all_nodes())
            except ControlMechanismError as e:
                raise OptimizationControlMechanismError(f"{self.name} has 'outcome_ouput_ports' that receive "
                                                        f"Projections from the following Components that do not "
                                                        f"belong to its {AGENT_REP} ({self.agent_rep.name}): {e.data}.")

    def _parse_monitor_for_control_input_ports(self, context):
        """Override ControlMechanism to implement allow_probes=DIRECT option

        If is False (default), simply pass results of super()._parse_monitor_for_control_input_ports(context);
            this is restricted to the use of OUTPUT Nodes in nested Compositions, and routes Projections from nodes in
            nested Compositions through their respective output_CIMs.

        If allow_probes option is True, any INTERNAL Nodes of nested Compositions specified in monitor_for_control
           are assigned NodeRole.OUTPUT, and Projections from them to the OptimizationControlMechanism are routed
           from the nested Composition(s) through the respective output_CIM(s).

        If allow_probes option is DIRECT, Projection specifications are added to Port specification dictionaries,
           so that the call to super()._instantiate_input_ports in ControlMechanism instantiates Projections from
            monitored node to OptimizationControlMechanism. This allows *direct* Projections from monitored nodes in
            nested Compositions to the OptimizationControlMechanism, bypassing output_CIMs and preventing inclusion
            of their values in the results attribute of those Compositions.

        Return port specification dictionaries (*with* Projection specifications), their value sizes and null list
        (to suppress Projection assignment to aux_components in ControlMechanism._instantiate_input_ports)
        """

        outcome_input_port_specs, outcome_value_sizes, monitored_ports \
            = super()._parse_monitor_for_control_input_ports(context)

        if self.allow_probes == DIRECT:
            # Add Projection specifications to port specification dictionaries for outcome_input_ports
            #    and return monitored_ports = []

            if self.outcome_input_ports_option == SEPARATE:
                # Add port spec to to each outcome_input_port_spec (so that a Projection is specified directly to each)
                for i in range(self.num_outcome_input_ports):
                    outcome_input_port_specs[i].update({PROJECTIONS: monitored_ports[i]})
            else:
                # Add all ports specs as list to single outcome_input_port
                outcome_input_port_specs[0].update({PROJECTIONS: monitored_ports})

            # Return [] for ports to suppress creation of Projections in _instantiate_input_ports
            monitored_ports = []

        return outcome_input_port_specs, outcome_value_sizes, monitored_ports


    def _update_state_input_ports_for_controller(self, context=None):
        """Check and update state_input_ports for model-based optimization (agent_rep==Composition)

        If no agent_rep has been specified or it is model-free, return
            (note: validation of state_features specified for model-free optimization is up to the
            CompositionFunctionApproximator)

        For model-based optimization (agent_rep is a Composition):

        - ensure that state_input_ports for all specified state_features are for InputPorts of INPUT Nodes of agent_rep;
          raises an error if any receive a Projection that is not a shadow Projection from an INPUT Node of agent_rep
          (note: there should already be state_input_ports for any **state_features** specified in the constructor).

        - if no state_features specified, assign a state_input_port for every InputPort of every INPUT Node of agent_rep
          (note: shadow Projections for all state_input_ports are created in Composition._update_shadow_projections()).

        - assign state_feature_functions to relevant state_input_ports (same function for all if no state_features
          are specified or only one state_function is specified;  otherwise, use dict for specifications).
        """

        # FIX: 11/15/21 - REPLACE WITH ContextFlags.PROCESSING ??
        #               TRY TESTS WITHOUT THIS
        # Don't instantiate unless being called by Composition.run() (which does not use ContextFlags.METHOD)
        # This avoids error messages if called prematurely (i.e., before run is complete)
        # MODIFIED 11/29/21 OLD:
        if context.flags & ContextFlags.METHOD:
            return
        # MODIFIED 11/29/21 END

        # Don't bother for model-free optimization (see OptimizationControlMechanism_Model_Free)
        #    since state_input_ports specified or model-free optimization are entirely the user's responsibility;
        #    this is because they can't be programmatically validated against the agent_rep's evaluate() method.
        #    (This contrast with model-based optimization, for which there must be a state_input_port for every
        #    InputPort of every INPUT node of the agent_rep (see OptimizationControlMechanism_Model_Based).
        if self.agent_rep_type != COMPOSITION:
            return

        from psyneulink.core.compositions.composition import Composition, NodeRole, CompositionInterfaceMechanism

        def _get_all_input_nodes(comp):
            """Return all input_nodes, including those for any Composition nested one level down.
            Note: more deeply nested Compositions will either be served by their containing one(s) or own controllers
            """
            _input_nodes = comp.get_nodes_by_role(NodeRole.INPUT)
            input_nodes = []
            for node in _input_nodes:
                if isinstance(node, Composition):
                    input_nodes.extend(_get_all_input_nodes(node))
                else:
                    input_nodes.append(node)
            return input_nodes

        if self.state_features:
            # FIX: 11/26/21 - EXPLAIN THIS BEHAVIOR IN DOSCSTRING;
            warnings.warn(f"The 'state_features' argument has been specified for {self.name}, that is being "
                          f"configured as a model-based {self.__class__.__name__} (i.e, one that uses a "
                          f"{Composition.componentType} as its agent_rep).  This overrides automatic assignment of "
                          f"all inputs to its agent_rep ({self.agent_rep.name}) as the 'state_features'; only the "
                          f"ones specified will be used ({self.state_features}), and they must match the shape of the "
                          f"input to {self.agent_rep.name} when it is run.  Remove this specification from the "
                          f"constructor for {self.name} if automatic assignment is preferred.")

            comp = self.agent_rep
            # Ensure that all InputPorts shadowed by specified state_input_ports
            #    are in agent_rep or one of its nested Compositions
            invalid_state_features = [input_port for input_port in self.state_input_ports
                                      if (not (input_port.shadow_inputs.owner in
                                                list(comp.nodes) + [n[0] for n in comp._get_nested_nodes()])
                                          and (not [input_port.shadow_inputs.owner.composition is x for x in
                                                      comp._get_nested_compositions()
                                               if isinstance(input_port.shadow_inputs.owner,
                                                         CompositionInterfaceMechanism)]))]
            if any(invalid_state_features):
                raise OptimizationControlMechanismError(f"{self.name}, being used as controller for model-based "
                                                        f"optimization of {self.agent_rep.name}, has 'state_features' "
                                                        f"specified ({[d.name for d in invalid_state_features]}) that "
                                                        f"are missing from the Composition or any nested within it.")

            # Ensure that all  InputPorts shadowed by specified state_input_ports
            #    reference INPUT Nodes of agent_rep or of a nested Composition
            invalid_state_features = [input_port for input_port in self.state_input_ports
                                      if (not (input_port.shadow_inputs.owner in _get_all_input_nodes(self.agent_rep))
                                          and (isinstance(input_port.shadow_inputs.owner,
                                                         CompositionInterfaceMechanism)
                                               and not (input_port.shadow_inputs.owner.composition in
                                                        [nested_comp for nested_comp in comp._get_nested_compositions()
                                                         if nested_comp in comp.get_nodes_by_role(NodeRole.INPUT)])))]
            if any(invalid_state_features):
                raise OptimizationControlMechanismError(f"{self.name}, being used as controller for model-based "
                                                        f"optimization of {self.agent_rep.name}, has 'state_features' "
                                                        f"specified ({[d.name for d in invalid_state_features]}) that "
                                                        f"are not INPUT nodes for the Composition or any nested "
                                                        f"within it.")
            return

        # Model-based agent_rep, but no state_features have been specified,
        #   so assign a state_input_port to shadow every InputPort of every INPUT node of agent_rep
        shadow_input_ports = []
        for node in _get_all_input_nodes(self.agent_rep):
            for input_port in node.input_ports:
                if input_port.internal_only:
                    continue
                # if isinstance(input_port.owner, CompositionInterfaceMechanism):
                #     input_port = input_port.
                shadow_input_ports.append(input_port)

        local_context = Context(source=ContextFlags.METHOD)
        state_input_ports_to_add = []
        # for input_port in input_ports_not_specified:
        for input_port in shadow_input_ports:
            input_port_name = f"{SHADOW_INPUT_NAME} of {input_port.owner.name}[{input_port.name}]"
            # MODIFIED 11/28/21 NEW:
            params = {SHADOW_INPUTS: input_port,
                      INTERNAL_ONLY:True}
            # Note: state_feature_functions has been validated _validate_params
            #       to have only a single function in for model-based agent_rep
            if self.state_feature_functions:
                params.update({FUNCTION: self._parse_state_feature_function(self.state_feature_functions)})
            # MODIFIED 11/28/21 END
            state_input_ports_to_add.append(_instantiate_port(name=input_port_name,
                                                              port_type=InputPort,
                                                              owner=self,
                                                              reference_value=input_port.value,
                                                              params=params,
                                                              context=local_context))
        self.add_ports(state_input_ports_to_add,
                             update_variable=False,
                             context=local_context)
        self.state_input_ports.extend(state_input_ports_to_add)

    def _instantiate_output_ports(self, context=None):
        """Assign CostFunctions.DEFAULTS as default for cost_option of ControlSignals.
        """
        super()._instantiate_output_ports(context)

        for control_signal in self.control_signals:
            if control_signal.cost_options is None:
                control_signal.cost_options = CostFunctions.DEFAULTS
                control_signal._instantiate_cost_attributes(context)

    def _instantiate_control_signals(self, context):
        """Size control_allocation and assign modulatory_signals
        Set size of control_allocation equal to number of modulatory_signals.
        Assign each modulatory_signal sequentially to corresponding item of control_allocation.
        """

        # MODIFIED 11/21/21 NEW:
        #  FIX - PURPOSE OF THE FOLLOWING IS TO "CAPTURE" CONTROL SPECS MADE LOCALLY ON MECHANISMS IN THE COMP
        #        AND INSTANTIATE ControlSignals FOR THEM HERE, ALONG WITH THOSE SPECIFIED IN THE CONSTRUCTOR
        #         FOR THE OCM. ALSO CAPTURES DUPLICATES (SEE MOD BELOW).
        # FIX: WITHOUT THIS, GET THE mod param ERROR;  WITH IT, GET FAILURES IN test_control:
        #        TestModelBasedOptimizationControlMechanisms_Execution
        #            test_evc
        #            test_stateful_mechanism_in_simulation
        #        TestControlMechanisms:
        #            test_lvoc
        #            test_lvoc_both_prediction_specs
        #            test_lvoc_features_function
        # if self.agent_rep and self.agent_rep.componentCategory=='Composition':
        #     control_signals_from_composition = self.agent_rep._get_control_signals_for_composition()
        # self.output_ports.extend(control_signals_from_composition)
        # MODIFIED 11/21/21 END

        if self.num_estimates:

            randomization_seed_mod_values = SampleSpec(start=1,stop=self.num_estimates,step=1)

            # FIX: 11/3/21 noise PARAM OF TransferMechanism IS MARKED AS SEED WHEN ASSIGNED A DISTRIBUTION FUNCTION,
            #                BUT IT HAS NO PARAMETER PORT BECAUSE THAT PRESUMABLY IS FOR THE INTEGRATOR FUNCTION,
            #                BUT THAT IS NOT FOUND BY model.all_dependent_parameters
            # Get ParameterPorts for seeds of parameters in agent_rep that use them (i.e., that return a random value)
            seed_param_ports = [param._port for param in self.agent_rep.all_dependent_parameters('seed').keys()]

            # Construct ControlSignal to modify seeds over estimates
            self.output_ports.append(ControlSignal(name=RANDOMIZATION_CONTROL_SIGNAL,
                                                   modulates=seed_param_ports,
                                                   allocation_samples=randomization_seed_mod_values))

        control_signals = []
        for i, spec in list(enumerate(self.output_ports)):
            control_signal = self._instantiate_control_signal(spec, context=context)
            control_signal._variable_spec = (OWNER_VALUE, i)
            # MODIFIED 11/20/21 NEW:
            #  FIX - SHOULD MOVE THIS TO WHERE IT IS CALLED IN ControlSignal._instantiate_control_signal
            if self._check_for_duplicates(control_signal, control_signals, context):
                continue
            # MODIFIED 11/20/21 END
            # control_signals.append(control_signal)
            self.output_ports[i] = control_signal

        self.defaults.value = np.tile(control_signal.parameters.variable.default_value, (i + 1, 1))
        self.parameters.control_allocation._set(copy.deepcopy(self.defaults.value), context)

    def _instantiate_function(self, function, function_params=None, context=None):
        # this indicates a significant peculiarity of OCM, in that its function
        # corresponds to its value (control_allocation) rather than anything to
        # do with its variable. see _instantiate_attributes_after_function

        # Workaround this issue here, and explicitly allow the function's
        # default variable to be modified
        if isinstance(function, Function):
            function._variable_shape_flexibility = DefaultsFlexibility.FLEXIBLE

        super()._instantiate_function(function, function_params, context)

    def _instantiate_attributes_after_function(self, context=None):
        """Instantiate OptimizationControlMechanism's OptimizationFunction attributes"""

        super()._instantiate_attributes_after_function(context=context)

        search_space = self.parameters.search_space._get(context)
        if type(search_space) == np.ndarray:
            search_space = search_space.tolist()
        if search_space:
            corrected_search_space = []
            try:
                if type(search_space) == SampleIterator:
                    corrected_search_space.append(search_space)
                elif type(search_space) == SampleSpec:
                    corrected_search_space.append(SampleIterator(search_space))
                else:
                    for i in self.parameters.search_space._get(context):
                        if not type(i) == SampleIterator:
                            corrected_search_space.append(SampleIterator(specification=i))
                            continue
                        corrected_search_space.append(i)
            except AssertionError:
                corrected_search_space = [SampleIterator(specification=search_space)]
            self.parameters.search_space._set(corrected_search_space, context)

        # If there is no randomization_control_signal, but num_estimates is 1 or None,
        #     pass None for randomization_control_signal_index (1 will be used by default by OptimizationFunction)
        if RANDOMIZATION_CONTROL_SIGNAL not in self.control_signals and self.num_estimates in {1, None}:
            randomization_control_signal_index = None
        # Otherwise, assert that num_estimates and number of seeds generated by randomization_control_signal are equal
        else:
            num_seeds = self.control_signals[RANDOMIZATION_CONTROL_SIGNAL].allocation_samples.base.num
            assert self.num_estimates == num_seeds, \
                    f"PROGRAM ERROR:  The value of the 'num_estimates' Parameter of {self.name}" \
                    f"({self.num_estimates}) is not equal to the number of estimates that will be generated by " \
                    f"its {RANDOMIZATION_CONTROL_SIGNAL} ControlSignal ({num_seeds})."
            randomization_control_signal_index = self.control_signals.names.index(RANDOMIZATION_CONTROL_SIGNAL)

        # Assign parameters to function (OptimizationFunction) that rely on OptimizationControlMechanism
        self.function.reset(**{
            DEFAULT_VARIABLE: self.parameters.control_allocation._get(context),
            OBJECTIVE_FUNCTION: self.evaluate_agent_rep,
            # SEARCH_FUNCTION: self.search_function,
            # SEARCH_TERMINATION_FUNCTION: self.search_termination_function,
            SEARCH_SPACE: self.parameters.control_allocation_search_space._get(context),
            RANDOMIZATION_DIMENSION: randomization_control_signal_index
        })

        if isinstance(self.agent_rep, type):
            self.agent_rep = self.agent_rep()

        if self.agent_rep_type == COMPOSITION_FUNCTION_APPROXIMATOR:
            self._initialize_composition_function_approximator(context)

    def _execute(self, variable=None, context=None, runtime_params=None):
        """Find control_allocation that optimizes result of agent_rep.evaluate().
        """

        if self.is_initializing:
            return [defaultControlAllocation]

        # # FIX: THESE NEED TO BE FOR THE PREVIOUS TRIAL;  ARE THEY FOR FUNCTION_APPROXIMATOR?
        # FIX: NEED TO MODIFY IF OUTCOME InputPorts ARE MOVED
        self.parameters.state_feature_values._set(_parse_state_feature_values_from_variable(
            self.num_outcome_input_ports,
            variable), context)

        # Assign default control_allocation if it is not yet specified (presumably first trial)
        control_allocation = self.parameters.control_allocation._get(context)
        if control_allocation is None:
            control_allocation = [c.defaults.variable for c in self.control_signals]
            self.parameters.control_allocation._set(control_allocation, context=None)

        # Give the agent_rep a chance to adapt based on last trial's state_feature_values and control_allocation
        if hasattr(self.agent_rep, "adapt"):
            # KAM 4/11/19 switched from a try/except to hasattr because in the case where we don't
            # have an adapt method, we also don't need to call the net_outcome getter
            net_outcome = self.parameters.net_outcome._get(context)

            # FIX: NEED TO MODIFY IF OUTCOME InputPorts ARE MOVED
            self.agent_rep.adapt(_parse_state_feature_values_from_variable(self.num_outcome_input_ports, variable),
                                 control_allocation,
                                 net_outcome,
                                 context=context)

        # freeze the values of current context, because they can be changed in between simulations,
        # and the simulations must start from the exact spot
        self.agent_rep._initialize_from_context(self._get_frozen_context(context),
                                                base_context=context,
                                                override=True)

        # Get control_allocation that optimizes net_outcome using OptimizationControlMechanism's function
        # IMPLEMENTATION NOTE: skip ControlMechanism._execute since it is a stub method that returns input_values
        optimal_control_allocation, optimal_net_outcome, saved_samples, saved_values = \
                                                super(ControlMechanism,self)._execute(variable=control_allocation,
                                                                                      num_estimates=self.parameters.num_estimates._get(context),
                                                                                      context=context,
                                                                                      runtime_params=runtime_params
                                                                                      )

        # clean up frozen values after execution
        self.agent_rep._delete_contexts(self._get_frozen_context(context))

        optimal_control_allocation = np.array(optimal_control_allocation).reshape((len(self.defaults.value), 1))
        if self.function.save_samples:
            self.saved_samples = saved_samples
        if self.function.save_values:
            self.saved_values = saved_values

        # Return optimal control_allocation
        return optimal_control_allocation

    def _get_frozen_context(self, context=None):
        return Context(execution_id=f'{context.execution_id}{EID_FROZEN}')

    def _set_up_simulation(self, base_context=Context(execution_id=None), control_allocation=None):
        sim_context = copy.copy(base_context)
        sim_context.execution_id = self.get_next_sim_id(base_context, control_allocation)

        try:
            self.parameters.simulation_ids._get(base_context).append(sim_context.execution_id)
        except AttributeError:
            self.parameters.simulation_ids._set([sim_context.execution_id], base_context)

        self.agent_rep._initialize_from_context(sim_context, self._get_frozen_context(base_context), override=False)

        return sim_context

    def _tear_down_simulation(self, sim_context=None):
        if not self.agent_rep.parameters.retain_old_simulation_data._get():
            self.agent_rep._delete_contexts(sim_context, check_simulation_storage=True)

    def evaluate_agent_rep(self, control_allocation, context=None, return_results=False):
        """Call `evaluate <Composition.evaluate>` method of `agent_rep <OptimizationControlMechanism.agent_rep>`

        Assigned as the `objective_function <OptimizationFunction.objective_function>` for the
        OptimizationControlMechanism's `function <OptimizationControlMechanism.function>`.

        Evaluates `agent_rep <OptimizationControlMechanism.agent_rep>` by calling its `evaluate <Composition.evaluate>`
        method, which executes its `agent_rep <OptimizationControlMechanism.agent_rep>` using the current
        `state_feature_values <OptimizationControlMechanism.state_feature_values>` as the input and the specified
        **control_allocation**.

        If the `agent_rep <OptimizationControlMechanism.agent_rep>` is a `Composition`, each execution is a call to
        its `run <Composition.run>` method that uses the `num_trials_per_estimate
        <OptimizationControlMechanism.num_trials_per_estimate>` as its **num_trials** argument, and the same
        `state_feature_values <OptimizationControlMechanism.state_feature_values>` and **control_allocation**
        but a different randomly chosen seed for the random number generator for each run.  It then returns an array of
        length **number_estimates** containing the `net_outcome <ControlMechanism.net_outcome>` of each execution
        and, if **return_results** is True, also an array with the `results <Composition.results>` of each run.

        COMMENT:
        FIX: THIS SHOULD BE REFACTORED TO BE HANDLED THE SAME AS A Composition AS agent_rep
        COMMENT
        If the `agent_rep <OptimizationControlMechanism.agent_rep>` is a CompositionFunctionApproximator,
        then `num_estimates <OptimizationControlMechanism.num_estimates>` is passed to it to handle execution and
        estimation as determined by its implementation, and returns a single estimated net_outcome.


        (See `evaluate <Composition.evaluate>` for additional details.)
        """

        # agent_rep is a Composition (since runs_simulations = True)
        if self.agent_rep.runs_simulations:
            # KDM 5/20/19: crudely using default here because it is a stateless parameter
            # and there is a bug in setting parameter values on init, see TODO note above
            # call to self._instantiate_defaults around component.py:1115
            if self.defaults.search_statefulness:
                new_context = self._set_up_simulation(context, control_allocation)
            else:
                new_context = context

            old_composition = context.composition
            context.composition = self.agent_rep

            # We shouldn't get this far if execution mode is not Python
            assert self.parameters.comp_execution_mode._get(context) == "Python"
            exec_mode = pnlvm.ExecutionMode.Python
            ret_val = self.agent_rep.evaluate(self.parameters.state_feature_values._get(context),
                                              control_allocation,
                                              self.parameters.num_trials_per_estimate._get(context),
                                              base_context=context,
                                              context=new_context,
                                              execution_mode=exec_mode,
                                              return_results=return_results)
            context.composition = old_composition
            if self.defaults.search_statefulness:
                self._tear_down_simulation(new_context)

            # FIX: THIS SHOULD BE REFACTORED TO BE HANDLED THE SAME AS A Composition AS agent_rep
            # If results of the simulation should be returned then, do so. agent_rep's evaluate method will
            # return a tuple in this case in which the first element is the outcome as usual and the second
            # is the results of the composition run.
            if return_results:
                return ret_val[0], ret_val[1]
            else:
                return ret_val

        # FIX: 11/3/21 - ??REFACTOR CompositionFunctionApproximator TO NOT TAKE num_estimates
        #                (i.e., LET OptimzationFunction._grid_evaluate HANDLE IT)
        # agent_rep is a CompositionFunctionApproximator (since runs_simuluations = False)
        else:
            return self.agent_rep.evaluate(self.parameters.state_feature_values._get(context),
                                           control_allocation,
                                           self.parameters.num_estimates._get(context),
                                           self.parameters.num_trials_per_estimate._get(context),
                                           context=context
                                           )

    def _get_evaluate_input_struct_type(self, ctx):
        # We construct input from optimization function input
        return ctx.get_input_struct_type(self.function)

    def _get_evaluate_output_struct_type(self, ctx):
        # Returns a scalar that is the predicted net_outcome
        return ctx.float_ty

    def _get_evaluate_alloc_struct_type(self, ctx):
        return pnlvm.ir.ArrayType(ctx.float_ty,
                                  len(self.parameters.control_allocation_search_space.get()))

    def _gen_llvm_net_outcome_function(self, *, ctx, tags=frozenset()):
        assert "net_outcome" in tags
        args = [ctx.get_param_struct_type(self).as_pointer(),
                ctx.get_state_struct_type(self).as_pointer(),
                self._get_evaluate_alloc_struct_type(ctx).as_pointer(),
                ctx.float_ty.as_pointer(),
                ctx.float_ty.as_pointer()]

        builder = ctx.create_llvm_function(args, self, str(self) + "_net_outcome")
        llvm_func = builder.function
        for p in llvm_func.args:
            p.attributes.add('nonnull')
        params, state, allocation_sample, objective_ptr, arg_out = llvm_func.args

        op_params = pnlvm.helpers.get_param_ptr(builder, self, params,
                                                "output_ports")
        op_states = pnlvm.helpers.get_state_ptr(builder, self, state,
                                                "output_ports", None)

        # calculate cost function
        total_cost = builder.alloca(ctx.float_ty)
        builder.store(ctx.float_ty(-0.0), total_cost)
        for i, op in enumerate(self.output_ports):
            op_i_params = builder.gep(op_params, [ctx.int32_ty(0),
                                                  ctx.int32_ty(i)])
            op_i_state = builder.gep(op_states, [ctx.int32_ty(0),
                                                 ctx.int32_ty(i)])

            op_f = ctx.import_llvm_function(op, tags=frozenset({"costs"}))

            op_in = builder.alloca(op_f.args[2].type.pointee)

            # copy allocation_sample, the input is 1-element array in a struct
            data_in = builder.gep(allocation_sample, [ctx.int32_ty(0),
                                                      ctx.int32_ty(i)])
            data_out = builder.gep(op_in, [ctx.int32_ty(0), ctx.int32_ty(0),
                                           ctx.int32_ty(0)])
            if data_in.type != data_out.type:
                warnings.warn("Shape mismatch: Allocation sample '{}' ({}) doesn't match input port input ({}).".format(i, self.parameters.control_allocation_search_space.get(), op.defaults.variable))
                assert len(data_out.type.pointee) == 1
                data_out = builder.gep(data_out, [ctx.int32_ty(0), ctx.int32_ty(0)])

            builder.store(builder.load(data_in), data_out)

            # Invoke cost function
            cost = builder.call(op_f, [op_i_params, op_i_state, op_in])

            # simplified version of combination fmax(cost, 0)
            ltz = builder.fcmp_ordered("<", cost, cost.type(0))
            cost = builder.select(ltz, cost.type(0), cost)

            # combine is not a PNL function
            assert self.combine_costs is np.sum
            val = builder.load(total_cost)
            val = builder.fadd(val, cost)
            builder.store(val, total_cost)

        # compute net_outcome
        objective = builder.load(objective_ptr)
        net_outcome = builder.fsub(objective, builder.load(total_cost))
        builder.store(net_outcome, arg_out)

        builder.ret_void()
        return llvm_func

    def _gen_llvm_evaluate_alloc_range_function(self, *, ctx:pnlvm.LLVMBuilderContext,
                                                   tags=frozenset()):
        assert "evaluate" in tags
        assert "alloc_range" in tags
        evaluate_f = ctx.import_llvm_function(self,
                                              tags=tags - {"alloc_range"})


        args = [*evaluate_f.type.pointee.args[:2],
                ctx.int32_ty, ctx.int32_ty,
                *evaluate_f.type.pointee.args[3:]]
        builder = ctx.create_llvm_function(args, self, str(self) + "_evaluate_range")
        llvm_func = builder.function

        params, state, start, stop, arg_out, arg_in, data = llvm_func.args
        for p in llvm_func.args:
            if isinstance(p.type, (pnlvm.ir.PointerType)):
                p.attributes.add('nonnull')

        nodes_params = pnlvm.helpers.get_param_ptr(builder, self.composition,
                                                   params, "nodes")
        my_idx = self.composition._get_node_index(self)
        my_params = builder.gep(nodes_params, [ctx.int32_ty(0),
                                               ctx.int32_ty(my_idx)])
        func_params = pnlvm.helpers.get_param_ptr(builder, self,
                                                  my_params, "function")
        search_space = pnlvm.helpers.get_param_ptr(builder, self.function,
                                                   func_params, "search_space")

        allocation = builder.alloca(evaluate_f.args[2].type.pointee)
        with pnlvm.helpers.for_loop(builder, start, stop, stop.type(1), "alloc_loop") as (b, idx):

            func_out = b.gep(arg_out, [idx])
            pnlvm.helpers.create_allocation(b, allocation, search_space, idx)

            b.call(evaluate_f, [params, state, allocation, func_out, arg_in, data])

        builder.ret_void()
        return llvm_func

    def _gen_llvm_evaluate_function(self, *, ctx:pnlvm.LLVMBuilderContext,
                                             tags=frozenset()):
        assert "evaluate" in tags
        args = [ctx.get_param_struct_type(self.agent_rep).as_pointer(),
                ctx.get_state_struct_type(self.agent_rep).as_pointer(),
                self._get_evaluate_alloc_struct_type(ctx).as_pointer(),
                self._get_evaluate_output_struct_type(ctx).as_pointer(),
                self._get_evaluate_input_struct_type(ctx).as_pointer(),
                ctx.get_data_struct_type(self.agent_rep).as_pointer()]

        builder = ctx.create_llvm_function(args, self, str(self) + "_evaluate")
        llvm_func = builder.function
        for p in llvm_func.args:
            p.attributes.add('nonnull')

        comp_params, base_comp_state, allocation_sample, arg_out, arg_in, base_comp_data = llvm_func.args

        # Create a simulation copy of composition state
        comp_state = builder.alloca(base_comp_state.type.pointee, name="state_copy")
        builder.store(builder.load(base_comp_state), comp_state)

        # Create a simulation copy of composition data
        comp_data = builder.alloca(base_comp_data.type.pointee, name="data_copy")
        builder.store(builder.load(base_comp_data), comp_data)

        # Evaluate is called on composition controller
        assert self.composition.controller is self
        assert self.composition is self.agent_rep
        nodes_states = pnlvm.helpers.get_state_ptr(builder, self.composition,
                                                   comp_state, "nodes", None)
        nodes_params = pnlvm.helpers.get_param_ptr(builder, self.composition,
                                                   comp_params, "nodes")

        controller_idx = self.composition._get_node_index(self)
        controller_state = builder.gep(nodes_states, [ctx.int32_ty(0),
                                                      ctx.int32_ty(controller_idx)])
        controller_params = builder.gep(nodes_params, [ctx.int32_ty(0),
                                                       ctx.int32_ty(controller_idx)])

        # Get simulation function
        sim_f = ctx.import_llvm_function(self.agent_rep,
                                         tags=frozenset({"run", "simulation"}))

        # Apply allocation sample to simulation data
        assert len(self.output_ports) == len(allocation_sample.type.pointee)
        idx = self.agent_rep._get_node_index(self)
        ocm_out = builder.gep(comp_data, [ctx.int32_ty(0), ctx.int32_ty(0),
                                          ctx.int32_ty(idx)])
        for i, _ in enumerate(self.output_ports):
            idx = ctx.int32_ty(i)
            sample_ptr = builder.gep(allocation_sample, [ctx.int32_ty(0), idx])
            sample_dst = builder.gep(ocm_out, [ctx.int32_ty(0), idx, ctx.int32_ty(0)])
            if sample_ptr.type != sample_dst.type:
                assert len(sample_dst.type.pointee) == 1
                sample_dst = builder.gep(sample_dst, [ctx.int32_ty(0),
                                                      ctx.int32_ty(0)])
            builder.store(builder.load(sample_ptr), sample_dst)

        # Construct input
        comp_input = builder.alloca(sim_f.args[3].type.pointee, name="sim_input")

        input_initialized = [False] * len(comp_input.type.pointee)
        for src_idx, ip in enumerate(self.input_ports):
            if ip.shadow_inputs is None:
                continue

            # shadow inputs point to an input port of of a node.
            # If that node takes direct input, it will have an associated
            # (input_port, output_port) in the input_CIM.
            # Take the former as an index to composition input variable.
            cim_in_port = self.agent_rep.input_CIM_ports[ip.shadow_inputs][0]
            dst_idx = self.agent_rep.input_CIM.input_ports.index(cim_in_port)

            # Check that all inputs are unique
            assert not input_initialized[dst_idx], "Double initialization of input {}".format(dst_idx)
            input_initialized[dst_idx] = True

            src = builder.gep(arg_in, [ctx.int32_ty(0), ctx.int32_ty(src_idx)])
            # Destination is a struct of 2d arrays
            dst = builder.gep(comp_input, [ctx.int32_ty(0),
                                           ctx.int32_ty(dst_idx),
                                           ctx.int32_ty(0)])
            builder.store(builder.load(src), dst)

        # Assert that we have populated all inputs
        assert all(input_initialized), \
          "Not all inputs to the simulated composition are initialized: {}".format(input_initialized)

        # Determine simulation counts
        num_trials_per_estimate_ptr = pnlvm.helpers.get_param_ptr(builder, self,
                                                        controller_params,
                                                        "num_trials_per_estimate")

        num_trials_per_estimate = builder.load(num_trials_per_estimate_ptr, "num_trials_per_estimate")

        # if num_trials_per_estimate is 0, run 1 trial
        param_is_zero = builder.icmp_unsigned("==", num_trials_per_estimate,
                                                    ctx.int32_ty(0))
        num_sims = builder.select(param_is_zero, ctx.int32_ty(1),
                                  num_trials_per_estimate, "corrected_estimates")

        num_runs = builder.alloca(ctx.int32_ty, name="num_runs")
        builder.store(num_sims, num_runs)

        # We only provide one input
        num_inputs = builder.alloca(ctx.int32_ty, name="num_inputs")
        builder.store(num_inputs.type.pointee(1), num_inputs)

        # Simulations don't store output
        comp_output = sim_f.args[4].type(None)
        builder.call(sim_f, [comp_state, comp_params, comp_data, comp_input,
                             comp_output, num_runs, num_inputs])

        # Extract objective mechanism value
        idx = self.agent_rep._get_node_index(self.objective_mechanism)
        # Mechanisms' results are stored in the first substructure
        objective_os_ptr = builder.gep(comp_data, [ctx.int32_ty(0),
                                                   ctx.int32_ty(0),
                                                   ctx.int32_ty(idx)])
        # Objective mech output shape should be 1 single element 2d array
        objective_val_ptr = builder.gep(objective_os_ptr,
                                        [ctx.int32_ty(0), ctx.int32_ty(0),
                                         ctx.int32_ty(0)], "obj_val_ptr")

        net_outcome_f = ctx.import_llvm_function(self, tags=tags.union({"net_outcome"}))
        builder.call(net_outcome_f, [controller_params, controller_state,
                                     allocation_sample, objective_val_ptr,
                                     arg_out])

        builder.ret_void()

        return llvm_func

    def _gen_llvm_function(self, *, ctx:pnlvm.LLVMBuilderContext, tags:frozenset):
        if "net_outcome" in tags:
            return self._gen_llvm_net_outcome_function(ctx=ctx, tags=tags)
        if "evaluate" in tags and "alloc_range" in tags:
            return self._gen_llvm_evaluate_alloc_range_function(ctx=ctx, tags=tags)
        if "evaluate" in tags:
            return self._gen_llvm_evaluate_function(ctx=ctx, tags=tags)

        is_comp = not isinstance(self.agent_rep, Function)
        if is_comp:
            extra_args = [ctx.get_param_struct_type(self.agent_rep).as_pointer(),
                          ctx.get_state_struct_type(self.agent_rep).as_pointer(),
                          ctx.get_data_struct_type(self.agent_rep).as_pointer()]
        else:
            extra_args = []

        f = super()._gen_llvm_function(ctx=ctx, extra_args=extra_args, tags=tags)
        if is_comp:
            for a in f.args[-len(extra_args):]:
                a.attributes.add('nonnull')

        return f

    def _gen_llvm_invoke_function(self, ctx, builder, function, params, context, variable, *, tags:frozenset):
        fun = ctx.import_llvm_function(function)
        fun_out = builder.alloca(fun.args[3].type.pointee)

        args = [params, context, variable, fun_out]
        # If we're calling compiled version of Composition.evaluate,
        # we need to pass extra arguments
        if len(fun.args) > 4:
            args += builder.function.args[-3:]
        builder.call(fun, args)

        return fun_out, builder

    def _gen_llvm_output_port_parse_variable(self, ctx, builder, params, context, value, port):
        i = self.output_ports.index(port)
        # Allocate the only member of the port input struct
        oport_input = builder.alloca(ctx.get_input_struct_type(port).elements[0])
        # FIXME: workaround controller signals occasionally being 2d
        dest_ptr = pnlvm.helpers.unwrap_2d_array(builder, oport_input)
        dest_ptr = builder.gep(dest_ptr, [ctx.int32_ty(0), ctx.int32_ty(0)])
        val_ptr = builder.gep(value, [ctx.int32_ty(0), ctx.int32_ty(0), ctx.int32_ty(i)])
        builder.store(builder.load(val_ptr), dest_ptr)
        return oport_input

    # @property
    # def state_feature_values(self):
    #     if hasattr(self.agent_rep, 'model_based_optimizer') and self.agent_rep.model_based_optimizer is self:
    #         return self.agent_rep._get_predicted_input()
    #     else:
    #         return np.array(np.array(self.variable[1:]).tolist())

    @property
    def agent_rep_type(self):
        from psyneulink.core.compositions.compositionfunctionapproximator import CompositionFunctionApproximator
        if isinstance(self.agent_rep, CompositionFunctionApproximator):
            return COMPOSITION_FUNCTION_APPROXIMATOR
        elif self.agent_rep.componentCategory=='Composition':
            return COMPOSITION
        else:
            return None

    def _parse_state_feature_function(self, feature_function):
        if isinstance(feature_function, Function):
            return copy.deepcopy(feature_function)
        else:
            return feature_function

    @tc.typecheck
    def _parse_state_feature_specs(self, state_features, feature_functions, context=None):
        """Parse entries of state_features into InputPort spec dictionaries
        Set INTERNAL_ONLY entry of params dict of InputPort spec dictionary to True
            (so that inputs to Composition are not required if the specified state is on an INPUT Mechanism)
        Assign functions specified in **state_feature_functions** to InputPorts for all state_features
        Return list of InputPort specification dictionaries
        """

        _state_input_ports = _parse_shadow_inputs(self, state_features)

        parsed_features = []

        for spec in _state_input_ports:
            # MODIFIED 11/29/21 NEW:
            # If optimization uses Composition, assume that shadowing a Mechanism means shadowing its primary InputPort
            if isinstance(spec, Mechanism) and self.agent_rep_type == COMPOSITION:
                # FIX: 11/29/21: MOVE THIS TO _parse_shadow_inputs
                #      (ADD ARG TO THAT FOR DOING SO, OR RESTRICTING TO INPUTPORTS IN GENERAL)
                if len(spec.input_ports)!=1:
                    raise OptimizationControlMechanismError(f"A Mechanism ({spec.name}) is specified in the "
                                                            f"'{STATE_FEATURES}' arg for {self.name} that has "
                                                            f"more than one InputPort; a specific one or subset "
                                                            f"of them must be specified.")
                spec = spec.input_port
            parsed_spec = _parse_port_spec(owner=self, port_type=InputPort, port_spec=spec)    # returns InputPort dict
            parsed_spec[PARAMS].update({INTERNAL_ONLY:True,
                                        PROJECTIONS:None})
            if feature_functions:
                if isinstance(feature_functions, dict) and spec in feature_functions:
                    feat_fct = feature_functions.pop(spec)
                else:
                    feat_fct = feature_functions
                parsed_spec.update({FUNCTION: self._parse_state_feature_function(feat_fct)})
            parsed_spec = [parsed_spec] # so that extend works below

            parsed_features.extend(parsed_spec)

        return parsed_features

    @property
    def num_state_input_ports(self):
        try:
            return len(self.state_input_ports)
        except:
            return 0

    @property
    def _model_spec_parameter_blacklist(self):
        # default_variable is hidden in constructor arguments,
        # and anyway assigning it is problematic because it is modified
        # several times when creating input ports, and assigning function that
        # fits the control allocation
        return super()._model_spec_parameter_blacklist.union({
            'variable',
        })

    # ******************************************************************************************************************
    # FIX:  THE FOLLOWING IS SPECIFIC TO CompositionFunctionApproximator AS agent_rep
    # ******************************************************************************************************************

    def _initialize_composition_function_approximator(self, context):
        """Initialize CompositionFunctionApproximator"""

        # CompositionFunctionApproximator needs to have access to control_signals to:
        # - to construct control_allocation_search_space from their allocation_samples attributes
        # - compute their values and costs for samples of control_allocations from control_allocation_search_space
        self.agent_rep.initialize(features_array=np.array(self.defaults.variable[1:]),
                                  control_signals = self.control_signals,
                                  context=context)

    # FIX: THE FOLLOWING SHOULD BE MERGED WITH HANDLING OF PredictionMechanisms FOR ORIG MODEL-BASED APPROACH;
    # FIX: SHOULD BE GENERALIZED AS SOMETHING LIKE update_feature_values
    @tc.typecheck
    @handle_external_context()
    def add_state_features(self, features, context=None):
        """Add InputPorts and Projections to OptimizationControlMechanism for state_features used to
        predict `net_outcome <ControlMechanism.net_outcome>`

        **state_features** argument can use any of the forms of specification allowed for InputPort(s)
        """

        if features:
            features = self._parse_state_feature_specs(features=features,
                                                       context=context)
        self.add_ports(InputPort, features)<|MERGE_RESOLUTION|>--- conflicted
+++ resolved
@@ -225,11 +225,7 @@
   .. _OptimizationControlMechanism_Agent_Rep_Composition:
 
   * *agent_rep is a Composition* -- the **state_features** specify the inputs to the Composition when it is executed
-<<<<<<< HEAD
-    by the OptimizationControlMechanism to `simulate <OptimizationControlMechanism_Simulation>` its performance.
-=======
     by the OptimizationControlMechanism to `evaluate <OptimizationControlMechanism_Evaluation>` its performance.
->>>>>>> 406f8e2a
     If **state_features** is not specified, this is done automatically by constructing a set of `state_input_ports
     <OptimizationControlMechanism.state_input_ports>` that `shadow the input <InputPort_Shadow_Inputs>` to every
     `InputPort` of every `INPUT <NodeRole.INPUT>` `Node <Composition_Nodes>` of the Composition assigned as
@@ -384,24 +380,6 @@
   <OptimizationControlMechanism.number_of_trials_per_estimate>` parameters, which determine how the `net_outcome
   <ControlMechanism.net_outcome>` is estimated for a given `control_allocation <ControlMechanism.control_allocation>`
   (see `OptimizationControlMechanism_Estimation_Randomization` for additional details).
-
-COMMENT:
-FIX: SUMMARIZE THESE AND POINT TO SECTION ON SIMULATION
-        * *Simulation Arguments*:
-                origin_objective_mechanism=False                \
-                terminal_objective_mechanism=False              \
-                function=GridSearch,                            \
-                num_estimates=1,                                \
-                initial_seed=None,                              \
-                same_seed_for_all_parameter_combinations=False  \
-                num_trials_per_estimate=None,                   \
-                search_function=None,                           \
-                search_termination_function=None,               \
-                search_space=None,                              \
-
-        DESCRIPTION OF RANDOMIZATION CONTROL SIGNAL
-COMMENT
-
 
 .. _OptimizationControlMechanism_Structure:
 
@@ -648,29 +626,6 @@
 It is generally an `OptimizationFunction`, which in turn has `objective_function
 <OptimizationFunction.objective_function>`, `search_function <OptimizationFunction.search_function>` and
 `search_termination_function <OptimizationFunction.search_termination_function>` methods, as well as a `search_space
-<<<<<<< HEAD
-<OptimizationFunction.search_space>` attribute.  The OptimizationControlMechanism's `evaluate_agent_rep
-<OptimizationControlMechanism.evaluate_agent_rep>` method is automatically assigned as the
-OptimizationFunction's `objective_function <OptimizationFunction.objective_function>`, and is used to
-evaluate each `control_allocation <ControlMechanism.control_allocation>` sampled from the `search_space
-<OptimizationFunction.search_space>` by the `search_function <OptimizationFunction.search_function>`
-until the `search_termination_function <OptimizationFunction.search_termination_function>` returns `True`.
-# FIX: SUMMARIZE THIS (SINCE EXECUTION IS POINTED TO AT END):
-Each `control_allocation <ControlMechanism.control_allocation>` is independently evaluated `num_estimates
-<OptimizationControlMechanism.num_estimates>` times (i.e., by that number of calls to the
-OptimizationControlMechanism's `evaluate_agent_rep <OptimizationControlMechanism.evaluate_agent_rep>` method.
-Randomization over estimates can be configured using the OptimizationControlMechanism's `initial_seed
-<OptimizationControlMechanism.initial_seed>` and `same_seed_for_all_allocations
-<OptimizationControlMechanism.same_seed_for_all_allocations>` Parameters (see `control_signals
-<OptimizationControlMechanism.control_signals>` for additional information).  The results of the independent
-estimates are aggregated by the `aggregation_function <OptimizationFunction.aggregation_function>` of the
-`OptimizationFunction` assigned to the OptimizationControlMechanism's `function <OptimizationControlMechanism>`,
-and used to compute the `net_outcome <ControlMechanism.net_outcome>` over the estimates for that `control_allocation
-<ControlMechanism.control_allocation>`.  (See `OptimizationControlMechanism_Execution` for additonal details).
-
-A custom function can be assigned as the OptimizationControlMechanism's
-`function <OptimizationControlMechanism.function>`, however it must meet the following requirements:
-=======
 <OptimizationFunction.search_space>` attribute.  The `objective_function <OptimizationFunction.objective_function>`
 is automatically assigned the OptimizationControlMechanism's `evaluate_agent_rep
 <OptimizationControlMechanism.evaluate_agent_rep>` method, that is used to evaluate each `control_allocation
@@ -678,7 +633,6 @@
 `search_function <OptimizationFunction.search_function>` until the `search_termination_function
 <OptimizationFunction.search_termination_function>` returns `True` (see `OptimizationControlMechanism_Execution`
 for additional details).
->>>>>>> 406f8e2a
 
 .. _OptimizationControlMechanism_Custom_Function:
 
@@ -694,27 +648,13 @@
   - It must execute the OptimizationControlMechanism's `evaluate_agent_rep
     <OptimizationControlMechanism.evaluate_agent_rep>` `num_estimates <OptimizationControlMechanism.num_estimates>`
     times, and aggregate the results in computing the `net_outcome <ControlMechanism.net_outcome>` for a given
-<<<<<<< HEAD
-    `control_allocation <ControlMechanism.control_allocation>`.
-=======
     `control_allocation <ControlMechanism.control_allocation>` (see
     `OptimizationControlMechanism_Estimation_Randomization` for additional details).
->>>>>>> 406f8e2a
   ..
   - It must implement a `reset` method that can accept as keyword arguments **objective_function**,
       **search_function**, **search_termination_function**, and **search_space**, and implement attributes
       with corresponding names.
 
-<<<<<<< HEAD
-If the **function** argument is not specified, the `GridSearch` `OptimizationFunction` is assigned as the default,
-which evaluates the `net_outcome <ControlMechanism.net_outcome>` using the OptimizationControlMechanism's
-`control_allocation_search_space <OptimizationControlMechanism.control_allocation_search_space>` as its
-`search_space <OptimizationFunction.search_space>`, and returns the `control_allocation
-<ControlMechanism.control_allocation>` that yields the greatest `net_outcome <ControlMechanism.net_outcome>`,
-thus implementing a computation of `EVC <OptimizationControlMechanism_EVC>`.
-
-=======
->>>>>>> 406f8e2a
 .. _OptimizationControlMechanism_Search_Functions:
 
 *Search Function, Search Space and Search Termination Function*
@@ -773,20 +713,6 @@
 
 When an OptimizationControlMechanism is executed, the `OptimizationFunction` assigned as it's `function
 <OptimizationControlMechanism.function>` is used evaluate the effects of different `control_allocations
-<<<<<<< HEAD
-<ControlMechanism.control_allocation>` to find the one that optimizes the `net_outcome <ControlMechanism.net_outcome>`,
-that is then used by the Composition for which it is the `controller <Composition_Controller>` when that is next
-executed.  It does this by either simulating performance of the Composition or executing the
-CompositionFunctionApproximator that is its `agent_rep <OptimizationControlMechanism.agent_rep>`.
-
-More specifically, when an OptimizationControlMechanism is executed, it carries out the following steps:
-
-  .. _OptimizationControlMechanism_Adaptation:
-
-  * *Adaptation* -- if `agent_rep <OptimizationControlMechanism.agent_rep>` is a `CompositionFunctionApproximator`,
-    its `adapt` method is called to give it a chance to modify its parameters in order to better predict the
-    `net_outcome <ControlMechanism.net_outcome>` for a given `state <OptimizationControlMechanism_State>`,
-=======
 <ControlMechanism.control_allocation>` to find one that optimizes the `net_outcome <ControlMechanism.net_outcome>`;
 that `control_allocation <ControlMechanism.control_allocation>` is then used when the Composition controlled by the
 OptimizationControlMechanism is next executed.  The OptimizationFunction does this by either simulating performance
@@ -806,24 +732,12 @@
   * *Adaptation* -- if the `agent_rep <OptimizationControlMechanism.agent_rep>` is a `CompositionFunctionApproximator`,
     its `adapt <CompositionFunctionApproximator.adapt>` method, allowing it to modify its parameters in order to better
     predict the `net_outcome <ControlMechanism.net_outcome>` for a given `state <OptimizationControlMechanism_State>`,
->>>>>>> 406f8e2a
     based the state and `net_outcome <ControlMechanism.net_outcome>` of the previous `TRIAL <TimeScale.TRIAL>`.
 
   .. _OptimizationControlMechanism_Evaluation:
 
   * *Evaluation* -- the OptimizationControlMechanism's `function <OptimizationControlMechanism.function>` is
     called to find the `control_allocation <ControlMechanism.control_allocation>` that optimizes `net_outcome
-<<<<<<< HEAD
-    <ControlMechanism.net_outcome>`. The way in which it searches for the best `control_allocation
-    <ControlMechanism.control_allocation>` is determined by the type of `OptimizationFunction` assigned to `function
-    <OptimizationControlMechanism.function>`, whereas the way that it evaluates each one is determined by the
-    OptimizationControlMechanism's `evaluate_agent_rep <OptimizationControlMechanism.evaluate_agent_rep>` method.
-    More specifically, it executes the following procedure:
-
-    .. _OptimizationControlMechanism_Simulation:
-
-    * *Simulation* - the `function <OptimizationControlMechanism.function>` selects a sample `control_allocation
-=======
     <ControlMechanism.net_outcome>` of its `agent_rep <OptimizationControlMechanism.agent_rep>` for the current
     `state <OptimizationControlMechanism_State>`. The way in which it searches for the best `control_allocation
     <ControlMechanism.control_allocation>` is determined by the type of `OptimizationFunction` assigned to `function
@@ -834,7 +748,6 @@
     .. _OptimizationControlMechanism_Estimation:
 
     * *Estimation* - the `function <OptimizationControlMechanism.function>` selects a sample `control_allocation
->>>>>>> 406f8e2a
       <ControlMechanism.control_allocation>` (using its `search_function <OptimizationFunction.search_function>`
       to select one from its `search_space <OptimizationFunction.search_space>`), and evaluates the `net_outcome
       <ControlMechanism.net_outcome>` for that `control_allocation <ControlMechanism.control_allocation>`.
@@ -843,20 +756,6 @@
       each with the current `state_feature_values <OptimizationControlMechanism.state_feature_values>` as its input,
       and executing it for `num_trials_per_estimate <OptimizationControlMechanism.num_trials_per_estimate>` trials
       for each estimate.  The `control_allocation <ControlMechanism.control_allocation>` remains fixed for each
-<<<<<<< HEAD
-      call, but the random seed is varied so that the values of any Parameters with a random factor (e.g. noise) will
-      vary from call to call.
-
-     * *Aggregation* - the `function <OptimizationControlMechanism.function>`\\'s `aggregation_function
-       <OptimizationFunction.aggregation_function>` is used to aggregate the `net_outcome
-       <ControlMechanism.net_outcome>` over the `num_estimates <OptimizationControlMechanism.num_estimates>` calls
-       to the `evaluate_agent_rep <OptimizationControlMechanism.evaluate_agent_rep>` method for a given
-       `control_allocation <ControlMechanism.control_allocation>`, and that aggregated value is the one used for
-       determining the optimal `control_allocation <ControlMechanism.control_allocation>`.
-    ..
-    * *Termination* - it continues to evaluate the samples of `control_allocation
-      <ControlMechanism.control_allocation>` until its `search_termination_function
-=======
       estimate, but the random seed of any Parameters that rely on randomization is varied, so that the values of those
       Parameters are randomly sampled for every estimate (see `OptimizationControlMechanism_Estimation_Randomization`).
 
@@ -870,19 +769,10 @@
     * *Termination* - the `function <OptimizationControlMechanism.function>` continues to evaluate samples of
       `control_allocations <ControlMechanism.control_allocation>` provided by its `search_function
       <OptimizationFunction.search_function>` until its `search_termination_function
->>>>>>> 406f8e2a
       <OptimizationFunction.search_termination_function>` returns `True`.
 
   .. _OptimizationControlMechanism_Control_Assignment:
 
-<<<<<<< HEAD
-  * *Assignment* - finally, it assigns the values of the `control_allocation <ControlMechanism.control_allocation>` that
-    yielded the optimal value of `net_outcome <ControlMechanism.net_outcome>` aggregated over `num_estimates
-    <OptimizationControlMechanism.num_estimates>` to the corresponding `control_signals
-    <OptimizationControlMechanism.control_signals>` to compute their `values <ControlSignal.value>` which, in turn,
-    are used by their `ControlProjections <ControlProjection>` to modulate the parameters they control when the
-    Composition is next executed.
-=======
   * *Assignment* - when the search completes, the `function <OptimizationControlMechanism.function>`
     assigns the `control_allocation <ControlMechanism.control_allocation>` that yielded the optimal value of
     `net_outcome <ControlMechanism.net_outcome>` to the OptimizationControlMechanism's `control_signals,
@@ -918,7 +808,6 @@
 of the `OptimizationFunction` assigned to the OptimizationControlMechanism's `function <OptimizationControlMechanism>`,
 and used to compute the `net_outcome <ControlMechanism.net_outcome>` over the estimates for that `control_allocation
 <ControlMechanism.control_allocation>`.  (See `OptimizationControlMechanism_Execution` for additional details).
->>>>>>> 406f8e2a
 
 COMMENT:
 .. _OptimizationControlMechanism_Examples:
