--- conflicted
+++ resolved
@@ -112,23 +112,6 @@
 COMMENT:
 The table `below <OptimizationControlMechanism_Examples>` lists different
 parameterizations of OptimizationControlMechanism that implement various models of EVC Optimization.
-<<<<<<< HEAD
-
-### FIX: THROUGHOUT DOCUMENT, REWORD AS "optimizing control_allocation" RATHER THAN "maximizing" / "greatest"
-### FIX: ADD REFERENCE TO agent_rep_type ATTRIBUTE
-
-# Document that failing to specify monitor_for_control or objective_mechanism creates a default outcome_input_port with no afferent projections
-          shadow_inputs attribute of InputPort (and conditions under which it exists)
-          OptimizationControlMechanism_State_Features and OptimizationControlMechanism_State_Features_Arg re:
-          - model-free vs. model-based
-          - Composition vs. CompositionFunctionApproximator
-          - state_input_port assignments
-          - assignment of state_feature_function:
-             for model-based assignment, can use state_features to specify which should get the function
-             ones that are not specified will get default function assigned
-
-=======
->>>>>>> 002ff211
 COMMENT
 
 .. _OptimizationControlMechanism_Agent_Representation_Types:
@@ -140,24 +123,6 @@
 <OptimizationControlMechanism_Agent_Rep>`, that is used to determine the `net_outcome <ControlMechanism.net_outcome>`
 for a given `state <OptimizationControlMechanism_State>`, and find the `control_allocation
 <ControlMechanism.control_allocation>` that optimizes this.  The `agent_rep <OptimizationControlMechanism.agent_rep>`
-<<<<<<< HEAD
-can be either the `Composition` to which the OptimizationControlMechanism belongs (and controls) or another one that
-is used to estimate the `net_outcome <ControlMechanism.net_outcome>` for that Composition.  This distinction
-corresponds closely to the distinction between *model-based* and *model-free* optimization in the `machine learning
-<HTML REF>`_ and `cognitive neuroscience <https://www.nature.com/articles/nn1560>`_ literatures, as described below.
-
-COMMENT:
-FIX: THIS NEEDS TO BE RE-WRITTEN TO INDICATE THAT MODEL-BASED RELIES BOTH ON THE NATURE OF THE AGENT_REP
-     FULL MODEL-BASED USES THE COMPOSITION ITSELF AS THE OCM (BEST ESTIMATE IT HAS FOR ITS OWN POLICY) AND ACCESS TO
-     STATE REPRESENTATIONS THAT FULLY DESCRIBE ALL EXPECTED STATES (I.E., DUPLICATE THE GENERATIVE PROCESS FOR) THE
-     ENVIRONMENT.  SO, FULLY MODEL-BASED PROCESSING USES THE COMPOSITION ITSELF AS THE agent_rep AND A FULLY GENERATIVE
-     MODEL FOR THE ENVIRONMENT AS THE state_feature_functions
-
-     PROVIDES 1/2 OF THIS;
-     AT THE FAR OTHER EXTREME, MODEL-FREE CORRESPONDS TO USING THE CURRENT (OR PREDICTED) INPUTS FOR THE STATE
-     AND A "FLAT" REGRESSION MODEL (ONE STEP PREDICTION) FOR THE AGENT_REP
-COMMENT
-=======
 can be either the `Composition` to which the OptimizationControlMechanism belongs (and controls) or another one
 (potentially `nested <Composition_Nested>` within it), that is used to estimate the `net_outcome
 <ControlMechanism.net_outcome>` for the parent Composition.  This distinction corresponds closely to the distinction
@@ -165,7 +130,6 @@
 edition/Reinforcement_Learning_second_edition/uWV0DwAAQBAJ?hl=en&gbpv=1&dq=Sutton,+R.+S.,+%26+Barto,+A.+G.+(2018).
 +Reinforcement+learning:+An+introduction.+MIT+press.&pg=PR7&printsec=frontcover>`_
 and `cognitive neuroscience <https://www.nature.com/articles/nn1560>`_ literatures, as described below.
->>>>>>> 002ff211
 
 .. _OptimizationControlMechanism_Model_Free:
 
