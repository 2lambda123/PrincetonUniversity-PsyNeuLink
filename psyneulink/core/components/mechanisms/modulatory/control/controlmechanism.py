--- conflicted
+++ resolved
@@ -560,30 +560,25 @@
 
 """
 
+import copy
 import collections
-import copy
 import itertools
+import numpy as np
 import threading
-<<<<<<< HEAD
-=======
 import typecheck as tc
->>>>>>> ce6cbae2
 import uuid
 import warnings
 
-import numpy as np
-import typecheck as tc
-
 from psyneulink.core import llvm as pnlvm
+from psyneulink.core.components.functions.function import Function_Base, is_function_type
 from psyneulink.core.components.functions.combinationfunctions import LinearCombination
-from psyneulink.core.components.functions.function import Function_Base, is_function_type
+from psyneulink.core.components.mechanisms.modulatory.modulatorymechanism import ModulatoryMechanism_Base
 from psyneulink.core.components.mechanisms.mechanism import Mechanism, Mechanism_Base
-from psyneulink.core.components.mechanisms.modulatory.modulatorymechanism import ModulatoryMechanism_Base
+from psyneulink.core.components.ports.port import Port, _parse_port_spec
+from psyneulink.core.components.ports.modulatorysignals.controlsignal import ControlSignal
 from psyneulink.core.components.ports.inputport import InputPort
-from psyneulink.core.components.ports.modulatorysignals.controlsignal import ControlSignal
 from psyneulink.core.components.ports.outputport import OutputPort
 from psyneulink.core.components.ports.parameterport import ParameterPort
-from psyneulink.core.components.ports.port import Port, _parse_port_spec
 from psyneulink.core.globals.defaults import defaultControlAllocation
 from psyneulink.core.globals.keywords import \
     AUTO_ASSIGN_MATRIX, CONTROL, CONTROL_PROJECTION, CONTROL_SIGNAL, CONTROL_SIGNALS, \
@@ -593,7 +588,7 @@
 from psyneulink.core.globals.parameters import Parameter
 from psyneulink.core.globals.preferences.basepreferenceset import is_pref_set
 from psyneulink.core.globals.preferences.preferenceset import PreferenceLevel
-from psyneulink.core.globals.utilities import ContentAddressableList, convert_to_list, convert_to_np_array, is_iterable
+from psyneulink.core.globals.utilities import ContentAddressableList, convert_to_list, convert_to_np_array, copy_iterable_with_shared, is_iterable
 
 __all__ = [
     'CONTROL_ALLOCATION', 'GATING_ALLOCATION', 'ControlMechanism', 'ControlMechanismError', 'ControlMechanismRegistry',
@@ -1772,10 +1767,6 @@
             except KeyError:
                 sim_num = 0
                 self._sim_counts[context.execution_id] = 1
-<<<<<<< HEAD
-        # return '{0}{1}-{2}'.format(context.execution_id, EID_SIMULATION, sim_num)
-        return '{0}{1}-{2}-{3}'.format(context.execution_id, EID_SIMULATION, sim_num, uuid.uuid4())
-=======
 
         try:
             # should always be called when a composition defined here,
@@ -1791,7 +1782,6 @@
             f'{{simulator: {composition}, num: {sim_num},'
             f' allocation: {allocation}, uuid: {uuid.uuid4()}}}'
         )
->>>>>>> ce6cbae2
 
     @property
     def _dependent_components(self):
