# Princeton University licenses this file to You under the Apache License, Version 2.0 (the "License");
# you may not use this file except in compliance with the License.  You may obtain a copy of the License at:
#     http://www.apache.org/licenses/LICENSE-2.0
# Unless required by applicable law or agreed to in writing, software distributed under the License is distributed
# on an "AS IS" BASIS, WITHOUT WARRANTIES OR CONDITIONS OF ANY KIND, either express or implied.
# See the License for the specific language governing permissions and limitations under the License.


# ****************************************  MECHANISM MODULE ***********************************************************

"""
..
    * :ref:`Mechanism_Overview`
    * :ref:`Mechanism_Creation`
    * :ref:`Mechanism_Structure`
     * :ref:`Mechanism_Function`
     * :ref:`Mechanism_States`
        * :ref:`Mechanism_InputStates`
        * :ref:`Mechanism_ParameterStates`
        * :ref:`Mechanism_OutputStates`
     * :ref:`Mechanism_Additional_Attributes`
     * :ref:`Mechanism_Role_In_Processes_And_Systems`
    * :ref:`Mechanism_Execution`
     * :ref:`Mechanism_Runtime_Parameters`
    * :ref:`Mechanism_Class_Reference`


.. _Mechanism_Overview:

Overview
--------

A Mechanism takes an input, transforms it in some way, and makes the result available as its output.  There are two
types of Mechanisms in PsyNeuLink:

    * `ProcessingMechanisms <ProcessingMechanism>` aggregate the input they receive from other Mechanisms, and/or the
      input to the `Process` or `System` to which they belong, transform it in some way, and
      provide the result as input to other Mechanisms in the Process or System, or as the output for a Process or
      System itself.  There are a variety of different types of ProcessingMechanism, that accept various forms of
      input and transform them in different ways (see `ProcessingMechanisms <ProcessingMechanism>` for a list).
    ..
    * `AdaptiveMechanisms <AdaptiveMechanism>` monitor the output of one or more other Mechanisms, and use this
      to modulate the parameters of other Mechanisms or Projections.  There are three basic AdaptiveMechanisms:

      * `LearningMechanism <LearningMechanism>` - these receive training (target) values, and compare them with the
        output of a Mechanism to generate `LearningSignals <LearningSignal>` that are used to modify `MappingProjections
        <MappingProjection>` (see `learning <Process_Execution_Learning>`).
      |
      * `ControlMechanism <ControlMechanism>` - these evaluate the output of a specified set of Mechanisms, and
        generate `ControlSignals <ControlSignal>` used to modify the parameters of those or other Mechanisms.
      |
      * `GatingMechanism <GatingMechanism>` - these use their input(s) to determine whether and how to modify the
        `value <State_Base.value>` of the `InputState(s) <InputState>` and/or `OutputState(s) <OutputState>` of other
        Mechanisms.
      |
      Each type of AdaptiveMechanism is associated with a corresponding type of `ModulatorySignal <ModulatorySignal>`
      (a type of `OutputState` specialized for use with the AdaptiveMechanism) and `ModulatoryProjection
      <ModulatoryProjection>`.

Every Mechanism is made up of four fundamental components:

    * `InputState(s) <InputState>` used to receive and represent its input(s);
    ..
    * `Function <Function>` used to transform its input(s) into its output(s);
    ..
    * `ParameterState(s) <ParameterState>` used to represent the parameters of its Function (and/or any
      parameters that are specific to the Mechanism itself);
    ..
    * `OutputState(s) <OutputState>` used to represent its output(s)

These are described in the sections on `Mechanism_Function` and `Mechanism_States` (`Mechanism_InputStates`,
`Mechanism_ParameterStates`, and `Mechanism_OutputStates`), and shown graphically in a `figure <Mechanism_Figure>`,
under `Mechanism_Structure` below.

.. _Mechanism_Creation:

Creating a Mechanism
--------------------

Mechanisms can be created in several ways.  The simplest is to call the constructor for the desired type of Mechanism.
Alternatively, the `mechanism` command can be used to create a specific type of Mechanism or an instance of
`default_mechanism <Mechanism_Base.default_mechanism>`. Mechanisms can also be specified "in context," for example in
the `pathway <Process.pathway>` attribute of a `Process`; the Mechanism can be specified in either of the ways
mentioned above, or using one of the following:

  * the name of an **existing Mechanism**;
  ..
  * the name of a **Mechanism type** (subclass);
  ..
  * a **specification dictionary** -- this can contain an entry specifying the type of Mechanism,
    and/or entries specifying the value of parameters used to instantiate it.
    These should take the following form:

      * *MECHANISM_TYPE*: <name of a Mechanism type>
          if this entry is absent, a `default_mechanism <Mechanism_Base.default_mechanism>` will be created.

      * *NAME*: <str>
          the string will be used as the `name <Mechanism_Base.name>` of the Mechanism;  if this entry is absent,
          the name will be the name of the Mechanism's type, suffixed with an index if there are any others of the
          same type for which a default name has been assigned.

      * <name of parameter>:<value>
          this can contain any of the `standard parameters <Mechanism_Additional_Attributes>` for instantiating a
          Mechanism or ones specific to a particular type of Mechanism (see documentation for the type).  The key must
          be the name of the argument used to specify the parameter in the Mechanism's constructor, and the value must
          be a legal value for that parameter, using any of the ways allowed for `specifying a parameter
          <ParameterState_Specification>`. The parameter values specified will be used to instantiate the Mechanism.
          These can be overridden during execution by specifying `Mechanism_Runtime_Parameters`, either when calling
          the Mechanism's `execute <Mechanism_Base.execute>` or `run <Mechanism_Base.run>` method, or where it is
          specified in the `pathway <Process.pathway>` attribute of a `Process`.

  * **automatically** -- PsyNeuLink automatically creates one or more Mechanisms under some circumstances. For example,
    a `ComparatorMechanism` and `LearningMechanism <LearningMechanism>` are created automatically when `learning is
    specified <Process_Learning_Sequence>` for a Process; and an `ObjectiveMechanism` and `ControlMechanism
    <ControlMechanism>` are created when the `controller <System.controller>` is specified for a `System`.

.. _Mechanism_State_Specification:

*Specifying States*
~~~~~~~~~~~~~~~~~~~

Every Mechanism has one or more `InputStates <InputState>`, `ParameterStates <ParameterState>`, and `OutputStates
<OutputState>` (described `below <Mechanism_States>`) that allow it to receive and send `Projections <Projection>`,
and to execute its `function <Mechanism_Base.function>`).  When a Mechanism is created, it automatically creates the
ParameterStates it needs to represent its parameters, including those of its `function <Mechanism_Base.function>`.
It also creates any InputStates and OutputStates required for the Projections it has been assigned. InputStates and
OutputStates, and corresponding Projections (including those from `ModulatorySignals <ModulatorySignal>`) can also be
specified explicitly in the **input_states** and **output_states** arguments of the Mechanism's constructor (see
`Mechanism_InputStates` and `Mechanism_OutputStates`, respectively, as well as the `first example <Mechanism_Example_1>`
below, and `State_Examples`).  They can also be specified in a `parameter specification dictionary
<ParameterState_Specification>` assigned to the Mechanism's **params** argument, using entries with the keys
*INPUT_STATES* and *OUTPUT_STATES*, respectively (see `second example <Mechanism_Example_2>` below).  While
specifying the **input_states** and **output_states** arguments directly is simpler and more convenient,
the dictionary format allows parameter sets to be created elsewhere and/or re-used.  The value of each entry can be
any of the allowable forms for `specifying a state <State_Specification>`. InputStates and OutputStates can also be
added to an existing Mechanism using its `add_states <Mechanism_Base.add_states>` method, although this is generally
not needed and can have consequences that must be considered (e.g., see `note <Mechanism_Add_InputStates_Note>`),
and therefore is not recommended.

.. _Mechanism_Default_State_Suppression_Note:

    .. note::
       When States are specified in the **input_states** or **output_states** arguments of a Mechanism's constructor,
       they replace any default States generated by the Mechanism when it is created (if no States were specified).
       This is particularly relevant for OutputStates, as most Mechanisms create one or more `Standard OutputStates
       <OutputState_Standard>` by default, that have useful properties.  To retain those States if any are specified in
       the **output_states** argument, they must be included along with those states in the **output_states** argument
       (see `examples <State_Standard_OutputStates_Example>`).  The same is true for default InputStates and the
       **input_states** argument.

       This behavior differs from adding a State once the Mechanism is created.  States added to Mechanism using the
       Mechanism's `add_states <Mechanism_Base.add_states>` method, or by assigning the Mechanism in the **owner**
       argument of the State's constructor, are added to the Mechanism without replacing any of its existing States,
       including any default States that may have been generated when the Mechanism was created (see `examples
       <State_Create_State_Examples>` in State).


Examples
^^^^^^^^

.. _Mechanism_Example_1:

The following example creates an instance of a TransferMechanism that names the default InputState ``MY_INPUT``,
and assigns three `Standard OutputStates <OutputState_Standard>`::

    >>> import psyneulink as pnl
    >>> my_mech = pnl.TransferMechanism(input_states=['MY_INPUT'],
    ...                                 output_states=[pnl.RESULT, pnl.OUTPUT_MEAN, pnl.OUTPUT_VARIANCE])


.. _Mechanism_Example_2:

This shows how the same Mechanism can be specified using a dictionary assigned to the **params** argument::

     >>> my_mech = pnl.TransferMechanism(params={pnl.INPUT_STATES: ['MY_INPUT'],
     ...                                         pnl.OUTPUT_STATES: [pnl.RESULT, pnl.OUTPUT_MEAN, pnl.OUTPUT_VARIANCE]})

See `State <State_Examples>` for additional examples of specifying the States of a Mechanism.

.. _Mechanism_Parameter_Specification:

*Specifying Parameters*
~~~~~~~~~~~~~~~~~~~~~~~

As described `below <Mechanism_ParameterStates>`, Mechanisms have `ParameterStates <ParameterState>` that provide the
current value of a parameter used by the Mechanism and/or its `function <Mechanism_Base.function>` when it is `executed
<Mechanism_Execution>`. These can also be used by a `ControlMechanism <ControlMechanism>` to control the parameters of
the Mechanism and/or it `function <Mechanism_Base.function>`.  The value of any of these, and their control, can be
specified in the corresponding argument of the constructor for the Mechanism and/or its `function
<Mechanism_Base.function>`,  or in a parameter specification dictionary assigned to the **params** argument of its
constructor, as described under `ParameterState_Specification`.


.. _Mechanism_Structure:

Structure
---------

.. _Mechanism_Function:

*Function*
~~~~~~~~~~

The core of every Mechanism is its function, which transforms its input to generate its output.  The function is
specified by the Mechanism's `function <Mechanism_Base.function>` attribute.  Every type of Mechanism has at least one
(primary) function, and some have additional (auxiliary) ones (for example, `TransferMechanism` and
`EVCControlMechanism`). Mechanism functions are generally from the PsyNeuLink `Function` class.  Most Mechanisms
allow their function to be specified, using the `function` argument of the Mechanism's constructor.  The function can
be specified using the name of `Function <Function>` class, or its constructor (including arguments that specify its
parameters).  For example, the `function <TransferMechanism.function>` of a `TransferMechanism`, which is `Linear` by
default, can be specified to be the `Logistic` function as follows::

    >>> my_mechanism = pnl.TransferMechanism(function=pnl.Logistic(gain=1.0, bias=-4))

Notice that the parameters of the :keyword:`function` (in this case, `gain` and `bias`) can be specified by including
them in its constructor.  Some Mechanisms support only a single function.  In that case, the :keyword:`function`
argument is not available in the Mechanism's constructor, but it does include arguments for the function's
parameters.  For example, the :keyword:`function` of a `ComparatorMechanism` is always the `LinearCombination` function,
so the Mechanisms' constructor does not have a :keyword:`function` argument.  However, it does have a
**comparison_operation** argument, that is used to set the LinearCombination function's `operation` parameter.

The parameters for a Mechanism's primary function can also be specified as entries in a *FUNCTION_PARAMS* entry of a
`parameter specification dictionary <ParameterState_Specification>` in the **params** argument of the Mechanism's
constructor.  For example, the parameters of the `Logistic` function in the example above can
also be assigned as follows::

    >>> my_mechanism = pnl.TransferMechanism(function=pnl.Logistic,
    ...                                      params={pnl.FUNCTION_PARAMS: {pnl.GAIN: 1.0, pnl.BIAS: -4.0}})

Again, while not as simple as specifying these as arguments in the function's constructor, this format is more flexible.
Any values specified in the parameter dictionary will **override** any specified within the constructor for the function
itself (see `DDM <DDM_Creation>` for an example).

.. _Mechanism_Function:

`function <Mechanism_Base.function>` Attribute
^^^^^^^^^^^^^^^^^^^^^^^^^^^^^^^^^^^^^^^^^^^^^^^^^^^^^^^^^^^^

The `Function <Function>` Component assigned as the primary function of a Mechanism is assigned to the Mechanism's
`function <Component.function>` attribute, and its `function <Function_Base.function>` is assigned
to the Mechanism's `function <Mechanism_Base.function>` attribute.

.. note::
   It is important to recognize the distinction between a `Function <Function>` and its `function
   <Function_Base.function>` attribute (note the difference in capitalization).  A *Function* is a PsyNeuLink `Component
   <Component>`, that can be created using a constructor; a *function* is an attribute that contains a callable method
   belonging to a Function, and that is executed when the Component to which the Function belongs is executed.
   Functions are used to assign, store, and apply parameter values associated with their function (see `Function
   <Function_Overview> for a more detailed explanation).

The parameters of a Mechanism's `function <Mechanism_Base.function>` are attributes of its `function
<Component.function>`, and can be accessed using standard "dot" notation for that object.  For
example, the `gain <Logistic.gain>` and `bias <Logistic.bias>` parameters of the `Logistic` function in the example
above can be access as ``my_mechanism.function.gain`` and ``my_mechanism.function.bias``.  They are
also assigned to a dictionary in the Mechanism's `function_params <Mechanism_Base.function_params>` attribute,
and can be  accessed using the parameter's name as the key for its entry in the dictionary.  For example,
the parameters in the  example above could also be accessed as ``my_mechanism.function_params[GAIN]`` and
``my_mechanism.function_params[GAIN]``

Some Mechanisms have auxiliary functions that are inherent (i.e., not made available as arguments in the Mechanism's
constructor;  e.g., the `integrator_function <TransferMechanism.integrator_function>` of a `TransferMechanism`);
however, the Mechanism may include parameters for those functions in its constructor (e.g., the **noise** argument in
the constructor for a `TransferMechanism` is used as the `noise <AdaptiveIntegrator.noise>` parameter of the
`AdaptiveIntegrator` assigned to the TransferMechanism's `integrator_function <TransferMechanism.integrator_function>`).

COMMENT:
NOT CURRENTLY IMPLEMENTED
For Mechanisms that offer a selection of functions for the primary function (such as the `TransferMechanism`), if all
of the functions use the same parameters, then those parameters can also be specified as entries in a `parameter
specification dictionary <ParameterState_Specification>` as described above;  however, any parameters that are unique
to a particular function must be specified in a constructor for that function.  For Mechanisms that have additional,
auxiliary functions, those must be specified in arguments for them in the Mechanism's constructor, and their parameters
must be specified in constructors for those functions unless documented otherwise.
COMMENT


COMMENT:
    FOR DEVELOPERS:
    + FUNCTION : function or method :  method used to transform Mechanism input to its output;
        This must be implemented by the subclass, or an exception will be raised;
        each item in the variable of this method must be compatible with a corresponding InputState;
        each item in the output of this method must be compatible  with the corresponding OutputState;
        for any parameter of the method that has been assigned a ParameterState,
        the output of the ParameterState's own execute method must be compatible with
        the value of the parameter with the same name in params[FUNCTION_PARAMS] (EMP)
    + FUNCTION_PARAMS (dict):
        NOTE: function parameters can be specified either as arguments in the Mechanism's __init__ method,
        or by assignment of the function_params attribute for paramClassDefaults.
        Only one of these methods should be used, and should be chosen using the following principle:
        - if the Mechanism implements one function, then its parameters should be provided as arguments in the __init__
        - if the Mechanism implements several possible functions and they do not ALL share the SAME parameters,
            then the function should be provided as an argument but not they parameters; they should be specified
            as arguments in the specification of the function
        each parameter is instantiated as a ParameterState
        that will be placed in <Mechanism_Base>._parameter_states;  each parameter is also referenced in
        the <Mechanism>.function_params dict, and assigned its own attribute (<Mechanism>.<param>).
COMMENT


.. _Mechanism_Custom_Function:

Custom Functions
^^^^^^^^^^^^^^^^

A Mechanism's `function <Mechanism_Base.function>` can be customized by assigning a user-defined function (e.g.,
a lambda function), so long as it takes arguments and returns values that are compatible with those of the
Mechanism's defaults for that function.  This is also true for auxiliary functions that appear as arguments in a
Mechanism's constructor (e.g., the `EVCControlMechanism`).  A user-defined function can be assigned using the Mechanism's
`assign_params` method (the safest means) or by assigning it directly to the corresponding attribute of the Mechanism
(for its primary function, its `function <Mechanism_Base.function>` attribute). When a user-defined function is
specified, it is automatically converted to a `UserDefinedFunction`.

.. note::
   It is *strongly advised* that auxiliary functions that are inherent to a Mechanism
   (i.e., ones that do *not* appear as an argument in the Mechanism's constructor,
   such as the `integrator_function <TransferMechanism.integrator_function>` of a
   `TransferMechanism`) *not* be assigned custom functions;  this is because their
   parameters are included as arguments in the constructor for the Mechanism,
   and thus changing the function could produce confusing and/or unpredictable effects.


COMMENT:
    When a custom function is specified,
    the function itself is assigned to the Mechanism's designated attribute.  At the same time, PsyNeuLink automatically
    creates a `UserDefinedFunction` object, and assigns the custom function to its
    `function <UserDefinedFunction.function>` attribute.
COMMENT

.. _Mechanism_Variable_and_Value:

`variable <Mechanism_Base.variable>` and `value <Mechanism_Base.value>` Attributes
^^^^^^^^^^^^^^^^^^^^^^^^^^^^^^^^^^^^^^^^^^^^^^^^^^^^^^^^^^^^^^^^^^^^^^^^^^^^^^^^^^

The input to a Mechanism's `function <Mechanism_Base.function>` is provided by the Mechanism's `variable
<Mechanism_Base.variable>` attribute.  This is an ndarray that is at least 2d, with one item of its outermost
dimension (axis 0) for each of the Mechanism's `input_states <Mechanism_Base.input_states>` (see
`below <Mechanism_InputStates>`).  The result of the  `function <Mechanism_Base.function>` is placed in the
Mechanism's `value <Mechanism_Base.value>` attribute which is  also at least a 2d array.  The Mechanism's `value
<Mechanism_Base.value>` is referenced by its `OutputStates <Mechanism_OutputStates>` to generate their own `value
<OutputState.value>` attributes, each of which is assigned as the value of an item of the list in the Mechanism's
`output_values <Mechanism_Base.output_values>` attribute (see `Mechanism_OutputStates` below).

.. note::
   The input to a Mechanism is not necessarily the same as the input to its `function <Mechanism_Base.function>`. The
   input to a Mechanism is first processed by its `InputState(s) <Mechanism_InputStates>`, and then assigned to the
   Mechanism's `variable <Mechanism_Base>` attribute, which is used as the input to its `function
   <Mechanism_Base.function>`. Similarly, the result of a Mechanism's function is not necessarily the same as the
   Mechanism's output.  The result of the `function <Mechanism_Base.function>` is assigned to the Mechanism's  `value
   <Mechanism_Base.value>` attribute, which is then used by its `OutputState(s) <Mechanism_OutputStates>` to assign
   items to its `output_values <Mechanism_Base.output_values>` attribute.

.. _Mechanism_States:

*States*
~~~~~~~~

Every Mechanism has one or more of each of three types of States:  `InputState(s) <InputState>`,
`ParameterState(s) <ParameterState>`, `and OutputState(s) <OutputState>`.  Generally, these are created automatically
when the Mechanism is created.  InputStates and OutputStates (but not ParameterStates) can also be specified explicitly
for a Mechanism, or added to an existing Mechanism using its `add_states <Mechanism_Base.add_states>` method, as
described `above <Mechanism_State_Specification>`).

.. _Mechanism_Figure:

The three types of States are shown schematically in the figure below, and described briefly in the following sections.

.. figure:: _static/Mechanism_States_fig.svg
   :alt: Mechanism States
   :scale: 75 %
   :align: left

   **Schematic of a Mechanism showing its three types of States** (`InputState`, `ParameterState` and `OutputState`).
   Every Mechanism has at least one (`primary <InputState_Primary>`) InputState and one (`primary
   <OutputState_Primary>`) OutputState, but can have additional states of each type.  It also has one
   `ParameterState` for each of its parameters and the parameters of its `function <Mechanism_Base.function>`.
   The `value <InputState.value>` of each InputState is assigned as an item of the Mechanism's `variable
   <Mechanism_Base.variable>`, and the result of its `function <Mechanism_Base.function>` is assigned as the Mechanism's
   `value <Mechanism_Base.value>`, the items of which are referenced by its OutputStates to determine their own
   `value <OutputState.value>`\\s (see `Mechanism_Variable_and_Value` above, and more detailed descriptions below).

.. _Mechanism_InputStates:

InputStates
^^^^^^^^^^^

These receive, aggregate and represent the input to a Mechanism, and provide this to the Mechanism's `function
<Mechanism_Base.function>`. Usually, a Mechanism has only one (`primary <InputState_Primary>`) `InputState`,
identified in its `input_state <Mechanism_Base.input_state>` attribute. However some Mechanisms have more than one
InputState. For example, a `ComparatorMechanism` has one InputState for its **SAMPLE** and another for its **TARGET**
input. All of the Mechanism's InputStates (including its primary InputState <InputState_Primary>` are listed in its
`input_states <Mechanism_Base.input_states>` attribute (note the plural).  The `input_states
<Mechanism_Base.input_states>` attribute is a ContentAddressableList -- a PsyNeuLink-defined subclass of the Python
class `UserList <https://docs.python.org/3.6/library/collections.html?highlight=userlist#collections.UserList>`_ --
that allows a specific InputState in the list to be accessed using its name as the index for the list (e.g.,
``my_mechanism['InputState name']``).

.. _Mechanism_Variable_and_InputStates:

The `value <InputState.value>` of each InputState for a Mechanism is assigned to a different item of the Mechanism's
`variable <Mechanism_Base.variable>` attribute (a 2d np.array), as well as to a corresponding item of its `input_values
<Mechanism_Base.input_values>` attribute (a list).  The `variable <Mechanism_Base.variable>` provides the input to the
Mechanism's `function <Mechanism_Base.function>`, while its `input_values <Mechanism_Base.input_values>` provides a
convenient way of accessing the value of its individual items.  Because there is a one-to-one correspondence between
a Mechanism's InputStates and the items of its `variable <Mechanism_Base.variable>`, their size along their outermost
dimension (axis 0) must be equal; that is, the number of items in the Mechanism's `variable <Mechanism_Base.variable>`
attribute must equal the number of InputStates in its `input_states <Mechanism_Base.input_states>` attribute. A
Mechanism's constructor does its best to insure this:  if its **default_variable** and/or its **size** argument is
specified, it constructs a number of InputStates (and each with a `value <InputState.value>`) corresponding to the
items specified for the Mechanism's `variable <Mechanism_Base.variable>`, as in the examples below::

    my_mech_A = pnl.TransferMechanism(default_variable=[[0],[0,0]])
    print(my_mech_A.input_states)
    > [(InputState InputState-0), (InputState InputState-1)]
    print(my_mech_A.input_states[0].value)
    > [ 0.]
    print(my_mech_A.input_states[1].value)
    > [ 0.  0.]

    my_mech_B = pnl.TransferMechanism(default_variable=[[0],[0],[0]])
    print(my_mech_B.input_states)
    > [(InputState InputState-0), (InputState InputState-1), (InputState InputState-2)]

Conversely, if the **input_states** argument is used to specify InputStates for the Mechanism, they are used to format
the Mechanism's variable::

    my_mech_C = pnl.TransferMechanism(input_states=[[0,0], 'Hello'])
    print(my_mech_C.input_states)
    > [(InputState InputState-0), (InputState Hello)]
    print(my_mech_C.variable)
    > [array([0, 0]) array([0])]

If both the **default_variable** (or **size**) and **input_states** arguments are specified, then the number and format
of their respective items must be the same (see `State <State_Examples>` for additional examples of specifying States).

If InputStates are added using the Mechanism's `add_states <Mechanism_Base.add_states>` method, then its
`variable <Mechanism_Base.variable>` is extended to accommodate the number of InputStates added (note that this must
be coordinated with the Mechanism's `function <Mechanism_Base.function>`, which takes the Mechanism's `variable
<Mechanism_Base.variable>` as its input (see `note <Mechanism_Add_InputStates_Note>`).

The order in which `InputStates are specified <Mechanism_InputState_Specification>` in the Mechanism's constructor,
and/or `added <Mechanism_Add_InputStates>` using its `add_states <Mechanism_Base.add_states>` method,  determines the
order of the items to which they are assigned assigned in he Mechanism's `variable  <Mechanism_Base.variable>`,
and are listed in its `input_states <Mechanism_Base.input_states>` and `input_values <Mechanism_Base.input_values>`
attribute.  Note that a Mechanism's `input_values <Mechanism_Base.input_values>` attribute has the same information as
the Mechanism's `variable <Mechanism_Base.variable>`, but in the form of a list rather than an ndarray.

.. _Mechanism_InputState_Specification:

**Specifying InputStates and a Mechanism's** `variable <Mechanism_Base.variable>` **Attribute**

When a Mechanism is created, the number and format of the items in its `variable <Mechanism_Base.variable>`
attribute, as well as the number of InputStates it has and their `variable <InputState.variable>` and `value
<InputState.value>` attributes, are determined by one of the following arguments in the Mechanism's constructor:

* **default_variable** (at least 2d ndarray) -- determines the number and format of the items of the Mechanism's
  `variable <Mechanism_Base>` attribute.  The number of items in its outermost dimension (axis 0) determines the
  number of InputStates created for the Mechanism, and the format of each item determines the format for the
  `variable <InputState.variable>` and `value  <InputState.value>` attributes of the corresponding InputState.
  If any InputStates are specified in the **input_states** argument or an *INPUT_STATES* entry of
  a specification dictionary assigned to the **params** argument of the Mechanism's constructor, then the number
  must match the number of items in **default_variable**, or an error is generated.  The format of the items in
  **default_variable** are used to specify the format of the `variable <InputState.variable>` or `value
  <InputState.value>` of the corresponding InputStates for any that are not explicitly specified in the
  **input_states** argument or *INPUT_STATES* entry (see below).
..
* **size** (int, list or ndarray) -- specifies the number and length of items in the Mechanism's variable,
  if **default_variable** is not specified. For example, the following mechanisms are equivalent::
    T1 = TransferMechanism(size = [3, 2])
    T2 = TransferMechanism(default_variable = [[0, 0, 0], [0, 0]])
  The relationship to any specifications in the **input_states** argument or
  *INPUT_STATES* entry of a **params** dictionary is the same as for the **default_variable** argument,
  with the latter taking precedence (see above).
..
* **input_states** (list) -- this can be used to explicitly `specify the InputStates <InputState_Specification>`
  created for the Mechanism. Each item must be an `InputState specification <InputState_Specification>`, and the number
  of items must match the number of items in the **default_variable** argument or **size** argument
  if either of those is specified.  If the `variable <InputState.variable>` and/or `value <InputState.value>`
  is `explicitly specified for an InputState <InputState_Variable_and_Value>` in the **input_states** argument or
  *INPUT_STATES* entry of a **params** dictionary, it must be compatible with the value of the corresponding
  item of **default_variable**; otherwise, the format of the item in **default_variable** corresponding to the
  InputState is used to specify the format of the InputState's `variable <InputState.variable>` (e.g., the InputState is
  `specified using an OutputState <InputState_Projection_Source_Specification>` to project to it;).  If
  **default_variable** is not specified, a default value is specified by the Mechanism.  InputStates can also be
  specifed that `shadow the inputs <InputState_Shadow_Inputs>` of other InputStates and/or Mechanisms; that is, receive
  Projections from all of the same `senders <Projection.sender>` as those specified.

COMMENT:
*** ADD SOME EXAMPLES HERE (see `examples <XXX>`)
COMMENT

COMMENT:
*** ADD THESE TO ABOVE WHEN IMPLEMENTED:
    If more InputStates are specified than there are items in `variable <Mechanism_Base.variable>,
        the latter is extended to  match the former.
    If the Mechanism's `variable <Mechanism_Base.variable>` has more than one item, it may still be assigned
        a single InputState;  in that case, the `value <InputState.value>` of that InputState must have the same
        number of items as the Mechanisms's `variable <Mechanism_Base.variable>`.
COMMENT
..
* *INPUT_STATES* entry of a params dict (list) -- specifications are treated in the same manner as those in the
  **input_states** argument, and take precedence over those.

.. _Mechanism_Add_InputStates:

**Adding InputStates**

InputStates can be added to a Mechanism using its `add_states <Mechanism_Base.add_states>` method;  this extends its
`variable <Mechanism_Base.variable>` by a number of items equal to the number of InputStates added, and each new item
is assigned a format compatible with the `value <InputState.value>` of the corresponding InputState added;  if the
InputState's `variable <InputState.variable>` is not specified, it is assigned the default format for an item of the
owner's `variable <Mechanism_Base.variable>` attribute. The InputStates are appended to the end of the list in the
Mechanism's `input_states <Mechanism_Base.input_states>` attribute.  Adding in States in this manner does **not**
replace any existing States, including any default States generated when the Mechanism was constructed (this is
contrast to States specified in a Mechanism's constructor which **do** `replace any default State(s) of the same type
<Mechanism_Default_State_Suppression_Note>`).

.. _Mechanism_Add_InputStates_Note:

.. note::
    Adding InputStates to a Mechanism using its `add_states <Mechanism_Base.add_states>` method may introduce an
    incompatibility with the Mechanism's `function <Mechanism_Base.function>`, which takes the Mechanism's `variable
    <Mechanism_Base.variable>` as its input; such an incompatibility will generate an error.  It may also influence
    the number of OutputStates created for the Mechanism. It is the user's responsibility to ensure that the
    assignment of InputStates to a Mechanism using the `add_states <Mechanism_Base.add_states>` is coordinated with
    the specification of its `function <Mechanism_Base.function>`, so that the total number of InputStates (listed
    in the Mechanism's `input_states <Mechanism_Base.input_states>` attribute matches the number of items expected
    for the input to the function specified in the Mechanism's `function <Mechanism_Base.function>` attribute
    (i.e., its length along axis 0).

.. _Mechanism_InputState_Projections:

**Projections to InputStates**

Each InputState of a Mechanism can receive one or more `Projections <Projection>` from other Mechanisms.  When a
Mechanism is created, a `MappingProjection` is created automatically for any OutputStates or Projections from them
that are in its `InputState specification <InputState_Specification>`, using `AUTO_ASSIGN_MATRIX` as the Projection's
`matrix specification <Mapping_Matrix_Specification>`.  However, if a specification in the **input_states** argument
or an *INPUT_STATES* entry of a **params** dictionary cannot be resolved to an instantiated OutputState at the time the
Mechanism is created, no MappingProjection is assigned to the InputState, and this must be done by some other means;
any specifications in the Mechanism's `input_states <Mechanism_Base.monitored_output_states>` attribute that are not
associated with an instantiated OutputState at the time the Mechanism is executed are ignored.

The `PathwayProjections <PathwayProjection>` (e.g., `MappingProjections <MappingProjection>`) it receives are listed
in its `path_afferents <InputState.path_afferents>` attribute.  If the Mechanism is an `ORIGIN` Mechanism of a
`Process`, this includes a Projection from the `ProcessInputState <Process_Input_And_Output>` for that Process.  Any
`GatingProjections <GatingProjection>` it receives are listed in its `mod_afferents <InputState.mod_afferents>`
attribute.


.. _Mechanism_ParameterStates:

ParameterStates and Parameters
^^^^^^^^^^^^^^^^^^^^^^^^^^^^^^

`ParameterStates <ParameterState>` provide the value for each parameter of a Mechanism and its `function
<Mechanism_Base.function>`.  One ParameterState is assigned to each of the parameters of the Mechanism and/or its
`function <Mechanism_Base.function>` (corresponding to the arguments in their constructors). The ParameterState takes
the value specified for a parameter (see `below <Mechanism_Parameter_Value_Specification>`) as its `variable
<ParameterState.variable>`, and uses it as the input to the ParameterState's `function <ParameterState.function>`,
which `modulates <ModulatorySignal_Modulation>` it in response to any `ControlProjections <ControlProjection>` received
by the ParameterState (specified in its `mod_afferents <ParameterState.mod_afferents>` attribute), and assigns the
result to the ParameterState's `value <ParameterState.value>`.  This is the value used by the Mechanism or its
`function <Mechanism_Base.function>` when the Mechanism `executes <Mechanism_Execution>`.  Accordingly, when the value
of a parameter is accessed (e.g., using "dot" notation, such as ``my_mech.my_param``), it is actually the
*ParameterState's* `value <ParameterState.value>` that is returned (thereby accurately reflecting the value used
during the last execution of the Mechanism or its `function <Mechanism_Base.function>`).  The ParameterStates for a
Mechanism are listed in its `parameter_states <Mechanism_Base.parameter_states>` attribute.

.. _Mechanism_Parameter_Value_Specification:

The "base" value of a parameter (i.e., the unmodulated value used as the ParameterState's `variable
<ParameterState.variable>` and the input to its `function <ParameterState.function>`) can specified when a Mechanism
and/or its `function <Mechanism_Base.function>` are first created,  using the corresponding arguments of their
constructors (see `Mechanism_Function` above).  Parameter values can also be specified later, by direct assignment of a
value to the attribute for the parameter, or by using the Mechanism's `assign_param` method (the recommended means;
see `ParameterState_Specification`).  Note that the attributes for the parameters of a Mechanism's `function
<Mechanism_Base.function>` usually belong to the `Function <Function_Overview>` referenced in its `function
<Component.function>` attribute, not the Mechanism itself, and therefore must be assigned to the Function
Component (see `Mechanism_Function` above).

All of the Mechanism's parameters are listed in a dictionary in its `user_params` attribute; that dictionary contains
a *FUNCTION_PARAMS* entry that contains a sub-dictionary with the parameters of the Mechanism's `function
<Mechanism_Base.function>`.  The *FUNCTION_PARAMS* sub-dictionary is also accessible directly from the Mechanism's
`function_params <Mechanism_Base.function_params>` attribute.

.. _Mechanism_OutputStates:

OutputStates
^^^^^^^^^^^^
These represent the output(s) of a Mechanism. A Mechanism can have several `OutputStates <OutputState>`, and each can
send Projections that transmit its value to other Mechanisms and/or as the output of the `Process` or `System` to which
the Mechanism belongs.  Every Mechanism has at least one OutputState, referred to as its `primary OutputState
<OutputState_Primary>`.  If OutputStates are not explicitly specified for a Mechanism, a primary OutputState is
automatically created and assigned to its `output_state <Mechanism_Base.output_state>` attribute (note the singular),
and also to the first entry of the Mechanism's `output_states <Mechanism_Base.output_states>` attribute (note the
plural).  The `value <OutputState.value>` of the primary OutputState is assigned as the first (and often only) item
of the Mechanism's `value <Mechanism_Base.value>` attribute, which is the result of the Mechanism's `function
<Mechanism_Base.function>`.  Additional OutputStates can be assigned to represent values corresponding to other items
of the Mechanism's `value <Mechanism_Base.value>` (if there are any) and/or values derived from any or all of those
items. `Standard OutputStates <OutputState_Standard>` are available for each type of Mechanism, and custom ones can
be configured (see `OutputState Specification <OutputState_Specification>`. These can be assigned in the
**output_states** argument of the Mechanism's constructor.

All of a Mechanism's OutputStates (including the primary one) are listed in its `output_states
<Mechanism_Base.output_states>` attribute (note the plural). The `output_states <Mechanism_Base.output_states>`
attribute is a ContentAddressableList -- a PsyNeuLink-defined subclass of the Python class
`UserList <https://docs.python.org/3.6/library/collections.html?highlight=userlist#collections.UserList>`_ -- that
allows a specific OutputState in the list to be accessed using its name as the index for the list (e.g.,
``my_mechanism['OutputState name']``).  This list can also be used to assign additional OutputStates to the Mechanism
after it has been created.

The `value <OutputState.value>` of each of the Mechanism's OutputStates is assigned as an item in the Mechanism's
`output_values <Mechanism_Base.output_values>` attribute, in the same order in which they are listed in its
`output_states <Mechanism_Base.output_states>` attribute.  Note, that the `output_values <Mechanism_Base.output_values>`
attribute of a Mechanism is distinct from its `value <Mechanism_Base.value>` attribute, which contains the full and
unmodified results of its `function <Mechanism_Base.function>` (this is because OutputStates can modify the item of
the Mechanism`s `value <Mechanism_Base.value>` to which they refer -- see `OutputStates <OutputState_Customization>`).


.. _Mechanism_Additional_Attributes:

*Additional Attributes*
~~~~~~~~~~~~~~~~~~~~~~~

.. _Mechanism_Constructor_Arguments:

Additional Constructor Arguments
^^^^^^^^^^^^^^^^^^^^^^^^^^^^^^^^

In addition to the `standard attributes <Component_Structure>` of any `Component <Component>`, Mechanisms have a set of
Mechanism-specific attributes (listed below). These can be specified in arguments of the Mechanism's constructor,
in a `parameter specification dictionary <ParameterState_Specification>` assigned to the **params** argument of the
Mechanism's constructor, by direct reference to the corresponding attribute of the Mechanisms after it has been
constructed (e.g., ``my_mechanism.param``), or using the Mechanism's `assign_params` method. The Mechanism-specific
attributes are listed below by their argument names / keywords, along with a description of how they are specified:

    * **input_states** / *INPUT_STATES* - a list specifying the Mechanism's input_states
      (see `InputState_Specification` for details of specification).
    ..
    * **output_states** / *OUTPUT_STATES* - specifies specialized OutputStates required by a Mechanism subclass
      (see `OutputState_Specification` for details of specification).
    ..
    * **monitor_for_control** / *MONITOR_FOR_CONTROL* - specifies which of the Mechanism's OutputStates is monitored by
      the `controller` for the System to which the Mechanism belongs (see `specifying monitored OutputStates
      <ObjectiveMechanism_Monitored_Output_States>` for details of specification).
    ..
    * **monitor_for_learning** / *MONITOR_FOR_LEARNING* - specifies which of the Mechanism's OutputStates is used for
      learning (see `Learning <LearningMechanism_Activation_Output>` for details of specification).

.. _Mechanism_Convenience_Properties:

Projection Convenience Properties
^^^^^^^^^^^^^^^^^^^^^^^^^^^^^^^^^

A Mechanism also has several convenience properties, listed below, that list its `Projections <Projection>` and the
Mechanisms that send/receive these:

    * `projections <Mechanism_Base.projections>` -- all of the Projections sent or received by the Mechanism;
    * `afferents <Mechanism_Base.afferents>` -- all of the Projections received by the Mechanism;
    * `path_afferents <Mechanism_Base.afferents>` -- all of the PathwayProjections received by the Mechanism;
    * `mod_afferents <Mechanism_Base.afferents>` -- all of the ModulatoryProjections received by the Mechanism;
    * `efferents <Mechanism_Base.efferents>` -- all of the Projections sent by the Mechanism;
    * `senders <Mechanism_Base.senders>` -- all of the Mechanisms that send a Projection to the Mechanism
    * `modulators <Mechanism_Base.modulators>` -- all of the AdaptiveMechanisms that send a ModulatoryProjection to the
      Mechanism
    * `receivers <Mechanism_Base.receivers>` -- all of the Mechanisms that receive a Projection from the Mechanism

Each of these is a `ContentAddressableList`, which means that the names of the Components in each list can be listed by
appending ``.names`` to the property.  For examples, the names of all of the Mechanisms that receive a Projection from
``my_mech`` can be accessed by ``my_mech.receivers.names``.


.. _Mechanism_Labels_Dicts:

Value Label Dictionaries
^^^^^^^^^^^^^^^^^^^^^^^^

*Overview*

Mechanisms have two attributes that can be used to specify labels for the values of its InputState(s) and
OutputState(s):

    * *INPUT_LABELS_DICT* -- used to specify labels for values of the InputState(s) of the Mechanism;  if specified,
      the dictionary is contained in the Mechanism's `input_labels_dict <Mechanism_Base.input_labels_dict>` attribute.

    * *OUTPUT_LABELS_DICT* -- used to specify labels for values of the OutputState(s) of the Mechanism;  if specified,
      the dictionary is contained in the Mechanism's `output_labels_dict <Mechanism_Base.output_labels_dict>` attribute.

The labels specified in these dictionaries can be used to:

    - specify items in the `inputs <Run_Inputs>` and `targets <Run_Targets>` arguments of the `run <System.run>` method
      of a `System`
    - report the values of the InputState(s) and OutputState(s) of a Mechanism
    - visualize the inputs and outputs of the System's Mechanisms

*Specifying Label Dictionaries*

Label dictionaries can only be specified in a parameters dictionary assigned to the **params** argument of the
Mechanism's constructor, using the keywords described above.  A standard label dictionary contains key:value pairs of
the following form:

    * *<state name or index>:<sub-dictionary>* -- this is used to specify labels that are specific to individual States
      of the type corresponding to the dictionary;
        - *key* - either the name of a State of that type, or its index in the list of States of that type (i.e,
          `input_states <Mechanism_Base.input_states>` or `output_states <Mechanism_Base.output_states>`);
        - *value* - a dictionary containing *label:value* entries to be used for that State, where the label is a string
          and the shape of the value matches the shape of the `InputState value <InputState.value>` or `OutputState
          value <OutputState.value>` for which it is providing a *label:value* mapping.

      For example, if a Mechanism has two InputStates, named *SAMPLE* and *TARGET*, then *INPUT_LABELS_DICT* could be
      assigned two entries, *SAMPLE*:<dict> and *TARGET*:<dict> or, correspondingly, 0:<dict> and 1:<dict>, in which
      each dictionary contains separate *label:value* entries for the *SAMPLE* and *TARGET* InputStates.

>>> input_labels_dictionary = {pnl.SAMPLE: {"red": [0],
...                                         "green": [1]},
...                            pnl.TARGET: {"red": [0],
...                                         "green": [1]}}

In the following two cases, a shorthand notation is allowed:

    - a Mechanism has only one state of a particular type (only one InputState or only one OutputState)
    - only the index zero InputState or index zero OutputState needs labels

In these cases, a label dictionary for that type of state may simply contain the *label:value* entries described above.
The *label:value* mapping will **only** apply to the index zero state of the state type for which this option is used.
Any additional states of that type will not have value labels. For example, if the input_labels_dictionary below were
applied to a Mechanism with multiple InputState, only the index zero InputState would use the labels "red" and "green".

>>> input_labels_dictionary = {"red": [0],
...                            "green": [1]}

*Using Label Dictionaries*

When using labels to specify items in the `inputs <Run_Inputs>` arguments of the `run <System.run>` method, labels may
directly replace any or all of the `InputState values <InputState.value>` in an input specification dictionary. Keep in
mind that each label must be specified in the `input_labels_dict <Mechanism_Base.input_labels_dict>` of the Origin
Mechanism to which inputs are being specified, and must map to a value that would have been valid in that position of
the input dictionary.

        >>> import psyneulink as pnl
        >>> input_labels_dict = {"red": [[1, 0, 0]],
        ...                      "green": [[0, 1, 0]],
        ...                      "blue": [[0, 0, 1]]}
        >>> M = pnl.ProcessingMechanism(default_variable=[[0, 0, 0]],
        ...                             params={pnl.INPUT_LABELS_DICT: input_labels_dict})
        >>> P = pnl.Process(pathway=[M])
        >>> S = pnl.System(processes=[P])
        >>> input_dictionary = {M: ['red', 'green', 'blue', 'red']}
        >>> # (equivalent to {M: [[[1, 0, 0]], [[0, 1, 0]], [[0, 0, 1]], [[1, 0, 0]]]}, which is a valid input specification)
        >>> results = S.run(inputs=input_dictionary)

The same general rules apply when using labels to specify `target values <Run_Targets>` for a pathway with learning.
With target values, however, the labels must be included in the `output_labels_dict <Mechanism_Base.output_labels_dict>`
of the Mechanism that projects to the `TARGET` Mechanism (see `TARGET Mechanisms <LearningMechanism_Targets>`), or in
other words, the last Mechanism in the `learning sequence <Process_Learning_Sequence>`. This is the same Mechanism used
to specify target values for a particular learning sequence in the `targets dictionary <Run_Targets>`.

        >>> input_labels_dict_M1 = {"red": [[1]],
        ...                         "green": [[0]]}
        >>> output_labels_dict_M2 = {"red": [1],
        ...                         "green": [0]}
        >>> M1 = pnl.ProcessingMechanism(params={pnl.INPUT_LABELS_DICT: input_labels_dict_M1})
        >>> M2 = pnl.ProcessingMechanism(params={pnl.OUTPUT_LABELS_DICT: output_labels_dict_M2})
        >>> P = pnl.Process(pathway=[M1, M2],
        ...                 learning=pnl.ENABLED,
        ...                 learning_rate=0.25)
        >>> S = pnl.System(processes=[P])
        >>> input_dictionary = {M1: ['red', 'green', 'green', 'red']}
        >>> # (equivalent to {M1: [[[1]], [[0]], [[0]], [[1]]]}, which is a valid input specification)
        >>> target_dictionary = {M2: ['red', 'green', 'green', 'red']}
        >>> # (equivalent to {M2: [[1], [0], [0], [1]]}, which is a valid target specification)
        >>> results = S.run(inputs=input_dictionary,
        ...                 targets=target_dictionary)

Several attributes are available for viewing the labels for the current value(s) of a Mechanism's InputState(s) and
OutputState(s).

    - The `label <InputState.label>` attribute of an InputState or OutputState returns the current label of
      its value, if one exists, and its value otherwise.

    - The `input_labels <Mechanism_Base.input_labels>` and `output_labels <Mechanism_Base.output_labels>` attributes of
      Mechanisms return a list containing the labels corresponding to the value(s) of the InputState(s) or
      OutputState(s) of the Mechanism, respectively. If the current value of a state does not have a corresponding
      label, then its numeric value is used instead.

>>> output_labels_dict = {"red": [1, 0, 0],
...                      "green": [0, 1, 0],
...                      "blue": [0, 0, 1]}
>>> M = pnl.ProcessingMechanism(default_variable=[[0, 0, 0]],
...                             params={pnl.OUTPUT_LABELS_DICT: output_labels_dict})
>>> P = pnl.Process(pathway=[M])
>>> S = pnl.System(processes=[P])
>>> input_dictionary =  {M: [[1, 0, 0]]}
>>> results = S.run(inputs=input_dictionary)
>>> M.get_output_labels(S)
['red']
>>> M.output_states[0].get_label(S)
'red'

Labels may be used to visualize the input and outputs of Mechanisms in a System via the **show_structure** option of the
System's `show_graph <System.show_graph>` method with the keyword **LABELS**.

        >>> S.show_graph(show_mechanism_structure=pnl.LABELS)

.. note::

    A given label dictionary only applies to the Mechanism to which it belongs, and a given label only applies to its
    corresponding InputState. For example, the label 'red', may translate to different values on different InputStates
    of the same Mechanism, and on different Mechanisms of a System.

.. Mechanism_Attribs_Dicts:

Attribute Dictionary
^^^^^^^^^^^^^^^^^^^^

A Mechanism has an `attributes_dict` attribute containing a dictionary of its attributes that can be used to
specify the `variable <OutputState.variable>` of its OutputStates (see `OutputState_Customization`).


.. _Mechanism_Role_In_Processes_And_Systems:

*Role in Processes and Systems*
~~~~~~~~~~~~~~~~~~~~~~~~~~~~~~~

Mechanisms that are part of one or more `Processes <Process>` are assigned designations that indicate the
`role <Process_Mechanisms>` they play in those Processes, and similarly for `role <System_Mechanisms>` they play in
any `Systems <System>` to which they belong. These designations are listed in the Mechanism's `processes
<Mechanism_Base.processes>` and `systems <Mechanism_Base.systems>` attributes, respectively.  Any Mechanism
designated as `ORIGIN` receives a `MappingProjection` to its `primary InputState <InputState_Primary>` from the
Process(es) to which it belongs.  Accordingly, when the Process (or System of which the Process is a part) is
executed, those Mechanisms receive the input provided to the Process (or System).  The `output_values
<Mechanism_Base.output_values>` of any Mechanism designated as the `TERMINAL` Mechanism for a Process is assigned as
the `output <Process.output>` of that Process, and similarly for any System to which it belongs.

.. note::
   A Mechanism that is the `ORIGIN` or `TERMINAL` of a Process does not necessarily have the same role in the
   System(s) to which the Mechanism or Process belongs (see `example <LearningProjection_Target_vs_Terminal_Figure>`).


.. _Mechanism_Execution:

Execution
---------

A Mechanism can be executed using its `execute <Mechanism_Base.execute>` or `run <Mechanism_Base.run>` methods.  This
can be useful in testing a Mechanism and/or debugging.  However, more typically, Mechanisms are executed as part of a
`Process <Process_Execution>` or `System <System_Execution>`.  For either of these, the Mechanism must be included in
the `pathway <Process.pathway>` of a Process.  There, it can be specified on its own, or as the first item of a
tuple that also has an optional set of `runtime parameters <Mechanism_Runtime_Parameters>` (see `Process Mechanisms
<Process_Mechanisms>` for additional details about specifying a Mechanism in a Process `pathway
<Process.pathway>`).

.. _Mechanism_Runtime_Parameters:

*Runtime Parameters*
~~~~~~~~~~~~~~~~~~~~

.. note::
   This is an advanced feature, and is generally not required for most applications.

The parameters of a Mechanism are usually specified when the Mechanism is `created <Mechanism_Creation>`.  However,
these can be overridden when it `executed <Mechanism_Base.execution>`.  This can be done in a `parameter specification
dictionary <ParameterState_Specification>` assigned to the **runtime_param** argument of the Mechanism's `execute
<Mechanism_Base.execute>` method, or in a `tuple with the Mechanism <Process_Mechanism_Specification>` in the `pathway`
of a `Process`.  Any value assigned to a parameter in a **runtime_params** dictionary will override the current value of
the parameter for that (and *only* that) execution of the Mechanism; the value will return to its previous value
following that execution.

The runtime parameters for a Mechanism are specified using a dictionary that contains one or more entries, each of which
is for a parameter of the Mechanism or its  `function <Mechanism_Base.function>`, or for one of the `Mechanism's States
<Mechanism_States>`. Entries for parameters of the Mechanism or its `function <Mechanism_Base.function>` use the
standard format for `parameter specification dictionaries <ParameterState_Specification>`. Entries for the Mechanism's
States can be used to specify runtime parameters of the corresponding State, its `function <State_Base.function>`, or
any of the `Projections to that state <State_Projections>`. Each entry for the parameters of a State uses a key
corresponding to the type of State (*INPUT_STATE_PARAMS*, *OUTPUT_STATE_PARAMS* or *PARAMETER_STATE_PARAMS*), and a
value that is a sub-dictionary containing a dictionary with the runtime  parameter specifications for all States of that
type). Within that sub-dictionary, specification of parameters for the State or its `function <State_Base.function>` use
the  standard format for a `parameter specification dictionary <ParameterState_Specification>`.  Parameters for all of
the `State's Projections <State_Projections>` can be specified in an entry with the key *PROJECTION_PARAMS*, and a
sub-dictionary that contains the parameter specifications;  parameters for Projections of a particular type can be
placed in an entry with a key specifying the type (*MAPPING_PROJECTION_PARAMS*, *LEARNING_PROJECTION_PARAMS*,
*CONTROL_PROJECTION_PARAMS*, or *GATING_PROJECTION_PARAMS*; and parameters for a specific Projection can be placed in
an entry with a key specifying the name of the Projection and a sub-dictionary with the specifications.

COMMENT:
    ADD EXAMPLE(S) HERE
COMMENT

COMMENT:
?? DO PROJECTION DICTIONARIES PERTAIN TO INCOMING OR OUTGOING PROJECTIONS OR BOTH??
?? CAN THE KEY FOR A STATE DICTIONARY REFERENCE A SPECIFIC STATE BY NAME, OR ONLY STATE-TYPE??

State keyword: dict for State's params
    Function or Projection keyword: dict for Funtion or Projection's params
        parameter keyword: vaue of param

    dict: can be one (or more) of the following:
        + INPUT_STATE_PARAMS:<dict>
        + PARAMETER_STATE_PARAMS:<dict>
   [TBI + OUTPUT_STATE_PARAMS:<dict>]
        - each dict will be passed to the corresponding State
        - params can be any permissible executeParamSpecs for the corresponding State
        - dicts can contain the following embedded dicts:
            + FUNCTION_PARAMS:<dict>:
                 will be passed the State's execute method,
                     overriding its paramInstanceDefaults for that call
            + PROJECTION_PARAMS:<dict>:
                 entry will be passed to all of the State's Projections, and used by
                 by their execute methods, overriding their paramInstanceDefaults for that call
            + MAPPING_PROJECTION_PARAMS:<dict>:
                 entry will be passed to all of the State's MappingProjections,
                 along with any in a PROJECTION_PARAMS dict, and override paramInstanceDefaults
            + LEARNING_PROJECTION_PARAMS:<dict>:
                 entry will be passed to all of the State's LearningProjections,
                 along with any in a PROJECTION_PARAMS dict, and override paramInstanceDefaults
            + CONTROL_PROJECTION_PARAMS:<dict>:
                 entry will be passed to all of the State's ControlProjections,
                 along with any in a PROJECTION_PARAMS dict, and override paramInstanceDefaults
            + GATING_PROJECTION_PARAMS:<dict>:
                 entry will be passed to all of the State's GatingProjections,
                 along with any in a PROJECTION_PARAMS dict, and override paramInstanceDefaults
            + <ProjectionName>:<dict>:
                 entry will be passed to the State's Projection with the key's name,
                 along with any in the PROJECTION_PARAMS and MappingProjection or ControlProjection dicts
COMMENT

.. _Mechanism_Class_Reference:

Class Reference
---------------

"""

import inspect
import itertools
import logging
import warnings

from collections import OrderedDict
from inspect import isclass

import numpy as np
import typecheck as tc

from psyneulink.core import llvm as pnlvm
from psyneulink.core.components.component import Component, function_type, method_type
from psyneulink.core.components.functions.function import FunctionOutputType, ADDITIVE_PARAM, MULTIPLICATIVE_PARAM
from psyneulink.core.components.functions.transferfunctions import Linear
from psyneulink.core.components.shellclasses import Function, Mechanism, Projection, State
from psyneulink.core.components.states.inputstate import DEFER_VARIABLE_SPEC_TO_MECH_MSG, InputState
from psyneulink.core.components.states.modulatorysignals.modulatorysignal import _is_modulatory_spec
from psyneulink.core.components.states.outputstate import OutputState
from psyneulink.core.components.states.parameterstate import ParameterState
from psyneulink.core.components.states.state import REMOVE_STATES, _parse_state_spec
from psyneulink.core.globals.context import ContextFlags
from psyneulink.core.globals.keywords import \
    CURRENT_EXECUTION_COUNT, CURRENT_EXECUTION_TIME, EXECUTION_PHASE, FUNCTION, FUNCTION_PARAMS, \
    INITIALIZING, INIT_EXECUTE_METHOD_ONLY, INIT_FUNCTION_METHOD_ONLY, \
    INPUT_LABELS_DICT, INPUT_STATES, INPUT_STATE_VARIABLES, MONITOR_FOR_CONTROL, MONITOR_FOR_LEARNING, \
    OUTPUT_LABELS_DICT, OUTPUT_STATES, OWNER_VALUE, PARAMETER_STATES, PREVIOUS_VALUE, REFERENCE_VALUE, \
    TARGET_LABELS_DICT, VALUE, VARIABLE, kwMechanismComponentCategory
from psyneulink.core.globals.parameters import Parameter, parse_execution_context
from psyneulink.core.globals.preferences.preferenceset import PreferenceLevel
from psyneulink.core.globals.registry import register_category, remove_instance_from_registry
from psyneulink.core.globals.utilities import ContentAddressableList, ReadOnlyOrderedDict, append_type_to_name, convert_to_np_array, iscompatible, kwCompatibilityNumeric

__all__ = [
    'Mechanism_Base', 'MechanismError', 'MechanismRegistry'
]

logger = logging.getLogger(__name__)
MechanismRegistry = {}


class MechanismError(Exception):
    def __init__(self, error_value):
        self.error_value = error_value

    def __str__(self):
        return repr(self.error_value)


from collections import UserDict
class MechParamsDict(UserDict):
    """Subclass for validation of dicts used to pass Mechanism parameters to OutputState for variable specification."""
    pass


def _input_state_variables_getter(owning_component=None, execution_id=None):
    try:
        return [input_state.parameters.variable.get(execution_id) for input_state in owning_component.input_states]
    except TypeError:
        return None


class Mechanism_Base(Mechanism):
    """Base class for Mechanism.

    .. note::
       Mechanism is an abstract class and should **never** be instantiated by a direct call to its constructor.
       It should be instantiated using the :class:`mechanism` command (see it for description of parameters),
       by calling the constructor for a subclass, or using other methods for specifying a Mechanism in context
       (see `Mechanism_Creation`).

    COMMENT:
        Description
        -----------
            Mechanism is a Category of the Component class.
            A Mechanism is associated with a name and:
            - one or more input_states:
                two ways to get multiple input_states, if supported by Mechanism subclass being instantiated:
                    • specify 2d variable for Mechanism (i.e., without explicit InputState specifications)
                        once the variable of the Mechanism has been converted to a 2d array, an InputState is assigned
                        for each item of axis 0, and the corresponding item is assigned as the InputState's variable
                    • explicitly specify input_states in params[*INPUT_STATES*] (each with its own variable
                        specification); those variables will be concantenated into a 2d array to create the Mechanism's
                        variable
                if both methods are used, they must generate the same sized variable for the mechanims
                ?? WHERE IS THIS CHECKED?  WHICH TAKES PRECEDENCE: InputState SPECIFICATION (IN _instantiate_state)??
            - an execute method:
                coordinates updating of input_states, parameter_states (and params), execution of the function method
                implemented by the subclass, (by calling its _execute method), and updating of the OutputStates
            - one or more parameters, each of which must be (or resolve to) a reference to a ParameterState
                these determine the operation of the function of the Mechanism subclass being instantiated
            - one or more OutputStates:
                the variable of each receives the corresponding item in the output of the Mechanism's function
                the value of each is passed to corresponding MappingProjections for which the Mechanism is a sender
                * Notes:
                    by default, a Mechanism has only one OutputState, assigned to <Mechanism>.outputState;  however:
                    if params[OUTPUT_STATES] is a list (of names) or specification dict (of MechanismOuput State
                    specs), <Mechanism>.output_states (note plural) is created and contains a list of OutputStates,
                    the first of which points to <Mechanism>.outputState (note singular)
                [TBI * each OutputState maintains a list of Projections for which it serves as the sender]

        Constraints
        -----------
            - the number of input_states must correspond to the length of the variable of the Mechanism's execute method
            - the value of each InputState must be compatible with the corresponding item in the
                variable of the Mechanism's execute method
            - the value of each ParameterState must be compatible with the corresponding parameter of  the Mechanism's
                 execute method
            - the number of OutputStates must correspond to the length of the output of the Mechanism's execute method,
                (self.defaults.value)
            - the value of each OutputState must be compatible with the corresponding item of the self.value
                 (the output of the Mechanism's execute method)

        Class attributes
        ----------------
            + componentCategory = kwMechanismFunctionCategory
            + className = componentCategory
            + suffix = " <className>"
            + className (str): kwMechanismFunctionCategory
            + suffix (str): " <className>"
            + registry (dict): MechanismRegistry
            + classPreference (PreferenceSet): Mechanism_BasePreferenceSet, instantiated in __init__()
            + classPreferenceLevel (PreferenceLevel): PreferenceLevel.CATEGORY
            + class_defaults.variable (list)
            + paramClassDefaults (dict):
                + [TBI: kwMechanismExecutionSequenceTemplate (list of States):
                    specifies order in which types of States are executed;  used by self.execute]
            + default_mechanism (str): Currently DDM_MECHANISM (class reference resolved in __init__.py)

        Class methods
        -------------
            - _validate_variable(variable, context)
            - _validate_params(request_set, target_set, context)
            - terminate_execute(self, context=None): terminates execution of Mechanism (for TimeScale = time_step)
            - adjust(params, context)
                modifies specified Mechanism params (by calling Function._instantiate_defaults)
                returns output
            - plot(): generates a plot of the Mechanism's function using the specified parameter values

        MechanismRegistry
        -----------------
            All Mechanisms are registered in MechanismRegistry, which maintains a dict for each subclass,
              a count for all instances of that type, and a dictionary of those instances
    COMMENT

    Attributes
    ----------

    variable : at least ndarray : default self.defaults.variable
        used as input to the Mechanism's `function <Mechanism_Base.function>`.  It is always at least a 2d np.array,
        with each item of axis 0 corresponding to a `value <InputState.value>` of one of the Mechanism's `InputStates
        <InputState>` (in the order they are listed in its `input_states <Mechanism_Base.input_states>` attribute), and
        the first item (i.e., item 0) corresponding to the `value <InputState.value>` of the `primary InputState
        <InputState_Primary>`.  When specified in the **variable** argument of the constructor for the Mechanism,
        it is used as a template to define the format (shape and type of elements) of the input the Mechanism's
        `function <Mechanism_Base.function>`.

        .. _receivesProcessInput (bool): flags if Mechanism (as first in Pathway) receives Process input Projection

    input_state : InputState : default default InputState
        `primary InputState <InputState_Primary>` for the Mechanism;  same as first entry of its `input_states
        <Mechanism_Base.input_states>` attribute.  Its `value <InputState.value>` is assigned as the first item of the
        Mechanism's `variable <Mechanism_Base.variable>`.

    input_states : ContentAddressableList[str, InputState]
        a list of the Mechanism's `InputStates <Mechanism_InputStates>`. The first (and possibly only) entry is always
        the Mechanism's `primary InputState <InputState_Primary>` (i.e., the one in the its `input_state
        <Mechanism_Base.input_state>` attribute).

    input_values : List[List or 1d np.array] : default self.defaults.variable
        each item in the list corresponds to the `value <InputState.value>` of one of the Mechanism's `InputStates
        <Mechanism_InputStates>` listed in its `input_states <Mechanism_Base.input_states>` attribute.  The value of
        each item is the same as the corresponding item in the Mechanism's `variable <Mechanism_Base.variable>`
        attribute.  The latter is a 2d np.array; the `input_values <Mechanism_Base.input_values>` attribute provides
        this information in a simpler list format.

    input_labels_dict : dict
        contains entries that are either label:value pairs, or sub-dictionaries containing label:value pairs,
        in which each label (key) specifies a string associated with a value for the InputState(s) of the
        Mechanism; see `Mechanism_Labels_Dicts` for additional details.

    input_labels : list
        contains the labels corresponding to the value(s) of the InputState(s) of the Mechanism. If the current value
        of an InputState does not have a corresponding label, then its numeric value is used instead.

    external_input_values : list
        same as `input_values <Mechanism_Base.input_values>`, but containing the `value <InputState.value>` only of
        InputStates that are not designated as `internal_only <InputState.internal_only>`.

    COMMENT:
    target_labels_dict : dict
        contains entries that are either label:value pairs, or sub-dictionaries containing label:value pairs,
        in which each label (key) specifies a string associated with a value for the InputState(s) of the
        Mechanism if it is the `TARGET` Mechanism for a System; see `Mechanism_Labels_Dicts` and
        `target mechanism <LearningMechanism_Targets>` for additional details.
    COMMENT

    parameter_states : ContentAddressableList[str, ParameterState]
        a read-only list of the Mechanism's `ParameterStates <Mechanism_ParameterStates>`, one for each of its
        `configurable parameters <ParameterState_Configurable_Parameters>`, including those of its `function
        <Mechanism_Base.function>`.  The value of the parameters of the Mechanism and its `function
        <Mechanism_Base.function>` are also accessible as (and can be modified using) attributes of the Mechanism
        (see `Mechanism_ParameterStates`).

    COMMENT:
       MOVE function and function_params (and add user_params) to Component docstring
    COMMENT

    function : Function, function or method
        the primary function for the Mechanism, called when it is `executed <Mechanism_Execution>`.  It takes the
        Mechanism's `variable <Mechanism_Base.variable>` attribute as its input, and its result is assigned to the
        Mechanism's `value <Mechanism_Base.value>` attribute.

    function_params : Dict[str, value]
        contains the parameters for the Mechanism's `function <Mechanism_Base.function>`.  The key of each entry is the
        name of a parameter of the function, and its value is the parameter's value.

    value : ndarray
        output of the Mechanism's `function <Mechanism_Base.function>`.  It is always at least a 2d np.array, with the
        items of axis 0 corresponding to the values referenced by the corresponding `index <OutputState.index>`
        attribute of the Mechanism's `OutputStates <OutputState>`.  The first item is generally referenced by the
        Mechanism's `primary OutputState <OutputState_Primary>` (i.e., the one in the its `output_state
        <Mechanism_Base.output_state>` attribute).  The `value <Mechanism_Base.value>` is `None` until the Mechanism
        has been executed at least once.

        .. note::
           the `value <Mechanism_Base.value>` of a Mechanism is not necessarily the same as its
           `output_values <Mechanism_Base.output_values>` attribute, which lists the `values <OutputState.value>`
           of its `OutputStates <Mechanism_Base.outputStates>`.

    output_state : OutputState
        `primary OutputState <OutputState_Primary>` for the Mechanism;  same as first entry of its `output_states
        <Mechanism_Base.output_states>` attribute.

    output_states : ContentAddressableList[str, OutputState]
        list of the Mechanism's `OutputStates <Mechanism_OutputStates>`.

        There is always
        at least one entry, which identifies the Mechanism's `primary OutputState <OutputState_Primary>`.

        a list of the Mechanism's `OutputStates <Mechanism_OutputStates>`. The first (and possibly only) entry is always
        the Mechanism's `primary OutputState <OutputState_Primary>` (i.e., the one in the its `output_state
        <Mechanism_Base.output_state>` attribute).

    output_values : List[value]
        each item in the list corresponds to the `value <OutputState.value>` of one of the Mechanism's `OutputStates
        <Mechanism_OutputStates>` listed in its `output_states <Mechanism_Base.output_states>` attribute.

        .. note:: The `output_values <Mechanism_Base.output_values>` of a Mechanism is not necessarily the same as its
                  `value <Mechanism_Base.value>` attribute, since an OutputState's
                  `function <OutputState.OutputState.function>` and/or its `assign <Mechanism_Base.assign>`
                  attribute may use the Mechanism's `value <Mechanism_Base.value>` to generate a derived quantity for
                  the `value <OutputState.OutputState.value>` of that OutputState (and its corresponding item in the
                  the Mechanism's `output_values <Mechanism_Base.output_values>` attribute).

        COMMENT:
            EXAMPLE HERE
        COMMENT

        .. _outputStateValueMapping : Dict[str, int]:
               contains the mappings of OutputStates to their indices in the output_values list
               The key of each entry is the name of an OutputState, and the value is its position in the
                    :py:data:`OutputStates <Mechanism_Base.output_states>` ContentAddressableList.
               Used in ``_update_output_states`` to assign the value of each OutputState to the correct item of
                   the Mechanism's ``value`` attribute.
               Any Mechanism with a function that returns a value with more than one item (i.e., len > 1) MUST implement
                   self.execute rather than just use the params[FUNCTION].  This is so that _outputStateValueMapping
                   can be implemented.
               TBI: if the function of a Mechanism is specified only by params[FUNCTION]
                   (i.e., it does not implement self.execute) and it returns a value with len > 1
                   it MUST also specify kwFunctionOutputStateValueMapping.

    output_labels_dict : dict
        contains entries that are either label:value pairs, or sub-dictionaries containing label:value pairs,
        in which each label (key) specifies a string associated with a value for the OutputState(s) of the
        Mechanism; see `Mechanism_Labels_Dicts` for additional details.

    output_labels : list
        contains the labels corresponding to the value(s) of the OutputState(s) of the Mechanism. If the current value
        of an OutputState does not have a corresponding label, then its numeric value is used instead.

    condition : Condition : None
        condition to be associated with the Mechanism in the `Scheduler` responsible for executing it in each
        `System` to which it is assigned;  if it is not specified (i.e., its value is `None`), the default
        Condition for a `Component` is used.  It can be overridden in a given `System` by assigning a Condition for
        the Mechanism directly to a Scheduler that is then assigned to the System.

    COMMENT:
        phaseSpec : int or float :  default 0
            determines the `TIME_STEP` (s) at which the Mechanism is executed as part of a System
            (see :ref:`Process_Mechanisms` for specification, and :ref:`System Phase <System_Execution_Phase>`
            for how phases are used).
    COMMENT

    states : ContentAddressableList
        a list of all of the Mechanism's `States <State>`, composed from its `input_states
        <Mechanism_Base.input_states>`, `parameter_states <Mechanism_Base.parameter_states>`, and
        `output_states <Mechanism_Base.output_states>` attributes.

    projections : ContentAddressableList
        a list of all of the Mechanism's `Projections <Projection>`, composed from the
        `path_afferents <InputStates.path_afferents>` of all of its `input_states <Mechanism_Base.input_states>`,
        the `mod_afferents` of all of its `input_states <Mechanism_Base.input_states>`,
        `parameter_states <Mechanism)Base.parameter_states>`, and `output_states <Mechanism_Base.output_states>`,
        and the `efferents <OutputState.efferents>` of all of its `output_states <Mechanism_Base.output_states>`.

    afferents : ContentAddressableList
        a list of all of the Mechanism's afferent `Projections <Projection>`, composed from the
        `path_afferents <InputStates.path_afferents>` of all of its `input_states <Mechanism_Base.input_states>`,
        and the `mod_afferents` of all of its `input_states <Mechanism_Base.input_states>`,
        `parameter_states <Mechanism)Base.parameter_states>`, and `output_states <Mechanism_Base.output_states>`.,

    path_afferents : ContentAddressableList
        a list of all of the Mechanism's afferent `PathwayProjections <PathwayProjection>`, composed from the
        `path_afferents <InputStates.path_afferents>` attributes of all of its `input_states
        <Mechanism_Base.input_states>`.

    mod_afferents : ContentAddressableList
        a list of all of the Mechanism's afferent `ModulatoryProjections <ModulatoryProjection>`, composed from the
        `mod_afferents` attributes of all of its `input_states <Mechanism_Base.input_states>`, `parameter_states
        <Mechanism)Base.parameter_states>`, and `output_states <Mechanism_Base.output_states>`.

    efferents : ContentAddressableList
        a list of all of the Mechanism's efferent `Projections <Projection>`, composed from the `efferents
        <OutputState.efferents>` attributes of all of its `output_states <Mechanism_Base.output_states>`.

    senders : ContentAddressableList
        a list of all of the Mechanisms that send `Projections <Projection>` to the Mechanism (i.e., the senders of
        its `afferents <Mechanism_Base.afferents>`; this includes both `ProcessingMechanisms <ProcessingMechanism>`
        (that send `MappingProjections <MappingProjection>` and `AdaptiveMechanisms <AdaptiveMechanism>` (that send
        `ModulatoryProjections <ModulatoryProjection>` (also see `modulators <Mechanism_Base.modulators>`).

    modulators : ContentAddressableList
        a list of all of the `AdapativeMechanisms <AdaptiveMechanism>` that send `ModulatoryProjections
        <ModulatoryProjection>` to the Mechanism (i.e., the senders of its `mod_afferents
        <Mechanism_Base.mod_afferents>` (also see `senders <Mechanism_Base.senders>`).

    receivers : ContentAddressableList
        a list of all of the Mechanisms that receive `Projections <Projection>` from the Mechanism (i.e.,
        the receivers of its `efferents <Mechanism_Base.efferents>`.

    processes : Dict[Process, str]
        a dictionary of the `Processes <Process>` to which the Mechanism belongs, that designates its  `role
        <Mechanism_Role_In_Processes_And_Systems>` in each.  The key of each entry is a Process to which the Mechansim
        belongs, and its value is the Mechanism's `role in that Process <Process_Mechanisms>`.

    systems : Dict[System, str]
        a dictionary of the `Systems <System>` to which the Mechanism belongs, that designates its `role
        <Mechanism_Role_In_Processes_And_Systems>` in each. The key of each entry is a System to which the Mechanism
        belongs, and its value is the Mechanism's `role in that System <System_Mechanisms>`.

    attributes_dict : Dict[keyword, value]
        a dictionary containing the attributes (and their current values) that can be used to specify the
        `variable <OutputState.variable>` of the Mechanism's `OutputState` (see `OutputState_Customization`).

    name : str
        the name of the Mechanism; if it is not specified in the **name** argument of the constructor, a default is
        assigned by MechanismRegistry (see `Naming` for conventions used for default and duplicate names).

    prefs : PreferenceSet or specification dict
        the `PreferenceSet` for the Mechanism; if it is not specified in the **prefs** argument of the
        constructor, a default is assigned using `classPreferences` defined in __init__.py (see :doc:`PreferenceSet
        <LINK>` for details).

        .. _stateRegistry : Registry
               registry containing dicts for each State type (InputState, OutputState and ParameterState) with instance
               dicts for the instances of each type and an instance count for each State type in the Mechanism.
               Note: registering instances of State types with the Mechanism (rather than in the StateRegistry)
                     allows the same name to be used for instances of a State type belonging to different Mechanisms
                     without adding index suffixes for that name across Mechanisms
                     while still indexing multiple uses of the same base name within a Mechanism.
    """

    # CLASS ATTRIBUTES
    componentCategory = kwMechanismComponentCategory
    className = componentCategory
    suffix = " " + className

    class Parameters(Mechanism.Parameters):
        """
            Attributes
            ----------

                variable
                    see `variable <Mechanism_Base.variable>`

                    :default value: numpy.array([[0]])
                    :type: numpy.ndarray
                    :read only: True

                value
                    see `value <Mechanism_Base.value>`

                    :default value: numpy.array([[0]])
                    :type: numpy.ndarray
                    :read only: True

                function
                    see `function <Mechanism_Base.function>`

                    :default value: `Linear`
                    :type: `Function`

                has_initializers
                    see `has_initializers <Mechanism_Base.has_initializers>`

                    :default value: False
                    :type: bool

                previous_value
                    see `previous_value <Mechanism_Base.previous_value>`

                    :default value: None
                    :type:
                    :read only: True

        """
        variable = Parameter(np.array([[0]]), read_only=True)
        value = Parameter(np.array([[0]]), read_only=True)
        previous_value = Parameter(None, read_only=True)
        function = Linear

        input_state_variables = Parameter(None, read_only=True, user=False, getter=_input_state_variables_getter)

    registry = MechanismRegistry

    classPreferenceLevel = PreferenceLevel.CATEGORY
    # Any preferences specified below will override those specified in CategoryDefaultPreferences
    # Note: only need to specify setting;  level will be assigned to CATEGORY automatically
    # classPreferences = {
    #     kwPreferenceSetName: 'MechanismCustomClassPreferences',
    #     kp<pref>: <setting>...}

    # Class-specific loggable items
    @property
    def _loggable_items(self):
        # States, afferent Projections are loggable for a Mechanism
        #     - this allows the value of InputStates and OutputStates to be logged
        #     - for MappingProjections, this logs the value of the Projection's matrix parameter
        #     - for ModulatoryProjections, this logs the value of the Projection
        # IMPLEMENTATION NOTE: this needs to be a property as Projections may be added after instantiation
        try:
            # return list(self.states) + list(self.afferents)
            return list(self.states)
        except:
            return []

    #FIX:  WHEN CALLED BY HIGHER LEVEL OBJECTS DURING INIT (e.g., PROCESS AND SYSTEM), SHOULD USE FULL Mechanism.execute
    # By default, init only the _execute method of Mechanism subclass objects when their execute method is called;
    #    that is, DO NOT run the full Mechanism execute Process, since some components may not yet be instantiated
    #    (such as OutputStates)
    initMethod = INIT_EXECUTE_METHOD_ONLY

    # Note:  the following enforce encoding as 2D np.ndarrays,
    #        to accomodate multiple States:  one 1D np.ndarray per state
    variableEncodingDim = 2
    valueEncodingDim = 2

    stateListAttr = {InputState:INPUT_STATES,
                       ParameterState:PARAMETER_STATES,
                       OutputState:OUTPUT_STATES}

    # Category specific defaults:
    paramClassDefaults = Component.paramClassDefaults.copy()
    paramClassDefaults.update({
        INPUT_STATES:None,
        OUTPUT_STATES:None,
        MONITOR_FOR_CONTROL: NotImplemented,  # This has to be here to "register" it as a valid param for the class
                                              # but is set to NotImplemented so that it is ignored if it is not
                                              # assigned;  setting it to None actively disallows assignment
                                              # (see EVCControlMechanism_instantiate_input_states for more details)
        MONITOR_FOR_LEARNING: None,
        INPUT_LABELS_DICT: {},
        TARGET_LABELS_DICT: {},
        OUTPUT_LABELS_DICT: {}
        # TBI - kwMechanismExecutionSequenceTemplate: [
        #     Components.States.InputState.InputState,
        #     Components.States.ParameterState.ParameterState,
        #     Components.States.OutputState.OutputState]
        })

    # def __new__(cls, *args, **kwargs):
    # def __new__(cls, name=NotImplemented, params=NotImplemented, context=None):

    @tc.typecheck
    def __init__(self,
                 default_variable=None,
                 size=None,
                 input_states=None,
                 output_states=None,
                 params=None,
                 name=None,
                 prefs=None,
                 context=None,
                 function=None,
                 ):
        """Assign name, category-level preferences, and variable; register Mechanism; and enforce category methods

        This is an abstract class, and can only be called from a subclass;
           it must be called by the subclass with a context value

        NOTES:
        * Since Mechanism is a subclass of Component, it calls super.__init__
            to validate size and default_variable and param_defaults, and assign params to paramInstanceDefaults;
            it uses INPUT_STATE as the default_variable
        * registers Mechanism with MechanismRegistry

        """

        # Forbid direct call to base class constructor
        if context is None or (context !=ContextFlags.CONSTRUCTOR and
                               not self.context.initialization_status == ContextFlags.VALIDATING):
            raise MechanismError("Direct call to abstract class Mechanism() is not allowed; use a subclass")

        # IMPLEMENT **kwargs (PER State)

        self._is_finished = False
        self.processes = ReadOnlyOrderedDict() # Note: use _add_process method to add item to processes property
        self.systems = ReadOnlyOrderedDict() # Note: use _add_system method to add item to systems property
        self.aux_components = []
        # Register with MechanismRegistry or create one
        if self.context.initialization_status != ContextFlags.VALIDATING:
            register_category(entry=self,
                              base_class=Mechanism_Base,
                              name=name,
                              registry=MechanismRegistry,
                              context=context)

        # Create Mechanism's _stateRegistry and state type entries
        from psyneulink.core.components.states.state import State_Base
        self._stateRegistry = {}

        # InputState
        from psyneulink.core.components.states.inputstate import InputState
        register_category(entry=InputState,
                          base_class=State_Base,
                          registry=self._stateRegistry,
                          context=context)
        # ParameterState
        from psyneulink.core.components.states.parameterstate import ParameterState
        register_category(entry=ParameterState,
                          base_class=State_Base,
                          registry=self._stateRegistry,
                          context=context)
        # OutputState
        from psyneulink.core.components.states.outputstate import OutputState
        register_category(entry=OutputState,
                          base_class=State_Base,
                          registry=self._stateRegistry,
                          context=context)

        default_variable = self._handle_default_variable(default_variable, size, input_states, params)

        super(Mechanism_Base, self).__init__(default_variable=default_variable,
                                             size=size,
                                             function=function,
                                             param_defaults=params,
                                             prefs=prefs,
                                             name=name)

        # FIX: 10/3/17 - IS THIS CORRECT?  SHOULD IT BE INITIALIZED??
        self._status = INITIALIZING
        self._receivesProcessInput = False
        self.phaseSpec = None

    # ------------------------------------------------------------------------------------------------------------------
    # Parsing methods
    # ------------------------------------------------------------------------------------------------------------------
    # ---------------------------------------------------------
    # Argument parsers
    # ---------------------------------------------------------

    def _parse_arg_variable(self, variable):
        if variable is None:
            return None

        return super()._parse_arg_variable(convert_to_np_array(variable, dimension=2))

    # ------------------------------------------------------------------------------------------------------------------
    # Handlers
    # ------------------------------------------------------------------------------------------------------------------

    def _handle_default_variable(self, default_variable=None, size=None, input_states=None, params=None):
        '''
            Finds whether default_variable can be determined using **default_variable** and **size**
            arguments.

            Returns
            -------
                a default variable if possible
                None otherwise
        '''
        default_variable_from_input_states = None

        # handle specifying through params dictionary
        try:
            default_variable_from_input_states, input_states_variable_was_specified = self._handle_arg_input_states(params[INPUT_STATES])

            # updated here in case it was parsed in _handle_arg_input_states
            params[INPUT_STATES] = self.input_states
        except (TypeError, KeyError):
            pass
        except AttributeError as e:
            if DEFER_VARIABLE_SPEC_TO_MECH_MSG in e.args[0]:
                pass

        if default_variable_from_input_states is None:
            # fallback to standard arg specification
            try:
                default_variable_from_input_states, input_states_variable_was_specified = self._handle_arg_input_states(input_states)
            except AttributeError as e:
                if DEFER_VARIABLE_SPEC_TO_MECH_MSG in e.args[0]:
                    pass

        if default_variable_from_input_states is not None:
            if default_variable is None:
                if size is None:
                    default_variable = default_variable_from_input_states
                else:
                    if input_states_variable_was_specified:
                        size_variable = self._handle_size(size, None)
                        if iscompatible(size_variable, default_variable_from_input_states):
                            default_variable = default_variable_from_input_states
                        else:
                            raise MechanismError(
                                'default variable determined from the specified input_states spec ({0}) '
                                'is not compatible with the default variable determined from size parameter ({1})'.
                                    format(default_variable_from_input_states, size_variable,
                                )
                            )
                    else:
                        # do not pass input_states variable as default_variable, fall back to size specification
                        pass
            else:
                if input_states_variable_was_specified:
                    if not iscompatible(self._parse_arg_variable(default_variable), default_variable_from_input_states):
                        raise MechanismError(
                            'Default variable determined from the specified input_states spec ({0}) for {1} '
                            'is not compatible with its specified default variable ({2})'.format(
                                default_variable_from_input_states, self.name, default_variable
                            )
                        )
                else:
                    # do not pass input_states variable as default_variable, fall back to default_variable specification
                    pass

        return super()._handle_default_variable(default_variable=default_variable, size=size)

    def _handle_arg_input_states(self, input_states):
        '''
        Takes user-inputted argument **input_states** and returns an defaults.variable-like
        object that it represents

        Returns
        -------
            A, B where
            A is an defaults.variable-like object
            B is True if **input_states** contained an explicit variable specification, False otherwise
        '''

        if input_states is None:
            return None, False

        default_variable_from_input_states = []
        input_state_variable_was_specified = None

        if not isinstance(input_states, list):
            input_states = [input_states]
            # KDM 6/28/18: you can't set to self.input_states because this triggers
            # a check for validation pref, but self.prefs does not exist yet so this fails
            self._input_states = input_states

        for i, s in enumerate(input_states):


            try:
                parsed_input_state_spec = _parse_state_spec(owner=self,
                                                            state_type=InputState,
                                                            state_spec=s,
                                                            context='_handle_arg_input_states')
            except AttributeError as e:
                if DEFER_VARIABLE_SPEC_TO_MECH_MSG in e.args[0]:
                    default_variable_from_input_states.append(InputState.defaults.variable)
                    continue
                else:
                    raise MechanismError("PROGRAM ERROR: Problem parsing {} specification ({}) for {}".
                                         format(InputState.__name__, s, self.name))

            mech_variable_item = None

            if isinstance(parsed_input_state_spec, dict):
                try:
                    mech_variable_item = parsed_input_state_spec[VALUE]
                    if parsed_input_state_spec[VARIABLE] is None:
                        input_state_variable_was_specified = False
                except KeyError:
                    pass
            elif isinstance(parsed_input_state_spec, (Projection, Mechanism, State)):
                if parsed_input_state_spec.context.initialization_status == ContextFlags.DEFERRED_INIT:
                    args = parsed_input_state_spec.init_args
                    if REFERENCE_VALUE in args and args[REFERENCE_VALUE] is not None:
                        mech_variable_item = args[REFERENCE_VALUE]
                    elif VALUE in args and args[VALUE] is not None:
                        mech_variable_item = args[VALUE]
                    elif VARIABLE in args and args[VARIABLE] is not None:
                        mech_variable_item = args[VARIABLE]
                else:
                    try:
                        mech_variable_item = parsed_input_state_spec.value
                    except AttributeError:
                        mech_variable_item = parsed_input_state_spec.defaults.mech_variable_item
            else:
                mech_variable_item = parsed_input_state_spec.defaults.mech_variable_item

            if mech_variable_item is None:
                mech_variable_item = InputState.defaults.variable
            elif input_state_variable_was_specified is None and not InputState._state_spec_allows_override_variable(s):
                input_state_variable_was_specified = True

            default_variable_from_input_states.append(mech_variable_item)

        return default_variable_from_input_states, input_state_variable_was_specified

    # ------------------------------------------------------------------------------------------------------------------
    # Validation methods
    # ------------------------------------------------------------------------------------------------------------------

    def _validate_variable(self, variable, context=None):
        """Convert variable to 2D np.array: one 1D value for each InputState

        # VARIABLE SPECIFICATION:                                        ENCODING:
        # Simple value variable:                                         0 -> [array([0])]
        # Single state array (vector) variable:                         [0, 1] -> [array([0, 1])
        # Multiple state variables, each with a single value variable:  [[0], [0]] -> [array[0], array[0]]

        :param variable:
        :param context:
        :return:
        """

        variable = super(Mechanism_Base, self)._validate_variable(variable, context)

        # Force Mechanism variable specification to be a 2D array (to accomodate multiple InputStates - see above):
        variable = convert_to_np_array(variable, 2)

        return variable

    def _filter_params(self, params):
        """Add rather than override INPUT_STATES and/or OUTPUT_STATES

        Allows specification of INPUT_STATES or OUTPUT_STATES in params dictionary to be added to,
        rather than override those in paramClassDefaults (the default behavior)
        """

        import copy

        # INPUT_STATES:

        # Check if input_states is in params (i.e., was specified in arg of constructor)
        if not INPUT_STATES in params or params[INPUT_STATES] is None:
            # If it wasn't, assign from paramClassDefaults (even if it is None) to force creation of input_states attrib
            if self.paramClassDefaults[INPUT_STATES] is not None:
                params[INPUT_STATES] = copy.deepcopy(self.paramClassDefaults[INPUT_STATES])
            else:
                params[INPUT_STATES] = None
        # Convert input_states_spec to list if it is not one
        if params[INPUT_STATES] is not None and not isinstance(params[INPUT_STATES], (list, dict)):
            params[INPUT_STATES] = [params[INPUT_STATES]]
        self.user_params.__additem__(INPUT_STATES, params[INPUT_STATES])

        # OUTPUT_STATES:

        # Check if OUTPUT_STATES is in params (i.e., was specified in arg of contructor)
        if not OUTPUT_STATES in params or params[OUTPUT_STATES] is None:
            if self.paramClassDefaults[OUTPUT_STATES] is not None:
                params[OUTPUT_STATES] = copy.deepcopy(self.paramClassDefaults[OUTPUT_STATES])
            else:
                params[OUTPUT_STATES] = None
        # Convert OUTPUT_STATES_spec to list if it is not one
        if params[OUTPUT_STATES] is not None and not isinstance(params[OUTPUT_STATES], (list, dict)):
            params[OUTPUT_STATES] = [params[OUTPUT_STATES]]
        self.user_params.__additem__(OUTPUT_STATES, params[OUTPUT_STATES])

        # try:
        #     input_states_spec = params[INPUT_STATES]
        # except KeyError:
        #     pass
        # else:
        #     # Convert input_states_spec to list if it is not one
        #     if not isinstance(input_states_spec, list):
        #         input_states_spec = [input_states_spec]
        #     # # Get input_states specified in paramClassDefaults
        #     # if self.paramClassDefaults[INPUT_STATES] is not None:
        #     #     default_input_states = self.paramClassDefaults[INPUT_STATES].copy()
        #     # else:
        #     #     default_input_states = None
        #     # # Convert input_states from paramClassDefaults to a list if it is not one
        #     # if default_input_states is not None and not isinstance(default_input_states, list):
        #     #     default_input_states = [default_input_states]
        #     # # Add InputState specified in params to those in paramClassDefaults
        #     # #    Note: order is important here;  new ones should be last, as paramClassDefaults defines the
        #     # #          the primary InputState which must remain first for the input_states ContentAddressableList
        #     # default_input_states.extend(input_states_spec)
        #     # # Assign full set back to params_arg
        #     # params[INPUT_STATES] = default_input_states
        #
        #     # Get inputStates specified in paramClassDefaults
        #     if self.paramClassDefaults[INPUT_STATES] is not None:
        #         default_input_states = self.paramClassDefaults[INPUT_STATES].copy()
        #         # Convert inputStates from paramClassDefaults to a list if it is not one
        #         if not isinstance(default_input_states, list):
        #             default_input_states = [default_input_states]
        #         # Add input_states specified in params to those in paramClassDefaults
        #         #    Note: order is important here;  new ones should be last, as paramClassDefaults defines the
        #         #          the primary InputState which must remain first for the input_states ContentAddressableList
        #         default_input_states.extend(input_states_spec)
        #         # Assign full set back to params_arg
        #         params[INPUT_STATES] = default_input_states

        # # OUTPUT_STATES:
        # try:
        #     output_states_spec = params[OUTPUT_STATES]
        # except KeyError:
        #     pass
        # else:
        #     # Convert output_states_spec to list if it is not one
        #     if not isinstance(output_states_spec, list):
        #         output_states_spec = [output_states_spec]
        #     # Get OutputStates specified in paramClassDefaults
        #     default_output_states = self.paramClassDefaults[OUTPUT_STATES].copy()
        #     # Convert OutputStates from paramClassDefaults to a list if it is not one
        #     if not isinstance(default_output_states, list):
        #         default_output_states = [default_output_states]
        #     # Add output_states specified in params to those in paramClassDefaults
        #     #    Note: order is important here;  new ones should be last, as paramClassDefaults defines the
        #     #          the primary OutputState which must remain first for the output_states ContentAddressableList
        #     default_output_states.extend(output_states_spec)
        #     # Assign full set back to params_arg
        #     params[OUTPUT_STATES] = default_output_states

    def _validate_params(self, request_set, target_set=None, context=None):
        """validate TimeScale, INPUT_STATES, FUNCTION_PARAMS, OUTPUT_STATES and MONITOR_FOR_CONTROL

        Go through target_set params (populated by Component._validate_params) and validate values for:
            + INPUT_STATES:
                <MechanismsInputState or Projection object or class,
                specification dict for one, 2-item tuple, or numeric value(s)>;
                if it is missing or not one of the above types, it is set to self.defaults.variable
            + FUNCTION_PARAMS:  <dict>, every entry of which must be one of the following:
                ParameterState or Projection object or class, specification dict for one, 2-item tuple, or numeric
                value(s);
                if invalid, default (from paramInstanceDefaults or paramClassDefaults) is assigned
            + OUTPUT_STATES:
                <MechanismsOutputState object or class, specification dict, or numeric value(s);
                if it is missing or not one of the above types, it is set to None here;
                    and then to default value of value (output of execute method) in instantiate_output_state
                    (since execute method must be instantiated before self.defaults.value is known)
                if OUTPUT_STATES is a list or OrderedDict, it is passed along (to instantiate_output_states)
                if it is a OutputState class ref, object or specification dict, it is placed in a list
            + MONITORED_STATES:
                ** DOCUMENT

        Note: PARAMETER_STATES are validated separately -- ** DOCUMENT WHY

        TBI - Generalize to go through all params, reading from each its type (from a registry),
                                   and calling on corresponding subclass to get default values (if param not found)
                                   (as PROJECTION_TYPE and PROJECTION_SENDER are currently handled)
        """

        from psyneulink.core.components.states.state import _parse_state_spec
        from psyneulink.core.components.states.inputstate import InputState

        # Perform first-pass validation in Function.__init__():
        # - returns full set of params based on subclass paramClassDefaults
        super(Mechanism, self)._validate_params(request_set,target_set,context)

        params = target_set

        # VALIDATE INPUT STATE(S)

        # INPUT_STATES is specified, so validate:
        if INPUT_STATES in params and params[INPUT_STATES] is not None:
            try:
                for state_spec in params[INPUT_STATES]:
                    _parse_state_spec(owner=self, state_type=InputState, state_spec=state_spec)
            except AttributeError as e:
                if DEFER_VARIABLE_SPEC_TO_MECH_MSG in e.args[0]:
                    pass
        # INPUT_STATES is not specified and call is from constructor (i.e., not assign_params):
        elif context & ContextFlags.CONSTRUCTOR:
            # - set to None, so it is set to default (self.defaults.variable) in instantiate_inputState
            # - warning (if in VERBOSE mode) will be issued in instantiate_inputState, where default value is known
            params[INPUT_STATES] = None

        # VALIDATE FUNCTION_PARAMS
        try:
            function_param_specs = params[FUNCTION_PARAMS]
        except KeyError:
            if context & (ContextFlags.COMMAND_LINE | ContextFlags.PROPERTY):
                pass
            elif self.prefs.verbosePref:
                print("No params specified for {0}".format(self.__class__.__name__))
        else:
            if not (isinstance(function_param_specs, dict)):
                raise MechanismError("{0} in {1} must be a dict of param specifications".
                                     format(FUNCTION_PARAMS, self.__class__.__name__))
            # Validate params

            from psyneulink.core.components.states.parameterstate import ParameterState
            for param_name, param_value in function_param_specs.items():
                try:
                    self.defaults.value = self.paramInstanceDefaults[FUNCTION_PARAMS][param_name]
                except KeyError:
                    raise MechanismError("{0} not recognized as a param of execute method for {1}".
                                         format(param_name, self.__class__.__name__))
                if not ((isclass(param_value) and
                             (issubclass(param_value, ParameterState) or
                                  issubclass(param_value, Projection))) or
                        isinstance(param_value, ParameterState) or
                        isinstance(param_value, Projection) or
                        isinstance(param_value, dict) or
                        iscompatible(param_value, self.defaults.value)):
                    params[FUNCTION_PARAMS][param_name] = self.defaults.value
                    if self.prefs.verbosePref:
                        print("{0} param ({1}) for execute method {2} of {3} is not a ParameterState, "
                              "projection, tuple, or value; default value ({4}) will be used".
                              format(param_name,
                                     param_value,
                                     self.execute.__self__.componentName,
                                     self.__class__.__name__,
                                     self.defaults.value))

        # VALIDATE OUTPUT STATE(S)

        # OUTPUT_STATES is specified, so validate:
        if OUTPUT_STATES in params and params[OUTPUT_STATES] is not None:

            param_value = params[OUTPUT_STATES]

            # If it is a single item or a non-OrderedDict, place in list (for use here and in instantiate_output_state)
            if not isinstance(param_value, (ContentAddressableList, list, OrderedDict)):
                param_value = [param_value]
            # Validate each item in the list or OrderedDict
            i = 0
            for key, item in param_value if isinstance(param_value, dict) else enumerate(param_value):
                from psyneulink.core.components.states.outputstate import OutputState
                # If not valid...
                if not ((isclass(item) and issubclass(item, OutputState)) or # OutputState class ref
                            isinstance(item, OutputState) or            # OutputState object
                            isinstance(item, dict) or                   # OutputState specification dict
                            isinstance(item, str) or                    # Name (to be used as key in OutputStates list)
                            isinstance(item, tuple) or                  # Projection specification tuple
                            _is_modulatory_spec(item) or                # Modulatory specification for the OutputState
                            iscompatible(item, **{kwCompatibilityNumeric: True})):  # value
                    # set to None, so it is set to default (self.value) in instantiate_output_state
                    param_value[key] = None
                    if self.prefs.verbosePref:
                        print("Item {0} of {1} param ({2}) in {3} is not a"
                              " OutputState, specification dict or value, nor a list of dict of them; "
                              "output ({4}) of execute method for {5} will be used"
                              " to create a default OutputState for {3}".
                              format(i,
                                     OUTPUT_STATES,
                                     param_value,
                                     self.__class__.__name__,
                                     self.value,
                                     self.execute.__self__.name))
                i += 1
            params[OUTPUT_STATES] = param_value

        # OUTPUT_STATES is not specified and call is from construct (i.e., not assign_params)
        elif context & ContextFlags.CONSTRUCTOR:
            # - set to None, so that it is set to default (self.value) in instantiate_output_state
            # - warning (if in VERBOSE mode) will be issued in instantiate_inputState, where default value is known
            # - number of OutputStates is validated against length of owner Mechanism's execute method output (EMO)
            #     in instantiate_output_state, where an OutputState is assigned to each item (value) of the EMO
            params[OUTPUT_STATES] = None

        def validate_labels_dict(lablel_dict, type):
            for label, value in labels_dict.items():
                if not isinstance(label,str):
                    raise MechanismError("Key ({}) in the {} for {} must be a string".
                                         format(label, type, self.name))
                if not isinstance(value,(list, np.ndarray)):
                    raise MechanismError("The value of {} ({}) in the {} for {} must be a list or array".
                                         format(label, value, type, self.name))
        def validate_subdict_key(state_type, key, dict_type):
            # IMPLEMENTATION NOTE:
            #    can't yet validate that string is a legit InputState name or that index is within
            #    bounds of the number of InputStates;  that is done in _get_state_value_labels()
            if not isinstance(key, (int, str)):
                raise MechanismError("Key ({}) for {} of {} must the name of an {} or the index for one".
                                     format(key, dict_type, self.name, state_type.__name__))

        if INPUT_LABELS_DICT in params and params[INPUT_LABELS_DICT]:
            labels_dict = params[INPUT_LABELS_DICT]
            if isinstance(list(labels_dict.values())[0], dict):
                for key, ld in labels_dict.values():
                    validate_subdict_key(InputState, key, INPUT_LABELS_DICT)
                    validate_labels_dict(ld, INPUT_LABELS_DICT)
            else:
                validate_labels_dict(labels_dict, INPUT_LABELS_DICT)

        if OUTPUT_LABELS_DICT in params and params[OUTPUT_LABELS_DICT]:
            labels_dict = params[OUTPUT_LABELS_DICT]
            if isinstance(list(labels_dict.values())[0], dict):
                for key, ld in labels_dict.values():
                    validate_subdict_key(OutputState, key, OUTPUT_LABELS_DICT)
                    validate_labels_dict(ld, OUTPUT_LABELS_DICT)
            else:
                validate_labels_dict(labels_dict, OUTPUT_LABELS_DICT)

        if TARGET_LABELS_DICT in params and params[TARGET_LABELS_DICT]:
            for label, value in params[TARGET_LABELS_DICT].items():
                if not isinstance(label,str):
                    raise MechanismError("Key ({}) in the {} for {} must be a string".
                                         format(label, TARGET_LABELS_DICT, self.name))
                if not isinstance(value,(list, np.ndarray)):
                    raise MechanismError("The value of {} ({}) in the {} for {} must be a list or array".
                                         format(label, value, TARGET_LABELS_DICT, self.name))

    def _validate_inputs(self, inputs=None):
        # Only ProcessingMechanism supports run() method of Function;  ControlMechanism and LearningMechanism do not
        raise MechanismError("{} does not support run() method".format(self.__class__.__name__))

    def _instantiate_attributes_before_function(self, function=None, context=None):
        self.parameters.previous_value.set(None, override=True)
        self._instantiate_input_states(context=context)
        self._instantiate_parameter_states(function=function, context=context)
        super()._instantiate_attributes_before_function(function=function, context=context)

        # Assign attributes to be included in attributes_dict
        #   keys are keywords exposed to user for assignment
        #   values are names of corresponding attributes
        self.attributes_dict_entries = dict(OWNER_VARIABLE = VARIABLE,
                                            OWNER_VALUE = VALUE,
                                            EXECUTION_COUNT = CURRENT_EXECUTION_COUNT,
                                            EXECUTION_TIME = CURRENT_EXECUTION_TIME)
        if hasattr(self, PREVIOUS_VALUE):
            self.attributes_dict_entries.update({'PREVIOUS_VALUE': PREVIOUS_VALUE})

    def _instantiate_function(self, function, function_params=None, context=None):
        """Assign weights and exponents if specified in input_states
        """

        super()._instantiate_function(function=function, function_params=function_params, context=context)

        if self.input_states and any(input_state.weight is not None for input_state in self.input_states):

            # Construct defaults:
            #    from function.weights if specified else 1's
            try:
                default_weights = self.function.weights
            except AttributeError:
                default_weights = None
            if default_weights is None:
                default_weights = default_weights or [1.0] * len(self.input_states)

            # Assign any weights specified in input_state spec
            weights = [[input_state.weight if input_state.weight is not None else default_weight]
                       for input_state, default_weight in zip(self.input_states, default_weights)]
            self.function._weights = weights

        if self.input_states and any(input_state.exponent is not None for input_state in self.input_states):

            # Construct defaults:
            #    from function.weights if specified else 1's
            try:
                default_exponents = self.function.exponents
            except AttributeError:
                default_exponents = None
            if default_exponents is None:
                default_exponents = default_exponents or [1.0] * len(self.input_states)

            # Assign any exponents specified in input_state spec
            exponents = [[input_state.exponent if input_state.exponent is not None else default_exponent]
                       for input_state, default_exponent in zip(self.input_states, default_exponents)]
            self.function._exponents = exponents

        # this may be removed when the restriction making all Mechanism values 2D np arrays is lifted
        # ignore warnings of certain Functions that disable conversion
        with warnings.catch_warnings():
            warnings.simplefilter(action='ignore', category=UserWarning)
            self.function.output_type = FunctionOutputType.NP_2D_ARRAY
            self.function.enable_output_type_conversion = True
        self.function._instantiate_value(context)

    def _instantiate_attributes_after_function(self, context=None):
        from psyneulink.core.components.states.parameterstate import _instantiate_parameter_state

        self._instantiate_output_states(context=context)
        # instantiate parameter states from UDF custom parameters if necessary
        try:
            cfp = self.function.cust_fct_params
            udf_parameters_lacking_states = {param_name: cfp[param_name] for param_name in cfp if param_name not in self.parameter_states.names}

            _instantiate_parameter_state(self, FUNCTION_PARAMS, udf_parameters_lacking_states, context=context, function=self.function)
            self._parse_param_state_sources()
        except AttributeError:
            pass

        super()._instantiate_attributes_after_function(context=context)

    def _instantiate_input_states(self, input_states=None, reference_value=None, context=None):
        """Call State._instantiate_input_states to instantiate orderedDict of InputState(s)

        This is a stub, implemented to allow Mechanism subclasses to override _instantiate_input_states
            or process InputStates before and/or after call to _instantiate_input_states
        """
        from psyneulink.core.components.states.inputstate import _instantiate_input_states
        return _instantiate_input_states(owner=self,
                                         input_states=input_states or self.input_states,
                                         reference_value=reference_value,
                                         context=context)

    def _instantiate_parameter_states(self, function=None, context=None):
        """Call State._instantiate_parameter_states to instantiate a ParameterState for each parameter in user_params

        This is a stub, implemented to allow Mechanism subclasses to override _instantiate_parameter_states
            or process InputStates before and/or after call to _instantiate_parameter_states
            :param function:
        """
        from psyneulink.core.components.states.parameterstate import _instantiate_parameter_states
        _instantiate_parameter_states(owner=self, function=function, context=context)

    def _instantiate_output_states(self, context=None):
        """Call State._instantiate_output_states to instantiate orderedDict of OutputState(s)

        This is a stub, implemented to allow Mechanism subclasses to override _instantiate_output_states
            or process InputStates before and/or after call to _instantiate_output_states
        """
        from psyneulink.core.components.states.outputstate import _instantiate_output_states
        # self._update_parameter_states(context=context)
        self._update_attribs_dicts(context=context)
        _instantiate_output_states(owner=self, output_states=self.output_states, context=context)

    def _add_projection_to_mechanism(self, state, projection, context=None):
        from psyneulink.core.components.projections.projection import _add_projection_to
        _add_projection_to(receiver=self, state=state, projection_spec=projection, context=context)

    def _add_projection_from_mechanism(self, receiver, state, projection, context=None):
        """Add projection to specified state
        """
        from psyneulink.core.components.projections.projection import _add_projection_from
        _add_projection_from(sender=self, state=state, projection_spec=projection, receiver=receiver, context=context)

    def _projection_added(self, projection, context=None):
        '''Stub that can be overidden by subclasses that need to know when a projection is added to the Mechanism'''
        pass

    def reinitialize(self, *args, execution_context=None):
        """
            If the mechanism's `function <Mechanism.function>` is an `IntegratorFunction`, or if the mechanism has and
            `integrator_function <TransferMechanism.integrator_function>` (see `TransferMechanism`), this method
            effectively begins the function's accumulation over again at the specified value, and updates related
            attributes on the mechanism.  It also reassigns `previous_value <Mechanism.previous_value>` to None.

            If the mechanism's `function <Mechanism_Base.function>` is an `IntegratorFunction`, its `reinitialize
            <Mechanism_Base.reinitialize>` method:

                (1) Calls the function's own `reinitialize <IntegratorFunction.reinitialize>` method (see Note below for
                    details)

                (2) Sets the mechanism's `value <Mechanism_Base.value>` to the output of the function's
                    reinitialize method

                (3) Updates its `output states <Mechanism_Base.output_state>` based on its new `value
                    <Mechanism_Base.value>`

            If the mechanism has an `integrator_function <TransferMechanism.integrator_function>`, its `reinitialize
            <Mechanism_Base.reinitialize>` method::

                (1) Calls the `integrator_function's <TransferMechanism.integrator_function>` own `reinitialize
                    <IntegratorFunction.reinitialize>` method (see Note below for details)

                (2) Executes its `function <Mechanism_Base.function>` using the output of the `integrator_function's
                    <TransferMechanism.integrator_function>` `reinitialize <IntegratorFunction.reinitialize>` method as the
                    function's variable

                (3) Sets the mechanism's `value <Mechanism_Base.value>` to the output of its function

                (4) Updates its `output states <Mechanism_Base.output_state>` based on its new `value
                    <Mechanism_Base.value>`

        .. note::
                The reinitialize method of an IntegratorFunction Function typically resets the function's `previous_value
                <IntegratorFunction.previous_value>` (and any other `stateful_attributes <IntegratorFunction.stateful_attributes>`) and
                `value <IntegratorFunction.value>` to the quantity (or quantities) specified. If `reinitialize
                <Mechanism_Base.reinitialize>` is called without arguments, the `initializer <IntegratorFunction.initializer>`
                value (or the values of each of the attributes in `initializers <IntegratorFunction.initializers>`) is used
                instead. The `reinitialize <IntegratorFunction.reinitialize>` method may vary across different Integrators.
                See individual functions for details on their `stateful_attributes <IntegratorFunction.stateful_attributes>`,
                as well as other reinitialization steps that the reinitialize method may carry out.
        """
        from psyneulink.core.components.functions.statefulfunctions.statefulfunction import StatefulFunction
        from psyneulink.core.components.functions.statefulfunctions.integratorfunctions import IntegratorFunction

        # If the primary function of the mechanism is stateful:
        # (1) reinitialize it, (2) update value, (3) update output states
        if isinstance(self.function, StatefulFunction):
            new_value = self.function.reinitialize(*args, execution_context=execution_context)
            self.parameters.value.set(np.atleast_2d(new_value), execution_context=execution_context, override=True)
            self._update_output_states(execution_id=parse_execution_context(execution_context),
                                       context="REINITIALIZING")

        # If the mechanism has an auxiliary integrator function:
        # (1) reinitialize it, (2) run the primary function with the new "previous_value" as input
        # (3) update value, (4) update output states
        elif hasattr(self, "integrator_function"):
            if isinstance(self.integrator_function, IntegratorFunction):
                new_input = self.integrator_function.reinitialize(*args, execution_context=execution_context)[0]
                self.parameters.value.set(
                    self.function.execute(variable=new_input, execution_id=execution_context, context="REINITIALIZING"),
                    execution_context=execution_context,
                    override=True
                )
                self._update_output_states(execution_id=parse_execution_context(execution_context),
                                           context="REINITIALIZING")

            elif self.integrator_function is None or isinstance(self.integrator_function, type):
                if hasattr(self, "integrator_mode"):
                    raise MechanismError("Reinitializing {} is not allowed because this Mechanism is not stateful. "
                                         "(It does not have an integrator to reinitialize.) If this Mechanism "
                                         "should be stateful, try setting the integrator_mode argument to True. "
                                         .format(self.name))
                else:
                    raise MechanismError("Reinitializing {} is not allowed because this Mechanism is not stateful. "
                                         "(It does not have an integrator to reinitialize).".format(self.name))

            else:
                raise MechanismError("Reinitializing {} is not allowed because its integrator_function is not an "
                                     "IntegratorFunction type function, therefore the Mechanism does not have an integrator to"
                                     " reinitialize.".format(self.name))
        else:
            raise MechanismError("Reinitializing {} is not allowed because this Mechanism is not stateful. "
                                 "(It does not have an accumulator to reinitialize).".format(self.name))

        # if hasattr(self, PREVIOUS_VALUE):
        #     self.parameters.previous_value.set(None, override=True)

    def get_current_mechanism_param(self, param_name, execution_id=None):
        if param_name == "variable":
            raise MechanismError("The method 'get_current_mechanism_param' is intended for retrieving the current "
                                 "value of a mechanism parameter. 'variable' is not a mechanism parameter. If looking "
                                 "for {}'s default variable, try {}.defaults.variable."
                                 .format(self.name, self.name))
        try:
            return self._parameter_states[param_name].parameters.value.get(execution_id)
        except (AttributeError, TypeError):
            return getattr(self.parameters, param_name).get(execution_id)

    def execute(self,
                input=None,
                execution_id=None,
                runtime_params=None,
                context=None):
        """Carry out a single `execution <Mechanism_Execution>` of the Mechanism.

        COMMENT:
            Update InputState(s) and parameter(s), call subclass _execute, update OutputState(s), and assign self.value

            Execution sequence:
            - Call self.input_state.execute() for each entry in self.input_states:
                + execute every self.input_state.path_afferents.[<Projection>.execute()...]
                + aggregate results and/or gate state using self.input_state.function()
                + assign the result in self.input_state.value
            - Call every self.params[<ParameterState>].execute(); for each:
                + execute self.params[<ParameterState>].mod_afferents.[<Projection>.execute()...]
                    (usually this is just a single ControlProjection)
                + aggregate results for each ModulationParam or assign value from an OVERRIDE specification
                + assign the result to self.params[<ParameterState>].value
            - Call subclass' self.execute(params):
                - use self.input_state.value as its variable,
                - use self.params[<ParameterState>].value for each param of subclass' self.function
                - call self._update_output_states() to assign the output to each self.output_states[<OutputState>].value
                Note:
                * if execution is occurring as part of initialization, each output_state is reset to 0
                * otherwise, their values are left as is until the next update
        COMMENT

        Arguments
        ---------

        input : List[value] or ndarray : default self.defaults.variable
            input to use for execution of the Mechanism.
            This must be consistent with the format of the Mechanism's `InputState(s) <Mechanism_InputStates>`:
            the number of items in the  outermost level of the list, or axis 0 of the ndarray, must equal the number
            of the Mechanism's `input_states  <Mechanism_Base.input_states>`, and each item must be compatible with the
            format (number and type of elements) of the `variable <InputState.InputState.variable>` of the
            corresponding InputState (see `Run Inputs <Run_Inputs>` for details of input
            specification formats).

        runtime_params : Optional[Dict[str, Dict[str, Dict[str, value]]]]:
            a dictionary that can include any of the parameters used as arguments to instantiate the Mechanism or
            its function. Any value assigned to a parameter will override the current value of that parameter for *only
            the current* execution of the Mechanism. When runtime_params are passed down from the `Composition` level
            `Run` method, parameters reset to their original values immediately following the execution during which
            runtime_params were used. When `execute <Mechanism.execute>` is called directly, (such as for debugging),
            runtime_params exhibit "lazy updating": parameter values will not reset to their original values until the
            beginning of the next execution.

        Returns
        -------

        Mechanism's output_values : List[value]
            list with the `value <OutputState.value>` of each of the Mechanism's `OutputStates
            <Mechanism_OutputStates>` after either one `TIME_STEP` or a `TRIAL`.

        """
        context = context or ContextFlags.COMMAND_LINE

        # initialize context for this execution_id if not done already
        if execution_id is not None:
            self._assign_context_values(execution_id)

        if not self.parameters.context.get(execution_id).source or context & ContextFlags.COMMAND_LINE:
            self.parameters.context.get(execution_id).source = ContextFlags.COMMAND_LINE
        if self.parameters.context.get(execution_id).initialization_status == ContextFlags.INITIALIZED:
            self.parameters.context.get(execution_id).string = "{} EXECUTING {}: {}".format(context.name,self.name,
                                                               ContextFlags._get_context_string(
                                                                       self.parameters.context.get(execution_id).flags, EXECUTION_PHASE))
        else:
            self.parameters.context.get(execution_id).string = "{} INITIALIZING {}".format(context.name, self.name)

        # IMPLEMENTATION NOTE: Re-write by calling execute methods according to their order in functionDict:
        #         for func in self.functionDict:
        #             self.functionsDict[func]()

        # Limit init to scope specified by context
        if self.parameters.context.get(execution_id).initialization_status == ContextFlags.INITIALIZING:
            if self.parameters.context.get(execution_id).composition:
                # Run full execute method for init of Process and System
                pass
            # Only call subclass' _execute method and then return (do not complete the rest of this method)
            elif self.initMethod is INIT_EXECUTE_METHOD_ONLY:
                return_value =  self._execute(
                    variable=self.defaults.variable,
                    execution_id=execution_id,
                    runtime_params=runtime_params,
                    context=context,
                )

                # IMPLEMENTATION NOTE:  THIS IS HERE BECAUSE IF return_value IS A LIST, AND THE LENGTH OF ALL OF ITS
                #                       ELEMENTS ALONG ALL DIMENSIONS ARE EQUAL (E.G., A 2X2 MATRIX PAIRED WITH AN
                #                       ARRAY OF LENGTH 2), np.array (AS WELL AS np.atleast_2d) GENERATES A ValueError
                if (isinstance(return_value, list) and
                    (all(isinstance(item, np.ndarray) for item in return_value) and
                        all(
                                all(item.shape[i]==return_value[0].shape[0]
                                    for i in range(len(item.shape)))
                                for item in return_value))):

                        return return_value
                else:
                    converted_to_2d = np.atleast_2d(return_value)
                # If return_value is a list of heterogenous elements, return as is
                #     (satisfies requirement that return_value be an array of possibly multidimensional values)
                if converted_to_2d.dtype == object:
                    return return_value
                # Otherwise, return value converted to 2d np.array
                else:
                    return converted_to_2d

            # Call only subclass' function during initialization (not its full _execute method nor rest of this method)
            elif self.initMethod is INIT_FUNCTION_METHOD_ONLY:
                return_value = super()._execute(
                    variable=self.defaults.variable,
                    execution_id=execution_id,
                    runtime_params=runtime_params,
                    context=context,
                )
                return np.atleast_2d(return_value)

        # FIX: ??MAKE CONDITIONAL ON self.prefs.paramValidationPref??
        # VALIDATE INPUT STATE(S) AND RUNTIME PARAMS
        self._check_args(
            params=runtime_params,
            target_set=runtime_params,
            execution_id=execution_id,
        )

        self._update_previous_value(execution_id)

        # UPDATE VARIABLE and INPUT STATE(S)

        # Executing or simulating Process or System, get input by updating input_states

        if (input is None
            and (self.parameters.context.get(execution_id).execution_phase & (ContextFlags.PROCESSING|ContextFlags.LEARNING|ContextFlags.SIMULATION))
            and (self.input_state.path_afferents != [])):
            variable = self._update_input_states(execution_id=execution_id, runtime_params=runtime_params, context=context)

        # Direct call to execute Mechanism with specified input, so assign input to Mechanism's input_states
        else:
            if context & ContextFlags.COMMAND_LINE:
                self.parameters.context.get(execution_id).execution_phase = ContextFlags.PROCESSING
            if input is None:
                input = self.defaults.variable
            #     FIX:  this input value is sent to input CIMs when compositions are nested
            #           variable should be based on afferent projections
            variable = self._get_variable_from_input(input, execution_id)

        self.parameters.variable.set(variable, execution_context=execution_id, override=True)

        # UPDATE PARAMETER STATE(S)
        self._update_parameter_states(execution_id=execution_id, runtime_params=runtime_params, context=context)

        # CALL SUBCLASS _execute method AND ASSIGN RESULT TO self.value

        # IMPLEMENTATION NOTE: use value as buffer variable until it has been fully processed
        #                      to avoid multiple calls to (and potential log entries for) self.value property
        value = self._execute(
            variable=variable,
            execution_id=execution_id,
            runtime_params=runtime_params,
            context=context
        )

        # IMPLEMENTATION NOTE:  THIS IS HERE BECAUSE IF return_value IS A LIST, AND THE LENGTH OF ALL OF ITS
        #                       ELEMENTS ALONG ALL DIMENSIONS ARE EQUAL (E.G., A 2X2 MATRIX PAIRED WITH AN
        #                       ARRAY OF LENGTH 2), np.array (AS WELL AS np.atleast_2d) GENERATES A ValueError
        if (isinstance(value, list) and
            (all(isinstance(item, np.ndarray) for item in value) and
                all(
                        all(item.shape[i]==value[0].shape[0]
                            for i in range(len(item.shape)))
                        for item in value))):
                pass
        else:
            converted_to_2d = np.atleast_2d(value)
            # If return_value is a list of heterogenous elements, return as is
            #     (satisfies requirement that return_value be an array of possibly multidimensional values)
            if converted_to_2d.dtype == object:
                pass
            # Otherwise, return value converted to 2d np.array
            else:
                # return converted_to_2d
                value = converted_to_2d

        self.parameters.value.set(value, execution_context=execution_id, override=True)

        # UPDATE OUTPUT STATE(S)
        self._update_output_states(execution_id=execution_id, runtime_params=runtime_params, context=context)

        # REPORT EXECUTION
        if self.prefs.reportOutputPref and (self.parameters.context.get(execution_id).execution_phase &
                                            ContextFlags.PROCESSING|ContextFlags.LEARNING):
            self._report_mechanism_execution(self.get_input_values(execution_id), self.user_params, self.output_state.parameters.value.get(execution_id))

        return value

    def run(
        self,
        inputs,
        num_trials=None,
        call_before_execution=None,
        call_after_execution=None,
    ):
        """Run a sequence of `executions <Mechanism_Execution>`.

        COMMENT:
            Call execute method for each in a sequence of executions specified by the `inputs` argument.
        COMMENT

        Arguments
        ---------

        inputs : List[input] or ndarray(input) : default default_variable
            the inputs used for each in a sequence of executions of the Mechanism (see `Run_Inputs` for a detailed
            description of formatting requirements and options).

        num_trials: int
            number of trials to execute.

        call_before_execution : function : default None
            called before each execution of the Mechanism.

        call_after_execution : function : default None
            called after each execution of the Mechanism.

        Returns
        -------

        Mechanism's output_values : List[value]
            list with the `value <OutputState.value>` of each of the Mechanism's `OutputStates
            <Mechanism_OutputStates>` for each execution of the Mechanism.

        """
        from psyneulink.core.globals.environment import run
        return run(
            self,
            inputs=inputs,
            num_trials=num_trials,
            call_before_trial=call_before_execution,
            call_after_trial=call_after_execution,
        )

    def _get_variable_from_input(self, input, execution_id=None):
        input = np.atleast_2d(input)
        num_inputs = np.size(input, 0)
        num_input_states = len(self.input_states)
        if num_inputs != num_input_states:
            # Check if inputs are of different lengths (indicated by dtype == np.dtype('O'))
            num_inputs = np.size(input)
            if isinstance(input, np.ndarray) and input.dtype is np.dtype('O') and num_inputs == num_input_states:
                # Reduce input back down to sequence of arrays (to remove extra dim added by atleast_2d above)
                input = np.squeeze(input)
            else:
                num_inputs = np.size(input, 0)  # revert num_inputs to its previous value, when printing the error
                raise MechanismError("Number of inputs ({0}) to {1} does not match "
                                  "its number of input_states ({2})".
                                  format(num_inputs, self.name,  num_input_states ))
        for input_item, input_state in zip(input, self.input_states):
            if len(input_state.defaults.value) == len(input_item):
                input_state.parameters.value.set(input_item, execution_id, override=True)
            else:
                raise MechanismError(
                    "Length ({}) of input ({}) does not match "
                    "required length ({}) for input to {} of {}".format(
                        len(input_item),
                        input_item,
                        len(input_state.defaults.variable),
                        input_state.name,
                        self.name
                    )
                )

        return np.array(self.get_input_values(execution_id))

    def _update_previous_value(self, execution_id=None):
        self.parameters.previous_value.set(self.parameters.value.get(execution_id), execution_id, override=True)

    def _update_input_states(self, execution_id=None, runtime_params=None, context=None):
        """ Update value for each InputState in self.input_states:

        Call execute method for all (MappingProjection) Projections in InputState.path_afferents
        Aggregate results (using InputState execute method)
        Update InputState.value
        """
        for i in range(len(self.input_states)):
            state = self.input_states[i]
            state.update(execution_id=execution_id, params=runtime_params, context=context)
        return np.array([state.parameters.value.get(execution_id) for state in self.input_states])

    def _update_parameter_states(self, execution_id=None, runtime_params=None, context=None):

        for state in self._parameter_states:
            state.update(execution_id=execution_id, params=runtime_params, context=context)
        self._update_attribs_dicts(context=context)

    def _update_attribs_dicts(self, context=None):
        from psyneulink.core.globals.keywords import NOISE
        for state in self._parameter_states:
            if NOISE in state.name and self.context.initialization_status == ContextFlags.INITIALIZING:
                continue
            if state.name in self.user_params:
                self.user_params.__additem__(state.name, state.value)
            if state.name in self.function_params:
                self.function_params.__additem__(state.name, state.value)

    def _update_output_states(self, execution_id=None, runtime_params=None, context=None):
        """Execute function for each OutputState and assign result of each to corresponding item of self.output_values

        owner_value arg can be used to override existing (or absent) value of owner as variable for OutputStates
        and assign a specified (set of) value(s).

        """
        for i in range(len(self.output_states)):
            state = self.output_states[i]
            state.update(execution_id=execution_id, params=runtime_params, context=context)

    def initialize(self, value, execution_context=None):
        """Assign an initial value to the Mechanism's `value <Mechanism_Base.value>` attribute and update its
        `OutputStates <Mechanism_OutputStates>`.

        Arguments
        ---------

        value : List[value] or 1d ndarray
            value used to initialize the first item of the Mechanism's `value <Mechanism_Base.value>` attribute.

        """
        if self.paramValidationPref:
            if not iscompatible(value, self.defaults.value):
                raise MechanismError("Initialization value ({}) is not compatiable with value of {}".
                                     format(value, append_type_to_name(self)))
        self.parameters.value.set(np.atleast_1d(value), execution_context, override=True)
        self._update_output_states(execution_id=execution_context, context="INITIAL_VALUE")

    def _get_input_param_struct_type(self, ctx):
        gen = (ctx.get_param_struct_type(state) for state in self.input_states)
        return pnlvm.ir.LiteralStructType(gen)

    def _get_param_param_struct_type(self, ctx):
        gen = (ctx.get_param_struct_type(state) for state in self.parameter_states)
        return pnlvm.ir.LiteralStructType(gen)

    def _get_output_param_struct_type(self, ctx):
        gen = (ctx.get_param_struct_type(state) for state in self.output_states)
        return pnlvm.ir.LiteralStructType(gen)

    def _get_function_param_struct_type(self, ctx):
        return ctx.get_param_struct_type(self.function)

    def _get_param_struct_type(self, ctx):
        input_param_struct = self._get_input_param_struct_type(ctx)
        output_param_struct = self._get_output_param_struct_type(ctx)
        param_param_struct = self._get_param_param_struct_type(ctx)
        function_param_struct = self._get_function_param_struct_type(ctx)

        param_list = [input_param_struct, function_param_struct,
                      output_param_struct, param_param_struct]

        mech_params = self._get_mech_params_type(ctx)
        if mech_params is not None:
            param_list.append(mech_params)

        return pnlvm.ir.LiteralStructType(param_list)

    def _get_mech_params_type(self, ctx):
        pass

    def _get_input_context_struct_type(self, ctx):
        gen = (ctx.get_context_struct_type(state) for state in self.input_states)
        return pnlvm.ir.LiteralStructType(gen)

    def _get_param_context_struct_type(self, ctx):
        gen = (ctx.get_context_struct_type(state) for state in self.parameter_states)
        return pnlvm.ir.LiteralStructType(gen)

    def _get_output_context_struct_type(self, ctx):
        gen = (ctx.get_context_struct_type(state) for state in self.output_states)
        return pnlvm.ir.LiteralStructType(gen)

    def _get_function_context_struct_type(self, ctx):
        return ctx.get_context_struct_type(self.function)

    def _get_context_struct_type(self, ctx):
        input_context_struct = self._get_input_context_struct_type(ctx)
        output_context_struct = self._get_output_context_struct_type(ctx)
        param_context_struct = self._get_param_context_struct_type(ctx)
        function_context_struct = self._get_function_context_struct_type(ctx)

        context_list = [input_context_struct, function_context_struct,
                        output_context_struct, param_context_struct]

        mech_context = self._get_mech_context_type(ctx)
        if mech_context is not None:
            context_list.append(mech_context)

        return pnlvm.ir.LiteralStructType(context_list)

    def _get_mech_context_type(self, ctx):
        pass

    def _get_output_struct_type(self, ctx):
        output_type_list = []
        for state in self.output_states:
            output_type_list.append(ctx.get_output_struct_type(state))
        return pnlvm.ir.LiteralStructType(output_type_list)

    def _get_input_struct_type(self, ctx):
        input_type_list = []
        for state in self.input_states:
            input_type_list.append(ctx.get_input_struct_type(state))
        for state in self.parameter_states:
            state_input_type_list = []
            for proj in state.mod_afferents:
                state_input_type_list.append(ctx.get_output_struct_type(proj))
            input_type_list.append(pnlvm.ir.LiteralStructType(state_input_type_list))
        return pnlvm.ir.LiteralStructType(input_type_list)

    def _get_input_param_initializer(self, execution_id):
        gen = (state._get_param_initializer(execution_id) for state in self.input_states)
        return tuple(gen)

    def _get_param_param_initializer(self, execution_id):
        gen = (state._get_param_initializer(execution_id) for state in self.parameter_states)
        return tuple(gen)

    def _get_output_param_initializer(self, execution_id):
        gen = (state._get_param_initializer(execution_id) for state in self.output_states)
        return tuple(gen)

    def _get_function_param_initializer(self, execution_id):
        return self.function._get_param_initializer(execution_id)

    def _get_param_initializer(self, execution_id):
        input_param_init = self._get_input_param_initializer(execution_id)
        function_param_init = self._get_function_param_initializer(execution_id)
        output_param_init = self._get_output_param_initializer(execution_id)
        param_param_init = self._get_param_param_initializer(execution_id)

        param_init_list = [input_param_init, function_param_init,
                           output_param_init, param_param_init]

        mech_params_init = self._get_mech_params_init()
        if mech_params_init is not None:
            param_init_list.append(mech_params_init)

        return tuple(param_init_list)

    def _get_mech_params_init(self):
        pass

    def _get_input_context_initializer(self, execution_id):
        gen = (state._get_context_initializer(execution_id) for state in self.input_states)
        return tuple(gen)

    def _get_param_context_initializer(self, execution_id):
        gen = (state._get_context_initializer(execution_id) for state in self.parameter_states)
        return tuple(gen)

    def _get_output_context_initializer(self, execution_id):
        gen = (state._get_context_initializer(execution_id) for state in self.output_states)
        return tuple(gen)

    def _get_function_context_initializer(self, execution_id):
        return self.function._get_context_initializer(execution_id)

    def _get_context_initializer(self, execution_id):
        input_context_init = self._get_input_context_initializer(execution_id)
        function_context_init = self._get_function_context_initializer(execution_id)
        output_context_init = self._get_output_context_initializer(execution_id)
        param_context_init = self._get_param_context_initializer(execution_id)

        context_init_list = [input_context_init, function_context_init,
                             output_context_init, param_context_init]

        return tuple(context_init_list)

    def _gen_llvm_input_states(self, ctx, builder, params, context, si):
        # Allocate temporary storage. We rely on the fact that series
        # of input state results should match the main function input.
        is_output_list = []
        for state in self.input_states:
            is_function = ctx.get_llvm_function(state)
            is_output_list.append(is_function.args[3].type.pointee)

        # Check if all elements are the same
        if len(set(is_output_list)) == 1:
            is_output_type = pnlvm.ir.ArrayType(is_output_list[0], len(is_output_list))
        else:
            is_output_type = pnlvm.ir.LiteralStructType(is_output_list)
        is_output = builder.alloca(is_output_type, 1)

        for i, state in enumerate(self.input_states):
            is_params = builder.gep(params, [ctx.int32_ty(0), ctx.int32_ty(0), ctx.int32_ty(i)])
            is_context = builder.gep(context, [ctx.int32_ty(0), ctx.int32_ty(0), ctx.int32_ty(i)])
            is_in = builder.gep(si, [ctx.int32_ty(0), ctx.int32_ty(i)])
            is_out = builder.gep(is_output, [ctx.int32_ty(0), ctx.int32_ty(i)])
            is_function = ctx.get_llvm_function(state)
            builder.call(is_function, [is_params, is_context, is_in, is_out])

        return is_output, builder

    def _gen_llvm_param_states(self, func, f_params_ptr, ctx, builder, params, context, si):
        # Allocate a shadow structure to overload user supplied parameters
        f_params = builder.alloca(f_params_ptr.type.pointee, 1)

        # Call parameter states for function
        for idx, f_param in enumerate(func._get_param_ids()):
            param_in_ptr = builder.gep(f_params_ptr, [ctx.int32_ty(0), ctx.int32_ty(idx)])
            raw_param_val = builder.load(param_in_ptr)
            param_out_ptr = builder.gep(f_params, [ctx.int32_ty(0), ctx.int32_ty(idx)])
            # If there is no param state, provide a copy of the user param value
            # FIXME: why wouldn't it be there?
            if f_param not in self._parameter_states:
                builder.store(raw_param_val, param_out_ptr)
                continue

            state = self._parameter_states[f_param]
            i = self._parameter_states.key_values.index(f_param)

            assert state is self.parameter_states[i]

            ps_function = ctx.get_llvm_function(state)

            # Parameter states are in the 4th block (idx 3).
            # After input, function, and output.
            ps_idx = ctx.int32_ty(3)
            ps_params = builder.gep(params, [ctx.int32_ty(0), ps_idx, ctx.int32_ty(i)])
            ps_context = builder.gep(context, [ctx.int32_ty(0), ps_idx, ctx.int32_ty(i)])

            # Construct the input out of the user value and incoming projection
            ps_input = builder.alloca(ps_function.args[2].type.pointee, 1)
            raw_ptr = builder.gep(ps_input, [ctx.int32_ty(0), ctx.int32_ty(0)])

            builder.store(raw_param_val, raw_ptr)

            # Copy mod_afferent inputs
            for idx, ps_mod in enumerate(state.mod_afferents):
                mod_in_ptr = builder.gep(si, [ctx.int32_ty(0), ctx.int32_ty(len(self.input_states) + i), ctx.int32_ty(idx)])
                mod_out_ptr = builder.gep(ps_input, [ctx.int32_ty(0), ctx.int32_ty(1 + idx)])
                afferent_val = builder.load(mod_in_ptr)
                builder.store(afferent_val, mod_out_ptr)

            # Parameter states modify corresponding parameter in param struct
            ps_output = param_out_ptr

            builder.call(ps_function, [ps_params, ps_context, ps_input, ps_output])
        return f_params, builder

    def _gen_llvm_output_states(self, ctx, builder, params, context, value, so):
        for i, state in enumerate(self.output_states):
            #FIXME: can we rely on this?
            os_in_spec = state._variable_spec
            if os_in_spec == OWNER_VALUE:
                os_input = value
            elif isinstance(os_in_spec, tuple) and os_in_spec[0] == OWNER_VALUE:
                os_input = builder.gep(value, [ctx.int32_ty(0), ctx.int32_ty(os_in_spec[1])])
            #FIXME: For some reason this can be wrapped in a list
            elif isinstance(os_in_spec, list) and len(os_in_spec) == 1 and isinstance(os_in_spec[0], tuple) and os_in_spec[0][0] == OWNER_VALUE:
                os_input = builder.gep(value, [ctx.int32_ty(0), ctx.int32_ty(os_in_spec[0][1])])
            else:
                #TODO: support more spec options
                assert False, "Unsupported output state spec: {} ({})".format(os_in_spec, value.type)

            os_params = builder.gep(params, [ctx.int32_ty(0), ctx.int32_ty(2), ctx.int32_ty(i)])
            os_context = builder.gep(context, [ctx.int32_ty(0), ctx.int32_ty(2), ctx.int32_ty(i)])
            os_output = builder.gep(so, [ctx.int32_ty(0), ctx.int32_ty(i)])
            os_function = ctx.get_llvm_function(state)
            builder.call(os_function, [os_params, os_context, os_input, os_output])

        return builder

    def _gen_llvm_invoke_function(self, ctx, builder, function, params, context, variable):
        fun = ctx.get_llvm_function(function)
        fun_in, builder = self._gen_llvm_function_input_parse(builder, ctx, fun, variable)
        fun_out = builder.alloca(fun.args[3].type.pointee, 1)

        builder.call(fun, [params, context, fun_in, fun_out])

        return fun_out, builder

    def _gen_llvm_function_body(self, ctx, builder, params, context, arg_in, arg_out):

        is_output, builder = self._gen_llvm_input_states(ctx, builder, params, context, arg_in)

        mf_params_ptr = builder.gep(params, [ctx.int32_ty(0), ctx.int32_ty(1)])
        mf_params, builder = self._gen_llvm_param_states(self.function, mf_params_ptr, ctx, builder, params, context, arg_in)

        mf_ctx = builder.gep(context, [ctx.int32_ty(0), ctx.int32_ty(1)])
        value, builder = self._gen_llvm_invoke_function(ctx, builder, self.function, mf_params, mf_ctx, is_output)

        ppval, builder = self._gen_llvm_function_postprocess(builder, ctx, value)

        builder = self._gen_llvm_output_states(ctx, builder, params, context, ppval, arg_out)
        return builder

    def _gen_llvm_function_input_parse(self, builder, ctx, func, func_in):
        return func_in, builder

    def _gen_llvm_function_postprocess(self, builder, ctx, mf_out):
        return mf_out, builder

    def _report_mechanism_execution(self, input_val=None, params=None, output=None, execution_id=None):

        if input_val is None:
            input_val = self.get_input_values(execution_id)
        if output is None:
            output = self.output_state.parameters.value.get(execution_id)
        params = params or self.user_params

        import re
        if 'mechanism' in self.name or 'Mechanism' in self.name:
            mechanism_string = ' '
        else:
            mechanism_string = ' mechanism'

        # kmantel: previous version would fail on anything but iterables of things that can be cast to floats
        #   if you want more specific output, you can add conditional tests here
        try:
            input_string = [float("{:0.3}".format(float(i))) for i in input_val].__str__().strip("[]")
        except TypeError:
            input_string = input_val

        print ("\n\'{}\'{} executed:\n- input:  {}".
               format(self.name,
                      mechanism_string,
                      input_string))

        if params:
            print("- params:")
            # Sort for consistency of output
            params_keys_sorted = sorted(params.keys())
            for param_name in params_keys_sorted:
                # No need to report:
                #    function_params here, as they will be reported for the function itself below;
                #    input_states or output_states, as these are not really params
                if param_name in {FUNCTION_PARAMS, INPUT_STATES, OUTPUT_STATES}:
                    continue
                param_is_function = False
                param_value = params[param_name]
                if isinstance(param_value, Function):
                    param = param_value.name
                    param_is_function = True
                elif isinstance(param_value, type(Function)):
                    param = param_value.__name__
                    param_is_function = True
                elif isinstance(param_value, (function_type, method_type)):
                    param = param_value.__self__.__class__.__name__
                    param_is_function = True
                else:
                    param = param_value
                print ("\t{}: {}".format(param_name, str(param).__str__().strip("[]")))
                if param_is_function:
                    # Sort for consistency of output
                    func_params_keys_sorted = sorted(self.function.user_params.keys())
                    for fct_param_name in func_params_keys_sorted:
                        print ("\t\t{}: {}".
                               format(fct_param_name,
                                      str(self.function.user_params[fct_param_name]).__str__().strip("[]")))

        # kmantel: previous version would fail on anything but iterables of things that can be cast to floats
        #   if you want more specific output, you can add conditional tests here
        try:
            output_string = re.sub(r'[\[,\],\n]', '', str([float("{:0.3}".format(float(i))) for i in output]))
        except TypeError:
            output_string = output

        print("- output: {}".format(output_string))

    @tc.typecheck
    def show_structure(self,
                       # direction = 'BT',
                       show_functions:bool=False,
                       show_mech_function_params:bool=False,
                       show_state_function_params:bool=False,
                       show_values:bool=False,
                       use_labels:bool=False,
                       show_headers:bool=False,
                       show_roles:bool=False,
                       composition=None,
                       compact_cim:bool=False,
                       node_border:str="1",
                       output_fmt:tc.enum('pdf','struct')='pdf'
                       ):
        """Generate a detailed display of a the structure of a Mechanism.

        .. note::
           This method relies on `graphviz <http://www.graphviz.org>`_, which must be installed and imported
           (standard with PsyNeuLink pip install)

        Displays the structure of a Mechanism using html table format and shape='plaintext'.
        This method is called by `Composition.show_graph` if its **show_mechanism_structure** argument is specified as
        `True` when it is called.

        Arguments
        ---------

        show_functions : bool : default False
            show the `function <Component.function>` of the Mechanism and each of its States.

        show_mech_function_params : bool : default False
            show the parameters of the Mechanism's `function <Component.function>` if **show_functions** is True.

        show_state_function_params : bool : default False
            show parameters for the `function <Component.function>` of the Mechanism's States if **show_functions** is
            True).

        show_values : bool : default False
            show the `value <Component.value>` of the Mechanism and each of its States (prefixed by "=").

        use_labels : bool : default False
            use labels for values if **show_values** is `True`; labels must be specified in the `input_labels_dict
            <Mechanism.input_labels_dict>` (for InputState values) and `output_labels_dict
            <Mechanism.output_labels_dict>` (for OutputState values), otherwise the value is used.

        show_headers : bool : default False
            show the Mechanism, InputState, ParameterState and OutputState headers.

        show_roles : bool : default False
            show the `roles <Composition.NodeRoles>` of the Mechanism in the `Composition` specified in the
            **composition** argument (**composition** is not specified, show_roles is ignored).

        composition : Composition : default None
            specifies the `Composition` (to which the Mechanism must belong) for which to show its role (see **roles**);
            if this is not specified, the **show_roles** argument is ignored.

        compact_cim : bool : default False
            specifies whether to suppress InputState fields for input_CIM and OutputState fields for output_CIM

        output_fmt : keyword : default 'pdf'
            'pdf': generate and open a pdf with the visualization;\n
            'jupyter': return the object (ideal for working in jupyter/ipython notebooks)\n
            'struct': return a string that specifies the structure of the Mechanism using html table format
            for use in a GraphViz node specification.

        Example HTML for structure:

        <<table border="1" cellborder="0" cellspacing="0" bgcolor="tan">          <- MAIN TABLE

        <tr>                                                                      <- BEGIN OUTPUTSTATES
            <td colspan="2"><table border="0" cellborder="0" BGCOLOR="bisque">    <- OUTPUTSTATES OUTER TABLE
                <tr>
                    <td colspan="1"><b>OutputStates</b></td>                      <- OUTPUTSTATES HEADER
                </tr>
                <tr>
                    <td><table border="0" cellborder="1">                         <- OUTPUTSTATE CELLS TABLE
                        <tr>
                            <td port="OutputStatePort1">OutputState 1<br/><i>function 1</i><br/><i>=value</i></td>
                            <td port="OutputStatePort2">OutputState 2<br/><i>function 2</i><br/><i>=value</i></td>
                        </tr>
                    </table></td>
                </tr>
            </table></td>
        </tr>

        <tr>                                                                      <- BEGIN MECHANISM & PARAMETERSTATES
            <td port="Mech name"><b>Mech name</b><br/><i>Roles</i></td>           <- MECHANISM CELL (OUTERMOST TABLE)
            <td><table border="0" cellborder="0" BGCOLOR="bisque">                <- PARAMETERSTATES OUTER TABLE
                <tr>
                    <td><b>ParameterStates</b></td>                               <- PARAMETERSTATES HEADER
                </tr>
                <tr>
                    <td><table border="0" cellborder="1">                         <- PARAMETERSTATE CELLS TABLE
                        <tr><td port="ParamPort1">Param 1<br/><i>function 1</i><br/><i>= value</i></td></tr>
                        <tr><td port="ParamPort1">Param 2<br/><i>function 2</i><br/><i>= value</i></td></tr>
                    </table></td>
                </tr>
            </table></td>
        </tr>

        <tr>                                                                      <- BEGIN INPUTSTATES
            <td colspan="2"><table border="0" cellborder="0" BGCOLOR="bisque">    <- INPUTSTATES OUTER TABLE
                <tr>
                    <td colspan="1"><b>InputStates</b></td>                       <- INPUTSTATES HEADER
                </tr>
                <tr>
                    <td><table border="0" cellborder="1">                         <- INPUTSTATE CELLS TABLE
                        <tr>
                            <td port="InputStatePort1">InputState 1<br/><i>function 1</i><br/><i>= value</i></td>
                            <td port="InputStatePort2">InputState 2<br/><i>function 2</i><br/><i>= value</i></td>
                        </tr>
                    </table></td>
                </tr>
            </table></td>
        </tr>

        </table>>

        """

        # Table / cell specifications:

        # Overall node table:                                               NEAR LIGHTYELLOW
        node_table_spec = f'<table border={repr(node_border)} cellborder="0" cellspacing="1" bgcolor="#FFFFF0">'

        # Header of Mechanism cell:
        mech_header = f'<b><i>{Mechanism.__name__}</i></b>:<br/>'

        # Outer State table:
        outer_table_spec = '<table border="0" cellborder="0" bgcolor="#FAFAD0">' # NEAR LIGHTGOLDENRODYELLOW

        # Header cell of outer State table:
        input_states_header = f'<tr><td colspan="1" valign="middle"><b><i>{InputState.__name__}s</i></b></td></tr>'
        parameter_states_header = f'<tr><td><b><i>{ParameterState.__name__}s</i></b></td></tr>'
        output_states_header = f'<tr><td colspan="1" valign="middle"><b><i>{OutputState.__name__}s</i></b></td></tr>'

        # Inner State table (i.e., that contains individual states in each cell):
        inner_table_spec = '<table border="0" cellborder="2" cellspacing="0" color="LIGHTGOLDENRODYELLOW" bgcolor="PALEGOLDENROD">'

        def mech_cell():
            '''Return html with name of Mechanism, possibly with function and/or value
            Inclusion of roles, function and/or value is determined by arguments of call to show_structure()'''
            header = ''
            if show_headers:
                header = mech_header
            mech_name = f'<b>{header}<font point-size="16" >{self.name}</font></b>'

            mech_roles = ''
            if composition and show_roles:
                from psyneulink.core.components.system import System
                if isinstance(composition, System):
                    try:
                        mech_roles = f'<br/>[{composition}]'
                    except KeyError:
                        # # mech_roles = r'\n[{self.system}]'
                        # mech_roles = r'\n[CONTROLLER]'
                        from psyneulink.core.components.mechanisms.adaptive.control.controlmechanism import ControlMechanism
                        from psyneulink.core.components.mechanisms.processing.objectivemechanism import ObjectiveMechanism
                        if isinstance(self, ControlMechanism) and hasattr(self, 'system'):
                            mech_roles = '\n[CONTROLLER]'
                        elif isinstance(self, ObjectiveMechanism) and hasattr(self, '_role'):
                            mech_roles = f'\n[{self._role}]'
                        else:
                            mech_roles = ""
                else:
                    from psyneulink.core.compositions.composition import CompositionInterfaceMechanism, NodeRole
                    if self is composition.model_based_optimizer:
                        mech_roles = f'<br/><i>{NodeRole.MODEL_BASED_OPTIMIZER.name}</i>'
                    elif not isinstance(self, CompositionInterfaceMechanism):
                        roles = [role.name for role in list(composition.nodes_to_roles[self])]
<<<<<<< HEAD
                        mech_roles = f'<br/><i>{",".join(roles)}</i>'
=======
                        # MODIFIED 3/19/18 NEW [JDC]:
                        # FIX: TEMPORARY FIX UNTIL THIS ROLE IS ASSIGNED DIRECTLY BY COMPOSITION;
                        #      REPLACE WITH ASSERTION WHEN THAT IS DONE
                        if not len(roles):
                            roles = ['INTERNAL']
                        # MODIFIED 3/19/18 END
                        mech_roles = '<br/><i>{}</i>'.format(",".join(roles))
                    assert True
>>>>>>> be424afb

            mech_function = ''
            fct_params = ''
            if show_functions:
                if show_mech_function_params:
                    fct_params = []
                    for param in [param for param in self.function_parameters
                                  if param.modulable and param.name not in {ADDITIVE_PARAM, MULTIPLICATIVE_PARAM}]:
                        fct_params.append(f'{param.name}={param.get()}')
                    fct_params = ", ".join(fct_params)
                mech_function = f'<br/><i>{self.function.__class__.__name__}({fct_params})</i>'
            mech_value = ''
            if show_values:
                mech_value = f'<br/>={self.value}'
            # Mech cell should span full width if there are no ParameterStates
            cols = 1
            if not len(self.parameter_states):
                cols = 2
            return f'<td port="{self.name}" colspan="{cols}">' \
                   + mech_name + mech_roles + mech_function + mech_value + '</td>'

        @tc.typecheck
        def state_table(state_list:ContentAddressableList,
                        state_type:tc.enum(InputState, ParameterState, OutputState)):

            '''Return html with table for each state in state_list, including functions and/or values as specified

            Each table has a header cell and and inner table with cells for each state in the list
            InputState and OutputState cells are aligned horizontally;  ParameterState cells are aligned vertically.
            Use show_functions, show_values and include_labels arguments from call to show_structure()
            See show_structure docstring for full template.
            '''

            def state_cell(state, include_function:bool=False, include_value:bool=False, use_label:bool=False):
                '''Return html for cell in state inner table
                Format:  <td port="StatePort">StateName<br/><i>function 1</i><br/><i>=value</i></td>
                '''

                function = ''
                fct_params = ''
                if include_function:
                    if show_state_function_params:
                        fct_params = []
                        for param in [param for param in self.function_parameters
                                      if param.modulable and param.name not in {ADDITIVE_PARAM, MULTIPLICATIVE_PARAM}]:
                            fct_params.append(f'{param.name}={param.get()}')
                        fct_params = ", ".join(fct_params)
                    function = f'<br/><i>{state.function.__class__.__name__}({fct_params})</i>'
                value=''
                if include_value:
                    if use_label and not isinstance(state, ParameterState):
                        value = f'<br/>={state.label}'
                    else:
                        value = f'<br/>={state.value}'
                return f'<td port="{self._get_port_name(state)}"><b>{state.name}</b>{function}{value}</td>'

            states_header = ''
            # num_states = len(state_list)
            num_states = 2

            # InputStates and OutputStates
            if state_type in {InputState, OutputState}:
                if show_headers:
                    if state_type is InputState:
                        states_header = input_states_header
                    else:
                        states_header = output_states_header
                table = f'<td colspan="{num_states}"> {outer_table_spec} {states_header}<tr><td>{inner_table_spec}<tr>'
                for state in state_list:
                    table += state_cell(state, show_functions, show_values, use_labels)
                table += f'</tr></table></td></tr></table></td>'

            # ParameterStates
            else:
                if show_headers:
                    states_header = parameter_states_header
                table = f'<td> {outer_table_spec} {states_header}<tr><td>{inner_table_spec}'
                for state in state_list:
                    table += '<tr>' + state_cell(state, show_functions, show_values, use_labels) + '</tr>'
                table += '</table></td></tr></table></td>'

            return table


        # Construct InputStates table
        if len(self.input_states) and (not compact_cim or self is not composition.input_CIM):
            input_states_table = f'<tr>{state_table(self.input_states, InputState)}</tr>'

        else:
            input_states_table = ''

        # Construct ParameterStates table
        if len(self.parameter_states):
            parameter_states_table = state_table(self.parameter_states, ParameterState)
        else:
            parameter_states_table = ''

        # Construct OutputStates table
        if len(self.output_states) and (not compact_cim or self is not composition.output_CIM):
            output_states_table = f'<tr>{state_table(self.output_states, OutputState)}</tr>'

        else:
            output_states_table = ''

        # Construct full table
        m_node_struct = '<' + node_table_spec + \
                        output_states_table + \
                        '<tr>' + mech_cell() + parameter_states_table + '</tr>' + \
                        input_states_table + \
                        '</table>>'

        if output_fmt == 'struct':
            # return m.node
            return m_node_struct

        # Make node
        import graphviz as gv
        struct_shape = 'plaintext' # assumes html is used to specify structure in m_node_struct

        m = gv.Digraph(#'mechanisms',
                       #filename='mechanisms_revisited.gv',
                       node_attr={'shape': struct_shape},
                       )
        m.node(self.name, m_node_struct, shape=struct_shape)

        if output_fmt == 'pdf':
            m.view(self.name.replace(" ", "-"), cleanup=True)

        elif output_fmt == 'jupyter':
            return m

    @tc.typecheck
    def _get_port_name(self, state:State):
        if isinstance(state, InputState):
            state_type = InputState.__name__
        elif isinstance(state, ParameterState):
            state_type = ParameterState.__name__
        elif isinstance(state, OutputState):
            state_type = OutputState.__name__
        else:
            assert False, f'Mechanism._get_port_name() must be called with an ' \
                f'{InputState.__name__}, {ParameterState.__name__} or {OutputState.__name__}'
        return state_type + '-' + state.name

    def plot(self, x_range=None):
        """Generate a plot of the Mechanism's `function <Mechanism_Base.function>` using the specified parameter values
        (see `DDM.plot <DDM.plot>` for details of the animated DDM plot).

        Arguments
        ---------

        x_range : List
            specify the range over which the `function <Mechanism_Base.function>` should be plotted. x_range must be
            provided as a list containing two floats: lowest value of x and highest value of x.  Default values
            depend on the Mechanism's `function <Mechanism_Base.function>`.

            - Logistic Function: default x_range = [-5.0, 5.0]
            - Exponential Function: default x_range = [0.1, 5.0]
            - All Other Functions: default x_range = [-10.0, 10.0]

        Returns
        -------
        Plot of Mechanism's `function <Mechanism_Base.function>` : Matplotlib window
            Matplotlib window of the Mechanism's `function <Mechanism_Base.function>` plotted with specified parameters
            over the specified x_range

        """

        import matplotlib.pyplot as plt

        if not x_range:
            if "Logistic" in str(self.function):
                x_range= [-5.0, 5.0]
            elif "Exponential" in str(self.function):
                x_range = [0.1, 5.0]
            else:
                x_range = [-10.0, 10.0]
        x_space = np.linspace(x_range[0],x_range[1])
        plt.plot(x_space, self.function(x_space)[0], lw=3.0, c='r')
        plt.show()

    @tc.typecheck
    def add_states(self, states):
        """
        add_states(states)

        Add one or more `States <State>` to the Mechanism.  Only `InputStates <InputState>` and `OutputStates
        <OutputState>` can be added; `ParameterStates <ParameterState>` cannot be added to a Mechanism after it has
        been constructed.

        If the `owner <State_Base.owner>` of a State specified in the **states** argument is not the same as the
        Mechanism to which it is being added an error is generated.    If the name of a specified State is the same
        as an existing one with the same name, an index is appended to its name, and incremented for each State
        subsequently added with the same name (see :ref:`naming conventions <LINK>`).  If a specified State already
        belongs to the Mechanism, the request is ignored.

        .. note::
            Adding InputStates to a Mechanism changes the size of its `variable <Mechanism_Base.variable>` attribute,
            which may produce an incompatibility with its `function <Mechanism_Base.function>` (see
            `Mechanism InputStates <Mechanism_InputStates>` for a more detailed explanation).

        Arguments
        ---------

        states : State or List[State]
            one more `InputStates <InputState>` or `OutputStates <OutputState>` to be added to the Mechanism.
            State specification(s) can be an InputState or OutputState object, class reference, class keyword, or
            `State specification dictionary <State_Specification>` (the latter must have a *STATE_TYPE* entry
            specifying the class or keyword for InputState or OutputState).

        Returns a dictionary with two entries, containing the list of InputStates and OutputStates added.
        -------

        Dictionary with entries containing InputStates and/or OutputStates added

        """
        from psyneulink.core.components.states.state import _parse_state_type
        from psyneulink.core.components.states.inputstate import InputState, _instantiate_input_states
        from psyneulink.core.components.states.outputstate import OutputState, _instantiate_output_states

        context = ContextFlags.METHOD

        # Put in list to standardize treatment below
        if not isinstance(states, list):
            states = [states]

        input_states = []
        output_states = []
        instantiated_input_states = None
        instantiated_output_states = None

        for state in states:
            # FIX: 11/9/17: REFACTOR USING _parse_state_spec
            state_type = _parse_state_type(self, state)
            if (isinstance(state_type, InputState) or
                    (inspect.isclass(state_type) and issubclass(state_type, InputState))):
                input_states.append(state)

            elif (isinstance(state_type, OutputState) or
                    (inspect.isclass(state_type) and issubclass(state_type, OutputState))):
                output_states.append(state)

        if input_states:
            # FIX: 11/9/17
            added_variable, added_input_state = self._handle_arg_input_states(input_states)
            if added_input_state:
                if not isinstance(self.defaults.variable, list):
                    old_variable = self.defaults.variable.tolist()
                else:
                    old_variable = self.defaults.variable
                old_variable.extend(added_variable)
                self.defaults.variable = np.array(old_variable)
            instantiated_input_states = _instantiate_input_states(self,
                                                                  input_states,
                                                                  added_variable,
                                                                  context=context)
            for state in instantiated_input_states:
                if state.name is state.componentName or state.componentName + '-' in state.name:
                        state._assign_default_state_name(context=context)
            # self._instantiate_function(function=self.function)
        if output_states:
            instantiated_output_states = _instantiate_output_states(self, output_states, context=context)

        self.defaults.variable = self.input_values

        return {INPUT_STATES: instantiated_input_states,
                OUTPUT_STATES: instantiated_output_states}

    @tc.typecheck
    def remove_states(self, states, context=REMOVE_STATES):
        """
        remove_states(states)

        Remove one or more `States <State>` from the Mechanism.  Only `InputStates <InputState> and `OutputStates
        <OutputState>` can be removed; `ParameterStates <ParameterState>` cannot be removed from a Mechanism.

        Each Specified state must be owned by the Mechanism, otherwise the request is ignored.

        .. note::
            Removing InputStates from a Mechanism changes the size of its `variable <Mechanism_Base.variable>`
            attribute, which may produce an incompatibility with its `function <Mechanism_Base.function>` (see
            `Mechanism InputStates <Mechanism_InputStates>` for more detailed information).

        Arguments
        ---------

        states : State or List[State]
            one more `InputStates <InputState>` or `OutputStates <OutputState>` to be removed from the Mechanism.
            State specification(s) can be an InputState or OutputState object or the name of one.

        """
        from psyneulink.core.components.states.inputstate import INPUT_STATE
        from psyneulink.core.components.states.outputstate import OutputState, OUTPUT_STATE

        # Put in list to standardize treatment below
        if not isinstance(states, list):
            states = [states]

        input_states = []
        output_states = []

        for state in states:

            if state in self.input_states:
                if isinstance(state, str):
                    state = self.input_states[state]
                index = self.input_states.index(state)
                del self.input_states[index]
                remove_instance_from_registry(registry=self._stateRegistry,
                                              category=INPUT_STATE,
                                              component=state)
                old_variable = self.defaults.variable
                old_variable = np.delete(old_variable,index,0)
                self.defaults.variable = old_variable

            elif state in self.output_states:
                if isinstance(state, OutputState):
                    index = self.output_states.index(state)
                else:
                    index = self.output_states.index(self.output_states[state])
                del self.output_states[state]
                del self.output_values[index]
                remove_instance_from_registry(registry=self._stateRegistry,
                                              category=OUTPUT_STATE,
                                              component=state)

        self.defaults.variable = self.input_values

    def _get_mechanism_param_values(self):
        """Return dict with current value of each ParameterState in paramsCurrent
        :return: (dict)
        """
        from psyneulink.core.components.states.parameterstate import ParameterState
        return dict((param, value.value) for param, value in self.paramsCurrent.items()
                    if isinstance(value, ParameterState) )

    def get_input_state_position(self, state):
        if state in self.input_states:
            return self.input_states.index(state)
        raise MechanismError(f'{state.name} is not an InputState of {self.name}.')

    # @tc.typecheck
    # def _get_state_value_labels(self, state_type:tc.any(InputState, OutputState)):
    def _get_state_value_labels(self, state_type, execution_context=None):
        """Return list of labels for the value of each State of specified state_type.
        If the labels_dict has subdicts (one for each State), get label for the value of each State from its subdict.
        If the labels dict does not have subdicts, then use the same dict for the only (or all) State(s)
        """

        if state_type is InputState:
            states = self.input_states

        elif state_type is OutputState:
            states = self.output_states

        labels = []
        for state in states:
            labels.append(state.get_label(execution_context))
        return labels

    @tc.typecheck
    def _add_process(self, process, role:str):
        from psyneulink.core.components.process import Process
        if not isinstance(process, Process):
            raise MechanismError("PROGRAM ERROR: First argument of call to {}._add_process ({}) must be a {}".
                                 format(Mechanism.__name__, process, Process.__name__))
        self.processes.__additem__(process, role)

    @tc.typecheck
    def _add_system(self, system, role:str):
        from psyneulink.core.components.system import System
        if not isinstance(system, System):
            raise MechanismError("PROGRAM ERROR: First argument of call to {}._add_system ({}) must be a {}".
                                 format(Mechanism.__name__, system, System.__name__))
        self.systems.__additem__(system, role)

    def is_finished(self, execution_context=None):
        """
            set by a Mechanism to signal completion of its `execution <Mechanism_Execution>` in a `trial`; used by
            `Component-based Conditions <Conditions_Component_Based>` to predicate the execution of one or more other
            Components on the Mechanism.
        """
        return self._is_finished

    @property
    def input_state(self):
        return self.input_states[0]

    @property
    def input_values(self):
        try:
            return self.input_states.values
        except (TypeError, AttributeError):
            return None

    def get_input_values(self, execution_context=None):
        return [input_state.parameters.value.get(execution_context) for input_state in self.input_states]

    @property
    def external_input_states(self):
        try:
            return [input_state for input_state in self.input_states if not input_state.internal_only]
        except (TypeError, AttributeError):
            return None

    @property
    def external_input_values(self):
        try:
            return [input_state.value for input_state in self.input_states if not input_state.internal_only]
        except (TypeError, AttributeError):
            return None

    @property
    def default_external_input_values(self):
        try:
            return [input_state.defaults.value for input_state in self.input_states if not input_state.internal_only]
        except (TypeError, AttributeError):
            return None

    @property
    def input_labels(self):
        """
        Returns a list with as many items as there are InputStates of the Mechanism. Each list item represents the value
        of the corresponding InputState, and is populated by a string label (from the input_labels_dict) when one
        exists, and the numeric value otherwise.
        """
        return self.get_input_labels()

    def get_input_labels(self, execution_context=None):
        if self.input_labels_dict:
            return self._get_state_value_labels(InputState, execution_context)
        else:
            return self.get_input_values(execution_context)

    @property
    def parameter_states(self):
        return self._parameter_states

    @parameter_states.setter
    def parameter_states(self, value):
        # This keeps parameter_states property readonly,
        #    but averts exception when setting paramsCurrent in Component (around line 850)
        pass

    @property
    def output_state(self):
        return self.output_states[0]

    @property
    def output_values(self):
        return self.output_states.values

    def get_output_values(self, execution_context=None):
        return [output_state.parameters.value.get(execution_context) for output_state in self.output_states]

    @property
    def output_labels(self):
        """
        Returns a list with as many items as there are OutputStates of the Mechanism. Each list item represents the
        value of the corresponding OutputState, and is populated by a string label (from the output_labels_dict) when
        one exists, and the numeric value otherwise.
        """
        return self.get_output_labels()

    def get_output_labels(self, execution_context=None):
        if self.output_labels_dict:
            return self._get_state_value_labels(OutputState, execution_context)
        else:
            return self.get_output_values(execution_context)

    @property
    def states(self):
        """Return list of all of the Mechanism's States"""
        return ContentAddressableList(
                component_type=State,
                list=list(self.input_states) +
                     list(self.parameter_states) +
                     list(self.output_states))

    @property
    def path_afferents(self):
        """Return list of path_afferent Projections to all of the Mechanism's input_states"""
        projs = []
        for input_state in self.input_states:
            projs.extend(input_state.path_afferents)
        return ContentAddressableList(component_type=Projection, list=projs)

    @property
    def mod_afferents(self):
        """Return all of the Mechanism's afferent modulatory Projections"""
        projs = []
        for input_state in self.input_states:
            projs.extend(input_state.mod_afferents)
        for parameter_state in self.parameter_states:
            projs.extend(parameter_state.mod_afferents)
        for output_state in self.input_states:
            projs.extend(output_state.mod_afferents)
        return ContentAddressableList(component_type=Projection, list=projs)

    @property
    def afferents(self):
        """Return all afferent Projections"""
        return ContentAddressableList(component_type=Projection,
                                      list= list(self.path_afferents) + list(self.mod_afferents))

    @property
    def efferents(self):
        """Return list of all of the Mechanism's Projections"""
        projs = []
        try:
            for output_state in self.output_states:
                projs.extend(output_state.efferents)
        except TypeError:
            # self.output_states might be None
            pass
        return ContentAddressableList(component_type=Projection, list=projs)

    @property
    def projections(self):
        """Return all Projections"""
        return ContentAddressableList(component_type=Projection,
                                      list=list(self.path_afferents) +
                                           list(self.mod_afferents) +
                                           list(self.efferents))

    @property
    def senders(self):
        """Return all Mechanisms that send Projections to self"""
        return ContentAddressableList(component_type=Mechanism,
                                      list=[p.sender.owner for p in self.afferents
                                            if isinstance(p.sender.owner, Mechanism_Base)])

    @property
    def receivers(self):
        """Return all Mechanisms that send Projections to self"""
        return ContentAddressableList(component_type=Mechanism,
                                      list=[p.receiver.owner for p in self.efferents
                                            if isinstance(p.sender.owner, Mechanism_Base)])

    @property
    def modulators(self):
        """Return all Mechanisms that send Projections to self"""
        return ContentAddressableList(component_type=Mechanism,
                                      list=[p.sender.owner for p in self.mod_afferents
                                            if isinstance(p.sender.owner, Mechanism_Base)])

    @property
    def attributes_dict(self):
        '''Note: this needs to be updated each time it is called, as it must be able to report current values'''

        # # MODIFIED 6/29/18 OLD:
        # attribs_dict = MechParamsDict(
        #         OWNER_VARIABLE = self.variable,
        #         OWNER_VALUE = self.value,
        #         EXECUTION_COUNT = self.execution_count, # FIX: move to assignment to user_params in Component
        #         EXECUTION_TIME = self.current_execution_time,
        #         INPUT_STATE_VARIABLES = [input_state.variable for input_state in self.input_states]
        # )
        # MODIFIED 6/29/18 NEW JDC:
        # Construct attributes_dict from entries specified in attributes_dict_entries
        #   (which is assigned in _instantiate_attributes_before_function)
        attribs_dict = MechParamsDict({key:getattr(self, value) for key,value in self.attributes_dict_entries.items()})
        attribs_dict.update({INPUT_STATE_VARIABLES: [input_state.variable for input_state in self.input_states]})
        # MODIFIED 6/29/18 END

        attribs_dict.update(self.user_params)
        del attribs_dict[FUNCTION]
        try:
            del attribs_dict[FUNCTION_PARAMS]
        except KeyError:
            pass
        del attribs_dict[INPUT_STATES]
        del attribs_dict[OUTPUT_STATES]
        try:
            attribs_dict.update(self.function_params)
        except KeyError:
            pass
        return attribs_dict

    @property
    def _dependent_components(self):
        return list(itertools.chain(
            super()._dependent_components,
            [self.function],
            self.input_states,
            self.output_states,
            self.parameter_states,
        ))


def _is_mechanism_spec(spec):
    """Evaluate whether spec is a valid Mechanism specification

    Return true if spec is any of the following:
    + Mechanism class
    + Mechanism object:
    Otherwise, return :keyword:`False`

    Returns: (bool)
    """
    if inspect.isclass(spec) and issubclass(spec, Mechanism):
        return True
    if isinstance(spec, Mechanism):
        return True
    return False

# MechanismTuple indices
# OBJECT_ITEM = 0
# # PARAMS_ITEM = 1
# # PHASE_ITEM = 2
#
# MechanismTuple = namedtuple('MechanismTuple', 'mechanism')

from collections import UserList
class MechanismList(UserList):
    """Provides access to items and their attributes in a list of :class:`MechanismTuples` for an owner.

    :class:`MechanismTuples` are of the form: (Mechanism object, runtime_params dict, phaseSpec int).

    Attributes
    ----------
    mechanisms : list of Mechanism objects

    names : list of strings
        each item is a Mechanism.name

    values : list of values
        each item is a Mechanism_Base.value

    outputStateNames : list of strings
        each item is an OutputState.name

    outputStateValues : list of values
        each item is an OutputState.value
    """

    def __init__(self, owner, components_list:list):
        super().__init__()
        self.mechs = components_list
        self.data = self.mechs
        self.owner = owner
        # for item in components_list:
        #     if not isinstance(item, MechanismTuple):
        #         raise MechanismError("The following item in the components_list arg of MechanismList()"
        #                              " is not a MechanismTuple: {}".format(item))

        self.process_tuples = components_list

    def __getitem__(self, item):
        """Return specified Mechanism in MechanismList
        """
        # return list(self.mechs[item])[MECHANISM]
        return self.mechs[item]

    def __setitem__(self, key, value):
        raise ("MechanismList is read only ")

    def __len__(self):
        return (len(self.mechs))

    # def _get_tuple_for_mech(self, mech):
    #     """Return first Mechanism tuple containing specified Mechanism from the list of mechs
    #     """
    #     if list(item for item in self.mechs).count(mech):
    #         if self.owner.verbosePref:
    #             print("PROGRAM ERROR:  {} found in more than one object_item in {} in {}".
    #                   format(append_type_to_name(mech), self.__class__.__name__, self.owner.name))
    #     return next((object_item for object_item in self.mechs if object_item is mech), None)

    @property
    def mechs_sorted(self):
        """Return list of mechs sorted by Mechanism name"""
        return sorted(self.mechs, key=lambda object_item: object_item.name)

    @property
    def mechanisms(self):
        """Return list of all mechanisms in MechanismList"""
        return list(self)

    @property
    def names(self):
        """Return names of all mechanisms in MechanismList"""
        return list(item.name for item in self.mechanisms)

    @property
    def values(self):
        """Return values of all mechanisms in MechanismList"""
        return list(item.value for item in self.mechanisms)

    @property
    def outputStateNames(self):
        """Return names of all OutputStates for all mechanisms in MechanismList"""
        names = []
        for item in self.mechanisms:
            for output_state in item.output_states:
                names.append(output_state.name)
        return names

    @property
    def outputStateValues(self):
        """Return values of OutputStates for all mechanisms in MechanismList"""
        values = []
        for item in self.mechanisms:
            for output_state in item.output_states:
                values.append(output_state.value)
        return values

    def get_output_state_values(self, execution_id):
        """Return values of OutputStates for all mechanisms in MechanismList for **execution_id**"""
        values = []
        for item in self.mechanisms:
            for output_state in item.output_states:
                values.append(output_state.parameters.value.get(execution_id))
        return values<|MERGE_RESOLUTION|>--- conflicted
+++ resolved
@@ -3025,18 +3025,14 @@
                         mech_roles = f'<br/><i>{NodeRole.MODEL_BASED_OPTIMIZER.name}</i>'
                     elif not isinstance(self, CompositionInterfaceMechanism):
                         roles = [role.name for role in list(composition.nodes_to_roles[self])]
-<<<<<<< HEAD
-                        mech_roles = f'<br/><i>{",".join(roles)}</i>'
-=======
                         # MODIFIED 3/19/18 NEW [JDC]:
                         # FIX: TEMPORARY FIX UNTIL THIS ROLE IS ASSIGNED DIRECTLY BY COMPOSITION;
                         #      REPLACE WITH ASSERTION WHEN THAT IS DONE
                         if not len(roles):
                             roles = ['INTERNAL']
                         # MODIFIED 3/19/18 END
-                        mech_roles = '<br/><i>{}</i>'.format(",".join(roles))
+                        mech_roles = f'<br/><i>{",".join(roles)}</i>'
                     assert True
->>>>>>> be424afb
 
             mech_function = ''
             fct_params = ''
