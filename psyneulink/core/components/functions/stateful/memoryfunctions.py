--- conflicted
+++ resolved
@@ -1685,11 +1685,7 @@
         if field_weights is None:
             # Could be from get_memory called from COMMAND LINE without field_weights
             field_weights = self._get_current_parameter_value('distance_field_weights', context)
-<<<<<<< HEAD
-        # Set item in field_weights to None if it is None or an empty list:
-=======
         # Set any items in field_weights to None if they are None or an empty list:
->>>>>>> a369aa41
         field_weights = np.atleast_1d([None if
                                        fw is None or fw == [] or isinstance(fw, np.ndarray) and fw.tolist()==[]
                                        else fw
@@ -1697,11 +1693,7 @@
         if granularity == 'per_field':
             # Note: this is just used for reporting, and not determining storage or retrieval
             # Report None if any element of cue, candidate or field_weights is None or empty list:
-<<<<<<< HEAD
-            distances_by_field = np.array([None]*num_fields)
-=======
             distances_by_field = np.array([None] * num_fields)
->>>>>>> a369aa41
             # If field_weights is scalar, splay out as array of length num_fields so can iterate through all of them
             if len(field_weights)==1:
                 field_weights = np.full(num_fields, field_weights[0])
