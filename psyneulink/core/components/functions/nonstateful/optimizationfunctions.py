#
# Princeton University licenses this file to You under the Apache License, Version 2.0 (the "License");
# you may not use this file except in compliance with the License.  You may obtain a copy of the License at:
#     http://www.apache.org/licenses/LICENSE-2.0
# Unless required by applicable law or agreed to in writing, software distributed under the License is distributed
# on an "AS IS" BASIS, WITHOUT WARRANTIES OR CONDITIONS OF ANY KIND, either express or implied.
# See the License for the specific language governing permissions and limitations under the License.
#
#
# ******************************************   OPTIMIZATION FUNCTIONS **************************************************
"""
Contents
--------

* `OptimizationFunction`
* `GradientOptimization`
* `GridSearch`
* `GaussianProcess`

Overview
--------

Functions that return the sample of a variable yielding the optimized value of an objective_function.

"""

import contextlib
# from fractions import Fraction
import itertools
import sys
import warnings
from numbers import Number

import numpy as np
import typecheck as tc

from psyneulink.core import llvm as pnlvm
from psyneulink.core.components.functions.function import (
    DEFAULT_SEED, Function_Base, _random_state_getter,
    _seed_setter, is_function_type,
)
from psyneulink.core.globals.context import ContextFlags, handle_external_context
from psyneulink.core.globals.defaults import MPI_IMPLEMENTATION
from psyneulink.core.globals.keywords import \
    BOUNDS, GRADIENT_OPTIMIZATION_FUNCTION, GRID_SEARCH_FUNCTION, GAUSSIAN_PROCESS_FUNCTION, \
    OPTIMIZATION_FUNCTION_TYPE, OWNER, VALUE, VARIABLE
from psyneulink.core.globals.parameters import Parameter, check_user_specified
from psyneulink.core.globals.sampleiterator import SampleIterator
from psyneulink.core.globals.utilities import call_with_pruned_args

__all__ = ['OptimizationFunction', 'GradientOptimization', 'GridSearch', 'GaussianProcess',
           'ASCENT', 'DESCENT', 'DIRECTION', 'MAXIMIZE', 'MINIMIZE', 'OBJECTIVE_FUNCTION', 'SEARCH_FUNCTION',
           'SEARCH_SPACE', 'RANDOMIZATION_DIMENSION', 'SEARCH_TERMINATION_FUNCTION', 'SIMULATION_PROGRESS'
           ]

OBJECTIVE_FUNCTION = 'objective_function'
AGGREGATION_FUNCTION = 'aggregation_function'
SEARCH_FUNCTION = 'search_function'
SEARCH_SPACE = 'search_space'
RANDOMIZATION_DIMENSION = 'randomization_dimension'
SEARCH_TERMINATION_FUNCTION = 'search_termination_function'
DIRECTION = 'direction'
SIMULATION_PROGRESS = 'simulation_progress'

class OptimizationFunctionError(Exception):
    def __init__(self, error_value):
        self.error_value = error_value


def _num_estimates_getter(owning_component, context):
    if owning_component.parameters.randomization_dimension._get(context) is None:
        return 1
    else:
        return owning_component.parameters.search_space._get(context)[owning_component.randomization_dimension].num


class OptimizationFunction(Function_Base):
    """
    OptimizationFunction(                            \
    default_variable=None,                           \
    objective_function=lambda x:0,                   \
    search_function=lambda x:x,                      \
    search_space=[0],                                \
    randomization_dimension=None,                    \
    search_termination_function=lambda x,y,z:True,   \
    save_samples=False,                              \
    save_values=False,                               \
    max_iterations=None,                             \
    params=Nonse,                                    \
    owner=Nonse,                                     \
    prefs=None)

    Provides an interface to subclasses and external optimization functions. The default `function
    <OptimizationFunction.function>` raises a not implemented exception. Subclasses must implement
    the default function. The `_evaluate <OptimizationFunction._evaluate>` method implements the default procedure
    of generating samples from `search_space <OptimizationFunction.search_space>` using
    `search_function <OptimizationFunction.search_function>`, evaluating them using
    `objective_function <OptimizationFunction.objective_function>`, and reporting the value of each using
    `report_value <OptimizationFunction.report_value>` until terminated by
    `search_termination_function <OptimizationFunction.search_termination_function>`. Subclasses must override
    `function <OptimizationFunction.function>` to implement their own optimization function or call an external one.
    The base class method `_evaluate <OptimizationFunction._evaluate>` maybe be used to implement the optimization
    procedure.

    Samples in `search_space <OptimizationFunction.search_space>` are assumed to be a list of one or more
    `SampleIterator` objects.

    .. _OptimizationFunction_Procedure:

    **Default Optimization Procedure**

    When `_evaluate <OptimizationFunction._evaluate>` is executed, it iterates over the following steps:

        - get sample from `search_space <OptimizationFunction.search_space>` by calling `search_function
          <OptimizationFunction.search_function>`;
        ..
        - estimate the value of `objective_function <OptimizationFunction.objective_function>` for the sample
          by calling `objective_function <OptimizationFunction.objective_function>` the number of times
          specified in its `num_estimates <OptimizationFunction.num_estimates>` attribute;
        ..
        - aggregate value of the estimates using `aggregation_function <OptimizationFunction.aggregation_function>`
          (the default is to average the values; if `aggregation_function <OptimizationFunction.aggregation_function>`
          is not specified, the entire list of estimates is returned);
        ..
        - report the aggregated value for the sample by calling `report_value <OptimizationFunction.report_value>`;
        ..
        - evaluate `search_termination_function <OptimizationFunction.search_termination_function>`.

    The current iteration number is contained in `iteration <OptimizationFunction.iteration>`. Iteration continues
    until all values of `search_space <OptimizationFunction.search_space>` have been evaluated and/or
    `search_termination_function <OptimizationFunction.search_termination_function>` returns `True`.  The `function
    <OptimizationFunction.function>` returns:

    - the last sample evaluated (which may or may not be the optimal value, depending on the `objective_function
      <OptimizationFunction.objective_function>`);

    - the value of `objective_function <OptimizationFunction.objective_function>` associated with the last sample;

    - two lists, that may contain all of the samples evaluated and their values, depending on whether `save_samples
      <OptimizationFunction.save_samples>` and/or `save_vales <OptimizationFunction.save_values>` are `True`,
      respectively.

    .. _OptimizationFunction_Defaults:

    .. note::

        An OptimizationFunction or any of its subclasses can be created by calling its constructor.  This provides
        runnable defaults for all of its arguments (see below). However, these do not yield useful results, and are
        meant simply to allow the  constructor of the OptimziationFunction to be used to specify some but not all of
        its parameters when specifying the OptimizationFunction in the constructor for another Component. For
        example, an OptimizationFunction may use for its `objective_function <OptimizationFunction.objective_function>`
        or `search_function <OptimizationFunction.search_function>` a method of the Component to which it is being
        assigned;  however, those methods will not yet be available, as the Component itself has not yet been
        constructed. This can be handled by calling the OptimizationFunction's `reset
        <OptimizationFunction.reset>` method after the Component has been instantiated, with a parameter
        specification dictionary with a key for each entry that is the name of a parameter and its value the value to
        be assigned to the parameter.  This is done automatically for Mechanisms that take an ObjectiveFunction as
        their `function <Mechanism_Base.function>` (such as the `OptimizationControlMechanism`), but will require it be
        done explicitly for Components for which that is not the case. A warning is issued if defaults are used for
        the arguments of an OptimizationFunction or its subclasses;  this can be suppressed by specifying the
        relevant argument(s) as `NotImplemented`.

    .. technical_note::
       - Constructors of subclasses should include **kwargs in their constructor method, to accommodate arguments
         required by some subclasses but not others (e.g., search_space needed by `GridSearch` but not
         `GradientOptimization`) so that subclasses can be used interchangeably by OptimizationControlMechanism.

       - Subclasses with attributes that depend on one of the OptimizationFunction's parameters should implement the
         `reset <OptimizationFunction.reset>` method, that calls super().reset(*args) and then
         reassigns the values of the dependent attributes accordingly.  If an argument is not needed for the subclass,
         `NotImplemented` should be passed as the argument's value in the call to super (i.e.,
         the OptimizationFunction's
         constructor).


    Arguments
    ---------

    default_variable : list or ndarray : default None
        specifies a template for (i.e., an example of the shape of) the samples used to evaluate the
        `objective_function <OptimizationFunction.objective_function>`.

    objective_function : function or method : default None
        specifies function used to make a single estimate for a sample, `num_estimates
        <OptimizationFunction.num_estimates>` of which are made for a given sample in each iteration of the
        `optimization process <OptimizationFunction_Procedure>`; if it is not specified, a default function is used
        that simply returns the value passed as its `variable <OptimizationFunction.variable>` parameter (see `note
        <OptimizationFunction_Defaults>`).

    aggregation_function : function or method : default None
        specifies function used to aggregate the values returned over the `num_estimates
        <OptimizationFunction.num_estimates>` calls to the `objective_function
        <OptimizationFunction.objective_function>` for a given sample in each iteration of the `optimization
        process <OptimizationFunction_Procedure>`; if it is not specified, a default function is used that simply
        returns the value passed as its `variable <OptimizationFunction.variable>` parameter (see `note
        <OptimizationFunction_Defaults>`).

    search_function : function or method : default None
        specifies function used to select a sample for `objective_function <OptimizationFunction.objective_function>`
        in each iteration of the `optimization process <OptimizationFunction_Procedure>`.  It **must be specified**
        if the `objective_function <OptimizationFunction.objective_function>` does not generate samples on its own
        (e.g., as does `GradientOptimization`).  If it is required and not specified, the optimization process
        executes exactly once using the value passed as its `variable <OptimizationFunction.variable>` parameter
        (see `note <OptimizationFunction_Defaults>`).

    search_space : list or array of SampleIterators : default None
        specifies iterators used by `search_function <OptimizationFunction.search_function>` to generate samples
        evaluated `objective_function <OptimizationFunction.objective_function>` in each iteration of the
        `optimization process <OptimizationFunction_Procedure>`. It **must be specified**
        if the `objective_function <OptimizationFunction.objective_function>` does not generate samples on its own
        (e.g., as does `GradientOptimization`). If it is required and not specified, the optimization process
        executes exactly once using the value passed as its `variable <OptimizationFunction.variable>` parameter
        (see `note <OptimizationFunction_Defaults>`).

    randomization_dimension : int
        specifies the index of `search_space <OptimizationFunction.search_space>` containing the seeds for use in
        randomization over each estimate of a sample (see `num_estimates <OptimizationFunction.num_estimates>`).

    search_termination_function : function or method : None
        specifies function used to terminate iterations of the `optimization process <OptimizationFunction_Procedure>`.
        It must return a boolean value, and it  **must be specified** if the
        `objective_function <OptimizationFunction.objective_function>` is not overridden.  If it is required and not
        specified, the optimization process executes exactly once (see `note <OptimizationFunction_Defaults>`).

    save_samples : bool
        specifies whether or not to save and return the values of the samples used to evalute `objective_function
        <OptimizationFunction.objective_function>` over all iterations of the `optimization process
        <OptimizationFunction_Procedure>`.

    save_values : bool
        specifies whether or not to save and return the values of `objective_function
        <OptimizationFunction.objective_function>` for samples evaluated in all iterations of the
        `optimization process <OptimizationFunction_Procedure>`.

    max_iterations : int : default 1000
        specifies the maximum number of times the `optimization process <OptimizationFunction_Procedure>` is allowed
        to iterate; if exceeded, a warning is issued and the function returns the last sample evaluated.


    Attributes
    ----------

    variable : ndarray
        first sample evaluated by `objective_function <OptimizationFunction.objective_function>` (i.e., one used to
        evaluate it in the first iteration of the `optimization process <OptimizationFunction_Procedure>`).

    objective_function : function or method
        used to evaluate the sample in each iteration of the `optimization process <OptimizationFunction_Procedure>`.

    search_function : function, method or None
        used to select a sample evaluated by `objective_function <OptimizationFunction.objective_function>`
        in each iteration of the `optimization process <OptimizationFunction_Procedure>`.  `NotImplemented` if
        the `objective_function <OptimizationFunction.objective_function>` generates its own samples.

    search_space : list or array of `SampleIterators <SampleIterator>`
        used by `search_function <OptimizationFunction.search_function>` to generate samples evaluated by
        `objective_function <OptimizationFunction.objective_function>` in each iteration of the `optimization process
        <OptimizationFunction_Procedure>`.  The number of SampleIterators in the list determines the dimensionality
        of each sample:  in each iteration of the `optimization process <OptimizationFunction_Procedure>`, each
        SampleIterator is called upon to provide the value for one of the dimensions of the sample
        if the `objective_function <OptimizationFunction.objective_function>` generates its own samples.  If it is
        required and not specified, the optimization process executes exactly once using the value passed as its
        `variable <OptimizationFunction.variable>` parameter (see `note <OptimizationFunction_Defaults>`).

    randomization_dimension : int or None
        the index of `search_space <OptimizationFunction.search_space>` containing the seeds for use in randomization
        over each estimate of a sample (see `num_estimates <OptimizationFunction.num_estimates>`);  if num_estimates
        is not specified, this is None, and only a single estimate is made for each sample.

    num_estimates : int or None
        the number of independent estimates evaluated (i.e., calls made to the OptimizationFunction's
        `objective_function <OptimizationFunction.objective_function>` for each sample, and aggregated over
        by its `aggregation_function <OptimizationFunction.aggregation_function>` to determine the estimated value
        for a given sample.  This is determined from the `search_space <OptimizationFunction.search_space>` by
        accessing its `randomization_dimension <OptimizationFunction.randomization_dimension>` and determining the
        the length of (i.e., number of elements specified for) that dimension.

    aggregation_function : function or method
        used to aggregate the values returned over the `num_estimates <OptimizationFunction.num_estimates>` calls to
        the `objective_function <OptimizationFunction.objective_function>` for a given sample in each iteration of
        the `optimization process <OptimizationFunction_Procedure>`.

    search_termination_function : function or method that returns a boolean value
        used to terminate iterations of the `optimization process <OptimizationFunction_Procedure>`; if it is required
        and not specified, the optimization process executes exactly once (see `note <OptimizationFunction_Defaults>`).

    iteration : int
        the current iteration of the `optimization process <OptimizationFunction_Procedure>`.

    max_iterations : int : default 1000
        specifies the maximum number of times the `optimization process <OptimizationFunction_Procedure>` is allowed
        to iterate; if exceeded, a warning is issued and the function returns the last sample evaluated.

    save_samples : bool
        determines whether or not to save the values of the samples used to evalute `objective_function
        <OptimizationFunction.objective_function>` over all iterations of the `optimization process
        <OptimizationFunction_Procedure>`.

    save_values : bool
        determines whether or not to save and return the values of `objective_function
        <OptimizationFunction.objective_function>` for samples evaluated in all iterations of the
        `optimization process <OptimizationFunction_Procedure>`.
    """

    componentType = OPTIMIZATION_FUNCTION_TYPE

    class Parameters(Function_Base.Parameters):
        """
            Attributes
            ----------

                variable
                    see `variable <OptimizationFunction.variable>`

                    :default value: numpy.array([0, 0, 0])
                    :type: ``numpy.ndarray``
                    :read only: True

                max_iterations
                    see `max_iterations <OptimizationFunction.max_iterations>`

                    :default value: None
                    :type:

                num_estimates
                    see `num_estimates <OptimizationFunction.num_estimates>`

                    :default value: None
                    :type: ``int``

                objective_function
                    see `objective_function <OptimizationFunction.objective_function>`

                    :default value: lambda x: 0
                    :type: ``types.FunctionType``

                randomization_dimension
                    see `randomization_dimension <OptimizationFunction.randomization_dimension>`
                    :default value: None
                    :type: ``int``

                save_samples
                    see `save_samples <OptimizationFunction.save_samples>`

                    :default value: False
                    :type: ``bool``

                save_values
                    see `save_values <OptimizationFunction.save_values>`

                    :default value: False
                    :type: ``bool``

                saved_samples
                    see `saved_samples <OptimizationFunction.saved_samples>`

                    :default value: []
                    :type: ``list``
                    :read only: True

                saved_values
                    see `saved_values <OptimizationFunction.saved_values>`

                    :default value: []
                    :type: ``list``
                    :read only: True

                search_function
                    see `search_function <OptimizationFunction.search_function>`

                    :default value: lambda x: x
                    :type: ``types.FunctionType``

                search_space
                    see `search_space <OptimizationFunction.search_space>`

                    :default value: [`SampleIterator`]
                    :type: ``list``

                search_termination_function
                    see `search_termination_function <OptimizationFunction.search_termination_function>`

                    :default value: lambda x, y, z: True
                    :type: ``types.FunctionType``
        """
        variable = Parameter(np.array([0.0, 0.0, 0.0]), read_only=True, pnl_internal=True, constructor_argument='default_variable')

        objective_function = Parameter(lambda x: 0.0, stateful=False, loggable=False)
        aggregation_function = Parameter(lambda x: np.mean(x, axis=1), stateful=False, loggable=False)
        search_function = Parameter(lambda x: x, stateful=False, loggable=False)
        search_termination_function = Parameter(lambda x, y, z: True, stateful=False, loggable=False)
        search_space = Parameter([SampleIterator([0])], stateful=False, loggable=False)
        randomization_dimension = Parameter(None, stateful=False, loggable=False)
        num_estimates = Parameter(None, stateful=True, loggable=True, read_only=True,
                                  dependencies=[randomization_dimension, search_space],
                                  getter=_num_estimates_getter)

        save_samples = Parameter(False, pnl_internal=True)
        save_values = Parameter(False, pnl_internal=True)

        # these are created as parameter ports, but should they be?
        max_iterations = Parameter(None, modulable=True)

        saved_samples = Parameter([], read_only=True, pnl_internal=True)
        saved_values = Parameter([], read_only=True, pnl_internal=True)

    @check_user_specified
    @tc.typecheck
    def __init__(
        self,
        default_variable=None,
        objective_function:tc.optional(is_function_type)=None,
        aggregation_function:tc.optional(is_function_type)=None,
        search_function:tc.optional(is_function_type)=None,
        search_space=None,
        randomization_dimension=None,
        search_termination_function:tc.optional(is_function_type)=None,
        save_samples:tc.optional(bool)=None,
        save_values:tc.optional(bool)=None,
        max_iterations:tc.optional(int)=None,
        params=None,
        owner=None,
        prefs=None,
        context=None,
        **kwargs
    ):

        self._unspecified_args = []

        if objective_function is None:
            self._unspecified_args.append(OBJECTIVE_FUNCTION)

        if aggregation_function is None:
            self._unspecified_args.append(AGGREGATION_FUNCTION)

        if search_function is None:
            self._unspecified_args.append(SEARCH_FUNCTION)

        if search_termination_function is None:
            self._unspecified_args.append(SEARCH_TERMINATION_FUNCTION)

        self.randomization_dimension = randomization_dimension
        if self.search_space:
            # Make randomization dimension of search_space last for standardization of treatment
            self.search_space.append(self.search_space.pop(self.search_space.index(self.randomization_dimension)))
            self.randomization_dimension = len(self.search_space)

        super().__init__(
            default_variable=default_variable,
            save_samples=save_samples,
            save_values=save_values,
            max_iterations=max_iterations,
            search_space=search_space,
            objective_function=objective_function,
            aggregation_function=aggregation_function,
            search_function=search_function,
            search_termination_function=search_termination_function,
            params=params,
            owner=owner,
            prefs=prefs,
            context=context,
            **kwargs
        )

    def _validate_params(self, request_set, target_set=None, context=None):

        # super()._validate_params(request_set=request_set, target_set=target_set, context=context)

        if OBJECTIVE_FUNCTION in request_set and request_set[OBJECTIVE_FUNCTION] is not None:
            if not is_function_type(request_set[OBJECTIVE_FUNCTION]):
                raise OptimizationFunctionError("Specification of {} arg for {} ({}) must be a function or method".
                                                format(repr(OBJECTIVE_FUNCTION), self.__class__.__name__,
                                                       request_set[OBJECTIVE_FUNCTION].__name__))

        if AGGREGATION_FUNCTION in request_set and request_set[AGGREGATION_FUNCTION] is not None:
            if not is_function_type(request_set[AGGREGATION_FUNCTION]):
                raise OptimizationFunctionError("Specification of {} arg for {} ({}) must be a function or method".
                                                format(repr(AGGREGATION_FUNCTION), self.__class__.__name__,
                                                       request_set[AGGREGATION_FUNCTION].__name__))

        if SEARCH_FUNCTION in request_set and request_set[SEARCH_FUNCTION] is not None:
            if not is_function_type(request_set[SEARCH_FUNCTION]):
                raise OptimizationFunctionError("Specification of {} arg for {} ({}) must be a function or method".
                                                format(repr(SEARCH_FUNCTION), self.__class__.__name__,
                                                       request_set[SEARCH_FUNCTION].__name__))

        if SEARCH_SPACE in request_set and request_set[SEARCH_SPACE] is not None:
            search_space = request_set[SEARCH_SPACE]
            if not all(isinstance(s, (SampleIterator, type(None), list, tuple, np.ndarray)) for s in search_space):
                raise OptimizationFunctionError("All entries in list specified for {} arg of {} must be a {}".
                                                format(repr(SEARCH_SPACE),
                                                       self.__class__.__name__,
                                                       "SampleIterator, list, tuple, or ndarray"))

        if SEARCH_TERMINATION_FUNCTION in request_set and request_set[SEARCH_TERMINATION_FUNCTION] is not None:
            if not is_function_type(request_set[SEARCH_TERMINATION_FUNCTION]):
                raise OptimizationFunctionError("Specification of {} arg for {} ({}) must be a function or method".
                                                format(repr(SEARCH_TERMINATION_FUNCTION), self.__class__.__name__,
                                                       request_set[SEARCH_TERMINATION_FUNCTION].__name__))

            try:
                b = request_set[SEARCH_TERMINATION_FUNCTION]()
                if not isinstance(b, bool):
                    raise OptimizationFunctionError("Function ({}) specified for {} arg of {} must return a boolean value".
                                                    format(request_set[SEARCH_TERMINATION_FUNCTION].__name__,
                                                           repr(SEARCH_TERMINATION_FUNCTION),
                                                           self.__class__.__name__))
            except TypeError as e:
                # we cannot validate arbitrary functions here if they
                # require arguments
                if 'required positional arguments' not in str(e):
                    raise

    @handle_external_context(fallback_most_recent=True)
    def reset(
        self,
        default_variable=None,
        objective_function=None,
        aggregation_function=None,
        search_function=None,
        search_termination_function=None,
        search_space=None,
        randomization_dimension=None,
        context=None
    ):
        """Reset parameters of the OptimizationFunction

        Parameters to be reset should be specified in a parameter specification dictionary, in which they key
        for each entry is the name of one of the following parameters, and its value is the value to be assigned to the
        parameter.  The following parameters can be reset:

            * `default_variable <OptimizationFunction.default_variable>`
            * `objective_function <OptimizationFunction.objective_function>`
            * `search_function <OptimizationFunction.search_function>`
            * `search_termination_function <OptimizationFunction.search_termination_function>`
        """
        self._validate_params(
            request_set={
                'default_variable': default_variable,
                'objective_function': objective_function,
                'aggregation_function': aggregation_function,
                RANDOMIZATION_DIMENSION : randomization_dimension,
                'search_function': search_function,
                'search_termination_function': search_termination_function,
                'search_space': search_space,
            }
        )

        if default_variable is not None:
            self._update_default_variable(default_variable, context)
        if objective_function is not None:
            self.parameters.objective_function._set(objective_function, context)
            if OBJECTIVE_FUNCTION in self._unspecified_args:
                del self._unspecified_args[self._unspecified_args.index(OBJECTIVE_FUNCTION)]
        if aggregation_function is not None:
            self.parameters.aggregation_function._set(aggregation_function, context)
            if AGGREGATION_FUNCTION in self._unspecified_args:
                del self._unspecified_args[self._unspecified_args.index(AGGREGATION_FUNCTION)]
        if search_function is not None:
            self.parameters.search_function._set(search_function, context)
            if SEARCH_FUNCTION in self._unspecified_args:
                del self._unspecified_args[self._unspecified_args.index(SEARCH_FUNCTION)]
        if search_termination_function is not None:
            self.parameters.search_termination_function._set(search_termination_function, context)
            if SEARCH_TERMINATION_FUNCTION in self._unspecified_args:
                del self._unspecified_args[self._unspecified_args.index(SEARCH_TERMINATION_FUNCTION)]
        if search_space is not None:
            self.parameters.search_space._set(search_space, context)
            if SEARCH_SPACE in self._unspecified_args:
                del self._unspecified_args[self._unspecified_args.index(SEARCH_SPACE)]
        if randomization_dimension is not None:
            self.parameters.randomization_dimension._set(randomization_dimension, context)

    def _function(self,
                 variable=None,
                 context=None,
                 params=None,
                 **kwargs):
        """Find the sample that yields the optimal value of `objective_function
        <OptimizationFunction.objective_function>`.

        See `optimization process <OptimizationFunction_Procedure>` for details.

        Returns
        -------

        optimal sample, optimal value, saved_samples, saved_values : array, array, list, list
            first array contains sample that yields the optimal value of the `optimization process
            <OptimizationFunction_Procedure>`, and second array contains the value of `objective_function
            <OptimizationFunction.objective_function>` for that sample.  If `save_samples
            <OptimizationFunction.save_samples>` is `True`, first list contains all the values sampled in the order
            they were evaluated; otherwise it is empty.  If `save_values <OptimizationFunction.save_values>` is `True`,
            second list contains the values returned by `objective_function <OptimizationFunction.objective_function>`
            for all the samples in the order they were evaluated; otherwise it is empty.
        """

        raise NotImplementedError("OptimizationFunction._function is not implemented and "
                                  "should be overridden by subclasses.")

    def _evaluate(self, variable=None, context=None, params=None, fit_evaluate=False):
        """
        Evaluate all the sample in a `search_space <OptimizationFunction.search_space>` with the agent_rep. The
        evaluation is done either serially (_sequential_evaluate) or in parallel (_grid_evaluate). This method should
        be invoked by subclasses in their `_function` method to evaluate the samples before searching for the optimal
        value.

        Returns
        -------

        optimal sample, optimal value, saved_samples, saved_values : array, array, list, list
            first array contains sample that yields the optimal value of the `optimization process
            <OptimizationFunction_Procedure>`, and second array contains the value of `objective_function
            <OptimizationFunction.objective_function>` for that sample.  If `save_samples
            <OptimizationFunction.save_samples>` is `True`, first list contains all the values sampled in the order
            they were evaluated; otherwise it is empty.  If `save_values <OptimizationFunction.save_values>` is `True`,
            second list contains the values returned by `objective_function <OptimizationFunction.objective_function>`
            for all the samples in the order they were evaluated; otherwise it is empty.

        """

        if self._unspecified_args and self.initialization_status == ContextFlags.INITIALIZED:
            warnings.warn("The following arg(s) were not specified for {}: {} -- using default(s)".
                          format(self.name, ', '.join(self._unspecified_args)))
            assert all([not getattr(self.parameters, x)._user_specified for x in self._unspecified_args])
            self._unspecified_args = []

        # EVALUATE ALL SAMPLES IN SEARCH SPACE
        # Evaluate all estimates of all samples in search_space

        # Run compiled mode if requested by parameter and everything is initialized
        if self.owner and self.owner.parameters.comp_execution_mode._get(context) != 'Python' and \
          ContextFlags.PROCESSING in context.flags:
            all_samples = [s for s in itertools.product(*self.search_space)]
            all_values, num_evals = self._grid_evaluate(self.owner, context, fit_evaluate)
            assert len(all_values) == num_evals
            assert len(all_samples) == num_evals

            if fit_evaluate:
                all_values = np.ctypeslib.as_array(all_values)
                # print("OLD DTYPE:", all_values.dtype)
                # print("OLD SHAPE:", all_values.shape)

                def _get_builtin_dtype(dtype):
    #                print("CHECKING:", dtype, "FIELDS:", dtype.names, "SUBDTYPE:", dtype.subdtype, "BASE:", dtype.base)
                    if dtype.isbuiltin:
                        return dtype

                    if dtype.subdtype is not None:
                        return dtype.base

                    subdtypes = (v[0] for v in dtype.fields.values())
                    first_builtin = _get_builtin_dtype(next(subdtypes))
                    assert all(_get_builtin_dtype(sdt) is first_builtin for sdt in subdtypes)
                    return first_builtin

                dtype = _get_builtin_dtype(all_values.dtype)
                # Ignore the shape of the output structure
                all_values = all_values.view(dtype=dtype).reshape((*all_values.shape[0:2], -1))
                # print("NEW DTYPE:", all_values.dtype)
                # print("NEW SHAPE:", all_values.shape)

                # Re-arrange dimensions to match Python
                all_values = np.transpose(all_values, (1, 2, 0))

            last_sample = last_value = None
        # Otherwise, default sequential sampling
        else:
            # Get initial sample in case it is needed by _search_space_evaluate (e.g., for gradient initialization)
            initial_sample = self._check_args(variable=variable, context=context, params=params)
            try:
                initial_value = self.owner.objective_mechanism.parameters.value._get(context)
            except AttributeError:
                initial_value = 0

            last_sample, last_value, all_samples, all_values = self._sequential_evaluate(initial_sample,
                                                                                         initial_value,
                                                                                         context)

        # If  aggregation_function is specified and there is a randomization dimension specified
        # in the control signals; use the aggregation function aggregate over the samples generated
        # for different randomized values of the control signal
        if self.aggregation_function and \
                self.parameters.randomization_dimension._get(context) and \
                self.parameters.num_estimates._get(context) is not None:

            # FIXME: This is easy to support in hybrid mode. We just need to convert ctype results
            #        returned from _grid_evaluate to numpy
            assert not self.owner or self.owner.parameters.comp_execution_mode._get(context) == 'Python', \
                   "Aggregation function not supported in compiled mode!"

            # Reshape all the values we encountered to group those that correspond to the same parameter values
            # can be aggregated. After this we should have an array that is of shape
            # (number of parameter combinations (excluding randomization), num_estimates, number of output values)
            num_estimates = int(self.parameters.num_estimates._get(context))
            num_param_combs = all_values.shape[1] // num_estimates
            num_outputs = all_values.shape[0]
            all_values = np.reshape(all_values.transpose(), (num_param_combs, num_estimates, num_outputs))

            # Since we are aggregating over the randomized value of the control allocation, we also need to drop the
            # randomized dimension from the samples. That is, we don't want to return num_estimates samples for each
            # control allocation. This line below just grabs the first one (seed == 1) for each control allocation.
            all_samples = all_samples[:, all_samples[self.randomization_dimension, :] == all_samples[self.randomization_dimension, 0]]

            # If num_estimates is not None, then one of the control signals is modulating the random seed. We will
            # aggregate over this dimension.
            aggregated_values = np.atleast_2d(self.aggregation_function(all_values))

            # Transpose the aggregated values matrix so it is (num_outputs, num_param_combs), this matches all_samples then
            returned_values = np.transpose(aggregated_values)

        else:
            returned_values = all_values

        # Return list of unique samples and aggregated values over them
        return last_sample, last_value, all_samples, returned_values

    def _sequential_evaluate(self, initial_sample, initial_value, context):
        """Sequentially evaluate every sample in search_space.
        Return arrays with all samples evaluated, and array with all values of those samples.
        """

        # Initialize variables used in while loop
        iteration = 0
        current_sample = initial_sample
        current_value = initial_value
        all_samples = []
        all_values = []

        # Set up progress bar
        _show_progress = False
        if hasattr(self, OWNER) and self.owner and self.owner.prefs.reportOutputPref is SIMULATION_PROGRESS:
            _show_progress = True
            _progress_bar_char = '.'
            _progress_bar_rate_str = ""
            _search_space_size = len(self.search_space)
            _progress_bar_rate = int(10**(np.log10(_search_space_size) - 2))
            if _progress_bar_rate > 1:
                _progress_bar_rate_str = str(_progress_bar_rate) + " "
            print("\n{} executing optimization process (one {} for each {}of {} samples): ".
                  format(self.owner.name, repr(_progress_bar_char), _progress_bar_rate_str, _search_space_size))
            _progress_bar_count = 0

        # Iterate over samples until search_termination_function returns True
        evaluated_samples = []
        estimated_values = []
        while not call_with_pruned_args(self.search_termination_function,
                                        current_sample,
                                        current_value, iteration,
                                        context=context):
            if _show_progress:
                increment_progress_bar = (_progress_bar_rate < 1) or not (_progress_bar_count % _progress_bar_rate)
                if increment_progress_bar:
                    print(_progress_bar_char, end='', flush=True)
                _progress_bar_count +=1

            # Get next sample
            current_sample = call_with_pruned_args(self.search_function, current_sample, iteration, context=context)
            # Get value of sample
            current_value = call_with_pruned_args(self.objective_function, current_sample, context=context)

            # If the value returned by the objective function is a tuple, then we are data fitting and the
            # evaluate_agent_rep function is returning the net_outcome, results tuple. We want the results
            # in this case.
            if type(current_value) is tuple:
                current_value = np.squeeze(np.array(current_value[1]))

            # Convert the sample and values to numpy arrays even if they are scalars
            current_sample = np.atleast_1d(current_sample)
            current_value = np.atleast_1d(current_value)

            evaluated_samples.append(current_sample)
            estimated_values.append(current_value)

            # self._report_value(current_value)
            iteration += 1
            max_iterations = self.parameters.max_iterations._get(context)
            if max_iterations and iteration > max_iterations:
                warnings.warn(f"{self.name} of {self.owner.name} exceeded max iterations {max_iterations}.")
                break

            # Change randomization for next sample if specified (relies on randomization being last dimension)
            if self.owner and self.owner.parameters.same_seed_for_all_allocations is False:
                self.search_space[self.parameters.randomization_dimension._get(context)].start += 1
                self.search_space[self.parameters.randomization_dimension._get(context)].stop += 1

        if self.parameters.save_samples._get(context):
            self.parameters.saved_samples._set(all_samples, context)
        if self.parameters.save_values._get(context):
            self.parameters.saved_values._set(all_values, context)

        # Convert evaluated_samples and estimated_values to numpy arrays, stack along the last dimension
        estimated_values = np.stack(estimated_values, axis=-1)
        evaluated_samples = np.stack(evaluated_samples, axis=-1)

        # FIX: 11/3/21: ??MODIFY TO RETURN SAME AS _grid_evaluate
        # return current_sample, current_value, evaluated_samples, estimated_values
        return current_sample, current_value, evaluated_samples, estimated_values

    def _grid_evaluate(self, ocm, context, get_results:bool):
        """Helper method for evaluation of a grid of samples from search space via LLVM backends."""
        # If execution mode is not Python, the search space has to be static
        def _is_static(it:SampleIterator):
            if isinstance(it.start, Number) and isinstance(it.stop, Number):
                return True

            if isinstance(it.generator, list):
                return True

            return False

        assert all(_is_static(sample_iterator) for sample_iterator in self.search_space)

        assert ocm is ocm.agent_rep.controller

        # Compiled evaluate expects the same variable as composition
        state_features = ocm.parameters.state_feature_values._get(context)
        inputs, num_inputs_sets = ocm.agent_rep._parse_run_inputs(state_features, context)

        num_evals = np.prod([d.num for d in self.search_space])

        # Map allocations to values
        comp_exec = pnlvm.execution.CompExecution(ocm.agent_rep, [context.execution_id])
        execution_mode = ocm.parameters.comp_execution_mode._get(context)
        if execution_mode == "PTX":
            outcomes = comp_exec.cuda_evaluate(inputs, num_inputs_sets, num_evals, get_results)
        elif execution_mode == "LLVM":
            outcomes = comp_exec.thread_evaluate(inputs, num_inputs_sets, num_evals, get_results)
        else:
            assert False, f"Unknown execution mode for {ocm.name}: {execution_mode}."

        return outcomes, num_evals

    def reset_grid(self):
        """Reset iterators in `search_space <GridSearch.search_space>"""
        for s in self.search_space:
            s.reset()
        self.grid = itertools.product(*[s for s in self.search_space])

    def _traverse_grid(self, variable, sample_num, context=None):
        """Get next sample from grid.
        This is assigned as the `search_function <OptimizationFunction.search_function>` of the `OptimizationFunction`.
        """
        if self.is_initializing:
            return [signal.start for signal in self.search_space]
        try:
            sample = next(self.grid)
        except StopIteration:
            raise OptimizationFunctionError("Expired grid in {} run from {} "
                                            "(execution_count: {}; num_iterations: {})".
                format(self.__class__.__name__, self.owner.name,
                       self.owner.parameters.execution_count.get(), self.num_iterations))
        return sample

    def _grid_complete(self, variable, value, iteration, context=None):
        """Return False when search of grid is complete
        This is assigned as the `search_termination_function <OptimizationFunction.search_termination_function>`
        of the `OptimizationFunction`.
        """
        try:
            return iteration == self.num_iterations
        except AttributeError:
            return True

    def _report_value(self, new_value):
        """Report value returned by `objective_function <OptimizationFunction.objective_function>` for sample."""
        pass

    @property
    def num_estimates(self):
        if self.randomization_dimension is None:
            return 1
        else:
            return self.search_space[self.randomization_dimension].num


ASCENT = 'ascent'
DESCENT = 'descent'


class GradientOptimization(OptimizationFunction):
    """
    GradientOptimization(            \
        default_variable=None,       \
        objective_function=None,     \
        gradient_function=None,      \
        direction=ASCENT,            \
        search_space=None,           \
        step_size=1.0,               \
        annealing_function=None,     \
        convergence_criterion=VALUE, \
        convergence_threshold=.001,  \
        max_iterations=1000,         \
        save_samples=False,          \
        save_values=False,           \
        params=None,                 \
        owner=None,                  \
        prefs=None                   \
        )

    Sample variable by following gradient with respect to the value of `objective_function
    <GradientOptimization.objective_function>` it generates, and return the sample that generates either the
    highest (**direction=*ASCENT*) or lowest (**direction=*DESCENT*) value.

    .. _GradientOptimization_Procedure:

    **Optimization Procedure**

    When `function <GradientOptimization.function>` is executed, it iterates over the folowing steps:

        - `compute gradient <GradientOptimization_Gradient_Calculation>` using the `gradient_function
          <GradientOptimization.gradient_function>`;
        ..
        - adjust `variable <GradientOptimization.variable>` based on the gradient, in the specified
          `direction <GradientOptimization.direction>` and by an amount specified by `step_size
          <GradientOptimization.step_size>` and possibly `annealing_function
          <GradientOptimization.annealing_function>`;
        ..
        - compute value of `objective_function <GradientOptimization.objective_function>` using the adjusted value of
          `variable <GradientOptimization.variable>`;
        ..
        - adjust `step_size <GradientOptimization.udpate_rate>` using `annealing_function
          <GradientOptimization.annealing_function>`, if specified, for use in the next iteration;
        ..
        - evaluate `convergence_criterion <GradientOptimization.convergence_criterion>` and test whether it is below
          the `convergence_threshold <GradientOptimization.convergence_threshold>`.

    The current iteration is contained in `iteration <GradientOptimization.iteration>`. Iteration continues until
    `convergence_criterion <GradientOptimization.convergence_criterion>` falls below `convergence_threshold
    <GradientOptimization.convergence_threshold>` or the number of iterations exceeds `max_iterations
    <GradientOptimization.max_iterations>`.  The `function <GradientOptimization.function>` returns the last sample
    evaluated by `objective_function <GradientOptimization.objective_function>` (presumed to be the optimal one),
    the value of the function, as well as lists that may contain all of the samples evaluated and their values,
    depending on whether `save_samples <OptimizationFunction.save_samples>` and/or `save_vales
    <OptimizationFunction.save_values>` are `True`, respectively.

    .. _GradientOptimization_Gradient_Calculation:

    **Gradient Calculation**

    The gradient is evaluated by `gradient_function <GradientOptimization.gradient_function>`,
    which should be the derivative of the `objective_function <GradientOptimization.objective_function>`
    with respect to `variable <GradientOptimization.variable>` at its current value:
    :math:`\\frac{d(objective\\_function(variable))}{d(variable)}`.  If the **gradient_function* argument of the
    constructor is not specified, then an attempt is made to use `Autograd's <https://github.com/HIPS/autograd>`_ `grad
    <autograd.grad>` method to generate `gradient_function <GradientOptimization.gradient_function>`.  If that fails,
    an error occurs.  The **search_space** argument can be used to specify lower and/or upper bounds for each dimension
    of the sample; if the gradient causes a value of the sample to exceed a bound along a dimenson, the value of the
    bound is used for that dimension, unless/until the gradient shifts and causes it to return back within the bound.

    Arguments
    ---------

    default_variable : list or ndarray : default None
        specifies a template for (i.e., an example of the shape of) the samples used to evaluate the
        `objective_function <GradientOptimization.objective_function>`.

    objective_function : function or method
        specifies function used to evaluate `variable <GradientOptimization.variable>`
        in each iteration of the `optimization process  <GradientOptimization_Procedure>`;
        it must be specified and it must return a scalar value.

    gradient_function : function
        specifies function used to compute the gradient in each iteration of the `optimization process
        <GradientOptimization_Procedure>`;  if it is not specified, an attempt is made to compute it using
        `autograd.grad <https://github.com/HIPS/autograd>`_.

    direction : ASCENT or DESCENT : default ASCENT
        specifies the direction of gradient optimization: if *ASCENT*, movement is attempted in the positive direction
        (i.e., "up" the gradient);  if *DESCENT*, movement is attempted in the negative direction (i.e. "down"
        the gradient).

    step_size : int or float : default 1.0
        specifies the rate at which the `variable <GradientOptimization.variable>` is updated in each
        iteration of the `optimization process <GradientOptimization_Procedure>`;  if `annealing_function
        <GradientOptimization.annealing_function>` is specified, **step_size** specifies the intial value of
        `step_size <GradientOptimization.step_size>`.

    search_space : list or array : default None
        specifies bounds of the samples used to evaluate `objective_function <GaussianProcess.objective_function>`
        along each dimension of `variable <GaussianProcess.variable>`;  each item must be a list or tuple,
        or a `SampleIterator` that resolves to one.  If the item has two elements, they are used as the lower and
        upper bounds respectively, and the lower must be less than the upper;  None can be used in either place,
        in which case that bound is ignored.  If an item has more than two elements, the min is used as the lower
        bound and the max is used as the upper bound; none of the elements can be None.

    annealing_function : function or method : default None
        specifies function used to adapt `step_size <GradientOptimization.step_size>` in each
        iteration of the `optimization process <GradientOptimization_Procedure>`;  must take accept two parameters —
        `step_size <GradientOptimization.step_size>` and `iteration <GradientOptimization_Procedure>`, in that
        order — and return a scalar value, that is used for the next iteration of optimization.

    convergence_criterion : *VARIABLE* or *VALUE* : default *VALUE*
        specifies the parameter used to terminate the `optimization process <GradientOptimization_Procedure>`.
        *VARIABLE*: process terminates when the most recent sample differs from the previous one by less than
        `convergence_threshold <GradientOptimization.convergence_threshold>`;  *VALUE*: process terminates when the
        last value returned by `objective_function <GradientOptimization.objective_function>` differs from the
        previous one by less than `convergence_threshold <GradientOptimization.convergence_threshold>`.

    convergence_threshold : int or float : default 0.001
        specifies the change in value of `convergence_criterion` below which the optimization process is terminated.

    max_iterations : int : default 1000
        specifies the maximum number of times the `optimization process<GradientOptimization_Procedure>` is allowed to
        iterate; if exceeded, a warning is issued and the function returns the last sample evaluated.

    save_samples : bool
        specifies whether or not to save and return all of the samples used to evaluate `objective_function
        <GradientOptimization.objective_function>` in the `optimization process<GradientOptimization_Procedure>`.

    save_values : bool
        specifies whether or not to save and return the values of `objective_function
        <GradientOptimization.objective_function>` for all samples evaluated in the `optimization
        process<GradientOptimization_Procedure>`

    Attributes
    ----------

    variable : ndarray
        sample used as the starting point for the `optimization process <GradientOptimization_Procedure>` (i.e., one
        used to evaluate `objective_function <GradientOptimization.objective_function>` in the first iteration).

    objective_function : function or method
        function used to evaluate `variable <GradientOptimization.variable>`
        in each iteration of the `optimization process <GradientOptimization_Procedure>`;
        it must be specified and it must return a scalar value.

    gradient_function : function
        function used to compute the gradient in each iteration of the `optimization process
        <GradientOptimization_Procedure>` (see `Gradient Calculation <GradientOptimization_Gradient_Calculation>` for
        details).

    direction : ASCENT or DESCENT
        direction of gradient optimization:  if *ASCENT*, movement is attempted in the positive direction
        (i.e., "up" the gradient);  if *DESCENT*, movement is attempted in the negative direction (i.e. "down"
        the gradient).

    step_size : int or float
        determines the rate at which the `variable <GradientOptimization.variable>` is updated in each
        iteration of the `optimization process <GradientOptimization_Procedure>`;  if `annealing_function
        <GradientOptimization.annealing_function>` is specified, `step_size <GradientOptimization.step_size>`
        determines the initial value.

    search_space : list or array
        contains tuples specifying bounds within which each dimension of `variable <GaussianProcess.variable>` is
        sampled, and used to evaluate `objective_function <GaussianProcess.objective_function>` in iterations of the
        `optimization process <GaussianProcess_Procedure>`.

    bounds : tuple
        contains two 2d arrays; the 1st contains the lower bounds for each dimension of the sample (`variable
        <GradientOptimization.variable>`), and the 2nd the upper bound of each.

    annealing_function : function or method
        function used to adapt `step_size <GradientOptimization.step_size>` in each iteration of the `optimization
        process <GradientOptimization_Procedure>`;  if `None`, no call is made and the same `step_size
        <GradientOptimization.step_size>` is used in each iteration.

    iteration : int
        the currention iteration of the `optimization process <GradientOptimization_Procedure>`.

    convergence_criterion : VARIABLE or VALUE
        determines parameter used to terminate the `optimization process<GradientOptimization_Procedure>`.
        *VARIABLE*: process terminates when the most recent sample differs from the previous one by less than
        `convergence_threshold <GradientOptimization.convergence_threshold>`;  *VALUE*: process terminates when the
        last value returned by `objective_function <GradientOptimization.objective_function>` differs from the
        previous one by less than `convergence_threshold <GradientOptimization.convergence_threshold>`.

    convergence_threshold : int or float
        determines the change in value of `convergence_criterion` below which the `optimization process
        <GradientOptimization_Procedure>` is terminated.

    max_iterations : int
        determines the maximum number of times the `optimization process<GradientOptimization_Procedure>` is allowed to
        iterate; if exceeded, a warning is issued and the function returns the last sample evaluated.

    save_samples : bool
        determines whether or not to save and return all of the samples used to evaluate `objective_function
        <GradientOptimization.objective_function>` in the `optimization process<GradientOptimization_Procedure>`.

    save_values : bool
        determines whether or not to save and return the values of `objective_function
        <GradientOptimization.objective_function>` for all samples evaluated in the `optimization
        process<GradientOptimization_Procedure>`
    """

    componentName = GRADIENT_OPTIMIZATION_FUNCTION
    bounds = None

    class Parameters(OptimizationFunction.Parameters):
        """
            Attributes
            ----------

                variable
                    see `variable <GradientOptimization.variable>`

                    :default value: [[0], [0]]
                    :type: ``list``
                    :read only: True

                annealing_function
                    see `annealing_function <GradientOptimization.annealing_function>`

                    :default value: None
                    :type:

                convergence_criterion
                    see `convergence_criterion <GradientOptimization.convergence_criterion>`

                    :default value: `VALUE`
                    :type: ``str``

                convergence_threshold
                    see `convergence_threshold <GradientOptimization.convergence_threshold>`

                    :default value: 0.001
                    :type: ``float``

                direction
                    see `direction <GradientOptimization.direction>`

                    :default value: `ASCENT`
                    :type: ``str``

                gradient_function
                    see `gradient_function <GradientOptimization.gradient_function>`

                    :default value: None
                    :type:

                max_iterations
                    see `max_iterations <GradientOptimization.max_iterations>`

                    :default value: 1000
                    :type: ``int``

                previous_value
                    see `previous_value <GradientOptimization.previous_value>`

                    :default value: [[0], [0]]
                    :type: ``list``
                    :read only: True

                previous_variable
                    see `previous_variable <GradientOptimization.previous_variable>`

                    :default value: [[0], [0]]
                    :type: ``list``
                    :read only: True

                step_size
                    see `step_size <GradientOptimization.step_size>`

                    :default value: 1.0
                    :type: ``float``
        """
        variable = Parameter([[0], [0]], read_only=True, pnl_internal=True, constructor_argument='default_variable')

        # these should be removed and use switched to .get_previous()
        previous_variable = Parameter([[0], [0]], read_only=True, pnl_internal=True, constructor_argument='default_variable')
        previous_value = Parameter([[0], [0]], read_only=True, initializer='initializer')

        gradient_function = Parameter(None, stateful=False, loggable=False)
        step_size = Parameter(1.0, modulable=True)
        annealing_function = Parameter(None, stateful=False, loggable=False)
        convergence_threshold = Parameter(.001, modulable=True)
        max_iterations = Parameter(1000, modulable=True)
        search_space = Parameter([SampleIterator([0, 0])], stateful=False, loggable=False)

        direction = ASCENT
        convergence_criterion = Parameter(VALUE, pnl_internal=True)

        def _parse_direction(self, direction):
            if direction == ASCENT:
                return 1
            else:
                return -1

    @check_user_specified
    @tc.typecheck
    def __init__(self,
                 default_variable=None,
                 objective_function:tc.optional(is_function_type)=None,
                 gradient_function:tc.optional(is_function_type)=None,
                 direction:tc.optional(tc.enum(ASCENT, DESCENT))=None,
                 search_space=None,
                 step_size:tc.optional(tc.any(int, float))=None,
                 annealing_function:tc.optional(is_function_type)=None,
                 convergence_criterion:tc.optional(tc.enum(VARIABLE, VALUE))=None,
                 convergence_threshold:tc.optional(tc.any(int, float))=None,
                 max_iterations:tc.optional(int)=None,
                 save_samples:tc.optional(bool)=None,
                 save_values:tc.optional(bool)=None,
                 params=None,
                 owner=None,
                 prefs=None):

        search_function = self._follow_gradient
        search_termination_function = self._convergence_condition

        super().__init__(
            default_variable=default_variable,
            objective_function=objective_function,
            search_function=search_function,
            search_space=search_space,
            search_termination_function=search_termination_function,
            max_iterations=max_iterations,
            save_samples=save_samples,
            save_values=save_values,
            step_size=step_size,
            convergence_criterion=convergence_criterion,
            convergence_threshold=convergence_threshold,
            gradient_function=gradient_function,
            annealing_function=annealing_function,
            params=params,
            owner=owner,
            prefs=prefs,
        )

    def _validate_params(self, request_set, target_set=None, context=None):

        super()._validate_params(request_set=request_set, target_set=target_set, context=context)

        if SEARCH_SPACE in request_set and request_set[SEARCH_SPACE] is not None:
            search_space = request_set[SEARCH_SPACE]
            if all(s is None for s in search_space):
                return
            # If search space is a single 2-item list or tuple with numbers (i.e., bounds),
            #     wrap in list for handling below
            if len(search_space)==2 and all(isinstance(i, Number) for i in search_space):
                search_space = [search_space]
            for s in search_space:
                if isinstance(s, SampleIterator):
                    s = s()
                if len(s) != 2:
                    owner_str = ''
                    if self.owner:
                        owner_str = f' of {self.owner.name}'
                    raise OptimizationFunctionError(f"All items in {repr(SEARCH_SPACE)} arg for {self.name}{owner_str} "
                                                    f"must be or resolve to a 2-item list or tuple; this doesn't: {s}.")

    @handle_external_context(fallback_most_recent=True)
    def reset(self, default_variable=None, objective_function=None, context=None, **kwargs):
        super().reset(
            objective_function=objective_function,
            context=context,
            **kwargs
        )

        # Differentiate objective_function using autograd.grad()
        if objective_function is not None and not self.gradient_function:
            try:
                from autograd import grad
                self.parameters.gradient_function._set(grad(self.objective_function), context)
            except:
                raise OptimizationFunctionError("Unable to use autograd with {} specified for {} Function: {}.".
                                                format(repr(OBJECTIVE_FUNCTION), self.__class__.__name__,
                                                       objective_function.__name__))
        search_space = self.search_space
        bounds = None

        if self.owner:
            owner_str = ' of {self.owner.name}'

        # Get bounds from search_space if it has any non-None entries
        if any(i is not None for i in self.search_space):
            # Get min and max of each dimension of search space
            #    and assign to corresponding elements of lower and upper items of bounds
            lower = []
            upper = []
            bounds = (lower, upper)
            for i in search_space:
                if i is None:
                    lower.append(None)
                    upper.append(None)
                else:
                    if isinstance(i, SampleIterator):
                        i = i()
                    # Spec is bound (tuple or list with two values: lower and uppper)
                    if len(i)==2:
                        lower.append(i[0])
                        upper.append(i[1])
                    else:
                        lower.append(min(i))
                        upper.append(max(i))

        # Validate bounds and reformat into arrays for lower and upper bounds, for use in _follow_gradient
        #     (each should be same length as sample), and replace any None's with + or - inf)
        if bounds:
            if bounds[0] is None and bounds[1] is None:
                bounds = None
            else:
                sample_len = len(default_variable)
                lower = np.atleast_1d(bounds[0])
                if len(lower)==1:
                    # Single value specified for lower bound, so distribute over array with length = sample_len
                    lower = np.full(sample_len, lower).reshape(sample_len,1)
                elif len(lower)!=sample_len:
                    raise OptimizationFunctionError(f"Array used for lower value of {repr(BOUNDS)} arg ({lower}) in "
                                                    f"{self.name}{owner_str} must have the same number of elements "
                                                    f"({sample_len}) as the sample over which optimization is being "
                                                    f"performed.")
                # Array specified for lower bound, so replace any None's with -inf
                lower = np.array([[-float('inf')] if n[0] is None else n for n in lower.reshape(sample_len,1)])

                upper = np.atleast_1d(bounds[1])
                if len(upper)==1:
                    # Single value specified for upper bound, so distribute over array with length = sample_len
                    upper = np.full(sample_len, upper).reshape(sample_len,1)
                elif len(upper)!=sample_len:
                    raise OptimizationFunctionError(f"Array used for upper value of {repr(BOUNDS)} arg ({upper}) in "
                                                    f"{self.name}{owner_str} must have the same number of elements "
                                                    f"({sample_len}) as the sample over which optimization is being "
                                                    f"performed.")
                # Array specified for upper bound, so replace any None's with +inf
                upper = np.array([[float('inf')] if n[0] is None else n for n in upper.reshape(sample_len,1)])

                if not all(lower<upper):
                    raise OptimizationFunctionError(f"Specification of {repr(BOUNDS)} arg ({bounds}) for {self.name}"
                                                    f"{owner_str} resulted in lower >= corresponding upper for one or "
                                                    f"more elements (lower: {lower.tolist()}; uuper: {upper.tolist()}).")

                bounds = (lower,upper)

        self.bounds = bounds

    def _function(self,
                 variable=None,
                 context=None,
                 params=None,
                 **kwargs):
        """Return the sample that yields the optimal value of `objective_function
        <GradientOptimization.objective_function>`, and possibly all samples evaluated and their corresponding values.

        Optimal value is defined by `direction <GradientOptimization.direction>`:
        - if *ASCENT*, returns greatest value
        - if *DESCENT*, returns least value

        Returns
        -------

        optimal sample, optimal value, saved_samples, saved_values : ndarray, list, list
            first array contains sample that yields the highest or lowest value of `objective_function
            <GradientOptimization.objective_function>`, depending on `direction <GradientOptimization.direction>`,
            and the second array contains the value of the function for that sample.
            If `save_samples <GradientOptimization.save_samples>` is `True`, first list contains all the values
            sampled in the order they were evaluated; otherwise it is empty.  If `save_values
            <GradientOptimization.save_values>` is `True`, second list contains the values returned by
            `objective_function <GradientOptimization.objective_function>` for all the samples in the order they were
            evaluated; otherwise it is empty.
        """

        optimal_sample, optimal_value, all_samples, all_values = super()._evaluate(variable=variable,
                                                                                  context=context,
                                                                                  params=params,
                                                                                  )
        return_all_samples = return_all_values = []
        if self.parameters.save_samples._get(context):
            return_all_samples = all_samples
        if self.parameters.save_values._get(context):
            return_all_values = all_values
        # return last_variable
        return optimal_sample, optimal_value, return_all_samples, return_all_values

    def _follow_gradient(self, sample, sample_num, context=None):

        if self.gradient_function is None:
            return sample

        # Index from 1 rather than 0
        # Update step_size
        step_size = self.parameters.step_size._get(context)
        if sample_num == 0:
            # Start from initial value (sepcified by user in step_size arg)
            step_size = self.parameters.step_size.default_value
            self.parameters.step_size._set(step_size, context)
        if self.annealing_function:
            step_size = call_with_pruned_args(self.annealing_function, step_size, sample_num, context=context)
            self.parameters.step_size._set(step_size, context)

        # Compute gradients with respect to current sample
        _gradients = call_with_pruned_args(self.gradient_function, sample, context=context)

        # Get new sample based on new gradients
        new_sample = sample + self.parameters.direction._get(context) * step_size * np.array(_gradients)

        # Constrain new sample to be within bounds
        if self.bounds:
            new_sample = np.array(np.maximum(self.bounds[0],
                                             np.minimum(self.bounds[1], new_sample))).reshape(sample.shape)

        return new_sample

    def _convergence_condition(self, variable, value, iteration, context=None):
        previous_variable = self.parameters.previous_variable._get(context)
        previous_value = self.parameters.previous_value._get(context)

        if iteration == 0:
            # self._convergence_metric = self.convergence_threshold + EPSILON
            self.parameters.previous_variable._set(variable, context)
            self.parameters.previous_value._set(value, context)
            return False

        # Evaluate for convergence
        if self.convergence_criterion == VALUE:
            convergence_metric = np.abs(value - previous_value)
        else:
            convergence_metric = np.max(np.abs(np.array(variable) -
                                               np.array(previous_variable)))

        self.parameters.previous_variable._set(variable, context)
        self.parameters.previous_value._set(value, context)

        return convergence_metric <= self.parameters.convergence_threshold._get(context)


MAXIMIZE = 'maximize'
MINIMIZE = 'minimize'


class GridSearch(OptimizationFunction):
    """
    GridSearch(                      \
        default_variable=None,       \
        objective_function=None,     \
        direction=MAXIMIZE,          \
        max_iterations=1000,         \
        save_samples=False,          \
        save_values=False,           \
        params=None,                 \
        owner=None,                  \
        prefs=None                   \
        )

    Search over all samples generated by `search_space <GridSearch.search_space>` for the one that optimizes the
    value of `objective_function <GridSearch.objective_function>`.

    .. _GridSearch_Procedure:

    **Grid Search Procedure**

    When `function <GridSearch.function>` is executed, it iterates over the following steps:

        - get next sample from `search_space <GridSearch.search_space>`;
        ..
        - compute value of `objective_function <GridSearch.objective_function>` for that sample;

    The current iteration is contained in `iteration <GridSearch.iteration>` and the total number comprising the
    `search_space <GridSearch.search_space>2` is contained in `num_iterations <GridSearch.num_iterations>`).
    Iteration continues until all values in `search_space <GridSearch.search_space>` have been evaluated (i.e.,
    `num_iterations <GridSearch.num_iterations>` is reached), or `max_iterations <GridSearch.max_iterations>` is
    exceeded.  The function returns the sample that yielded either the highest (if `direction <GridSearch.direction>`
    is *MAXIMIZE*) or lowest (if `direction <GridSearch.direction>` is *MINIMIZE*) value of the `objective_function
    <GridSearch.objective_function>`, along with the value for that sample, as well as lists containing all of the
    samples evaluated and their values if either `save_samples <GridSearch.save_samples>` or `save_values
    <GridSearch.save_values>` is `True`, respectively.

    Arguments
    ---------

    default_variable : list or ndarray : default None
        specifies a template for (i.e., an example of the shape of) the samples used to evaluate the
        `objective_function <GridSearch.objective_function>`.

    objective_function : function or method
        specifies function used to evaluate sample in each iteration of the `optimization process <GridSearch_Procedure>`;
        it must be specified and must return a scalar value.

    search_space : list or array of SampleIterators
        specifies `SampleIterators <SampleIterator>` used to generate samples evaluated by `objective_function
        <GridSearch.objective_function>`;  all of the iterators be finite (i.e., must have a `num <SampleIterator>`
        attribute;  see `SampleSpec` for additional details).

    direction : MAXIMIZE or MINIMIZE : default MAXIMIZE
        specifies the direction of optimization:  if *MAXIMIZE*, the highest value of `objective_function
        <GridSearch.objective_function>` is sought;  if *MINIMIZE*, the lowest value is sought.

    max_iterations : int : default 1000
        specifies the maximum number of times the `optimization process<GridSearch_Procedure>` is allowed to iterate;
        if exceeded, a warning is issued and the function returns the optimal sample of those evaluated.

    save_samples : bool
        specifies whether or not to return all of the samples used to evaluate `objective_function
        <GridSearch.objective_function>` in the `optimization process <GridSearch_Procedure>`
        (i.e., a copy of the samples generated from the `search_space <GridSearch.search_space>`.

    save_values : bool
        specifies whether or not to save and return the values of `objective_function <GridSearch.objective_function>`
        for all samples evaluated in the `optimization process <GridSearch_Procedure>`.

    Attributes
    ----------

    variable : ndarray
        first sample evaluated by `objective_function <GridSearch.objective_function>` (i.e., one used to evaluate it
        in the first iteration of the `optimization process <GridSearch_Procedure>`).

    objective_function : function or method
        function used to evaluate sample in each iteration of the `optimization process <GridSearch_Procedure>`.

    search_space : list or array of Sampleiterators
        contains `SampleIterators <SampleIterator>` for generating samples evaluated by `objective_function
        <GridSearch.objective_function>` in iterations of the `optimization process <GridSearch_Procedure>`;

    grid : iterator
        generates samples from the Cartesian product of `SampleIterators in `search_space <GridSearch.search_sapce>`.

    direction : MAXIMIZE or MINIMIZE : default MAXIMIZE
        determines the direction of optimization:  if *MAXIMIZE*, the greatest value of `objective_function
        <GridSearch.objective_function>` is sought;  if *MINIMIZE*, the least value is sought.

    iteration : int
        the currention iteration of the `optimization process <GridSearch_Procedure>`.

    num_iterations : int
        number of iterations required to complete the entire grid search;  equal to the produce of all the `num
        <SampleIterator.num>` attributes of the `SampleIterators <SampleIterator>` in the `search_space
        <GridSearch.search_space>`.

    max_iterations : int
        determines the maximum number of times the `optimization process<GridSearch_Procedure>` is allowed to iterate;
        if exceeded, a warning is issued and the function returns the optimal sample of those evaluated.

    save_samples : True
        determines whether or not to save and return all samples generated from `search_space <GridSearch.search_space>`
        and evaluated by the  `objective_function <GridSearch.objective_function>` in the `optimization process
        <GridSearch_Procedure>`.

    save_values : bool
        determines whether or not to save and return the value of `objective_function
        <GridSearch.objective_function>` for all samples evaluated in the `optimization process <GridSearch_Procedure>`.
    """

    componentName = GRID_SEARCH_FUNCTION

    class Parameters(OptimizationFunction.Parameters):
        """
            Attributes
            ----------

                direction
                    see `direction <GridSearch.direction>`

                    :default value: `MAXIMIZE`
                    :type: ``str``

                grid
                    see `grid <GridSearch.grid>`

                    :default value: None
                    :type:

                random_state
                    see `random_state <GridSearch.random_state>`

                    :default value: None
                    :type: ``numpy.random.RandomState``

                save_samples
                    see `save_samples <GridSearch.save_samples>`

                    :default value: True
                    :type: ``bool``

                save_values
                    see `save_values <GridSearch.save_values>`

                    :default value: True
                    :type: ``bool``
        """
        grid = Parameter(None)
        save_samples = Parameter(False, pnl_internal=True)
        save_values = Parameter(False, pnl_internal=True)
        random_state = Parameter(None, loggable=False, getter=_random_state_getter, dependencies='seed')
        seed = Parameter(DEFAULT_SEED, modulable=True, fallback_default=True, setter=_seed_setter)
        select_randomly_from_optimal_values = Parameter(False)

        direction = MAXIMIZE

    # TODO: should save_values be in the constructor if it's ignored?
    # is False or True the correct value?
    @check_user_specified
    @tc.typecheck
    def __init__(self,
                 default_variable=None,
                 objective_function:tc.optional(is_function_type)=None,
                 search_space=None,
                 direction:tc.optional(tc.enum(MAXIMIZE, MINIMIZE))=None,
                 save_samples:tc.optional(bool)=None,
                 save_values:tc.optional(bool)=None,
                 # tolerance=0.,
                 select_randomly_from_optimal_values=None,
                 seed=None,
                 params=None,
                 owner=None,
                 prefs=None,
                 **kwargs):

        search_function = self._traverse_grid
        search_termination_function = self._grid_complete
        self._return_values = save_values
        self._return_samples = save_values
        try:
            search_space = [x if isinstance(x, SampleIterator) else SampleIterator(x) for x in search_space]
        except TypeError:
            pass

        self.num_iterations = 1 if search_space is None else np.product([i.num for i in search_space])
        # self.tolerance = tolerance

        super().__init__(
            default_variable=default_variable,
            objective_function=objective_function,
            search_function=search_function,
            search_termination_function=search_termination_function,
            search_space=search_space,
            select_randomly_from_optimal_values=select_randomly_from_optimal_values,
            save_samples=save_samples,
            save_values=save_values,
            seed=seed,
            direction=direction,
            params=params,
            owner=owner,
            prefs=prefs,
        )

    def _validate_params(self, request_set, target_set=None, context=None):

        super()._validate_params(request_set=request_set, target_set=target_set, context=context)
        if SEARCH_SPACE in request_set and request_set[SEARCH_SPACE] is not None:
            search_space = request_set[SEARCH_SPACE]

            # Check that all iterators are finite (i.e., with num!=None)
            if not all(s.num is not None for s in search_space if (s is not None and s.num)):
                raise OptimizationFunctionError("All {}s in {} arg of {} must be finite (i.e., SampleIteror.num!=None)".
                                                format(SampleIterator.__name__,
                                                       repr(SEARCH_SPACE),
                                                       self.__class__.__name__))

            # # Check that all finite iterators (i.e., with num!=None) are of the same length:
            # finite_iterators = [s.num for s in search_space if s.num is not None]
            # if not all(l==finite_iterators[0] for l in finite_iterators):
            #     raise OptimizationFunctionError("All finite {}s in {} arg of {} must have the same number of steps".
            #                                     format(SampleIterator.__name__,
            #                                            repr(SEARCH_SPACE),
            #                                            self.__class__.__name__,
            #                                            ))

    @handle_external_context(fallback_most_recent=True)
    def reset(self, search_space, context=None, **kwargs):
        """Assign size of `search_space <GridSearch.search_space>"""
        super(GridSearch, self).reset(search_space=search_space, context=context, **kwargs)
        sample_iterators = search_space
        owner_str = ''
        if self.owner:
            owner_str = f' of {self.owner.name}'
        for i in sample_iterators:
            if i is None:
                raise OptimizationFunctionError(f"Invalid {repr(SEARCH_SPACE)} arg for {self.name}{owner_str}; "
                                                f"every dimension must be assigned a {SampleIterator.__name__}.")
            if i.num is None:
                raise OptimizationFunctionError(f"Invalid {repr(SEARCH_SPACE)} arg for {self.name}{owner_str}; each "
                                                f"{SampleIterator.__name__} must have a value for its 'num' attribute.")

        self.num_iterations = np.product([i.num for i in sample_iterators])

    def _get_optimized_controller(self):
        # self.objective_function may be a bound method of
        # OptimizationControlMechanism
        return getattr(self.objective_function, '__self__', None)

    def _gen_llvm_function(self, *, ctx:pnlvm.LLVMBuilderContext, tags:frozenset):
        if "select_min" in tags:
            return self._gen_llvm_select_min_function(ctx=ctx, tags=tags)
        ocm = self._get_optimized_controller()
        if ocm is not None:
            # self.objective_function may be a bound method of
            # OptimizationControlMechanism
            extra_args = [ctx.get_param_struct_type(ocm.agent_rep).as_pointer(),
                          ctx.get_state_struct_type(ocm.agent_rep).as_pointer(),
                          ctx.get_data_struct_type(ocm.agent_rep).as_pointer()]
        else:
            extra_args = []

        f = super()._gen_llvm_function(ctx=ctx, extra_args=extra_args, tags=tags)
        if len(extra_args) > 0:
            for a in f.args[-len(extra_args):]:
                a.attributes.add('nonnull')

        return f

    def _get_input_struct_type(self, ctx):
        if self.owner is not None:
            variable = [port.defaults.value for port in self.owner.input_ports]
            # Python list does not care about ndarrays of different lengths
            # we do care, so convert to tuple to create struct
            if all(type(x) == np.ndarray for x in variable) and not all(len(x) == len(variable[0]) for x in variable):
                variable = tuple(variable)

            warnings.warn("Shape mismatch: {} variable expected: {} vs. got: {}".format(self, variable, self.defaults.variable))

        else:
            variable = self.defaults.variable

        return ctx.convert_python_struct_to_llvm_ir(variable)

    def _get_output_struct_type(self, ctx):
        val = self.defaults.value
        # compiled version should never return 'all values'
        if len(val[0]) != len(self.search_space):
            val = list(val)
            val[0] = [0.0] * len(self.search_space)
        return ctx.convert_python_struct_to_llvm_ir((val[0], val[1]))

    def _gen_llvm_select_min_function(self, *, ctx:pnlvm.LLVMBuilderContext, tags:frozenset):
        assert "select_min" in tags
        ocm = self._get_optimized_controller()
        if ocm is not None:
            assert ocm.function is self
            sample_t = ocm._get_evaluate_alloc_struct_type(ctx)
<<<<<<< HEAD
            value_t = ocm._get_evaluate_output_struct_type(ctx, tags)
=======
            value_t = ocm._get_evaluate_output_struct_type(ctx, tags=tags)
>>>>>>> 91296809
        else:
            obj_func = ctx.import_llvm_function(self.objective_function)
            sample_t = obj_func.args[2].type.pointee
            value_t = obj_func.args[3].type.pointee

        args = [ctx.get_param_struct_type(self).as_pointer(),
                ctx.get_state_struct_type(self).as_pointer(),
                sample_t.as_pointer(),
                sample_t.as_pointer(),
                value_t.as_pointer(),
                value_t.as_pointer(),
                ctx.float_ty.as_pointer(),
                ctx.int32_ty,
                ctx.int32_ty]
        builder = ctx.create_llvm_function(args, self, tags=tags)

        params, state_features, min_sample_ptr, samples_ptr, min_value_ptr, values_ptr, opt_count_ptr, start, stop = builder.function.args
        for p in builder.function.args[:-2]:
            p.attributes.add('noalias')

        # The creation helper function sets all pointers to non-null
        # remove the attribute for 'samples_ptr'.
        samples_ptr.attributes.remove('nonnull')

        random_state = pnlvm.helpers.get_state_ptr(builder, self, state_features,
                                                   self.parameters.random_state.name)
        select_random_ptr = pnlvm.helpers.get_param_ptr(builder, self, params,
                                                        self.parameters.select_randomly_from_optimal_values.name)

        select_random_val = builder.load(select_random_ptr)
        select_random = builder.fcmp_ordered("!=", select_random_val,
                                             select_random_val.type(0))

        rand_out_ptr = builder.alloca(ctx.float_ty)

        # KDM 8/22/19: nonstateful direction here - OK?
        direction = "<" if self.direction == MINIMIZE else ">"
        replace_ptr = builder.alloca(ctx.bool_ty)

        min_idx_ptr = builder.alloca(stop.type)
        builder.store(stop.type(-1), min_idx_ptr)

        # Check the value against current min
        with pnlvm.helpers.for_loop(builder, start, stop, stop.type(1), "compare_loop") as (b, idx):
            value_ptr = b.gep(values_ptr, [idx])
            value = b.load(value_ptr)
            min_value = b.load(min_value_ptr)

            replace = b.fcmp_unordered(direction, value, min_value)
            b.store(replace, replace_ptr)

            # Python does "is_close" check first.
            # This implements reservoir sampling
            with b.if_then(select_random):
                close = pnlvm.helpers.is_close(ctx, b, value, min_value)
                with b.if_else(close) as (tb, eb):
                    with tb:
                        opt_count = b.load(opt_count_ptr)
                        opt_count = b.fadd(opt_count, opt_count.type(1))
                        b.store(opt_count, opt_count_ptr)

                        # Roll a dice to see if we should replace the current min
                        prob = b.fdiv(opt_count.type(1), opt_count)
                        rand_f = ctx.get_uniform_dist_function_by_state(random_state)
                        b.call(rand_f, [random_state, rand_out_ptr])
                        rand_out = b.load(rand_out_ptr)
                        replace = b.fcmp_ordered("<", rand_out, prob)
                        b.store(replace, replace_ptr)
                    with eb:
                        # Reset the counter if we are replacing with new best value
                        with b.if_then(b.load(replace_ptr)):
                            b.store(opt_count_ptr.type.pointee(1), opt_count_ptr)

            with b.if_then(b.load(replace_ptr)):
                b.store(idx, min_idx_ptr)
                b.store(b.load(value_ptr), min_value_ptr)

        min_idx = builder.load(min_idx_ptr)
        found_min = builder.icmp_signed("!=", min_idx, min_idx.type(-1))

        with builder.if_then(found_min):
            gen_samples = builder.icmp_signed("==", samples_ptr, samples_ptr.type(None))
            with builder.if_else(gen_samples) as (b_true, b_false):
                with b_true:
                    search_space = pnlvm.helpers.get_param_ptr(builder, self, params,
                                                               self.parameters.search_space.name)
                    pnlvm.helpers.create_sample(b, min_sample_ptr, search_space, min_idx)
                with b_false:
                    sample_ptr = builder.gep(samples_ptr, [min_idx])
                    builder.store(b.load(sample_ptr), min_sample_ptr)

        builder.ret_void()
        return builder.function

    def _gen_llvm_function_body(self, ctx, builder, params, state_features, arg_in, arg_out, *, tags:frozenset):
        controller = self._get_optimized_controller()
        if controller is not None:
            assert controller.function is self
            obj_func = ctx.import_llvm_function(controller, tags=tags.union({"evaluate", "evaluate_type_objective"}))
            comp_args = builder.function.args[-3:]
            obj_param_ptr = comp_args[0]
            obj_state_ptr = comp_args[1]

            # Construct input
            comp_input = builder.alloca(obj_func.args[4].type.pointee, name="sim_input")

            input_initialized = [False] * len(comp_input.type.pointee)
            for src_idx, ip in enumerate(controller.input_ports):
                if ip.shadow_inputs is None:
                    continue

                # shadow inputs point to an input port of of a node.
                # If that node takes direct input, it will have an associated
                # (input_port, output_port) in the input_CIM.
                # Take the former as an index to composition input variable.
                cim_in_port = controller.agent_rep.input_CIM_ports[ip.shadow_inputs][0]
                dst_idx = controller.agent_rep.input_CIM.input_ports.index(cim_in_port)

                # Check that all inputs are unique
                assert not input_initialized[dst_idx], "Double initialization of input {}".format(dst_idx)
                input_initialized[dst_idx] = True

                src = builder.gep(arg_in, [ctx.int32_ty(0), ctx.int32_ty(src_idx)])
                # Destination is a struct of 2d arrays
                dst = builder.gep(comp_input, [ctx.int32_ty(0),
                                               ctx.int32_ty(dst_idx),
                                               ctx.int32_ty(0)])
                builder.store(builder.load(src), dst)

            # Assert that we have populated all inputs
            assert all(input_initialized), \
              "Not all inputs to the simulated composition are initialized: {}".format(input_initialized)

            # Extra args: input and data
            extra_args = [comp_input, comp_args[2]]
        else:
            obj_func = ctx.import_llvm_function(self.objective_function)
            obj_state_ptr = pnlvm.helpers.get_state_ptr(builder, self, state_features,
                                                        "objective_function")
            obj_param_ptr = pnlvm.helpers.get_param_ptr(builder, self, params,
                                                        "objective_function")
            extra_args = []

        sample_t = obj_func.args[2].type.pointee
        value_t = obj_func.args[3].type.pointee
        min_sample_ptr = builder.alloca(sample_t)
        min_value_ptr = builder.alloca(value_t)
        sample_ptr = builder.alloca(sample_t)
        value_ptr = builder.alloca(value_t)

        search_space_ptr = pnlvm.helpers.get_param_ptr(builder, self, params,
                                                       self.parameters.search_space.name)

        opt_count_ptr = builder.alloca(ctx.float_ty)
        builder.store(opt_count_ptr.type.pointee(0), opt_count_ptr)

        # Use NaN here. fcmp_unordered below returns true if one of the
        # operands is a NaN. This makes sure we always set min_*
        # in the first iteration
        builder.store(min_value_ptr.type.pointee(float("NaN")), min_value_ptr)

        b = builder
        with contextlib.ExitStack() as stack:
            for i in range(len(search_space_ptr.type.pointee)):
                dimension = b.gep(search_space_ptr, [ctx.int32_ty(0), ctx.int32_ty(i)])
                arg_elem = b.gep(sample_ptr, [ctx.int32_ty(0), ctx.int32_ty(i)])
                if isinstance(dimension.type.pointee,  pnlvm.ir.ArrayType):
                    b, idx = stack.enter_context(pnlvm.helpers.array_ptr_loop(b, dimension, "loop_" + str(i)))
                    alloc_elem = b.gep(dimension, [ctx.int32_ty(0), idx])
                    b.store(b.load(alloc_elem), arg_elem)
                elif isinstance(dimension.type.pointee, pnlvm.ir.LiteralStructType):
                    assert len(dimension.type.pointee) == 3
                    start_ptr = b.gep(dimension, [ctx.int32_ty(0), ctx.int32_ty(0)])
                    step_ptr = b.gep(dimension, [ctx.int32_ty(0), ctx.int32_ty(1)])
                    num_ptr = b.gep(dimension, [ctx.int32_ty(0), ctx.int32_ty(2)])
                    start = b.load(start_ptr)
                    step = b.load(step_ptr)
                    num = b.load(num_ptr)
                    b, idx = stack.enter_context(pnlvm.helpers.for_loop_zero_inc(b, num, "loop_" + str(i)))
                    val = b.uitofp(idx, start.type)
                    val = b.fmul(val, step)
                    val = b.fadd(val, start)
                    b.store(val, arg_elem)
                else:
                    assert False, "Unknown dimension type: {}".format(dimension.type)

            # We are in the inner most loop now with sample_ptr setup for execution
            b.call(obj_func, [obj_param_ptr, obj_state_ptr, sample_ptr,
                              value_ptr] + extra_args)

            # Check if smaller than current best.
            # the argument pointers are already offset, so use range <0,1)
            min_tags = tags.union({"select_min", "evaluate_type_objective"})
            select_min_f = ctx.import_llvm_function(self, tags=min_tags)
            b.call(select_min_f, [params, state_features, min_sample_ptr, sample_ptr,
                                  min_value_ptr, value_ptr, opt_count_ptr,
                                  ctx.int32_ty(0), ctx.int32_ty(1)])

            builder = b

        # Produce output
        out_sample_ptr = builder.gep(arg_out, [ctx.int32_ty(0), ctx.int32_ty(0)])
        out_value_ptr = builder.gep(arg_out, [ctx.int32_ty(0), ctx.int32_ty(1)])
        builder.store(builder.load(min_sample_ptr), out_sample_ptr)
        builder.store(builder.load(min_value_ptr), out_value_ptr)
        return builder

    def _function(self,
                 variable=None,
                 context=None,
                 params=None,
                 **kwargs):
        """Return the sample that yields the optimal value of `objective_function <GridSearch.objective_function>`,
        and possibly all samples evaluated and their corresponding values.

        Optimal value is defined by `direction <GridSearch.direction>`:
        - if *MAXIMIZE*, returns greatest value
        - if *MINIMIZE*, returns least value

        Returns
        -------

        optimal sample, optimal value, saved_samples, saved_values : ndarray, list, list
            first array contains sample that yields the highest or lowest value of `objective_function
            <GridSearch.objective_function>`, depending on `direction <GridSearch.direction>`, and the
            second array contains the value of the function for that sample. If `save_samples
            <GridSearch.save_samples>` is `True`, first list contains all the values sampled in the order they were
            evaluated; otherwise it is empty.  If `save_values <GridSearch.save_values>` is `True`, second list
            contains the values returned by `objective_function <GridSearch.objective_function>` for all the samples
            in the order they were evaluated; otherwise it is empty.
        """

        self.reset_grid()
        return_all_samples = return_all_values = []

        direction = self.parameters.direction._get(context)
        if MPI_IMPLEMENTATION:

            from mpi4py import MPI

            Comm = MPI.COMM_WORLD
            rank = Comm.Get_rank()
            size = Comm.Get_size()

            self.search_space = np.atleast_2d(self.search_space)

            chunk_size = (len(self.search_space) + (size - 1)) // size
            start = chunk_size * rank
            stop = chunk_size * (rank + 1)
            if start > len(self.search_space):
                start = len(self.search_space)
            if stop > len(self.search_space):
                stop = len(self.search_space)

            # FIX:  INITIALIZE TO FULL LENGTH AND ASSIGN DEFAULT VALUES (MORE EFFICIENT):
            samples = np.array([[]])
            sample_optimal = np.empty_like(self.search_space[0])
            values = np.array([])
            value_optimal = float('-Infinity')
            sample_value_max_tuple = (sample_optimal, value_optimal)

            # Set up progress bar
            _show_progress = False
            if hasattr(self, OWNER) and self.owner and self.owner.prefs.reportOutputPref is SIMULATION_PROGRESS:
                _show_progress = True
                _progress_bar_char = '.'
                _progress_bar_rate_str = ""
                _search_space_size = len(self.search_space)
                _progress_bar_rate = int(10**(np.log10(_search_space_size) - 2))
                if _progress_bar_rate > 1:
                    _progress_bar_rate_str = str(_progress_bar_rate) + " "
                print("\n{} executing optimization process (one {} for each {}of {} samples): ".
                      format(self.owner.name, repr(_progress_bar_char), _progress_bar_rate_str, _search_space_size))
                _progress_bar_count = 0

            for sample in self.search_space[start:stop,:]:

                if _show_progress:
                    increment_progress_bar = (_progress_bar_rate < 1) or not (_progress_bar_count % _progress_bar_rate)
                    if increment_progress_bar:
                        print(_progress_bar_char, end='', flush=True)
                    _progress_bar_count +=1

                # Evaluate objective_function for current sample
                value = self.objective_function(sample, context=context)

                # Evaluate for optimal value
                if direction == MAXIMIZE:
                    value_optimal = max(value, value_optimal)
                elif direction == MINIMIZE:
                    value_optimal = min(value, value_optimal)
                else:
                    assert False, "PROGRAM ERROR: bad value for {} arg of {}: {}".\
                        format(repr(DIRECTION),self.name,direction)

                # FIX: PUT ERROR HERE IF value AND/OR value_max ARE EMPTY (E.G., WHEN EXECUTION_ID IS WRONG)
                # If value is optimal, store corresponing sample
                if value == value_optimal:
                    # Keep track of port values and allocation policy associated with EVC max
                    sample_optimal = sample
                    sample_value_max_tuple = (sample_optimal, value_optimal)

                # Save samples and/or values if specified
                if self.save_values:
                    # FIX:  ASSIGN BY INDEX (MORE EFFICIENT)
                    values = np.append(values, np.atleast_1d(value), axis=0)
                if self.save_samples:
                    if len(samples[0])==0:
                        samples = np.atleast_2d(sample)
                    else:
                        samples = np.append(samples, np.atleast_2d(sample), axis=0)

            # Aggregate, reduce and assign global results
            # combine max result tuples from all processes and distribute to all processes
            max_tuples = Comm.allgather(sample_value_max_tuple)
            # get tuple with "value_max of maxes"
            max_value_of_max_tuples = max(max_tuples, key=lambda max_tuple: max_tuple[1])
            # get value_optimal, port values and allocation policy associated with "max of maxes"
            return_optimal_sample = max_value_of_max_tuples[0]
            return_optimal_value = max_value_of_max_tuples[1]

            if self.parameters.save_samples._get(context):
                return_all_samples = np.concatenate(Comm.allgather(samples), axis=0)
            if self.parameters.save_values._get(context):
                return_all_values = np.concatenate(Comm.allgather(values), axis=0)

        else:
            assert direction == MAXIMIZE or direction == MINIMIZE, \
                "PROGRAM ERROR: bad value for {} arg of {}: {}, {}". \
                    format(repr(DIRECTION), self.name, direction)

            # Evaluate objective_function for each sample
            last_sample, last_value, all_samples, all_values = self._evaluate(
                variable=variable,
                context=context,
                params=params,
            )

            # Compiled version
            ocm = self._get_optimized_controller()
            if ocm is not None and ocm.parameters.comp_execution_mode._get(context) in {"PTX", "LLVM"}:

                # Reduce array of values to min/max
                # select_min params are:
                # params, state, min_sample_ptr, sample_ptr, min_value_ptr, value_ptr, opt_count_ptr, count
                min_tags = frozenset({"select_min", "evaluate_type_objective"})
                bin_func = pnlvm.LLVMBinaryFunction.from_obj(self, tags=min_tags)
                ct_param = bin_func.byref_arg_types[0](*self._get_param_initializer(context))
                ct_state = bin_func.byref_arg_types[1](*self._get_state_initializer(context))
                ct_opt_sample = bin_func.byref_arg_types[2](float("NaN"))
                ct_alloc = None # NULL for samples
                ct_values = all_values
                ct_opt_value = bin_func.byref_arg_types[4]()
                ct_opt_count = bin_func.byref_arg_types[6](0)
                ct_start = bin_func.c_func.argtypes[7](0)
                ct_stop = bin_func.c_func.argtypes[8](len(ct_values))

                bin_func(ct_param, ct_state, ct_opt_sample, ct_alloc, ct_opt_value,
                         ct_values, ct_opt_count, ct_start, ct_stop)

                value_optimal = ct_opt_value.value
                sample_optimal = np.ctypeslib.as_array(ct_opt_sample)
                all_values = np.ctypeslib.as_array(ct_values)

                # These are normally stored in the parent function (OptimizationFunction).
                # Since we didn't  call super()._function like the python path,
                # save the values here
                if self.parameters.save_samples._get(context):
                    self.parameters.saved_samples._set(all_samples, context)
                if self.parameters.save_values._get(context):
                    self.parameters.saved_values._set(all_values, context)

            # Python version
            else:


                if all_values.shape[-1] != all_samples.shape[-1]:
                    raise ValueError(f"GridSearch Error: {self}._evaluate returned mismatched sizes for "
                                     f"samples and values. This is likely due to a bug in the implementation of "
                                     f"{self.__class__} _evaluate method.")

                if all_values.shape[0] > 1:
                    raise ValueError(f"GridSearch Error: {self}._evaluate returned values with more then one element. "
                                     "GridSearch currently does not support optimizing over multiple output values.")

                # Find the optimal value(s)
                optimal_value_count = 1
                value_sample_pairs = zip(all_values.flatten(),
                                         [all_samples[:,i] for i in range(all_samples.shape[1])])
                value_optimal, sample_optimal = next(value_sample_pairs)

                select_randomly = self.parameters.select_randomly_from_optimal_values._get(context)
                for value, sample in value_sample_pairs:
                    if select_randomly and np.allclose(value, value_optimal):
                        optimal_value_count += 1

                        # swap with probability = 1/optimal_value_count in order to achieve
                        # uniformly random selection from identical outcomes
                        probability = 1 / optimal_value_count
                        random_state = self._get_current_parameter_value("random_state", context)
                        random_value = random_state.rand()

                        if random_value < probability:
                            value_optimal, sample_optimal = value, sample

                    elif (value > value_optimal and direction == MAXIMIZE) or \
                            (value < value_optimal and direction == MINIMIZE):
                        value_optimal, sample_optimal = value, sample
                        optimal_value_count = 1

            if self.parameters.save_samples._get(context):
                self.parameters.saved_samples._set(all_samples, context)
                return_all_samples = all_samples
            if self.parameters.save_values._get(context):
                self.parameters.saved_values._set(all_values, context)
                return_all_values = all_values

        return sample_optimal, value_optimal, return_all_samples, return_all_values


class GaussianProcess(OptimizationFunction):
    """
    GaussianProcess(                 \
        default_variable=None,       \
        objective_function=None,     \
        search_space=None,           \
        direction=MAXIMIZE,          \
        max_iterations=1000,         \
        save_samples=False,          \
        save_values=False,           \
        params=None,                 \
        owner=None,                  \
        prefs=None                   \
        )

    Draw samples with dimensionality and bounds specified by `search_space <GaussianProcess.search_space>` and
    return one that optimizes the value of `objective_function <GaussianProcess.objective_function>`.

    .. _GaussianProcess_Procedure:

    **Gaussian Process Procedure**

    The number of items (`SampleIterators <SampleIteartor>` in `search_space <GaussianProcess.search_space>` determines
    the dimensionality of each sample to evaluate by `objective_function <GaussianProcess.objective_function>`,
    with the `start <SampleIterator.start>` and `stop <SampleIterator.stop>` attributes of each `SampleIterator`
    specifying the bounds for sampling along the corresponding dimension.

    When `function <GaussianProcess.function>` is executed, it iterates over the folowing steps:

        - draw sample along each dimension of `search_space <GaussianProcess.search_space>`, within bounds
          specified by `start <SampleIterator.start>` and `stop <SampleIterator.stop>` attributes of each
          `SampleIterator` in the `search_space <GaussianProcess.search_space>` list.
        ..
        - compute value of `objective_function <GaussianProcess.objective_function>` for that sample;

    The current iteration is contained in `iteration <GaussianProcess.iteration>`. Iteration continues until [
    FRED: FILL IN THE BLANK], or `max_iterations <GaussianProcess.max_iterations>` is execeeded.  The function
    returns the sample that yielded either the highest (if `direction <GaussianProcess.direction>`
    is *MAXIMIZE*) or lowest (if `direction <GaussianProcess.direction>` is *MINIMIZE*) value of the `objective_function
    <GaussianProcess.objective_function>`, along with the value for that sample, as well as lists containing all of the
    samples evaluated and their values if either `save_samples <GaussianProcess.save_samples>` or `save_values
    <GaussianProcess.save_values>` is `True`, respectively.

    Arguments
    ---------

    default_variable : list or ndarray : default None
        specifies a template for (i.e., an example of the shape of) the samples used to evaluate the
        `objective_function <GaussianProcess.objective_function>`.

    objective_function : function or method
        specifies function used to evaluate sample in each iteration of the `optimization process
        <GaussianProcess_Procedure>`; it must be specified and must return a scalar value.

    search_space : list or array
        specifies bounds of the samples used to evaluate `objective_function <GaussianProcess.objective_function>`
        along each dimension of `variable <GaussianProcess.variable>`;  each item must be a tuple the first element
        of which specifies the lower bound and the second of which specifies the upper bound.

    direction : MAXIMIZE or MINIMIZE : default MAXIMIZE
        specifies the direction of optimization:  if *MAXIMIZE*, the highest value of `objective_function
        <GaussianProcess.objective_function>` is sought;  if *MINIMIZE*, the lowest value is sought.

    max_iterations : int : default 1000
        specifies the maximum number of times the `optimization process<GaussianProcess_Procedure>` is allowed to
        iterate; if exceeded, a warning is issued and the function returns the optimal sample of those evaluated.

    save_samples : bool
        specifies whether or not to return all of the samples used to evaluate `objective_function
        <GaussianProcess.objective_function>` in the `optimization process <GaussianProcess_Procedure>`
        (i.e., a copy of the `search_space <GaussianProcess.search_space>`.

    save_values : bool
        specifies whether or not to save and return the values of `objective_function <GaussianProcess.objective_function>`
        for all samples evaluated in the `optimization process <GaussianProcess_Procedure>`.

    Attributes
    ----------

    variable : ndarray
        template for sample evaluated by `objective_function <GaussianProcess.objective_function>`.

    objective_function : function or method
        function used to evaluate sample in each iteration of the `optimization process <GaussianProcess_Procedure>`.

    search_space : list or array
        contains tuples specifying bounds within which each dimension of `variable <GaussianProcess.variable>` is
        sampled, and used to evaluate `objective_function <GaussianProcess.objective_function>` in iterations of the
        `optimization process <GaussianProcess_Procedure>`.

    direction : MAXIMIZE or MINIMIZE : default MAXIMIZE
        determines the direction of optimization:  if *MAXIMIZE*, the greatest value of `objective_function
        <GaussianProcess.objective_function>` is sought;  if *MINIMIZE*, the least value is sought.

    iteration : int
        the currention iteration of the `optimization process <GaussianProcess_Procedure>`.

    max_iterations : int
        determines the maximum number of times the `optimization process<GaussianProcess_Procedure>` is allowed to iterate;
        if exceeded, a warning is issued and the function returns the optimal sample of those evaluated.

    save_samples : True
        determines whether or not to save and return all samples evaluated by the `objective_function
        <GaussianProcess.objective_function>` in the `optimization process <GaussianProcess_Procedure>` (if the process
        completes, this should be identical to `search_space <GaussianProcess.search_space>`.

    save_values : bool
        determines whether or not to save and return the value of `objective_function
        <GaussianProcess.objective_function>` for all samples evaluated in the `optimization process <GaussianProcess_Procedure>`.
    """

    componentName = GAUSSIAN_PROCESS_FUNCTION

    class Parameters(OptimizationFunction.Parameters):
        """
            Attributes
            ----------

                variable
                    see `variable <GaussianProcess.variable>`

                    :default value: [[0], [0]]
                    :type: ``list``
                    :read only: True

                direction
                    see `direction <GaussianProcess.direction>`

                    :default value: `MAXIMIZE`
                    :type: ``str``

                save_samples
                    see `save_samples <GaussianProcess.save_samples>`

                    :default value: True
                    :type: ``bool``

                save_values
                    see `save_values <GaussianProcess.save_values>`

                    :default value: True
                    :type: ``bool``
        """
        variable = Parameter([[0], [0]], read_only=True, pnl_internal=True, constructor_argument='default_variable')

        save_samples = True
        save_values = True

        direction = MAXIMIZE

    # TODO: should save_values be in the constructor if it's ignored?
    # is False or True the correct value?
    @check_user_specified
    @tc.typecheck
    def __init__(self,
                 default_variable=None,
                 objective_function:tc.optional(is_function_type)=None,
                 search_space=None,
                 direction:tc.optional(tc.enum(MAXIMIZE, MINIMIZE))=None,
                 save_values:tc.optional(bool)=None,
                 params=None,
                 owner=None,
                 prefs=None,
                 **kwargs):

        search_function = self._gaussian_process_sample
        search_termination_function = self._gaussian_process_satisfied
        self._return_values = save_values
        self._return_samples = save_values
        self.direction = direction

        super().__init__(
            default_variable=default_variable,
            objective_function=objective_function,
            search_function=search_function,
            search_space=search_space,
            search_termination_function=search_termination_function,
            save_samples=True,
            save_values=save_values,
            params=params,
            owner=owner,
            prefs=prefs,
        )

    def _validate_params(self, request_set, target_set=None, context=None):
        super()._validate_params(request_set=request_set, target_set=target_set,context=context)
        # if SEARCH_SPACE in request_set:
        #     search_space = request_set[SEARCH_SPACE]
        #     # search_space must be specified
        #     if search_space is None:
        #         raise OptimizationFunctionError("The {} arg must be specified for a {}".
        #                                         format(repr(SEARCH_SPACE), self.__class__.__name__))
        #     # must be a list or array
        #     if not isinstance(search_space, (list, np.ndarray)):
        #         raise OptimizationFunctionError("The specification for the {} arg of {} must be a list or array".
        #                                         format(repr(SEARCH_SPACE), self.__class__.__name__))
        #     # must have same number of items as variable
        #     if len(search_space) != len(self.defaults.variable):
        #         raise OptimizationFunctionError("The number of items in {} for {} ([]) must equal that of its {} ({})".
        #                                         format(repr(SEARCH_SPACE), self.__class__.__name__, len(search_space),
        #                                                repr(VARIABLE), len(self.defaults.variable)))
        #     # every item must be a tuple with two elements, both of which are scalars, and first must be <= second
        #     for i in search_space:
        #         if not isinstance(i, tuple) or len(i) != 2:
        #             raise OptimizationFunctionError("Item specified for {} of {} ({}) is not a tuple with two items".
        #                                             format(repr(SEARCH_SPACE), self.__class__.__name__, i))
        #         if not all([np.isscalar(j) for j in i]):
        #             raise OptimizationFunctionError("Both elements of item specified for {} of {} ({}) must be scalars".
        #                                             format(repr(SEARCH_SPACE), self.__class__.__name__, i))
        #         if not i[0] < i[1]:
        #             raise OptimizationFunctionError("First element of item in {} specified for {} ({}) "
        #                                             "must be less than or equal to its second element".
        #                                             format(repr(SEARCH_SPACE), self.__class__.__name__, i))

    def _function(self,
                 variable=None,
                 context=None,
                 params=None,
                 **kwargs):
        """Return the sample that yields the optimal value of `objective_function <GaussianProcess.objective_function>`,
        and possibly all samples evaluated and their corresponding values.

        Optimal value is defined by `direction <GaussianProcess.direction>`:
        - if *MAXIMIZE*, returns greatest value
        - if *MINIMIZE*, returns least value

        Returns
        -------

        optimal sample, optimal value, saved_samples, saved_values : ndarray, list, list
            first array contains sample that yields the highest or lowest value of `objective_function
            <GaussianProcess.objective_function>`, depending on `direction <GaussianProcess.direction>`, and the
            second array contains the value of the function for that sample. If `save_samples
            <GaussianProcess.save_samples>` is `True`, first list contains all the values sampled in the order they were
            evaluated; otherwise it is empty.  If `save_values <GaussianProcess.save_values>` is `True`, second list
            contains the values returned by `objective_function <GaussianProcess.objective_function>` for all the
            samples in the order they were evaluated; otherwise it is empty.
        """

        return_all_samples = return_all_values = []

        # Enforce no MPI for now
        MPI_IMPLEMENTATION = False
        if MPI_IMPLEMENTATION:
            # FIX: WORRY ABOUT THIS LATER
            pass

        else:
            last_sample, last_value, all_samples, all_values = super()._function(
                    variable=variable,
                    context=context,
                    params=params,

            )

            return_optimal_value = max(all_values)
            return_optimal_sample = all_samples[all_values.index(return_optimal_value)]
            if self._return_samples:
                return_all_samples = all_samples
            if self._return_values:
                return_all_values = all_values

        return return_optimal_sample, return_optimal_value, return_all_samples, return_all_values

    # FRED: THESE ARE THE SHELLS FOR THE METHODS I BELIEVE YOU NEED:
    def _gaussian_process_sample(self, variable, sample_num, context=None):
        """Draw and return sample from search_space."""
        # FRED: YOUR CODE HERE;  THIS IS THE search_function METHOD OF OptimizationControlMechanism (i.e., PARENT)
        # NOTES:
        #   This method is assigned as the search function of GaussianProcess,
        #     and should return a sample that will be evaluated in the call to GaussianProcess' `objective_function`
        #     (in the context of use with an OptimizationControlMechanism, a sample is a control_allocation,
        #     and the objective_function is the evaluate method of the agent_rep).
        #   You have accessible:
        #     variable arg:  the last sample evaluated
        #     sample_num:  number of current iteration in the search/sampling process
        #     self.search_space:  self.parameters.search_space._get(context), which you can assume will be a
        #                         list of tuples, each of which contains the sampling bounds for each dimension;
        #                         so its length = length of a sample
        #     (the extra stuff in getting the search space is to support statefulness in parallelization of sims)
        # return self._opt.ask() # [SAMPLE:  VECTOR SAME SHAPE AS VARIABLE]
        return variable

    def _gaussian_process_satisfied(self, variable, value, iteration, context=None):
        """Determine whether search should be terminated;  return `True` if so, `False` if not."""
        # FRED: YOUR CODE HERE;    THIS IS THE search_termination_function METHOD OF OptimizationControlMechanism (
        # i.e., PARENT)
        return iteration==2# [BOOLEAN, SPECIFIYING WHETHER TO END THE SEARCH/SAMPLING PROCESS]<|MERGE_RESOLUTION|>--- conflicted
+++ resolved
@@ -1717,11 +1717,7 @@
         if ocm is not None:
             assert ocm.function is self
             sample_t = ocm._get_evaluate_alloc_struct_type(ctx)
-<<<<<<< HEAD
-            value_t = ocm._get_evaluate_output_struct_type(ctx, tags)
-=======
             value_t = ocm._get_evaluate_output_struct_type(ctx, tags=tags)
->>>>>>> 91296809
         else:
             obj_func = ctx.import_llvm_function(self.objective_function)
             sample_t = obj_func.args[2].type.pointee
