#
# Princeton University licenses this file to You under the Apache License, Version 2.0 (the "License");
# you may not use this file except in compliance with the License.  You may obtain a copy of the License at:
#     http://www.apache.org/licenses/LICENSE-2.0
# Unless required by applicable law or agreed to in writing, software distributed under the License is distributed
# on an "AS IS" BASIS, WITHOUT WARRANTIES OR CONDITIONS OF ANY KIND, either express or implied.
# See the License for the specific language governing permissions and limitations under the License.
#
#
# ******************************************   OPTIMIZATION FUNCTIONS **************************************************
'''

* `OptimizationFunction`
* `GradientOptimization`
* `GridSearch`
* `GaussianProcess`

Overview
--------

Functions that return the sample of a variable yielding the optimized value of an objective_function.

'''

import warnings
# from fractions import Fraction
import itertools
import numpy as np
import typecheck as tc

from typing import Iterator

from psyneulink.core.components.functions.function import Function_Base, is_function_type
from psyneulink.core.globals.context import ContextFlags
from psyneulink.core.globals.defaults import MPI_IMPLEMENTATION
from psyneulink.core.globals.keywords import \
    DEFAULT_VARIABLE, GRADIENT_OPTIMIZATION_FUNCTION, GRID_SEARCH_FUNCTION, GAUSSIAN_PROCESS_FUNCTION, \
    OPTIMIZATION_FUNCTION_TYPE, OWNER, VALUE, VARIABLE
from psyneulink.core.globals.parameters import Parameter
from psyneulink.core.globals.utilities import call_with_pruned_args
from psyneulink.core.globals.sampleiterator import SampleIterator

__all__ = ['OptimizationFunction', 'GradientOptimization', 'GridSearch', 'GaussianProcess',
           'OBJECTIVE_FUNCTION', 'SEARCH_FUNCTION', 'SEARCH_SPACE', 'SEARCH_TERMINATION_FUNCTION',
           'DIRECTION', 'ASCENT', 'DESCENT', 'MAXIMIZE', 'MINIMIZE']

OBJECTIVE_FUNCTION = 'objective_function'
SEARCH_FUNCTION = 'search_function'
SEARCH_SPACE = 'search_space'
SEARCH_TERMINATION_FUNCTION = 'search_termination_function'
DIRECTION = 'direction'

class OptimizationFunctionError(Exception):
    def __init__(self, error_value):
        self.error_value = error_value


class OptimizationFunction(Function_Base):
    """
    OptimizationFunction(                            \
    default_variable=None,                           \
    objective_function=lambda x:0,                   \
    search_function=lambda x:x,                      \
    search_space=[0],                                \
    search_termination_function=lambda x,y,z:True,   \
    save_samples=False,                              \
    save_values=False,                               \
    max_iterations=None,                             \
    params=Nonse,                                    \
    owner=Nonse,                                     \
    prefs=None)

    Provides an interface to subclasses and external optimization functions. The default `function
    <OptimizationFunction.function>` executes iteratively, generating samples from `search_space
    <OptimizationFunction.search_space>` using `search_function <OptimizationFunction.search_function>`,
    evaluating them using `objective_function <OptimizationFunction.objective_function>`, and reporting the
    value of each using `report_value <OptimizationFunction.report_value>` until terminated by
    `search_termination_function <OptimizationFunction.search_termination_function>`. Subclasses can override
    `function <OptimizationFunction.function>` to implement their own optimization function or call an external one.

    Samples in `search_space <OptimizationFunction.search_space>` are assumed to be a list of one or more
    `SampleIterator` objects.

    .. _OptimizationFunction_Procedure:

    **Default Optimization Procedure**

    When `function <OptimizationFunction.function>` is executed, it iterates over the following steps:

        - get sample from `search_space <OptimizationFunction.search_space>` by calling `search_function
          <OptimizationFunction.search_function>`
        ..
        - compute value of `objective_function <OptimizationFunction.objective_function>` for the sample
          by calling `objective_function <OptimizationFunction.objective_function>`;
        ..
        - report value returned by `objective_function <OptimizationFunction.objective_function>` for the sample
          by calling `report_value <OptimizationFunction.report_value>`;
        ..
        - evaluate `search_termination_function <OptimizationFunction.search_termination_function>`.

    The current iteration numberris contained in `iteration <OptimizationFunction.iteration>`. Iteration continues until
    all values of `search_space <OptimizationFunction.search_space>` have been evaluated and/or
    `search_termination_function <OptimizationFunction.search_termination_function>` returns `True`.  The `function
    <OptimizationFunction.function>` returns:

    - the last sample evaluated (which may or may not be the optimal value, depending on the `objective_function
      <OptimizationFunction.objective_function>`);

    - the value of `objective_function <OptimzationFunction.objective_function>` associated with the last sample;

    - two lists, that may contain all of the samples evaluated and their values, depending on whether `save_samples
      <OptimizationFunction.save_samples>` and/or `save_vales <OptimizationFunction.save_values>` are `True`,
      respectively.

    .. _OptimizationFunction_Defaults:

    .. note::

        An OptimizationFunction or any of its subclasses can be created by calling its constructor.  This provides
        runnable defaults for all of its arguments (see below). However these do not yield useful results, and are
        meant simply to allow the  constructor of the OptimziationFunction to be used to specify some but not all of
        its parameters when specifying the OptimizationFunction in the constructor for another Component. For
        example, an OptimizationFunction may use for its `objective_function <OptimizationFunction.objective_function>`
        or `search_function <OptimizationFunction.search_function>` a method of the Component to which it is being
        assigned;  however, those methods will not yet be available, as the Component itself has not yet been
        constructed. This can be handled by calling the OptimizationFunction's `reinitialization
        <OptimizationFunction.reinitialization>` method after the Component has been instantiated, with a parameter
        specification dictionary with a key for each entry that is the name of a parameter and its value the value to
        be assigned to the parameter.  This is done automatically for Mechanisms that take an ObjectiveFunction as
        their `function <Mechanism.function>` (such as the `EVCControlMechanism`, `LVOCControlMechanism` and
        `ParamterEstimationControlMechanism`), but will require it be done explicitly for Components for which that
        is not the case. A warning is issued if defaults are used for the arguments of an OptimizationFunction or
        its subclasses;  this can be suppressed by specifying the relevant argument(s) as `NotImplemnted`.

    COMMENT:
    NOTES TO DEVELOPERS:
    - Constructors of subclasses should include **kwargs in their constructor method, to accomodate arguments required
      by some subclasses but not others (e.g., search_space needed by `GridSearch` but not `GradientOptimization`) so
      that subclasses can be used interchangeably by OptimizationMechanisms.

    - Subclasses with attributes that depend on one of the OptimizationFunction's parameters should implement the
      `reinitialize <OptimizationFunction.reinitialize>` method, that calls super().reinitialize(*args) and then
      reassigns the values of the dependent attributes accordingly.  If an argument is not needed for the subclass,
      `NotImplemented` should be passed as the argument's value in the call to super (i.e., the OptimizationFunction's
      constructor).
    COMMENT


    Arguments
    ---------

    default_variable : list or ndarray : default None
        specifies a template for (i.e., an example of the shape of) the samples used to evaluate the
        `objective_function <OptimizationFunction.objective_function>`.

    objective_function : function or method : default None
        specifies function used to evaluate sample in each iteration of the `optimization process
        <OptimizationFunction_Procedure>`; if it is not specified, a default function is used that simply returns
        the value passed as its `variable <OptimizationFunction.variable>` parameter (see `note
        <OptimizationFunction_Defaults>`).

    search_function : function or method : default None
        specifies function used to select a sample for `objective_function <OptimizationFunction.objective_function>`
        in each iteration of the `optimization process <OptimizationFunction_Procedure>`.  It **must be specified**
        if the `objective_function <OptimizationFunction.objective_function>` does not generate samples on its own
        (e.g., as does `GradientOptimization`).  If it is required and not specified, the optimization process
        executes exactly once using the value passed as its `variable <OptimizationFunction.variable>` parameter
        (see `note <OptimizationFunction_Defaults>`).

    search_space : list or array of SampleIterators : default None
        specifies iterators used by `search_function <OptimizationFunction.search_function>` to generate samples
        evaluated `objective_function <OptimizationFunction.objective_function>` in each iteration of the
        `optimization process <OptimizationFunction_Procedure>`. It **must be specified**
        if the `objective_function <OptimizationFunction.objective_function>` does not generate samples on its own
        (e.g., as does `GradientOptimization`). If it is required and not specified, the optimization process
        executes exactly once using the value passed as its `variable <OptimizationFunction.variable>` parameter
        (see `note <OptimizationFunction_Defaults>`).

    search_termination_function : function or method : None
        specifies function used to terminate iterations of the `optimization process <OptimizationFunction_Procedure>`.
        It must return a boolean value, and it  **must be specified** if the
        `objective_function <OptimizationFunction.objective_function>` is not overridden.  If it is required and not
        specified, the optimization process executes exactly once (see `note <OptimizationFunction_Defaults>`).

    save_samples : bool
        specifies whether or not to save and return the values of the samples used to evalute `objective_function
        <OptimizationFunction.objective_function>` over all iterations of the `optimization process
        <OptimizationFunction_Procedure>`.

    save_values : bool
        specifies whether or not to save and return the values of `objective_function
        <OptimizationFunction.objective_function>` for samples evaluated in all iterations of the
        `optimization process <OptimizationFunction_Procedure>`.

    max_iterations : int : default 1000
        specifies the maximum number of times the `optimization process <OptimizationFunction_Procedure>` is allowed
        to iterate; if exceeded, a warning is issued and the function returns the last sample evaluated.


    Attributes
    ----------

    variable : ndarray
        first sample evaluated by `objective_function <OptimizationFunction.objective_function>` (i.e., one used to
        evaluate it in the first iteration of the `optimization process <OptimizationFunction_Procedure>`).

    objective_function : function or method
        used to evaluate the sample in each iteration of the `optimization process <OptimizationFunction_Procedure>`.

    search_function : function, method or None
        used to select a sample evaluated by `objective_function <OptimizationFunction.objective_function>`
        in each iteration of the `optimization process <OptimizationFunction_Procedure>`.  `NotImplemented` if
        the `objective_function <OptimizationFunction.objective_function>` generates its own samples.

    search_space : list or array of `SampleIterators <SampleIterator>`
        used by `search_function <OptimizationFunction.search_function>` to generate samples evaluated by
        `objective_function <OptimizationFunction.objective_function>` in each iteration of the `optimization process
        <OptimizationFunction_Procedure>`.  The number of SampleIterators in the list determines the dimensionality
        of each sample:  in each iteration of the `optimization process <OptimizationFunction_Procedure>`, each
        SampleIterator is called upon to provide the value for one of the dimensions of the sample.m`NotImplemented`
        if the `objective_function <OptimizationFunction.objective_function>` generates its own samples.  If it is
        required and not specified, the optimization process executes exactly once using the value passed as its
        `variable <OptimizationFunction.variable>` parameter (see `note <OptimizationFunction_Defaults>`).

    search_termination_function : function or method that returns a boolean value
        used to terminate iterations of the `optimization process <OptimizationFunction_Procedure>`; if it is required
        and not specified, the optimization process executes exactly once (see `note <OptimizationFunction_Defaults>`).

    iteration : int
        the current iteration of the `optimization process <OptimizationFunction_Procedure>`.

    max_iterations : int : default 1000
        specifies the maximum number of times the `optimization process <OptimizationFunction_Procedure>` is allowed
        to iterate; if exceeded, a warning is issued and the function returns the last sample evaluated.

    save_samples : bool
        determines whether or not to save the values of the samples used to evalute `objective_function
        <OptimizationFunction.objective_function>` over all iterations of the `optimization process
        <OptimizationFunction_Procedure>`.

    save_values : bool
        determines whether or not to save and return the values of `objective_function
        <OptimizationFunction.objective_function>` for samples evaluated in all iterations of the
        `optimization process <OptimizationFunction_Procedure>`.
    """

    componentType = OPTIMIZATION_FUNCTION_TYPE

    class Parameters(Function_Base.Parameters):
        """
            Attributes
            ----------

                variable
                    see `variable <OptimizationFunction.variable>`

                    :default value: numpy.array([0, 0, 0])
                    :type: numpy.ndarray
                    :read only: True

                max_iterations
                    see `max_iterations <OptimizationFunction.max_iterations>`

                    :default value: None
                    :type:

                objective_function
                    see `objective_function <OptimizationFunction.objective_function>`

                    :default value: lambda x: 0
                    :type: <class 'function'>

                save_samples
                    see `save_samples <OptimizationFunction.save_samples>`

                    :default value: False
                    :type: bool

                save_values
                    see `save_values <OptimizationFunction.save_values>`

                    :default value: False
                    :type: bool

                saved_samples
                    see `saved_samples <OptimizationFunction.saved_samples>`

                    :default value: []
                    :type: list
                    :read only: True

                saved_values
                    see `saved_values <OptimizationFunction.saved_values>`

                    :default value: []
                    :type: list
                    :read only: True

                search_function
                    see `search_function <OptimizationFunction.search_function>`

                    :default value: lambda x: x
                    :type: <class 'function'>

                search_space
                    see `search_space <OptimizationFunction.search_space>`

                    :default value: [`SampleIterator`]
                    :type: list

                search_termination_function
                    see `search_termination_function <OptimizationFunction.search_termination_function>`

                    :default value: lambda x, y, z: True
                    :type: <class 'function'>

        """
        variable = Parameter(np.array([0, 0, 0]), read_only=True)

        objective_function = Parameter(lambda x: 0, stateful=False, loggable=False)
        search_function = Parameter(lambda x: x, stateful=False, loggable=False)
        search_termination_function = Parameter(lambda x, y, z: True, stateful=False, loggable=False)
        search_space = Parameter([SampleIterator([0])], stateful=False, loggable=False)

        save_samples = False
        save_values = False

        # these are created as parameter states, but should they be?
        max_iterations = Parameter(None, modulable=True)

        saved_samples = Parameter([], read_only=True)
        saved_values = Parameter([], read_only=True)

    @tc.typecheck
    def __init__(self,
                 default_variable=None,
                 objective_function:tc.optional(is_function_type)=None,
                 search_function:tc.optional(is_function_type)=None,
                 search_space=None,
                 search_termination_function:tc.optional(is_function_type)=None,
                 save_samples:tc.optional(bool)=False,
                 save_values:tc.optional(bool)=False,
                 max_iterations:tc.optional(int)=None,
                 params=None,
                 owner=None,
                 prefs=None,
                 context=None):

        self._unspecified_args = []

        if objective_function is None:
            self.objective_function = lambda x:0
            self._unspecified_args.append(OBJECTIVE_FUNCTION)
        else:
            self.objective_function = objective_function

        if search_function is None:
            self.search_function = lambda x:x
            self._unspecified_args.append(SEARCH_FUNCTION)
        else:
            self.search_function = search_function

        if search_termination_function is None:
            self.search_termination_function = lambda x,y,z:True
            self._unspecified_args.append(SEARCH_TERMINATION_FUNCTION)
        else:
            self.search_termination_function = search_termination_function

        if search_space is None:
            self.search_space = [SampleIterator([0.])]
            self._unspecified_args.append(SEARCH_SPACE)
        else:
            self.search_space = search_space

        # Assign args to params and functionParams dicts 
        params = self._assign_args_to_param_dicts(save_samples=save_samples,
                                                  save_values=save_values,
                                                  max_iterations=max_iterations,
                                                  params=params)

        super().__init__(default_variable=default_variable,
                         params=params,
                         owner=owner,
                         prefs=prefs,
                         context=context)

    def _validate_params(self, request_set, target_set=None, context=None):

        # super()._validate_params(request_set=request_set, target_set=target_set, context=context)

        if OBJECTIVE_FUNCTION in request_set and request_set[OBJECTIVE_FUNCTION] is not None:
            if not is_function_type(request_set[OBJECTIVE_FUNCTION]):
                raise OptimizationFunctionError("Specification of {} arg for {} ({}) must be a function or method".
                                                format(repr(OBJECTIVE_FUNCTION), self.__class__.__name__,
                                                       request_set[OBJECTIVE_FUNCTION].__name__))

        if SEARCH_FUNCTION in request_set and request_set[SEARCH_FUNCTION] is not None:
            if not is_function_type(request_set[SEARCH_FUNCTION]):
                raise OptimizationFunctionError("Specification of {} arg for {} ({}) must be a function or method".
                                                format(repr(SEARCH_FUNCTION), self.__class__.__name__,
                                                       request_set[SEARCH_FUNCTION].__name__))

        if SEARCH_SPACE in request_set and request_set[SEARCH_SPACE] is not None:
            search_space = request_set[SEARCH_SPACE]
            if not all(isinstance(s, SampleIterator) for s in search_space):
                raise OptimizationFunctionError("All entries in list specified for {} arg of {} must be a {}".
                                                format(repr(SEARCH_SPACE),
                                                       self.__class__.__name__,
                                                       SampleIterator.__name__))

        if SEARCH_TERMINATION_FUNCTION in request_set and request_set[SEARCH_TERMINATION_FUNCTION] is not None:
            if not is_function_type(request_set[SEARCH_TERMINATION_FUNCTION]):
                raise OptimizationFunctionError("Specification of {} arg for {} ({}) must be a function or method".
                                                format(repr(SEARCH_TERMINATION_FUNCTION), self.__class__.__name__,
                                                       request_set[SEARCH_TERMINATION_FUNCTION].__name__))
            b = request_set[SEARCH_TERMINATION_FUNCTION]()
            if not isinstance(b, bool):
                raise OptimizationFunctionError("Function ({}) specified for {} arg of {} must return a boolean value".
                                                format(request_set[SEARCH_TERMINATION_FUNCTION].__name__,
                                                       repr(SEARCH_TERMINATION_FUNCTION),
                                                       self.__class__.__name__))

    def reinitialize(self, *args, execution_id=None):
        '''Reinitialize parameters of the OptimizationFunction

        Parameters to be reinitialized should be specified in a parameter specification dictionary, in which they key
        for each entry is the name of one of the following parameters, and its value is the value to be assigned to the
        parameter.  The following parameters can be reinitialized:

            * `default_variable <OptimizationFunction.default_variable>`
            * `objective_function <OptimizationFunction.objective_function>`
            * `search_function <OptimizationFunction.search_function>`
            * `search_termination_function <OptimizationFunction.search_termination_function>`
        '''

        self._validate_params(request_set=args[0])

        if DEFAULT_VARIABLE in args[0]:
            self.defaults.variable = args[0][DEFAULT_VARIABLE]
        if OBJECTIVE_FUNCTION in args[0] and args[0][OBJECTIVE_FUNCTION] is not None:
            self.objective_function = args[0][OBJECTIVE_FUNCTION]
            if OBJECTIVE_FUNCTION in self._unspecified_args:
                del self._unspecified_args[self._unspecified_args.index(OBJECTIVE_FUNCTION)]
        if SEARCH_FUNCTION in args[0] and args[0][SEARCH_FUNCTION] is not None:
            self.search_function = args[0][SEARCH_FUNCTION]
            if SEARCH_FUNCTION in self._unspecified_args:
                del self._unspecified_args[self._unspecified_args.index(SEARCH_FUNCTION)]
        if SEARCH_TERMINATION_FUNCTION in args[0] and args[0][SEARCH_TERMINATION_FUNCTION] is not None:
            self.search_termination_function = args[0][SEARCH_TERMINATION_FUNCTION]
            if SEARCH_TERMINATION_FUNCTION in self._unspecified_args:
                del self._unspecified_args[self._unspecified_args.index(SEARCH_TERMINATION_FUNCTION)]
        if SEARCH_SPACE in args[0] and args[0][SEARCH_SPACE] is not None:
            self.parameters.search_space.set(args[0][SEARCH_SPACE], execution_id)
            if SEARCH_SPACE in self._unspecified_args:
                del self._unspecified_args[self._unspecified_args.index(SEARCH_SPACE)]

    def function(self,
                 variable=None,
                 execution_id=None,
                 params=None,
                 context=None,
                 **kwargs):
        '''Find the sample that yields the optimal value of `objective_function
        <OptimizationFunction.objective_function>`.

        See `optimization process <OptimizationFunction_Procedure>` for details.

        Returns
        -------

        optimal sample, optimal value, saved_samples, saved_values : array, array, list, list
            first array contains sample that yields the optimal value of the `optimization process
            <OptimizationFunction_Procedure>`, and second array contains the value of `objective_function
            <OptimizationFunction.objective_function>` for that sample.  If `save_samples
            <OptimizationFunction.save_samples>` is `True`, first list contains all the values sampled in the order
            they were evaluated; otherwise it is empty.  If `save_values <OptimizationFunction.save_values>` is `True`,
            second list contains the values returned by `objective_function <OptimizationFunction.objective_function>`
            for all the samples in the order they were evaluated; otherwise it is empty.
        '''

        if self._unspecified_args and self.parameters.context.get(execution_id).initialization_status == ContextFlags.INITIALIZED:
            warnings.warn("The following arg(s) were not specified for {}: {} -- using default(s)".
                          format(self.name, ', '.join(self._unspecified_args)))
            self._unspecified_args = []

        current_sample = self._check_args(variable=variable, execution_id=execution_id, params=params, context=context)
        current_value = self.owner.objective_mechanism.parameters.value.get(execution_id) if self.owner else 0.

        samples = []
        values = []

        # Initialize variables used in while loop
        iteration = 0

        # Set up progress bar
        _show_progress = False
        if hasattr(self, OWNER) and self.owner and self.owner.prefs.reportOutputPref:
            _show_progress = True
            _progress_bar_char = '.'
            _progress_bar_rate_str = ""
            _search_space_size = len(self.search_space)
            _progress_bar_rate = int(10 ** (np.log10(_search_space_size)-2))
            if _progress_bar_rate > 1:
                _progress_bar_rate_str = str(_progress_bar_rate) + " "
            print("\n{} executing optimization process (one {} for each {}of {} samples): ".
                  format(self.owner.name, repr(_progress_bar_char), _progress_bar_rate_str, _search_space_size))
            _progress_bar_count = 0
        # Iterate optimization process
        while not call_with_pruned_args(self.search_termination_function,
                                        current_sample,
                                        current_value, iteration,
                                        execution_id=execution_id):

            if _show_progress:
                increment_progress_bar = (_progress_bar_rate < 1) or not (_progress_bar_count % _progress_bar_rate)
                if increment_progress_bar:
                    print(_progress_bar_char, end='', flush=True)
                _progress_bar_count +=1

            # Get next sample of sample
            new_sample = call_with_pruned_args(self.search_function, current_sample, iteration, execution_id=execution_id)
            # Compute new value based on new sample
            new_value = call_with_pruned_args(self.objective_function, new_sample, execution_id=execution_id)
            self._report_value(new_value)
            iteration += 1
            max_iterations = self.parameters.max_iterations.get(execution_id)
            if max_iterations and iteration > max_iterations:
                warnings.warn("{} failed to converge after {} iterations".format(self.name, max_iterations))
                break

            current_sample = new_sample
            current_value = new_value

            if self.parameters.save_samples.get(execution_id):
                samples.append(new_sample)
                self.parameters.saved_samples.set(samples, execution_id, override=True)
            if self.parameters.save_values.get(execution_id):
                values.append(current_value)
                self.parameters.saved_values.set(values, execution_id, override=True)

        return new_sample, new_value, samples, values

    def _report_value(self, new_value):
        '''Report value returned by `objective_function <OptimizationFunction.objective_function>` for sample.'''
        pass


ASCENT = 'ascent'
DESCENT = 'descent'


class GradientOptimization(OptimizationFunction):
    """
    GradientOptimization(            \
        default_variable=None,       \
        objective_function=None,     \
        direction=ASCENT,            \
        step=1.0,               \
        annealing_function=None,     \
        convergence_criterion=VALUE, \
        convergence_threshold=.001,  \
        max_iterations=1000,         \
        save_samples=False,          \
        save_values=False,           \
        params=None,                 \
        owner=None,                  \
        prefs=None                   \
        )

    Sample variable by following gradient with respect to the value of `objective_function
    <GradientOptimization.objective_function>` it generates, and return the sample that generates either the
    highest (**direction=*ASCENT*) or lowest (**direction=*DESCENT*) value.

    .. _GradientOptimization_Procedure:

    **Optimization Procedure**

    When `function <GradientOptimization.function>` is executed, it iterates over the folowing steps:

        - `compute gradient <GradientOptimization_Gradient_Calculation>` using the `gradient_function
          <GradientOptimization.gradient_function>`;
        ..
        - adjust `variable <GradientOptimization.variable>` based on the gradient, in the specified
          `direction <GradientOptimization.direction>` and by an amount specified by `step
          <GradientOptimization.step>` and possibly `annealing_function
          <GradientOptimization.annealing_function>`;
        ..
        - compute value of `objective_function <GradientOptimization.objective_function>` using the adjusted value of
          `variable <GradientOptimization.variable>`;
        ..
        - adjust `step <GradientOptimization.udpate_rate>` using `annealing_function
          <GradientOptimization.annealing_function>`, if specified, for use in the next iteration;
        ..
        - evaluate `convergence_criterion <GradientOptimization.convergence_criterion>` and test whether it is below
          the `convergence_threshold <GradientOptimization.convergence_threshold>`.

    The current iteration is contained in `iteration <GradientOptimization.iteration>`. Iteration continues until
    `convergence_criterion <GradientOptimization.convergence_criterion>` falls below `convergence_threshold
    <GradientOptimization.convergence_threshold>` or the number of iterations exceeds `max_iterations
    <GradientOptimization.max_iterations>`.  The `function <GradientOptimization.function>` returns the last sample
    evaluated by `objective_function <GradientOptimization.objective_function>` (presumed to be the optimal one),
    the value of the function, as well as lists that may contain all of the samples evaluated and their values,
    depending on whether `save_samples <OptimizationFunction.save_samples>` and/or `save_vales
    <OptimizationFunction.save_values>` are `True`, respectively.

    .. _GradientOptimization_Gradient_Calculation:

    **Gradient Calculation**

    The gradient is evaluated by `gradient_function <GradientOptimization.gradient_function>`,
    which is the derivative of the `objective_function <GradientOptimization.objective_function>`
    with respect to `variable <GradientOptimization.variable>` at its current value:
    :math:`\\frac{d(objective\\_function(variable))}{d(variable)}`

    `Autograd's <https://github.com/HIPS/autograd>`_ `grad <autograd.grad>` method is used to
    generate `gradient_function <GradientOptimization.gradient_function>`.


    Arguments
    ---------

    default_variable : list or ndarray : default None
        specifies a template for (i.e., an example of the shape of) the samples used to evaluate the
        `objective_function <GradientOptimization.objective_function>`.

    objective_function : function or method
        specifies function used to evaluate `variable <GradientOptimization.variable>`
        in each iteration of the `optimization process  <GradientOptimization_Procedure>`;
        it must be specified and it must return a scalar value.

    direction : ASCENT or DESCENT : default ASCENT
        specifies the direction of gradient optimization: if *ASCENT*, movement is attempted in the positive direction
        (i.e., "up" the gradient);  if *DESCENT*, movement is attempted in the negative direction (i.e. "down"
        the gradient).

    step : int or float : default 1.0
        specifies the rate at which the `variable <GradientOptimization.variable>` is updated in each
        iteration of the `optimization process <GradientOptimization_Procedure>`;  if `annealing_function
        <GradientOptimization.annealing_function>` is specified, **step** specifies the intial value of
        `step <GradientOptimization.step>`.

    annealing_function : function or method : default None
        specifies function used to adapt `step <GradientOptimization.step>` in each
        iteration of the `optimization process <GradientOptimization_Procedure>`;  must take accept two parameters —
        `step <GradientOptimization.step>` and `iteration <GradientOptimization_Procedure>`, in that
        order — and return a scalar value, that is used for the next iteration of optimization.

    convergence_criterion : *VARIABLE* or *VALUE* : default *VALUE*
        specifies the parameter used to terminate the `optimization process <GradientOptimization_Procedure>`.
        *VARIABLE*: process terminates when the most recent sample differs from the previous one by less than
        `convergence_threshold <GradientOptimization.convergence_threshold>`;  *VALUE*: process terminates when the
        last value returned by `objective_function <GradientOptimization.objective_function>` differs from the
        previous one by less than `convergence_threshold <GradientOptimization.convergence_threshold>`.

    convergence_threshold : int or float : default 0.001
        specifies the change in value of `convergence_criterion` below which the optimization process is terminated.

    max_iterations : int : default 1000
        specifies the maximum number of times the `optimization process<GradientOptimization_Procedure>` is allowed to
        iterate; if exceeded, a warning is issued and the function returns the last sample evaluated.

    save_samples : bool
        specifies whether or not to save and return all of the samples used to evaluate `objective_function
        <GradientOptimization.objective_function>` in the `optimization process<GradientOptimization_Procedure>`.

    save_values : bool
        specifies whether or not to save and return the values of `objective_function
        <GradientOptimization.objective_function>` for all samples evaluated in the `optimization
        process<GradientOptimization_Procedure>`

    Attributes
    ----------

    variable : ndarray
        sample used as the starting point for the `optimization process <GradientOptimization_Procedure>` (i.e., one
        used to evaluate `objective_function <GradientOptimization.objective_function>` in the first iteration).

    objective_function : function or method
        function used to evaluate `variable <GradientOptimization.variable>`
        in each iteration of the `optimization process <GradientOptimization_Procedure>`;
        it must be specified and it must return a scalar value.

    gradient_function : function
        function used to compute the gradient in each iteration of the `optimization process
        <GradientOptimization_Procedure>` (see `Gradient Calculation <GradientOptimization_Gradient_Calculation>` for
        details).

    direction : ASCENT or DESCENT
        direction of gradient optimization:  if *ASCENT*, movement is attempted in the positive direction
        (i.e., "up" the gradient);  if *DESCENT*, movement is attempted in the negative direction (i.e. "down"
        the gradient).

    step : int or float
        determines the rate at which the `variable <GradientOptimization.variable>` is updated in each
        iteration of the `optimization process <GradientOptimization_Procedure>`;  if `annealing_function
        <GradientOptimization.annealing_function>` is specified, `step <GradientOptimization.step>`
        determines the initial value.

    annealing_function : function or method
        function used to adapt `step <GradientOptimization.step>` in each iteration of the `optimization
        process <GradientOptimization_Procedure>`;  if `None`, no call is made and the same `step
        <GradientOptimization.step>` is used in each iteration.

    iteration : int
        the currention iteration of the `optimization process <GradientOptimization_Procedure>`.

    convergence_criterion : VARIABLE or VALUE
        determines parameter used to terminate the `optimization process<GradientOptimization_Procedure>`.
        *VARIABLE*: process terminates when the most recent sample differs from the previous one by less than
        `convergence_threshold <GradientOptimization.convergence_threshold>`;  *VALUE*: process terminates when the
        last value returned by `objective_function <GradientOptimization.objective_function>` differs from the
        previous one by less than `convergence_threshold <GradientOptimization.convergence_threshold>`.

    convergence_threshold : int or float
        determines the change in value of `convergence_criterion` below which the `optimization process
        <GradientOptimization_Procedure>` is terminated.

    max_iterations : int
        determines the maximum number of times the `optimization process<GradientOptimization_Procedure>` is allowed to
        iterate; if exceeded, a warning is issued and the function returns the last sample evaluated.

    save_samples : bool
        determines whether or not to save and return all of the samples used to evaluate `objective_function
        <GradientOptimization.objective_function>` in the `optimization process<GradientOptimization_Procedure>`.

    save_values : bool
        determines whether or not to save and return the values of `objective_function
        <GradientOptimization.objective_function>` for all samples evaluated in the `optimization
        process<GradientOptimization_Procedure>`
    """

    componentName = GRADIENT_OPTIMIZATION_FUNCTION

    class Parameters(OptimizationFunction.Parameters):
        """
            Attributes
            ----------

                variable
                    see `variable <GradientOptimization.variable>`

                    :default value: [[0], [0]]
                    :type: list
                    :read only: True

                annealing_function
                    see `annealing_function <GradientOptimization.annealing_function>`

                    :default value: None
                    :type:

                convergence_criterion
                    see `convergence_criterion <GradientOptimization.convergence_criterion>`

                    :default value: `VALUE`
                    :type: str

                convergence_threshold
                    see `convergence_threshold <GradientOptimization.convergence_threshold>`

                    :default value: 0.001
                    :type: float

                direction
                    see `direction <GradientOptimization.direction>`

                    :default value: `ASCENT`
                    :type: str

                max_iterations
                    see `max_iterations <GradientOptimization.max_iterations>`

                    :default value: 1000
                    :type: int

                previous_value
                    see `previous_value <GradientOptimization.previous_value>`

                    :default value: [[0], [0]]
                    :type: list
                    :read only: True

                previous_variable
                    see `previous_variable <GradientOptimization.previous_variable>`

                    :default value: [[0], [0]]
                    :type: list
                    :read only: True

                step
                    see `step <GradientOptimization.step>`

                    :default value: 1.0
                    :type: float

        """
        variable = Parameter([[0], [0]], read_only=True)

        # these should be removed and use switched to .get_previous()
        previous_variable = Parameter([[0], [0]], read_only=True)
        previous_value = Parameter([[0], [0]], read_only=True)

        annealing_function = Parameter(None, stateful=False, loggable=False)

        step = Parameter(1.0, modulable=True)
        convergence_threshold = Parameter(.001, modulable=True)
        max_iterations = Parameter(1000, modulable=True)

        direction = ASCENT
        convergence_criterion = VALUE

    paramClassDefaults = Function_Base.paramClassDefaults.copy()

    @tc.typecheck
    def __init__(self,
                 default_variable=None,
                 objective_function:tc.optional(is_function_type)=None,
                 direction:tc.optional(tc.enum(ASCENT, DESCENT))=ASCENT,
                 step:tc.optional(tc.any(int, float))=1.0,
                 annealing_function:tc.optional(is_function_type)=None,
                 convergence_criterion:tc.optional(tc.enum(VARIABLE, VALUE))=VALUE,
                 convergence_threshold:tc.optional(tc.any(int, float))=.001,
                 max_iterations:tc.optional(int)=1000,
                 save_samples:tc.optional(bool)=False,
                 save_values:tc.optional(bool)=False,
                 params=None,
                 owner=None,
                 prefs=None,
                 **kwargs):

        search_function = self._follow_gradient
        search_termination_function = self._convergence_condition
        self.gradient_function = None

        if direction is ASCENT:
            self.direction = 1
        else:
            self.direction = -1
        self.annealing_function = annealing_function

        # Assign args to params and functionParams dicts 
        params = self._assign_args_to_param_dicts(step=step,
                                                  convergence_criterion=convergence_criterion,
                                                  convergence_threshold=convergence_threshold,
                                                  params=params)

        super().__init__(default_variable=default_variable,
                         objective_function=objective_function,
                         search_function=search_function,
                         search_space=NotImplemented,
                         search_termination_function=search_termination_function,
                         max_iterations=max_iterations,
                         save_samples=save_samples,
                         save_values=save_values,
                         params=params,
                         owner=owner,
                         prefs=prefs,
                         context=ContextFlags.CONSTRUCTOR)

    def reinitialize(self, *args):
        super().reinitialize(*args)
        if OBJECTIVE_FUNCTION in args[0]:
            try:
                from autograd import grad
                self.gradient_function = grad(self.objective_function)
            except:
                warnings.warn("Unable to use autograd with {} specified for {} Function: {}.".
                              format(repr(OBJECTIVE_FUNCTION), self.__class__.__name__,
                                     args[0][OBJECTIVE_FUNCTION].__name__))

    def function(self,
                 variable=None,
                 execution_id=None,
                 params=None,
                 context=None,
                 **kwargs):
        '''Return the sample that yields the optimal value of `objective_function
        <GradientOptimization.objective_function>`, and possibly all samples evaluated and their corresponding values.

        Optimal value is defined by `direction <GradientOptimization.direction>`:
        - if *ASCENT*, returns greatest value
        - if *DESCENT*, returns least value

        Returns
        -------

        optimal sample, optimal value, saved_samples, saved_values : ndarray, list, list
            first array contains sample that yields the highest or lowest value of `objective_function
            <GradientOptimization.objective_function>`, depending on `direction <GradientOptimization.direction>`,
            and the second array contains the value of the function for that sample.
            If `save_samples <GradientOptimization.save_samples>` is `True`, first list contains all the values
            sampled in the order they were evaluated; otherwise it is empty.  If `save_values
            <GradientOptimization.save_values>` is `True`, second list contains the values returned by
            `objective_function <GradientOptimization.objective_function>` for all the samples in the order they were
            evaluated; otherwise it is empty.
        '''

        optimal_sample, optimal_value, all_samples, all_values = super().function(variable=variable,
                                                                                  execution_id=execution_id,
                                                                                  params=params,
                                                                                  context=context)
        return_all_samples = return_all_values = []
        if self.parameters.save_samples.get(execution_id):
            return_all_samples = all_samples
        if self.parameters.save_values.get(execution_id):
            return_all_values = all_values
        # return last_variable
        return optimal_sample, optimal_value, return_all_samples, return_all_values

    def _follow_gradient(self, variable, sample_num, execution_id=None):

        if self.gradient_function is None:
            return variable

        # Update step
        step = self.parameters.step.get(execution_id)
        if sample_num != 0 and self.annealing_function:
            step = call_with_pruned_args(self.annealing_function, step, sample_num, execution_id=execution_id)
            self.parameters.step.set(step, execution_id)

        # Compute gradients with respect to current variable
        _gradients = call_with_pruned_args(self.gradient_function, variable, execution_id=execution_id)

        # Update variable based on new gradients
        return variable + self.parameters.direction.get(execution_id) * step * np.array(_gradients)

    def _convergence_condition(self, variable, value, iteration, execution_id=None):
        previous_variable = self.parameters.previous_variable.get(execution_id)
        previous_value = self.parameters.previous_value.get(execution_id)

        if iteration is 0:
            # self._convergence_metric = self.convergence_threshold + EPSILON
            self.parameters.previous_variable.set(variable, execution_id, override=True)
            self.parameters.previous_value.set(value, execution_id, override=True)
            return False

        # Evaluate for convergence
        if self.convergence_criterion == VALUE:
            convergence_metric = np.abs(value - previous_value)
        else:
            convergence_metric = np.max(np.abs(np.array(variable) -
                                               np.array(previous_variable)))

        self.parameters.previous_variable.set(variable, execution_id, override=True)
        self.parameters.previous_value.set(value, execution_id, override=True)

        return convergence_metric <= self.parameters.convergence_threshold.get(execution_id)


MAXIMIZE = 'maximize'
MINIMIZE = 'minimize'


class GridSearch(OptimizationFunction):
    """
    GridSearch(                      \
        default_variable=None,       \
        objective_function=None,     \
        direction=MAXIMIZE,          \
        max_iterations=1000,         \
        save_samples=False,          \
        save_values=False,           \
        params=None,                 \
        owner=None,                  \
        prefs=None                   \
        )

    Search over all samples generated by `search_space <GridSearch.search_space>` for the one that optimizes the
    value of `objective_function <GridSearch.objective_function>`.

    .. _GridSearch_Procedure:

    **Grid Search Procedure**

    When `function <GridSearch.function>` is executed, it iterates over the folowing steps:

        - get next sample from `search_space <GridSearch.search_space>`;
        ..
        - compute value of `objective_function <GridSearch.objective_function>` for that sample;

    The current iteration is contained in `iteration <GridSearch.iteration>` and the total number comprising the
    `search_space <GridSearch.search_space>2` is contained in `num_iterations <GridSearch.num_iterations>`).
    Iteration continues until all values in `search_space <GridSearch.search_space>` have been evaluated (i.e.,
    `num_iterations <GridSearch.num_iterations>` is reached), or `max_iterations <GridSearch.max_iterations>` is
    execeeded.  The function returns the sample that yielded either the highest (if `direction <GridSearch.direction>`
    is *MAXIMIZE*) or lowest (if `direction <GridSearch.direction>` is *MINIMIZE*) value of the `objective_function
    <GridSearch.objective_function>`, along with the value for that sample, as well as lists containing all of the
    samples evaluated and their values if either `save_samples <GridSearch.save_samples>` or `save_values
    <GridSearch.save_values>` is `True`, respectively.

    Arguments
    ---------

    default_variable : list or ndarray : default None
        specifies a template for (i.e., an example of the shape of) the samples used to evaluate the
        `objective_function <GridSearch.objective_function>`.

    objective_function : function or method
        specifies function used to evaluate sample in each iteration of the `optimization process <GridSearch_Procedure>`;
        it must be specified and must return a scalar value.

    search_space : list or array of SampleIterators
        specifies `SampleIterators <SampleIterator>` used to generate samples evaluated by `objective_function
        <GridSearch.objective_function>`;  all of the iterators be finite (i.e., must have a `num <SampleIterator>`
        attribute;  see `SampleSpec` for additional details).

    direction : MAXIMIZE or MINIMIZE : default MAXIMIZE
        specifies the direction of optimization:  if *MAXIMIZE*, the highest value of `objective_function
        <GridSearch.objective_function>` is sought;  if *MINIMIZE*, the lowest value is sought.

    max_iterations : int : default 1000
        specifies the maximum number of times the `optimization process<GridSearch_Procedure>` is allowed to iterate;
        if exceeded, a warning is issued and the function returns the optimal sample of those evaluated.

    save_samples : bool
        specifies whether or not to return all of the samples used to evaluate `objective_function
        <GridSearch.objective_function>` in the `optimization process <GridSearch_Procedure>`
        (i.e., a copy of the samples generated from the `search_space <GridSearch.search_space>`.

    save_values : bool
        specifies whether or not to save and return the values of `objective_function <GridSearch.objective_function>`
        for all samples evaluated in the `optimization process <GridSearch_Procedure>`.

    Attributes
    ----------

    variable : ndarray
        first sample evaluated by `objective_function <GridSearch.objective_function>` (i.e., one used to evaluate it
        in the first iteration of the `optimization process <GridSearch_Procedure>`).

    objective_function : function or method
        function used to evaluate sample in each iteration of the `optimization process <GridSearch_Procedure>`.

    search_space : list or array of Sampleiterators
        contains `SampleIterators <SampleIterator>` for generating samples evaluated by `objective_function
        <GridSearch.objective_function>` in iterations of the `optimization process <GridSearch_Procedure>`;

    grid : iterator
        generates samples from the Cartesian product of `SampleIterators in `search_space <GridSearch.search_sapce>`.

    direction : MAXIMIZE or MINIMIZE : default MAXIMIZE
        determines the direction of optimization:  if *MAXIMIZE*, the greatest value of `objective_function
        <GridSearch.objective_function>` is sought;  if *MINIMIZE*, the least value is sought.

    iteration : int
        the currention iteration of the `optimization process <GridSearch_Procedure>`.

    num_iterations : int
        number of iterations required to complete the entire grid search;  equal to the produce of all the `num
        <SampleIterator.num>` attributes of the `SampleIterators <SampleIterator>` in the `search_space
        <GridSearch.search_space>`.

    max_iterations : int
        determines the maximum number of times the `optimization process<GridSearch_Procedure>` is allowed to iterate;
        if exceeded, a warning is issued and the function returns the optimal sample of those evaluated.

    save_samples : True
        determines whether or not to save and return all samples generated from `search_space <GridSearch.search_space>`
        and evaluated by the  `objective_function <GridSearch.objective_function>` in the `optimization process
        <GridSearch_Procedure>`.

    save_values : bool
        determines whether or not to save and return the value of `objective_function
        <GridSearch.objective_function>` for all samples evaluated in the `optimization process <GridSearch_Procedure>`.
    """

    componentName = GRID_SEARCH_FUNCTION

    class Parameters(OptimizationFunction.Parameters):
        """
            Attributes
            ----------

                direction
                    see `direction <GridSearch.direction>`

                    :default value: `MAXIMIZE`
                    :type: str

                grid
                    see `grid <GridSearch.grid>`

                    :default value: None
                    :type:

                save_samples
                    see `save_samples <GridSearch.save_samples>`

                    :default value: True
                    :type: bool

                save_values
                    see `save_values <GridSearch.save_values>`

                    :default value: True
                    :type: bool

        """
        grid = Parameter(None)
        save_samples = True
        save_values = True

        direction = MAXIMIZE

    paramClassDefaults = Function_Base.paramClassDefaults.copy()

    @tc.typecheck
    def __init__(self,
                 default_variable=None,
                 objective_function:tc.optional(is_function_type)=None,
                 search_space=None,
                 direction:tc.optional(tc.enum(MAXIMIZE, MINIMIZE))=MAXIMIZE,
                 save_values:tc.optional(bool)=False,
                 # tolerance=0.,
                 select_randomly_from_optimal_values=False,
                 params=None,
                 owner=None,
                 prefs=None,
                 **kwargs):

        search_function = self._traverse_grid
        search_termination_function = self._grid_complete
        self._return_values = save_values
        self._return_samples = save_values
        self.num_iterations = 1
        self.direction = direction
        # self.tolerance = tolerance
        self.select_randomly_from_optimal_values = select_randomly_from_optimal_values

        # Assign args to params and functionParams dicts 
        params = self._assign_args_to_param_dicts(params=params)

        super().__init__(default_variable=default_variable,
                         objective_function=objective_function,
                         search_function=search_function,
                         search_termination_function=search_termination_function,
                         search_space=search_space,
                         save_samples=True,
                         save_values=True,
                         params=params,
                         owner=owner,
                         prefs=prefs,
                         context=ContextFlags.CONSTRUCTOR)

    def _validate_params(self, request_set, target_set=None, context=None):

        super()._validate_params(request_set=request_set, target_set=target_set, context=context)
        if SEARCH_SPACE in request_set and request_set[SEARCH_SPACE] is not None:
            search_space = request_set[SEARCH_SPACE]

            # Check that all iterators are finite (i.e., with num!=None)
            if not all(s.num is not None for s in search_space if s.num):
                raise OptimizationFunctionError("All {}s in {} arg of {} must be finite (i.e., SampleIteror.num!=None)".
                                                format(SampleIterator.__name__,
                                                       repr(SEARCH_SPACE),
                                                       self.__class__.__name__))

            # # Check that all finite iterators (i.e., with num!=None) are of the same length:
            # finite_iterators = [s.num for s in search_space if s.num is not None]
            # if not all(l==finite_iterators[0] for l in finite_iterators):
            #     raise OptimizationFunctionError("All finite {}s in {} arg of {} must have the same number of steps".
            #                                     format(SampleIterator.__name__,
            #                                            repr(SEARCH_SPACE),
            #                                            self.__class__.__name__,
            #                                            ))


    def reinitialize(self, *args, execution_id=None):
        '''Assign size of `search_space <GridSearch.search_space>'''
        super(GridSearch, self).reinitialize(*args, execution_id=execution_id)
        sample_iterators = args[0]['search_space']
        for i in sample_iterators:
            if i.num is None:
                raise OptimizationFunctionError("Invalid search_space on {}. Each SampleIterator must have a value for "
                                                "its 'num' attribute.".format(self.name))

        self.num_iterations = np.product([i.num for i in sample_iterators])

    def reset_grid(self):
        '''Reset iterators in `search_space <GridSearch.search_space>'''
        for s in self.search_space:
            s.reset()
        self.grid = itertools.product(*[s for s in self.search_space])

    def function(self,
                 variable=None,
                 execution_id=None,
                 params=None,
                 context=None,
                 **kwargs):
        '''Return the sample that yields the optimal value of `objective_function <GridSearch.objective_function>`,
        and possibly all samples evaluated and their corresponding values.

        Optimal value is defined by `direction <GridSearch.direction>`:
        - if *MAXIMIZE*, returns greatest value
        - if *MINIMIZE*, returns least value

        Returns
        -------

        optimal sample, optimal value, saved_samples, saved_values : ndarray, list, list
            first array contains sample that yields the highest or lowest value of `objective_function
            <GridSearch.objective_function>`, depending on `direction <GridSearch.direction>`, and the
            second array contains the value of the function for that sample. If `save_samples
            <GridSearch.save_samples>` is `True`, first list contains all the values sampled in the order they were
            evaluated; otherwise it is empty.  If `save_values <GridSearch.save_values>` is `True`, second list
            contains the values returned by `objective_function <GridSearch.objective_function>` for all the samples
            in the order they were evaluated; otherwise it is empty.
        '''

        self.reset_grid()
        return_all_samples = return_all_values = []

        if MPI_IMPLEMENTATION:

            from mpi4py import MPI

            Comm = MPI.COMM_WORLD
            rank = Comm.Get_rank()
            size = Comm.Get_size()

            self.search_space = np.atleast_2d(self.search_space)

            chunk_size = (len(self.search_space) + (size-1)) // size
            start = chunk_size * rank
            stop = chunk_size * (rank+1)
            if start > len(self.search_space):
                start = len(self.search_space)
            if stop > len(self.search_space):
                stop = len(self.search_space)

            # # TEST PRINT
            # print("\nContext: {}".format(self.context.flags_string))
            # print("search_space length: {}".format(len(self.search_space)))
            # print("Rank: {}\tSize: {}\tChunk size: {}".format(rank, size, chunk_size))
            # print("START: {0}\tEND: {1}\tPROCESSED: {2}".format(start,stop,stop-start))

            # FIX:  INITIALIZE TO FULL LENGTH AND ASSIGN DEFAULT VALUES (MORE EFFICIENT):
            samples = np.array([[]])
            sample_optimal = np.empty_like(self.search_space[0])
            values = np.array([])
            value_optimal = float('-Infinity')
            sample_value_max_tuple = (sample_optimal, value_optimal)

            # Set up progress bar
            _show_progress = False
            if hasattr(self, OWNER) and self.owner and self.owner.prefs.reportOutputPref:
                _show_progress = True
                _progress_bar_char = '.'
                _progress_bar_rate_str = ""
                _search_space_size = len(self.search_space)
                _progress_bar_rate = int(10 ** (np.log10(_search_space_size)-2))
                if _progress_bar_rate > 1:
                    _progress_bar_rate_str = str(_progress_bar_rate) + " "
                print("\n{} executing optimization process (one {} for each {}of {} samples): ".
                      format(self.owner.name, repr(_progress_bar_char), _progress_bar_rate_str, _search_space_size))
                _progress_bar_count = 0

            for sample in self.search_space[start:stop,:]:

                if _show_progress:
                    increment_progress_bar = (_progress_bar_rate < 1) or not (_progress_bar_count % _progress_bar_rate)
                    if increment_progress_bar:
                        print(_progress_bar_char, end='', flush=True)
                    _progress_bar_count +=1

                # Evaluate objective_function for current sample
                value = self.objective_function(sample, execution_id=execution_id)

                # Evaluate for optimal value
                if self.direction is MAXIMIZE:
                    value_optimal = max(value, value_optimal)
                elif self.direction is MINIMIZE:
                    value_optimal = min(value, value_optimal)
                else:
                    assert False, "PROGRAM ERROR: bad value for {} arg of {}: {}".\
                        format(repr(DIRECTION),self.name,self.direction)

                # FIX: PUT ERROR HERE IF value AND/OR value_max ARE EMPTY (E.G., WHEN EXECUTION_ID IS WRONG)
                # If value is optimal, store corresponing sample
                if value == value_optimal:
                    # Keep track of state values and allocation policy associated with EVC max
                    sample_optimal = sample
                    sample_value_max_tuple = (sample_optimal, value_optimal)

                # Save samples and/or values if specified
                if self.save_values:
                    # FIX:  ASSIGN BY INDEX (MORE EFFICIENT)
                    values = np.append(values, np.atleast_1d(value), axis=0)
                if self.save_samples:
                    if len(samples[0])==0:
                        samples = np.atleast_2d(sample)
                    else:
                        samples = np.append(samples, np.atleast_2d(sample), axis=0)

            # Aggregate, reduce and assign global results
            # combine max result tuples from all processes and distribute to all processes
            max_tuples = Comm.allgather(sample_value_max_tuple)
            # get tuple with "value_max of maxes"
            max_value_of_max_tuples = max(max_tuples, key=lambda max_tuple: max_tuple[1])
            # get value_optimal, state values and allocation policy associated with "max of maxes"
            return_optimal_sample = max_value_of_max_tuples[0]
            return_optimal_value = max_value_of_max_tuples[1]

            if self._return_samples:
                return_all_samples = np.concatenate(Comm.allgather(samples), axis=0)
            if self._return_values:
                return_all_values = np.concatenate(Comm.allgather(values), axis=0)

        else:
            if self.direction != MAXIMIZE and self.direction != MINIMIZE:
                assert False, "PROGRAM ERROR: bad value for {} arg of {}: {}". \
                    format(repr(DIRECTION), self.name, self.direction)

            last_sample, last_value, all_samples, all_values = super().function(
                variable=variable,
                execution_id=execution_id,
                params=params,
                context=context
            )

            value_sample_pairs = list(zip(all_values, all_samples))
            optimal_value_count = 1
            value_optimal, sample_optimal = value_sample_pairs[0]

            for i in range(1, len(value_sample_pairs)):
                value, sample = value_sample_pairs[i]
<<<<<<< HEAD
                if self.select_randomly_from_optimal_values and np.allclose(value, value_optimal):
                    optimal_value_count += 1

                    # swap with probability = 1/optimal_value_count in order to achieve
                    # uniformly random selection from identical outcomes
                    probability = 1/optimal_value_count
                    random_value = np.random.random()

                    if random_value < probability:
                        value_optimal, sample_optimal = value, sample

                elif (value > value_optimal and self.direction is MAXIMIZE) or \
                        (value < value_optimal and self.direction is MINIMIZE):
                    value_optimal, sample_optimal = value, sample
                    optimal_value_count = 1


=======
                if (value > value_optimal and self.direction is MAXIMIZE) or \
                        (value < value_optimal and self.direction is MINIMIZE):
                    value_optimal, sample_optimal = value, sample
                    optimal_value_count = 1
                elif self.select_randomly_from_optimal_values and np.allclose(value, value_optimal):
                    optimal_value_count += 1
                    # swap with probability = 1/optimal_value_count in order to achieve
                    # uniformly random selection from identical outcomes
                    if np.random.randint(0, optimal_value_count) == 0:
                        value_optimal, sample_optimal = value, sample

>>>>>>> 277199a2
            if self._return_samples:
                return_all_samples = all_samples
            if self._return_values:
                return_all_values = all_values

        return sample_optimal, value_optimal, return_all_samples, return_all_values

    def _traverse_grid(self, variable, sample_num, execution_id=None):
        '''Get next sample from grid.
        This is assigned as the `search_function <OptimizationFunction.search_function>` of the `OptimizationFunction`.
        '''
        if self.context.initialization_status == ContextFlags.INITIALIZING:
            return [signal.start for signal in self.search_space]
        try:
            sample = next(self.grid)
        except StopIteration:
            raise OptimizationFunctionError("Expired grid in {} run from {} "
                                            "(current_execution_count: {}; num_iterations: {})".
                format(self.__class__.__name__, self.owner.name,
                       self.owner.current_execution_count, self.num_iterations))
        return sample

    def _grid_complete(self, variable, value, iteration, execution_id=None):
        '''Return False when search of grid is complete
        This is assigned as the `search_termination_function <OptimizationFunction.search_termination_function>`
        of the `OptimizationFunction`.
        '''
        try:
            return iteration == self.num_iterations
        except AttributeError:
            return True


class GaussianProcess(OptimizationFunction):
    """
    GaussianProcess(                 \
        default_variable=None,       \
        objective_function=None,     \
        direction=MAXIMIZE,          \
        max_iterations=1000,         \
        save_samples=False,          \
        save_values=False,           \
        params=None,                 \
        owner=None,                  \
        prefs=None                   \
        )

    Draw samples with dimensionality and bounds specified by `search_space <GaussianProcess.search_space>` and
    return one that optimizes the value of `objective_function <GaussianProcess.objective_function>`.

    .. _GaussianProcess_Procedure:

    **Gaussian Process Procedure**

    The number of items (`SampleIterators <SampleIteartor>` in `search_space <GaussianProcess.search_space>` determines
    the dimensionality of each sample to evaluate by `objective_function <GaussianProcess.objective_function>`,
    with the `start <SampleIterator.start>` and `stop <SampleIterator.stop>` attributes of each `SampleIterator`
    specifying the bounds for sampling along the corresponding dimension.

    When `function <GaussianProcess.function>` is executed, it iterates over the folowing steps:

        - draw sample along each dimension of `search_space <GaussianProcess.search_space>`, within bounds
          specified by `start <SampleIterator.start>` and `stop <SampleIterator.stop>` attributes of each
          `SampleIterator` in the `search_space <GaussianProcess.search_space>` list.
        ..
        - compute value of `objective_function <GaussianProcess.objective_function>` for that sample;

    The current iteration is contained in `iteration <GaussianProcess.iteration>`. Iteration continues until [
    FRED: FILL IN THE BLANK], or `max_iterations <GaussianProcess.max_iterations>` is execeeded.  The function
    returns the sample that yielded either the highest (if `direction <GaussianProcess.direction>`
    is *MAXIMIZE*) or lowest (if `direction <GaussianProcess.direction>` is *MINIMIZE*) value of the `objective_function
    <GaussianProcess.objective_function>`, along with the value for that sample, as well as lists containing all of the
    samples evaluated and their values if either `save_samples <GaussianProcess.save_samples>` or `save_values
    <GaussianProcess.save_values>` is `True`, respectively.

    Arguments
    ---------

    default_variable : list or ndarray : default None
        specifies a template for (i.e., an example of the shape of) the samples used to evaluate the
        `objective_function <GaussianProcess.objective_function>`.

    objective_function : function or method
        specifies function used to evaluate sample in each iteration of the `optimization process
        <GaussianProcess_Procedure>`; it must be specified and must return a scalar value.

    search_space : list or array
        specifies bounds of the samples used to evaluate `objective_function <GaussianProcess.objective_function>`
        along each dimension of `variable <GaussianProcess.variable>`;  each item must be a tuple the first element
        of which specifies the lower bound and the second of which specifies the upper bound.

    direction : MAXIMIZE or MINIMIZE : default MAXIMIZE
        specifies the direction of optimization:  if *MAXIMIZE*, the highest value of `objective_function
        <GaussianProcess.objective_function>` is sought;  if *MINIMIZE*, the lowest value is sought.

    max_iterations : int : default 1000
        specifies the maximum number of times the `optimization process<GaussianProcess_Procedure>` is allowed to
        iterate; if exceeded, a warning is issued and the function returns the optimal sample of those evaluated.

    save_samples : bool
        specifies whether or not to return all of the samples used to evaluate `objective_function
        <GaussianProcess.objective_function>` in the `optimization process <GaussianProcess_Procedure>`
        (i.e., a copy of the `search_space <GaussianProcess.search_space>`.

    save_values : bool
        specifies whether or not to save and return the values of `objective_function <GaussianProcess.objective_function>`
        for all samples evaluated in the `optimization process <GaussianProcess_Procedure>`.

    Attributes
    ----------

    variable : ndarray
        template for sample evaluated by `objective_function <GaussianProcess.objective_function>`.

    objective_function : function or method
        function used to evaluate sample in each iteration of the `optimization process <GaussianProcess_Procedure>`.

    search_space : list or array
        contains tuples specifying bounds within which each dimension of `variable <GaussianProcess.variable>` is
        sampled, and used to evaluate `objective_function <GaussianProcess.objective_function>` in iterations of the
        `optimization process <GaussianProcess_Procedure>`.

    direction : MAXIMIZE or MINIMIZE : default MAXIMIZE
        determines the direction of optimization:  if *MAXIMIZE*, the greatest value of `objective_function
        <GaussianProcess.objective_function>` is sought;  if *MINIMIZE*, the least value is sought.

    iteration : int
        the currention iteration of the `optimization process <GaussianProcess_Procedure>`.

    max_iterations : int
        determines the maximum number of times the `optimization process<GaussianProcess_Procedure>` is allowed to iterate;
        if exceeded, a warning is issued and the function returns the optimal sample of those evaluated.

    save_samples : True
        determines whether or not to save and return all samples evaluated by the `objective_function
        <GaussianProcess.objective_function>` in the `optimization process <GaussianProcess_Procedure>` (if the process
        completes, this should be identical to `search_space <GaussianProcess.search_space>`.

    save_values : bool
        determines whether or not to save and return the value of `objective_function
        <GaussianProcess.objective_function>` for all samples evaluated in the `optimization process <GaussianProcess_Procedure>`.
    """

    componentName = GAUSSIAN_PROCESS_FUNCTION

    class Parameters(OptimizationFunction.Parameters):
        """
            Attributes
            ----------

                variable
                    see `variable <GaussianProcess.variable>`

                    :default value: [[0], [0]]
                    :type: list
                    :read only: True

                direction
                    see `direction <GaussianProcess.direction>`

                    :default value: `MAXIMIZE`
                    :type: str

                save_samples
                    see `save_samples <GaussianProcess.save_samples>`

                    :default value: True
                    :type: bool

                save_values
                    see `save_values <GaussianProcess.save_values>`

                    :default value: True
                    :type: bool

        """
        variable = Parameter([[0], [0]], read_only=True)

        save_samples = True
        save_values = True

        direction = MAXIMIZE

    paramClassDefaults = Function_Base.paramClassDefaults.copy()

    @tc.typecheck
    def __init__(self,
                 default_variable=None,
                 objective_function:tc.optional(is_function_type)=None,
                 search_space=None,
                 direction:tc.optional(tc.enum(MAXIMIZE, MINIMIZE))=MAXIMIZE,
                 save_values:tc.optional(bool)=False,
                 params=None,
                 owner=None,
                 prefs=None,
                 **kwargs):

        search_function = self._gaussian_process_sample
        search_termination_function = self._gaussian_process_satisfied
        self._return_values = save_values
        self._return_samples = save_values
        self.direction = direction

        # Assign args to params and functionParams dicts 
        params = self._assign_args_to_param_dicts(params=params)

        super().__init__(default_variable=default_variable,
                         objective_function=objective_function,
                         search_function=search_function,
                         search_space=search_space,
                         search_termination_function=search_termination_function,
                         save_samples=True,
                         save_values=True,
                         params=params,
                         owner=owner,
                         prefs=prefs,
                         context=ContextFlags.CONSTRUCTOR)

    def _validate_params(self, request_set, target_set=None, context=None):
        super()._validate_params(request_set=request_set, target_set=target_set,context=context)
        # if SEARCH_SPACE in request_set:
        #     search_space = request_set[SEARCH_SPACE]
        #     # search_space must be specified
        #     if search_space is None:
        #         raise OptimizationFunctionError("The {} arg must be specified for a {}".
        #                                         format(repr(SEARCH_SPACE), self.__class__.__name__))
        #     # must be a list or array
        #     if not isinstance(search_space, (list, np.ndarray)):
        #         raise OptimizationFunctionError("The specification for the {} arg of {} must be a list or array".
        #                                         format(repr(SEARCH_SPACE), self.__class__.__name__))
        #     # must have same number of items as variable
        #     if len(search_space) != len(self.defaults.variable):
        #         raise OptimizationFunctionError("The number of items in {} for {} ([]) must equal that of its {} ({})".
        #                                         format(repr(SEARCH_SPACE), self.__class__.__name__, len(search_space),
        #                                                repr(VARIABLE), len(self.defaults.variable)))
        #     # every item must be a tuple with two elements, both of which are scalars, and first must be <= second
        #     for i in search_space:
        #         if not isinstance(i, tuple) or len(i) != 2:
        #             raise OptimizationFunctionError("Item specified for {} of {} ({}) is not a tuple with two items".
        #                                             format(repr(SEARCH_SPACE), self.__class__.__name__, i))
        #         if not all([np.isscalar(j) for j in i]):
        #             raise OptimizationFunctionError("Both elements of item specified for {} of {} ({}) must be scalars".
        #                                             format(repr(SEARCH_SPACE), self.__class__.__name__, i))
        #         if not i[0] < i[1]:
        #             raise OptimizationFunctionError("First element of item in {} specified for {} ({}) "
        #                                             "must be less than or equal to its second element".
        #                                             format(repr(SEARCH_SPACE), self.__class__.__name__, i))

    def function(self,
                 variable=None,
                 execution_id=None,
                 params=None,
                 context=None,
                 **kwargs):
        '''Return the sample that yields the optimal value of `objective_function <GaussianProcess.objective_function>`,
        and possibly all samples evaluated and their corresponding values.

        Optimal value is defined by `direction <GaussianProcess.direction>`:
        - if *MAXIMIZE*, returns greatest value
        - if *MINIMIZE*, returns least value

        Returns
        -------

        optimal sample, optimal value, saved_samples, saved_values : ndarray, list, list
            first array contains sample that yields the highest or lowest value of `objective_function
            <GaussianProcess.objective_function>`, depending on `direction <GaussianProcess.direction>`, and the
            second array contains the value of the function for that sample. If `save_samples
            <GaussianProcess.save_samples>` is `True`, first list contains all the values sampled in the order they were
            evaluated; otherwise it is empty.  If `save_values <GaussianProcess.save_values>` is `True`, second list
            contains the values returned by `objective_function <GaussianProcess.objective_function>` for all the
            samples in the order they were evaluated; otherwise it is empty.
        '''

        return_all_samples = return_all_values = []

        # Enforce no MPI for now
        MPI_IMPLEMENTATION = False
        if MPI_IMPLEMENTATION:
            # FIX: WORRY ABOUT THIS LATER
            pass

        else:
            last_sample, last_value, all_samples, all_values = super().function(
                    variable=variable,
                    execution_id=execution_id,
                    params=params,
                    context=context
            )

            return_optimal_value = max(all_values)
            return_optimal_sample = all_samples[all_values.index(return_optimal_value)]
            if self._return_samples:
                return_all_samples = all_samples
            if self._return_values:
                return_all_values = all_values

        return return_optimal_sample, return_optimal_value, return_all_samples, return_all_values

    # FRED: THESE ARE THE SHELLS FOR THE METHODS I BELIEVE YOU NEED:
    def _gaussian_process_sample(self, variable, sample_num, execution_id=None):
        '''Draw and return sample from search_space.'''
        # FRED: YOUR CODE HERE;  THIS IS THE search_function METHOD OF OptimizationControlMechanism (i.e., PARENT)
        # NOTES:
        #   This method is assigned as the search function of GaussianProcess,
        #     and should return a sample that will be evaluated in the call to GaussianProcess' `objective_function`
        #     (in the context of use with an OptimizationControlMechanism, a sample is a control_allocation,
        #     and the objective_function is the evaluate method of the agent_rep).
        #   You have accessible:
        #     variable arg:  the last sample evaluated
        #     sample_num:  number of current iteration in the search/sampling process
        #     self.search_space:  self.parameters.search_space.get(execution_id), which you can assume will be a
        #                         list of tuples, each of which contains the sampling bounds for each dimension;
        #                         so its length = length of a sample
        #     (the extra stuff in getting the search space is to support statefulness in parallelization of sims)
        # return self._opt.ask() # [SAMPLE:  VECTOR SAME SHAPE AS VARIABLE]
        return variable

    def _gaussian_process_satisfied(self, variable, value, iteration, execution_id=None):
        '''Determine whether search should be terminated;  return `True` if so, `False` if not.'''
        # FRED: YOUR CODE HERE;    THIS IS THE search_termination_function METHOD OF OptimizationControlMechanism (
        # i.e., PARENT)
        return iteration==2# [BOOLEAN, SPECIFIYING WHETHER TO END THE SEARCH/SAMPLING PROCESS]<|MERGE_RESOLUTION|>--- conflicted
+++ resolved
@@ -1325,7 +1325,6 @@
 
             for i in range(1, len(value_sample_pairs)):
                 value, sample = value_sample_pairs[i]
-<<<<<<< HEAD
                 if self.select_randomly_from_optimal_values and np.allclose(value, value_optimal):
                     optimal_value_count += 1
 
@@ -1341,21 +1340,7 @@
                         (value < value_optimal and self.direction is MINIMIZE):
                     value_optimal, sample_optimal = value, sample
                     optimal_value_count = 1
-
-
-=======
-                if (value > value_optimal and self.direction is MAXIMIZE) or \
-                        (value < value_optimal and self.direction is MINIMIZE):
-                    value_optimal, sample_optimal = value, sample
-                    optimal_value_count = 1
-                elif self.select_randomly_from_optimal_values and np.allclose(value, value_optimal):
-                    optimal_value_count += 1
-                    # swap with probability = 1/optimal_value_count in order to achieve
-                    # uniformly random selection from identical outcomes
-                    if np.random.randint(0, optimal_value_count) == 0:
-                        value_optimal, sample_optimal = value, sample
-
->>>>>>> 277199a2
+                    
             if self._return_samples:
                 return_all_samples = all_samples
             if self._return_values:
