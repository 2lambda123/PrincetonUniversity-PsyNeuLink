#
# Princeton University licenses this file to You under the Apache License, Version 2.0 (the "License");
# you may not use this file except in compliance with the License.  You may obtain a copy of the License at:
#     http://www.apache.org/licenses/LICENSE-2.0
# Unless required by applicable law or agreed to in writing, software distributed under the License is distributed
# on an "AS IS" BASIS, WITHOUT WARRANTIES OR CONDITIONS OF ANY KIND, either express or implied.
# See the License for the specific language governing permissions and limitations under the License.
#
#
# *****************************************  INTEGRATOR FUNCTIONS ******************************************************
'''

Functions that integrate current value of input with previous value.

* `IntegratorFunction`
* `SimpleIntegrator`
* `ConstantIntegrator`
* `AccumulatorIntegrator`
* `AdaptiveIntegrator`
* `DualAdapativeIntegrator`
* `DriftDiffusionIntegrator`
* `OrnsteinUhlenbeckIntegrator`
* `InteractiveActivation`
* `LCAIntegrator`
* `FHNIntegrator`

'''

import functools
import itertools
import numbers
import warnings

import numpy as np
import typecheck as tc

from psyneulink.core import llvm as pnlvm
from psyneulink.core.components.component import DefaultsFlexibility
from psyneulink.core.components.functions.function import \
    Function_Base, FunctionError, MULTIPLICATIVE_PARAM, ADDITIVE_PARAM
from psyneulink.core.components.functions.distributionfunctions import DistributionFunction, THRESHOLD
from psyneulink.core.components.functions.statefulfunctions.statefulfunction import StatefulFunction
from psyneulink.core.globals.keywords import \
    ACCUMULATOR_INTEGRATOR_FUNCTION, ADAPTIVE_INTEGRATOR_FUNCTION, CONSTANT_INTEGRATOR_FUNCTION, DECAY, \
    DRIFT_DIFFUSION_INTEGRATOR_FUNCTION, FHN_INTEGRATOR_FUNCTION, FUNCTION, INCREMENT, \
    INITIALIZER, INPUT_STATES, INTERACTIVE_ACTIVATION_INTEGRATOR_FUNCTION, LCAMechanism_INTEGRATOR_FUNCTION, NOISE, \
    OFFSET, OPERATION, \
    ORNSTEIN_UHLENBECK_INTEGRATOR_FUNCTION, OUTPUT_STATES, RATE, REST, SCALE, SIMPLE_INTEGRATOR_FUNCTION, \
    TIME_STEP_SIZE, UTILITY_INTEGRATOR_FUNCTION, \
    INTEGRATOR_FUNCTION, INTEGRATOR_FUNCTION_TYPE
from psyneulink.core.globals.parameters import Param
from psyneulink.core.globals.utilities import parameter_spec, all_within_range, iscompatible
from psyneulink.core.globals.context import ContextFlags
from psyneulink.core.globals.preferences.componentpreferenceset import is_pref_set


__all__ = ['SimpleIntegrator', 'ConstantIntegrator', 'AdaptiveIntegrator', 'DriftDiffusionIntegrator',
           'OrnsteinUhlenbeckIntegrator', 'FHNIntegrator', 'AccumulatorIntegrator', 'LCAIntegrator',
           'DualAdapativeIntegrator', 'InteractiveActivation',
           ]


# • why does integrator return a 2d array?
# • are rate and noise converted to 1d np.array?  If not, correct docstring
# • can noise and initializer be an array?  If so, validated in validate_param?

class IntegratorFunction(StatefulFunction):  # -------------------------------------------------------------------------------
    """
    IntegratorFunction(         \
        default_variable=None,  \
        initializer,            \
        rate=1.0,               \
        noise=0.0,              \
        time_step_size=1.0,     \
        params=None,            \
        owner=None,             \
        prefs=None,             \
        )

    .. _Integrator:

    Base class for Functions that integrate current value of `variable <IntegratorFunction.variable>` with its prior
    value.

    Arguments
    ---------

    default_variable : number, list or array : default ClassDefaults.variable
        specifies a template for the value to be integrated;  if it is a list or array, each element is independently
        integrated.

    initializer float, list or 1d array : default 0.0
        specifies starting value for integration.  If it is a list or array, it must be the same length as
        `default_variable <IntegratorFunction.default_variable>` (see `initializer <IntegratorFunction.initializer>`
        for details).

    rate : float, list or 1d array : default 1.0
        specifies the rate of integration.  If it is a list or array, it must be the same length as
        `variable <IntegratorFunction.default_variable>` (see `rate <IntegratorFunction.rate>` for details).

    noise : float, PsyNeuLink Function, list or 1d array : default 0.0
        specifies random value to be added in each call to `function <IntegratorFunction.function>`. (see
        `noise <IntegratorFunction.noise>` for details).

    time_step_size : float : default 0.0
        determines the timing precision of the integration process

    params : Dict[param keyword: param value] : default None
        a `parameter dictionary <ParameterState_Specification>` that specifies the parameters for the
        function.  Values specified for parameters in the dictionary override any assigned to those parameters in
        arguments of the constructor.

    owner : Component
        `component <Component>` to which to assign the Function.

    name : str : default see `name <Function.name>`
        specifies the name of the Function.

    prefs : PreferenceSet or specification dict : default Function.classPreferences
        specifies the `PreferenceSet` for the Function (see `prefs <Function_Base.prefs>` for details).

    Attributes
    ----------

    variable : number or array
        current input value some portion of which (determined by `rate <IntegratorFunction.rate>`) that will be
        added to the prior value;  if it is an array, each element is independently integrated.

    rate : float or 1d array
        determines the rate of integration based on current and prior values.  If integration_type is set to ADAPTIVE,
        all elements must be between 0 and 1 (0 = no change; 1 = instantaneous change). If it has a single element, it
        applies to all elements of `variable <IntegratorFunction.variable>`;  if it has more than one element, each element
        applies to the corresponding element of `variable <IntegratorFunction.variable>`.

    noise : float, function, list, or 1d array
        specifies random value to be added in each call to `function <IntegratorFunction.function>`.

        If noise is a list or array, it must be the same length as `variable <IntegratorFunction.default_variable>`. If noise is
        specified as a single float or function, while `variable <IntegratorFunction.variable>` is a list or array,
        noise will be applied to each variable element. In the case of a noise function, this means that the function
        will be executed separately for each variable element.

        Note that in the case of DIFFUSION, noise must be specified as a float (or list or array of floats) because this
        value will be used to construct the standard DDM probability distribution. For all other types of integration,
        in order to generate random noise, we recommend that you instead select a probability distribution function
        (see `Distribution Functions <DistributionFunction>` for details), which will generate a new noise value from
        its distribution on each execution. If noise is specified as a float or as a function with a fixed output (or a
        list or array of these), then the noise will simply be an offset that remains the same across all executions.

    initializer : 1d array or list
        determines the starting value for integration (i.e., the value to which
        `previous_value <IntegratorFunction.previous_value>` is set.

        If initializer is a list or array, it must be the same length as `variable <IntegratorFunction.default_variable>`. If
        initializer is specified as a single float or function, while `variable <IntegratorFunction.variable>` is a list or
        array, initializer will be applied to each variable element. In the case of an initializer function, this means
        that the function will be executed separately for each variable element.

    previous_value : 1d array
        stores previous value with which `variable <IntegratorFunction.variable>` is integrated.

    initializers : list
        stores the names of the initialization attributes for each of the stateful attributes of the function. The
        index i item in initializers provides the initialization value for the index i item in `stateful_attributes
        <IntegratorFunction.stateful_attributes>`.

    stateful_attributes : list
        stores the names of each of the stateful attributes of the function. The index i item in stateful_attributes is
        initialized by the value of the initialization attribute whose name is stored in index i of `initializers
        <IntegratorFunction.initializers>`. In most cases, the stateful_attributes, in that order, are the return values of the
        function.

    owner : Component
        `component <Component>` to which the Function has been assigned.

    name : str
        the name of the Function; if it is not specified in the **name** argument of the constructor, a
        default is assigned by FunctionRegistry (see `Naming` for conventions used for default and duplicate names).

    prefs : PreferenceSet or specification dict : Function.classPreferences
        the `PreferenceSet` for function; if it is not specified in the **prefs** argument of the Function's
        constructor, a default is assigned using `classPreferences` defined in __init__.py (see :doc:`PreferenceSet
        <LINK>` for details).
    """

    componentType = INTEGRATOR_FUNCTION_TYPE
    componentName = INTEGRATOR_FUNCTION

    class Params(StatefulFunction.Params):
        """
            Attributes
            ----------

                rate
                    see `rate <IntegratorFunction.rate>`

                    :default value: 1.0
                    :type: float

                noise
                    see `noise <IntegratorFunction.rest>`

                    :default value: 0.0
                    :type: float

        """
        noise = Param(0.0, modulable=True)
        rate = Param(1.0, modulable=True)
        previous_value = np.array([0])
        initializer = np.array([0])

    paramClassDefaults = StatefulFunction.paramClassDefaults.copy()

    @tc.typecheck
    def __init__(self,
                 default_variable=None,
                 rate: parameter_spec = 1.0,
                 noise=0.0,
                 initializer=None,
                 params: tc.optional(dict) = None,
                 owner=None,
                 prefs: is_pref_set = None,
                 context=None):

      # Assign args to params and functionParams dicts (kwConstants must == arg names)
        params = self._assign_args_to_param_dicts(# rate=rate,
                                                  # initializer=initializer,
                                                  # previous_value=previous_value,
                                                  # noise=noise,
                                                  params=params)

        # # does not actually get set in _assign_args_to_param_dicts but we need it as an instance_default
        # params[INITIALIZER] = initializer

        super().__init__(default_variable=default_variable,
                         initializer=initializer,
                         rate=rate,
                         noise=noise,
                         params=params,
                         owner=owner,
                         prefs=prefs,
                         context=context)

        self.has_initializers = True

    def _euler(self, previous_value, previous_time, slope, time_step_size):

        if callable(slope):
            slope = slope(previous_time, previous_value)

        return previous_value + slope * time_step_size

    def _runge_kutta_4(self, previous_value, previous_time, slope, time_step_size):

        if callable(slope):
            slope_approx_1 = slope(previous_time,
                                   previous_value)

            slope_approx_2 = slope(previous_time + time_step_size / 2,
                                   previous_value + (0.5 * time_step_size * slope_approx_1))

            slope_approx_3 = slope(previous_time + time_step_size / 2,
                                   previous_value + (0.5 * time_step_size * slope_approx_2))

            slope_approx_4 = slope(previous_time + time_step_size,
                                   previous_value + (time_step_size * slope_approx_3))

            value = previous_value \
                    + (time_step_size / 6) * (slope_approx_1 + 2 * (slope_approx_2 + slope_approx_3) + slope_approx_4)

        else:
            value = previous_value + time_step_size * slope

        return value

    def function(self, *args, **kwargs):
        raise FunctionError("IntegratorFunction is not meant to be called explicitly")


# *********************************************** INTEGRATOR FUNCTIONS *************************************************


class ConstantIntegrator(IntegratorFunction):  # -----------------------------------------------------------------------
    """
    ConstantIntegrator(                 \
        default_variable=None,          \
        rate=1.0,                       \
        noise=0.0,                      \
        scale: parameter_spec = 1.0,    \
        offset: parameter_spec = 0.0,   \
        initializer,                    \
        params=None,                    \
        owner=None,                     \
        prefs=None,                     \
        )

    .. _ConstantIntegrator:

    `function <ConstantIntegrator.function>` returns:

    .. math::
        previous_value  + rate  + noise

    (ignores `variable <IntegratorFunction.variable>`).



    Arguments
    ---------

    default_variable : number, list or array : default ClassDefaults.variable
        specifies a template for the value to be integrated;  if it is a list or array, each element is independently
        integrated.

    rate : float, list or 1d array : default 1.0
        specifies the rate of integration.  If it is a list or array, it must be the same length as
        `variable <ConstantIntegrator.default_variable>` (see `rate <ConstantIntegrator.rate>` for details).

    noise : float, PsyNeuLink Function, list or 1d array : default 0.0
        specifies random value to be added in each call to `function <ConstantIntegrator.function>`. (see
        `noise <ConstantIntegrator.noise>` for details).

    initializer float, list or 1d array : default 0.0
        specifies starting value for integration.  If it is a list or array, it must be the same length as
        `default_variable <ConstantIntegrator.default_variable>` (see `initializer <ConstantIntegrator.initializer>`
        for details).

    params : Dict[param keyword: param value] : default None
        a `parameter dictionary <ParameterState_Specification>` that specifies the parameters for the
        function.  Values specified for parameters in the dictionary override any assigned to those parameters in
        arguments of the constructor.

    owner : Component
        `component <Component>` to which to assign the Function.

    name : str : default see `name <Function.name>`
        specifies the name of the Function.

    prefs : PreferenceSet or specification dict : default Function.classPreferences
        specifies the `PreferenceSet` for the Function (see `prefs <Function_Base.prefs>` for details).

    Attributes
    ----------

    variable : number or array
        **Ignored** by the ConstantIntegrator function. Use `LCAIntegrator` or `AdaptiveIntegrator` for integrator
         functions that depend on both a prior value and a new value (variable).

    rate : float or 1d array
        determines the rate of integration.

        If it has a single element, that element is added to each element of
        `previous_value <ConstantIntegrator.previous_value>`.

        If it has more than one element, each element is added to the corresponding element of
        `previous_value <ConstantIntegrator.previous_value>`.

    noise : float, function, list, or 1d array
        specifies random value to be added in each call to `function <ConstantIntegrator.function>`.

        If noise is a list or array, it must be the same length as `variable <ConstantIntegrator.default_variable>`.

        If noise is specified as a single float or function, while `variable <ConstantIntegrator.variable>` is a list
        or array, noise will be applied to each variable element. In the case of a noise function, this means that
        the function will be executed separately for each variable element.

        .. note::
            In order to generate random noise, we recommend selecting a probability distribution function (see
            `Distribution Functions <DistributionFunction>` for details), which will generate a new noise value from
            its distribution on each execution. If noise is specified as a float or as a function with a fixed output,
            then the noise will simply be an offset that remains the same across all executions.

    initializer : float, 1d array or list
        determines the starting value for integration (i.e., the value to which
        `previous_value <ConstantIntegrator.previous_value>` is set.

        If initializer is a list or array, it must be the same length as
        `variable <ConstantIntegrator.default_variable>`.

    previous_value : 1d array : default ClassDefaults.variable
        stores previous value to which `rate <ConstantIntegrator.rate>` and `noise <ConstantIntegrator.noise>` will be
        added.

    owner : Component
        `component <Component>` to which the Function has been assigned.

    name : str
        the name of the Function; if it is not specified in the **name** argument of the constructor, a
        default is assigned by FunctionRegistry (see `Naming` for conventions used for default and duplicate names).

    prefs : PreferenceSet or specification dict : Function.classPreferences
        the `PreferenceSet` for function; if it is not specified in the **prefs** argument of the Function's
        constructor, a default is assigned using `classPreferences` defined in __init__.py (see :doc:`PreferenceSet
        <LINK>` for details).
    """

    componentName = CONSTANT_INTEGRATOR_FUNCTION

    class Params(IntegratorFunction.Params):
        """
            Attributes
            ----------

                decay
                    see `decay <InteractiveActivation.decay>`

                    :default value: 1.0
                    :type: float

                max_val
                    see `max_val <InteractiveActivation.max_val>`

                    :default value: 1.0
                    :type: float

                min_val
                    see `min_val <InteractiveActivation.min_val>`

                    :default value: 1.0
                    :type: float

                offset
                    see `offset <InteractiveActivation.offset>`

                    :default value: 0.0
                    :type: float

                rate
                    see `rate <InteractiveActivation.rate>`

                    :default value: 1.0
                    :type: float

                rest
                    see `rest <InteractiveActivation.rest>`

                    :default value: 0.0
                    :type: float

        """
        scale = Param(1.0, modulable=True, aliases=[MULTIPLICATIVE_PARAM])
        rate = Param(0.0, modulable=True, aliases=[ADDITIVE_PARAM])
        offset = Param(0.0, modulable=True)
        noise = Param(0.0, modulable=True)

    paramClassDefaults = Function_Base.paramClassDefaults.copy()
    paramClassDefaults.update({
        NOISE: None,
        RATE: None,
        OFFSET: None,
        SCALE: None,
    })

    multiplicative_param = SCALE
    additive_param = RATE

    @tc.typecheck
    def __init__(self,
                 default_variable=None,
                 # rate: parameter_spec = 1.0,
                 rate=0.0,
                 noise=0.0,
                 offset=0.0,
                 scale=1.0,
                 initializer=None,
                 params: tc.optional(dict) = None,
                 owner=None,
                 prefs: is_pref_set = None):

        # Assign args to params and functionParams dicts (kwConstants must == arg names)
        params = self._assign_args_to_param_dicts(rate=rate,
                                                  initializer=initializer,
                                                  noise=noise,
                                                  scale=scale,
                                                  offset=offset,
                                                  params=params)

        # Assign here as default, for use in initialization of function
        self.previous_value = initializer

        super().__init__(
            default_variable=default_variable,
            initializer=initializer,
            params=params,
            owner=owner,
            prefs=prefs,
            context=ContextFlags.CONSTRUCTOR)

        # Reassign to initializer in case default value was overridden

        self.has_initializers = True

    def _validate_rate(self, rate):
        # unlike other Integrators, variable does not need to match rate

        if isinstance(rate, list):
            rate = np.asarray(rate)

        rate_type_msg = 'The rate parameter of {0} must be a number or an array/list of at most 1d (you gave: {1})'
        if isinstance(rate, np.ndarray):
            # kmantel: current test_gating test depends on 2d rate
            #   this should be looked at but for now this restriction is removed
            # if rate.ndim > 1:
            #     raise FunctionError(rate_type_msg.format(self.name, rate))
            pass
        elif not isinstance(rate, numbers.Number):
            raise FunctionError(rate_type_msg.format(self.name, rate))

        if self._default_variable_flexibility is DefaultsFlexibility.FLEXIBLE:
            self.instance_defaults.variable = np.zeros_like(np.array(rate))
            self._instantiate_value()
            self._default_variable_flexibility = DefaultsFlexibility.INCREASE_DIMENSION

    def function(self,
                 variable=None,
                 execution_id=None,
                 params=None,
                 context=None):
        """

        Arguments
        ---------

        params : Dict[param keyword: param value] : default None
            a `parameter dictionary <ParameterState_Specification>` that specifies the parameters for the
            function.  Values specified for parameters in the dictionary override any assigned to those parameters in
            arguments of the constructor.

        Returns
        -------

        updated value of integral : 2d array

        """
        variable = self._check_args(variable=variable, execution_id=execution_id, params=params, context=context)

        rate = np.array(self.rate).astype(float)
        offset = self.get_current_function_param(OFFSET, execution_id)
        scale = self.get_current_function_param(SCALE, execution_id)
        noise = self._try_execute_param(self.noise, variable)

        previous_value = np.atleast_2d(self.get_previous_value(execution_id))

        value = previous_value + rate + noise

        adjusted_value = value * scale + offset

        # If this NOT an initialization run, update the old value
        # If it IS an initialization run, leave as is
        #    (don't want to count it as an execution step)
        if self.parameters.context.get(execution_id).initialization_status != ContextFlags.INITIALIZING:
            self.parameters.previous_value.set(adjusted_value, execution_id)
        return self.convert_output_type(adjusted_value)


class AccumulatorIntegrator(IntegratorFunction):  # --------------------------------------------------------------------
    """
    AccumulatorIntegrator(              \
        default_variable=None,          \
        rate=1.0,                       \
        noise=0.0,                      \
        scale: parameter_spec = 1.0,    \
        offset: parameter_spec = 0.0,   \
        initializer,                    \
        params=None,                    \
        owner=None,                     \
        prefs=None,                     \
        )

    .. _AccumulatorIntegrator:

    `function <AccumulatorIntegrator.function>` returns:

    .. math::
        previous_value * rate + increment  + noise

    (ignores `variable <IntegratorFunction.variable>`).

    Arguments
    ---------

    default_variable : number, list or array : default ClassDefaults.variable
        specifies a template for the value to be integrated;  if it is a list or array, each element is independently
        integrated.

    rate : float, list or 1d array : default 1.0
        specifies the multiplicative decrement of `previous_value <AccumulatorIntegrator.previous_value>` (i.e.,
        the rate of exponential decay).  If it is a list or array, it must be the same length as
        `variable <AccumulatorIntegrator.default_variable>`.

    increment : float, list or 1d array : default 0.0
        specifies an amount to be added to `previous_value <AccumulatorIntegrator.previous_value>` in each call to
        `function <AccumulatorIntegrator.function>` (see `increment <AccumulatorIntegrator.increment>` for details).
        If it is a list or array, it must be the same length as `variable <AccumulatorIntegrator.default_variable>`
        (see `increment <AccumulatorIntegrator.increment>` for details).

    noise : float, PsyNeuLink Function, list or 1d array : default 0.0
        specifies random value to be added to `prevous_value <AccumulatorIntegrator.previous_value>` in each call to
        `function <AccumulatorIntegrator.function>`. If it is a list or array, it must be the same length as
        `variable <AccumulatorIntegrator.default_variable>` (see `noise <AccumulatorIntegrator.noise>` for details).

    initializer float, list or 1d array : default 0.0
        specifies starting value for integration.  If it is a list or array, it must be the same length as
        `default_variable <AccumulatorIntegrator.default_variable>` (see `initializer
        <AccumulatorIntegrator.initializer>` for details).

    params : Dict[param keyword: param value] : default None
        a `parameter dictionary <ParameterState_Specification>` that specifies the parameters for the
        function.  Values specified for parameters in the dictionary override any assigned to those parameters in
        arguments of the constructor.

    owner : Component
        `component <Component>` to which to assign the Function.

    name : str : default see `name <Function.name>`
        specifies the name of the Function.

    prefs : PreferenceSet or specification dict : default Function.classPreferences
        specifies the `PreferenceSet` for the Function (see `prefs <Function_Base.prefs>` for details).

    Attributes
    ----------

    variable : number or array
        **Ignored** by the AccumulatorIntegrator function. Use `LCAIntegrator` or `AdaptiveIntegrator` for integrator
         functions that depend on both a prior value and a new value (variable).

    rate : float or 1d array
        determines the multiplicative decrement of `previous_value <AccumulatorIntegrator.previous_value>` (i.e., the
        rate of exponential decay) in each call to `function <AccumulatorIntegrator.function>`.  If it is a list or
        array, it must be the same length as `variable <AccumulatorIntegrator.default_variable>` and each element is
        used to multiply the corresponding element of `previous_value <AccumulatorIntegrator.previous_value>` (i.e.,
        it is used for Hadamard multiplication).  If it is a scalar or has a single element, its value is used to
        multiply all the elements of `previous_value <AccumulatorIntegrator.previous_value>`.

    increment : float, function, list, or 1d array
        determines the amount added to `previous_value <AccumulatorIntegrator.previous_value>` in each call to
        `function <AccumulatorIntegrator.function>`.  If it is a list or array, it must be the same length as
        `variable <AccumulatorIntegrator.default_variable>` and each element is added to the corresponding element of
        `previous_value <AccumulatorIntegrator.previous_value>` (i.e., it is used for Hadamard addition).  If it is a
        scalar or has a single element, its value is added to all the elements of `previous_value
        <AccumulatorIntegrator.previous_value>`.

    noise : float, function, list, or 1d array
        determines a random value to be added in each call to `function <AccumulatorIntegrator.function>`.
        If it is a list or array, it must be the same length as `variable <AccumulatorIntegrator.default_variable>` and
        each element is added to the corresponding element of `previous_value <AccumulatorIntegrator.previous_value>`
        (i.e., it is used for Hadamard addition).  If it is a scalar or has a single element, its value is added to all
        the elements of `previous_value <AccumulatorIntegrator.previous_value>`.  If it is a function, it will be
        executed separately and added to each element.

        .. note::

            In order to generate random noise, a probability distribution function should be selected (see
            `Distribution Functions <DistributionFunction>` for details), which will generate a new noise value from
            its distribution on each execution. If noise is specified as a float or as a function with a fixed output,
            then the noise will simply be an offset that remains the same across all executions.

    initializer : float, 1d array or list
        determines the starting value for integration (i.e., the value to which `previous_value
        <AccumulatorIntegrator.previous_value>` is set. If initializer is a list or array, it must be the same length
        as `variable <AccumulatorIntegrator.default_variable>`.

    previous_value : 1d array : default ClassDefaults.variable
        stores previous value to which `rate <AccumulatorIntegrator.rate>` and `noise <AccumulatorIntegrator.noise>`
        will be added.

    owner : Component
        `component <Component>` to which the Function has been assigned.

    name : str
        the name of the Function; if it is not specified in the **name** argument of the constructor, a
        default is assigned by FunctionRegistry (see `Naming` for conventions used for default and duplicate names).

    prefs : PreferenceSet or specification dict : Function.classPreferences
        the `PreferenceSet` for function; if it is not specified in the **prefs** argument of the Function's
        constructor, a default is assigned using `classPreferences` defined in __init__.py (see :doc:`PreferenceSet
        <LINK>` for details).
    """

    componentName = ACCUMULATOR_INTEGRATOR_FUNCTION

    class Params(IntegratorFunction.Params):
        """
            Attributes
            ----------

                decay
                    see `decay <InteractiveActivation.decay>`

                    :default value: 1.0
                    :type: float

                max_val
                    see `max_val <InteractiveActivation.max_val>`

                    :default value: 1.0
                    :type: float

                min_val
                    see `min_val <InteractiveActivation.min_val>`

                    :default value: 1.0
                    :type: float

                offset
                    see `offset <InteractiveActivation.offset>`

                    :default value: 0.0
                    :type: float

                rate
                    see `rate <InteractiveActivation.rate>`

                    :default value: 1.0
                    :type: float

                rest
                    see `rest <InteractiveActivation.rest>`

                    :default value: 0.0
                    :type: float

        """
        rate = Param(None, modulable=True, aliases=[MULTIPLICATIVE_PARAM])
        increment = Param(None, modulable=True, aliases=[ADDITIVE_PARAM])

    paramClassDefaults = Function_Base.paramClassDefaults.copy()
    paramClassDefaults.update({
        NOISE: None,
        RATE: None,
        INCREMENT: None,
    })

    # multiplicative param does not make sense in this case
    multiplicative_param = RATE
    additive_param = INCREMENT

    @tc.typecheck
    def __init__(self,
                 default_variable=None,
                 # rate: parameter_spec = 1.0,
                 rate=None,
                 noise=0.0,
                 increment=None,
                 initializer=None,
                 params: tc.optional(dict) = None,
                 owner=None,
                 prefs: is_pref_set = None):

        # Assign args to params and functionParams dicts (kwConstants must == arg names)
        params = self._assign_args_to_param_dicts(rate=rate,
                                                  initializer=initializer,
                                                  noise=noise,
                                                  increment=increment,
                                                  params=params)

        super().__init__(
            default_variable=default_variable,
            initializer=initializer,
            params=params,
            owner=owner,
            prefs=prefs,
            context=ContextFlags.CONSTRUCTOR)

        self.has_initializers = True

    def _accumulator_check_args(self, variable=None, execution_id=None, params=None, target_set=None, context=None):
        """validate params and assign any runtime params.

        Called by AccumulatorIntegrator to validate params
        Validation can be suppressed by turning parameter_validation attribute off
        target_set is a params dictionary to which params should be assigned;
           otherwise, they are assigned to paramsCurrent;

        Does the following:
        - assign runtime params to paramsCurrent
        - validate params if PARAM_VALIDATION is set

        :param params: (dict) - params to validate
        :target_set: (dict) - set to which params should be assigned (default: self.paramsCurrent)
        :return:
        """

        # PARAMS ------------------------------------------------------------

        # If target_set is not specified, use paramsCurrent
        if target_set is None:
            target_set = self.paramsCurrent

        # # MODIFIED 11/27/16 OLD:
        # # If parameter_validation is set, the function was called with params,
        # #   and they have changed, then validate requested values and assign to target_set
        # if self.prefs.paramValidationPref and params and not params is None and not params is target_set:
        #     # self._validate_params(params, target_set, context=FUNCTION_CHECK_ARGS)
        #     self._validate_params(request_set=params, target_set=target_set, context=context)

        # If params have been passed, treat as runtime params and assign to paramsCurrent
        #   (relabel params as runtime_params for clarity)
        if execution_id in self._runtime_params_reset:
            for key in self._runtime_params_reset[execution_id]:
                self._set_parameter_value(key, self._runtime_params_reset[execution_id][key], execution_id)
        self._runtime_params_reset[execution_id] = {}

        runtime_params = params
        if runtime_params:
            for param_name in runtime_params:
                if hasattr(self, param_name):
                    if param_name in {FUNCTION, INPUT_STATES, OUTPUT_STATES}:
                        continue
                    if execution_id not in self._runtime_params_reset:
                        self._runtime_params_reset[execution_id] = {}
                    self._runtime_params_reset[execution_id][param_name] = getattr(self.parameters, param_name).get(execution_id)
                    self._set_parameter_value(param_name, runtime_params[param_name], execution_id)

    def function(self,
                 variable=None,
                 execution_id=None,
                 params=None,
                 context=None):
        """

        Arguments
        ---------

        params : Dict[param keyword: param value] : default None
            a `parameter dictionary <ParameterState_Specification>` that specifies the parameters for the
            function.  Values specified for parameters in the dictionary override any assigned to those parameters in
            arguments of the constructor.


        Returns
        -------

        updated value of integral : 2d array

        """
        self._accumulator_check_args(variable, execution_id=execution_id, params=params, context=context)

        rate = self.get_current_function_param(RATE, execution_id)
        increment = self.get_current_function_param(INCREMENT, execution_id)
        noise = self._try_execute_param(self.get_current_function_param(NOISE, execution_id), variable)

        if rate is None:
            rate = 1.0

        if increment is None:
            increment = 0.0

        previous_value = np.atleast_2d(self.get_previous_value(execution_id))

        value = previous_value * rate + noise + increment

        # If this NOT an initialization run, update the old value
        # If it IS an initialization run, leave as is
        #    (don't want to count it as an execution step)
        if self.parameters.context.get(execution_id).initialization_status != ContextFlags.INITIALIZING:
            self.parameters.previous_value.set(value, execution_id, override=True)

        return self.convert_output_type(value)


class SimpleIntegrator(IntegratorFunction):  # -------------------------------------------------------------------------
    """
    SimpleIntegrator(           \
        default_variable=None,  \
        rate=1.0,               \
        noise=0.0,              \
        initializer,            \
        params=None,            \
        owner=None,             \
        prefs=None,             \
        )

    .. _SimpleIntegrator:

    `function <SimpleIntegrator.function>` returns:

    .. math::

        previous_value + rate * variable + noise


    Arguments
    ---------

    default_variable : number, list or array : default ClassDefaults.variable
        specifies a template for the value to be integrated;  if it is a list or array, each element is independently
        integrated.

    rate : float, list or 1d array : default 1.0
        specifies the rate of integration.  If it is a list or array, it must be the same length as
        `variable <SimpleIntegrator.default_variable>` (see `rate <SimpleIntegrator.rate>` for details).

    noise : float, PsyNeuLink Function, list or 1d array : default 0.0
        specifies random value to be added in each call to `function <SimpleIntegrator.function>`. (see
        `noise <SimpleIntegrator.noise>` for details).

    initializer float, list or 1d array : default 0.0
        specifies starting value for integration.  If it is a list or array, it must be the same length as
        `default_variable <SimpleIntegrator.default_variable>` (see `initializer <SimpleIntegrator.initializer>`
        for details).

    params : Dict[param keyword: param value] : default None
        a `parameter dictionary <ParameterState_Specification>` that specifies the parameters for the
        function.  Values specified for parameters in the dictionary override any assigned to those parameters in
        arguments of the constructor.

    owner : Component
        `component <Component>` to which to assign the Function.

    name : str : default see `name <Function.name>`
        specifies the name of the Function.

    prefs : PreferenceSet or specification dict : default Function.classPreferences
        specifies the `PreferenceSet` for the Function (see `prefs <Function_Base.prefs>` for details).

    Attributes
    ----------

    variable : number or array
        current input value some portion of which (determined by `rate <SimpleIntegrator.rate>`) will be
        added to the prior value;  if it is an array, each element is independently integrated.

    rate : float or 1d array
        determines the rate of integration based on current and prior values. If it has a single element, it applies
        to all elements of `variable <SimpleIntegrator.variable>`;  if it has more than one element, each element
        applies to the corresponding element of `variable <SimpleIntegrator.variable>`.

    noise : float, function, list, or 1d array
        specifies random value to be added in each call to `function <SimpleIntegrator.function>`.

        If noise is a list or array, it must be the same length as `variable <SimpleIntegrator.default_variable>`.

        If noise is specified as a single float or function, while `variable <SimpleIntegrator.variable>` is a list or
        array, noise will be applied to each variable element. In the case of a noise function, this means that the
        function will be executed separately for each variable element.


        .. note::
            In order to generate random noise, we recommend selecting a probability distribution function (see
            `Distribution Functions <DistributionFunction>` for details), which will generate a new noise value from
            its distribution on each execution. If noise is specified as a float or as a function with a fixed output,
            then the noise will simply be an offset that remains the same across all executions.

    initializer : float, 1d array or list
        determines the starting value for integration (i.e., the value to which
        `previous_value <SimpleIntegrator.previous_value>` is set.

        If initializer is a list or array, it must be the same length as `variable <SimpleIntegrator.default_variable>`.

    previous_value : 1d array : default ClassDefaults.variable
        stores previous value with which `variable <SimpleIntegrator.variable>` is integrated.

    owner : Component
        `component <Component>` to which the Function has been assigned.

    name : str
        the name of the Function; if it is not specified in the **name** argument of the constructor, a
        default is assigned by FunctionRegistry (see `Naming` for conventions used for default and duplicate names).

    prefs : PreferenceSet or specification dict : Function.classPreferences
        the `PreferenceSet` for function; if it is not specified in the **prefs** argument of the Function's
        constructor, a default is assigned using `classPreferences` defined in __init__.py (see :doc:`PreferenceSet
        <LINK>` for details).
    """

    componentName = SIMPLE_INTEGRATOR_FUNCTION

    paramClassDefaults = Function_Base.paramClassDefaults.copy()
    paramClassDefaults.update({
        NOISE: None,
        RATE: None
    })

    multiplicative_param = RATE
    additive_param = OFFSET

    class Params(IntegratorFunction.Params):
        """
            Attributes
            ----------

                decay
                    see `decay <InteractiveActivation.decay>`

                    :default value: 1.0
                    :type: float

                max_val
                    see `max_val <InteractiveActivation.max_val>`

                    :default value: 1.0
                    :type: float

                min_val
                    see `min_val <InteractiveActivation.min_val>`

                    :default value: 1.0
                    :type: float

                offset
                    see `offset <InteractiveActivation.offset>`

                    :default value: 0.0
                    :type: float

                rate
                    see `rate <InteractiveActivation.rate>`

                    :default value: 1.0
                    :type: float

                rest
                    see `rest <InteractiveActivation.rest>`

                    :default value: 0.0
                    :type: float

        """
        rate = Param(1.0, modulable=True, aliases=[MULTIPLICATIVE_PARAM])
        offset = Param(0.0, modulable=True, aliases=[ADDITIVE_PARAM])

    @tc.typecheck
    def __init__(self,
                 default_variable=None,
                 rate: parameter_spec = 1.0,
                 noise=0.0,
                 offset=None,
                 initializer=None,
                 params: tc.optional(dict) = None,
                 owner=None,
                 prefs: is_pref_set = None):

        # Assign args to params and functionParams dicts (kwConstants must == arg names)
        params = self._assign_args_to_param_dicts(rate=rate,
                                                  initializer=initializer,
                                                  noise=noise,
                                                  offset=offset,
                                                  params=params)
        super().__init__(
            default_variable=default_variable,
            initializer=initializer,
            params=params,
            owner=owner,
            prefs=prefs,
            context=ContextFlags.CONSTRUCTOR)

        self.has_initializers = True

    def function(self,
                 variable=None,
                 execution_id=None,
                 params=None,
                 context=None):
        """
        Arguments
        ---------

        variable : number, list or array : default ClassDefaults.variable
           a single value or array of values to be integrated.

        params : Dict[param keyword: param value] : default None
            a `parameter dictionary <ParameterState_Specification>` that specifies the parameters for the
            function.  Values specified for parameters in the dictionary override any assigned to those parameters in
            arguments of the constructor.

        Returns
        -------

        updated value of integral : 2d array

        """

        variable = self._check_args(variable=variable, execution_id=execution_id, params=params, context=context)

        rate = np.array(self.get_current_function_param(RATE, execution_id)).astype(float)

        offset = self.get_current_function_param(OFFSET, execution_id)
        if offset is None:
            offset = 0.0

        # execute noise if it is a function
        noise = self._try_execute_param(self.get_current_function_param(NOISE, execution_id), variable)
        previous_value = self.get_previous_value(execution_id)
        new_value = variable

        value = previous_value + (new_value * rate) + noise

        adjusted_value = value + offset

        # If this NOT an initialization run, update the old value
        # If it IS an initialization run, leave as is
        #    (don't want to count it as an execution step)
        if self.parameters.context.get(execution_id).initialization_status != ContextFlags.INITIALIZING:
            self.parameters.previous_value.set(adjusted_value, execution_id)

        return self.convert_output_type(adjusted_value)


class AdaptiveIntegrator(IntegratorFunction):  # -----------------------------------------------------------------------
    """
    AdaptiveIntegrator(                 \
        default_variable=None,          \
        rate=1.0,                       \
        noise=0.0,                      \
        scale: parameter_spec = 1.0,    \
        offset: parameter_spec = 0.0,   \
        initializer,                    \
        params=None,                    \
        owner=None,                     \
        prefs=None,                     \
        )

    .. _AdaptiveIntegrator:

    `function <AdapativeIntegrator.function>` returns exponentially weighted time-average of input:

    .. math::
        ((1-rate) * previous_value) + (rate * variable)  + noise

    Arguments
    ---------

    default_variable : number, list or array : default ClassDefaults.variable
        specifies a template for the value to be integrated;  if it is a list or array, each element is independently
        integrated.

    rate : float, list or 1d array : default 1.0
        specifies the smoothing factor of the EWMA.  If it is a list or array, it must be the same length as
        `variable <AdaptiveIntegrator.default_variable>` (see `rate <AdaptiveIntegrator.rate>` for details).

    noise : float, PsyNeuLink Function, list or 1d array : default 0.0
        specifies random value to be added in each call to `function <AdaptiveIntegrator.function>`. (see
        `noise <AdaptiveIntegrator.noise>` for details).

    initializer float, list or 1d array : default 0.0
        specifies starting value for integration.  If it is a list or array, it must be the same length as
        `default_variable <AdaptiveIntegrator.default_variable>` (see `initializer <AdaptiveIntegrator.initializer>`
        for details).

    params : Dict[param keyword: param value] : default None
        a `parameter dictionary <ParameterState_Specification>` that specifies the parameters for the
        function.  Values specified for parameters in the dictionary override any assigned to those parameters in
        arguments of the constructor.

    owner : Component
        `component <Component>` to which to assign the Function.

    name : str : default see `name <Function.name>`
        specifies the name of the Function.

    prefs : PreferenceSet or specification dict : default Function.classPreferences
        specifies the `PreferenceSet` for the Function (see `prefs <Function_Base.prefs>` for details).

    Attributes
    ----------

    variable : number or array
        current input value some portion of which (determined by `rate <AdaptiveIntegrator.rate>`) will be
        added to the prior value;  if it is an array, each element is independently integrated.

    rate : float or 1d array
        determines the smoothing factor of the EWMA. All rate elements must be between 0 and 1 (rate = 0 --> no change,
        `variable <AdaptiveAdaptiveIntegrator.variable>` is ignored; rate = 1 -->
        `previous_value <AdaptiveIntegrator.previous_value>` is ignored).

        If rate is a float, it is applied to all elements of `variable <AdaptiveAdaptiveIntegrator.variable>` (and
        `previous_value <AdaptiveIntegrator.previous_value>`); if it has more than one element, each element is applied
        to the corresponding element of `variable <AdaptiveAdaptiveIntegrator.variable>` (and
        `previous_value <AdaptiveIntegrator.previous_value>`).

    noise : float, function, list, or 1d array
        specifies random value to be added in each call to `function <AdaptiveIntegrator.function>`.

        If noise is a list or array, it must be the same length as `variable <AdaptiveIntegrator.default_variable>`.

        If noise is specified as a single float or function, while `variable <AdaptiveIntegrator.variable>` is a list
        or array, noise will be applied to each variable element. In the case of a noise function, this means that
        the function will be executed separately for each variable element.

        .. note::
            In order to generate random noise, we recommend selecting a probability distribution function
            (see `Distribution Functions <DistributionFunction>` for details), which will generate a new noise value from
            its distribution on each execution. If noise is specified as a float or as a function with a fixed output, then
            the noise will simply be an offset that remains the same across all executions.

    initializer : float, 1d array or list
        determines the starting value for time-averaging (i.e., the value to which
        `previous_value <AdaptiveIntegrator.previous_value>` is originally set).

        If initializer is a list or array, it must be the same length as
        `variable <AdaptiveIntegrator.default_variable>`.

    previous_value : 1d array : default ClassDefaults.variable
        stores previous value with which `variable <AdaptiveIntegrator.variable>` is integrated.

    owner : Component
        `component <Component>` to which the Function has been assigned.

    name : str
        the name of the Function; if it is not specified in the **name** argument of the constructor, a
        default is assigned by FunctionRegistry (see `Naming` for conventions used for default and duplicate names).

    prefs : PreferenceSet or specification dict : Function.classPreferences
        the `PreferenceSet` for function; if it is not specified in the **prefs** argument of the Function's
        constructor, a default is assigned using `classPreferences` defined in __init__.py (see :doc:`PreferenceSet
        <LINK>` for details).
    """

    componentName = ADAPTIVE_INTEGRATOR_FUNCTION

    multiplicative_param = RATE
    additive_param = OFFSET

    paramClassDefaults = Function_Base.paramClassDefaults.copy()
    paramClassDefaults.update({
        NOISE: None,
        RATE: None
    })

    class Params(IntegratorFunction.Params):
        """
            Attributes
            ----------

                decay
                    see `decay <InteractiveActivation.decay>`

                    :default value: 1.0
                    :type: float

                max_val
                    see `max_val <InteractiveActivation.max_val>`

                    :default value: 1.0
                    :type: float

                min_val
                    see `min_val <InteractiveActivation.min_val>`

                    :default value: 1.0
                    :type: float

                offset
                    see `offset <InteractiveActivation.offset>`

                    :default value: 0.0
                    :type: float

                rate
                    see `rate <InteractiveActivation.rate>`

                    :default value: 1.0
                    :type: float

                rest
                    see `rest <InteractiveActivation.rest>`

                    :default value: 0.0
                    :type: float

        """
        rate = Param(1.0, modulable=True, aliases=[MULTIPLICATIVE_PARAM])
        offset = Param(0.0, modulable=True, aliases=[ADDITIVE_PARAM])

    @tc.typecheck
    def __init__(self,
                 default_variable=None,
                 rate=1.0,
                 noise=0.0,
                 offset=0.0,
                 initializer=None,
                 params: tc.optional(dict) = None,
                 owner=None,
                 prefs: is_pref_set = None):

        # Assign args to params and functionParams dicts
        params = self._assign_args_to_param_dicts(rate=rate,
                                                  initializer=initializer,
                                                  noise=noise,
                                                  offset=offset,
                                                  params=params)

        super().__init__(
            default_variable=default_variable,
            initializer=initializer,
            params=params,
            owner=owner,
            prefs=prefs,
            context=ContextFlags.CONSTRUCTOR)

        self.has_initializers = True

    def _validate_params(self, request_set, target_set=None, context=None):

        # Handle list or array for rate specification
        if RATE in request_set:
            rate = request_set[RATE]
            if isinstance(rate, (list, np.ndarray)):
                if len(rate) != 1 and len(rate) != np.array(self.instance_defaults.variable).size:
                    # If the variable was not specified, then reformat it to match rate specification
                    #    and assign ClassDefaults.variable accordingly
                    # Note: this situation can arise when the rate is parametrized (e.g., as an array) in the
                    #       AdaptiveIntegrator's constructor, where that is used as a specification for a function
                    #       parameter (e.g., for an IntegratorMechanism), whereas the input is specified as part of the
                    #       object to which the function parameter belongs (e.g., the IntegratorMechanism);
                    #       in that case, the IntegratorFunction gets instantiated using its ClassDefaults.variable ([[0]])
                    #       before the object itself, thus does not see the array specification for the input.
                    if self._default_variable_flexibility is DefaultsFlexibility.FLEXIBLE:
                        self._instantiate_defaults(variable=np.zeros_like(np.array(rate)), context=context)
                        if self.verbosePref:
                            warnings.warn(
                                "The length ({}) of the array specified for the {} parameter ({}) of {} "
                                "must match the length ({}) of the default input ({});  "
                                "the default input has been updated to match".
                                    format(len(rate), repr(RATE), rate, self.name,
                                    np.array(self.instance_defaults.variable).size, self.instance_defaults.variable))
                    else:
                        raise FunctionError(
                            "The length ({}) of the array specified for the rate parameter ({}) of {} "
                            "must match the length ({}) of the default input ({})".format(
                                len(rate),
                                rate,
                                self.name,
                                np.array(self.instance_defaults.variable).size,
                                self.instance_defaults.variable,
                            )
                        )
                        # OLD:
                        # self.paramClassDefaults[RATE] = np.zeros_like(np.array(rate))

                        # KAM changed 5/15 b/c paramClassDefaults were being updated and *requiring* future integrator
                        # function to have a rate parameter of type ndarray/list

        super()._validate_params(request_set=request_set,
                                 target_set=target_set,
                                 context=context)


        # FIX: 12/9/18 [JDC] REPLACE WITH USE OF all_within_range
        if RATE in target_set:
            # cannot use _validate_rate here because it assumes it's being run after instantiation of the object
            rate_value_msg = "The rate parameter ({}) (or all of its elements) of {} " \
                             "must be between 0.0 and 1.0 because it is an AdaptiveIntegrator"

            if isinstance(rate, np.ndarray) and rate.ndim > 0:
                for r in rate:
                    if r < 0.0 or r > 1.0:
                        raise FunctionError(rate_value_msg.format(rate, self.name))
            else:
                if rate < 0.0 or rate > 1.0:
                    raise FunctionError(rate_value_msg.format(rate, self.name))

        if NOISE in target_set:
            noise = target_set[NOISE]
            if isinstance(noise, DistributionFunction):
                noise.owner = self
                target_set[NOISE] = noise._execute
            self._validate_noise(target_set[NOISE])
            # if INITIALIZER in target_set:
            #     self._validate_initializer(target_set[INITIALIZER])

    def _validate_rate(self, rate):
        super()._validate_rate(rate)

        if isinstance(rate, list):
            rate = np.asarray(rate)

        rate_value_msg = "The rate parameter ({}) (or all of its elements) of {} " \
                         "must be between 0.0 and 1.0 because it is an AdaptiveIntegrator"

        if not all_within_range(rate, 0, 1):
            raise FunctionError(rate_value_msg.format(rate, self.name))

    def __gen_llvm_integrate(self, builder, index, ctx, vi, vo, params, state):
        rate_p, builder = ctx.get_param_ptr(self, builder, params, RATE)
        offset_p, builder = ctx.get_param_ptr(self, builder, params, OFFSET)
        noise_p, builder = ctx.get_param_ptr(self, builder, params, NOISE)

        offset = pnlvm.helpers.load_extract_scalar_array_one(builder, offset_p)

        if isinstance(rate_p.type.pointee, pnlvm.ir.ArrayType) and rate_p.type.pointee.count > 1:
            rate_p = builder.gep(rate_p, [ctx.int32_ty(0), index])
        rate = pnlvm.helpers.load_extract_scalar_array_one(builder, rate_p)

        if isinstance(noise_p.type.pointee, pnlvm.ir.ArrayType) and noise_p.type.pointee.count > 1:
            noise_p = builder.gep(noise_p, [ctx.int32_ty(0), index])
        noise = pnlvm.helpers.load_extract_scalar_array_one(builder, noise_p)

        # Get the only context member -- previous value
        prev_ptr = builder.gep(state, [ctx.int32_ty(0), ctx.int32_ty(0)])
        # Get rid of 2d array. When part of a Mechanism the input,
        # (and output, and context) are 2d arrays.
        prev_ptr = ctx.unwrap_2d_array(builder, prev_ptr)
        assert len(prev_ptr.type.pointee) == len(vi.type.pointee)

        prev_ptr = builder.gep(prev_ptr, [ctx.int32_ty(0), index])
        prev_val = builder.load(prev_ptr)

        vi_ptr = builder.gep(vi, [ctx.int32_ty(0), index])
        vi_val = builder.load(vi_ptr)

        rev_rate = builder.fsub(ctx.float_ty(1), rate)
        old_val = builder.fmul(prev_val, rev_rate)
        new_val = builder.fmul(vi_val, rate)

        ret = builder.fadd(old_val, new_val)
        ret = builder.fadd(ret, noise)
        res = builder.fadd(ret, offset)

        vo_ptr = builder.gep(vo, [ctx.int32_ty(0), index])
        builder.store(res, vo_ptr)
        builder.store(res, prev_ptr)

    def _gen_llvm_function_body(self, ctx, builder, params, context, arg_in, arg_out):
        # Get rid of 2d array.
        # When part of a Mechanism the input, and output are 2d arrays.
        arg_in = ctx.unwrap_2d_array(builder, arg_in)
        arg_out = ctx.unwrap_2d_array(builder, arg_out)

        kwargs = {"ctx": ctx, "vi": arg_in, "vo": arg_out, "params": params, "state": context}
        inner = functools.partial(self.__gen_llvm_integrate, **kwargs)
        with pnlvm.helpers.array_ptr_loop(builder, arg_in, "integrate") as args:
            inner(*args)

        return builder

    def function(self,
                 variable=None,
                 execution_id=None,
                 params=None,
                 context=None):
        """

        Arguments
        ---------

        variable : number, list or array : default ClassDefaults.variable
           a single value or array of values to be integrated.

        params : Dict[param keyword: param value] : default None
            a `parameter dictionary <ParameterState_Specification>` that specifies the parameters for the
            function.  Values specified for parameters in the dictionary override any assigned to those parameters in
            arguments of the constructor.


        Returns
        -------

        updated value of integral : 2d array

        """
        variable = self._check_args(variable=variable, execution_id=execution_id, params=params, context=context)

        rate = np.array(self.get_current_function_param(RATE, execution_id)).astype(float)
        offset = self.get_current_function_param(OFFSET, execution_id)
        # execute noise if it is a function
        noise = self._try_execute_param(self.get_current_function_param(NOISE, execution_id), variable)

        previous_value = np.atleast_2d(self.get_previous_value(execution_id))

        value = (1 - rate) * previous_value + rate * variable + noise
        adjusted_value = value + offset

        # If this NOT an initialization run, update the old value
        # If it IS an initialization run, leave as is
        #    (don't want to count it as an execution step)
        if self.parameters.context.get(execution_id).initialization_status != ContextFlags.INITIALIZING:
            self.parameters.previous_value.set(adjusted_value, execution_id)

        return self.convert_output_type(adjusted_value)


class DualAdapativeIntegrator(IntegratorFunction):  # ------------------------------------------------------------------
    """
    DualAdapativeIntegrator(              \
        default_variable=None,            \
        rate=1.0,                         \
        noise=0.0,                        \
        scale: parameter_spec = 1.0,      \
        offset: parameter_spec = 0.0,     \
        initializer,                      \
        initial_short_term_avg = 0.0, \
        initial_long_term_avg = 0.0,  \
        short_term_gain = 1.0,            \
        long_term_gain =1.0,              \
        short_term_bias = 0.0,            \
        long_term_bias=0.0,               \
        short_term_rate=1.0,              \
        long_term_rate=1.0,               \
        params=None,                      \
        owner=None,                       \
        prefs=None,                       \
        )

    .. _DualAdaptiveIntegrator:

    Combines two rates of integration, as implemented in `Aston-Jones & Cohen (2005)
    <https://www.annualreviews.org/doi/abs/10.1146/annurev.neuro.28.061604.135709>`_ to integrate utility over two
    time scales.

    `function <DualAdapativeIntegrator.function>` computes the exponentially weighted time-averages of `variable
    <DualAdapativeIntegrator.variable>` using two integration rates, takes their logistics, and then combines them,
    as follows:

    * **short time scale integration**:

      .. math::
         short\\_term\\_avg = short\\_term\\_rate * variable + (1 - short\\_term\\_rate) * previous\\_short\\_term\\_avg

    * **long time scale integration**:

      .. math::
         long\\_term\\_avg = long\\_term\\_rate * variable + (1 - long\\_term\\_rate) * previous\\_long\\_term\\_avg

    * **combined integration**:

      .. math::
         value = (1-\\frac{1}{1+e^{short\\_term\\_gain * short\\_term\\_avg + short\\_term\\_bias}}) *
         \\frac{1}{1+e^{long\\_term\\_gain * long\\_term\\_avg + long\\_term\\_bias}}


    Arguments
    ---------

    rate : float, list or 1d array : default 1.0
        specifies the overall smoothing factor of the EWMA used to combine the long term and short term utility values

    noise : float, PsyNeuLink Function, list or 1d array : default 0.0
        TBI?

    initial_short_term_avg : float : default 0.0
        specifies starting value for integration of short_term_avg

    initial_long_term_avg : float : default 0.0
        specifies starting value for integration of long_term_avg

    short_term_gain : float : default 1.0
        specifies gain for logistic function applied to short_term_avg

    long_term_gain : float : default 1.0
        specifies gain for logistic function applied to long_term_avg

    short_term_bias : float : default 0.0
        specifies bias for logistic function applied to short_term_avg

    long_term_bias : float : default 0.0
        specifies bias for logistic function applied to long_term_avg

    short_term_rate : float : default 1.0
        specifies smoothing factor of EWMA filter applied to short_term_avg

    long_term_rate : float : default 1.0
        specifies smoothing factor of EWMA filter applied to long_term_avg

    params : Dict[param keyword: param value] : default None
        a `parameter dictionary <ParameterState_Specification>` that specifies the parameters for the
        function.  Values specified for parameters in the dictionary override any assigned to those parameters in
        arguments of the constructor.

    owner : Component
        `component <Component>` to which to assign the Function.

    name : str : default see `name <Function.name>`
        specifies the name of the Function.

    prefs : PreferenceSet or specification dict : default Function.classPreferences
        specifies the `PreferenceSet` for the Function (see `prefs <Function_Base.prefs>` for details).

    Attributes
    ----------

    variable : number or array
        current input value used in both the short term and long term EWMA computations

    noise : float, PsyNeuLink Function, list or 1d array : default 0.0
        TBI?

    initial_short_term_avg : float : default 0.0
        specifies starting value for integration of short_term_avg

    initial_long_term_avg : float : default 0.0
        specifies starting value for integration of long_term_avg

    short_term_gain : float : default 1.0
        specifies gain for logistic function applied to short_term_avg

    long_term_gain : float : default 1.0
        specifies gain for logistic function applied to long_term_avg

    short_term_bias : float : default 0.0
        specifies bias for logistic function applied to short_term_avg

    long_term_bias : float : default 0.0
        specifies bias for logistic function applied to long_term_avg

    short_term_rate : float : default 1.0
        specifies smoothing factor of EWMA filter applied to short_term_avg

    long_term_rate : float : default 1.0
        specifies smoothing factor of EWMA filter applied to long_term_avg

    previous_short_term_avg : 1d array
        stores previous value with which `variable <DualAdapativeIntegrator.variable>` is integrated using the EWMA filter and
        short term parameters

    previous_long_term_avg : 1d array
        stores previous value with which `variable <DualAdapativeIntegrator.variable>` is integrated using the EWMA filter and
        long term parameters

    owner : Component
        `component <Component>` to which the Function has been assigned.

    name : str
        the name of the Function; if it is not specified in the **name** argument of the constructor, a
        default is assigned by FunctionRegistry (see `Naming` for conventions used for default and duplicate names).

    prefs : PreferenceSet or specification dict : Function.classPreferences
        the `PreferenceSet` for function; if it is not specified in the **prefs** argument of the Function's
        constructor, a default is assigned using `classPreferences` defined in __init__.py (see :doc:`PreferenceSet
        <LINK>` for details).
    """

    componentName = UTILITY_INTEGRATOR_FUNCTION

    multiplicative_param = RATE
    additive_param = OFFSET

    class Params(IntegratorFunction.Params):
        """
            Attributes
            ----------

                decay
                    see `decay <InteractiveActivation.decay>`

                    :default value: 1.0
                    :type: float

                max_val
                    see `max_val <InteractiveActivation.max_val>`

                    :default value: 1.0
                    :type: float

                min_val
                    see `min_val <InteractiveActivation.min_val>`

                    :default value: 1.0
                    :type: float

                offset
                    see `offset <InteractiveActivation.offset>`

                    :default value: 0.0
                    :type: float

                rate
                    see `rate <InteractiveActivation.rate>`

                    :default value: 1.0
                    :type: float

                rest
                    see `rest <InteractiveActivation.rest>`

                    :default value: 0.0
                    :type: float

        """
        rate = Param(1.0, modulable=True, aliases=[MULTIPLICATIVE_PARAM])
        offset = Param(0.0, modulable=True, aliases=[ADDITIVE_PARAM])
        short_term_gain = Param(1.0, modulable=True)
        long_term_gain = Param(1.0, modulable=True)
        short_term_bias = Param(0.0, modulable=True)
        long_term_bias = Param(0.0, modulable=True)
        short_term_rate = Param(0.9, modulable=True)
        long_term_rate = Param(0.1, modulable=True)

        operation = "s*l"
        initial_short_term_avg = 0.0
        initial_long_term_avg = 0.0

        previous_short_term_avg = None
        previous_long_term_avg = None

        short_term_logistic = None
        long_term_logistic = None

    paramClassDefaults = Function_Base.paramClassDefaults.copy()
    paramClassDefaults.update({
        NOISE: None,
        RATE: None
    })

    @tc.typecheck
    def __init__(self,
                 default_variable=None,
                 rate: parameter_spec = 1.0,
                 noise=0.0,
                 offset=0.0,
                 initializer=None,
                 initial_short_term_avg=0.0,
                 initial_long_term_avg=0.0,
                 short_term_gain=1.0,
                 long_term_gain=1.0,
                 short_term_bias=0.0,
                 long_term_bias=0.0,
                 short_term_rate=0.9,
                 long_term_rate=0.1,
                 operation="s*l",
                 params: tc.optional(dict) = None,
                 owner=None,
                 prefs: is_pref_set = None):

        if not hasattr(self, "initializers"):
            self.initializers = ["initial_long_term_avg", "initial_short_term_avg"]

        if not hasattr(self, "stateful_attributes"):
            self.stateful_attributes = ["previous_short_term_avg", "previous_long_term_avg"]

        # Assign args to params and functionParams dicts
        params = self._assign_args_to_param_dicts(rate=rate,
                                                  initializer=initializer,
                                                  noise=noise,
                                                  offset=offset,
                                                  initial_short_term_avg=initial_short_term_avg,
                                                  initial_long_term_avg=initial_long_term_avg,
                                                  short_term_gain=short_term_gain,
                                                  long_term_gain=long_term_gain,
                                                  short_term_bias=short_term_bias,
                                                  long_term_bias=long_term_bias,
                                                  short_term_rate=short_term_rate,
                                                  long_term_rate=long_term_rate,
                                                  operation=operation,
                                                  params=params)

        self.previous_long_term_avg = self.initial_long_term_avg
        self.previous_short_term_avg = self.initial_short_term_avg

        super().__init__(
            default_variable=default_variable,
            initializer=initializer,
            params=params,
            owner=owner,
            prefs=prefs,
            context=ContextFlags.CONSTRUCTOR)

        self.has_initializers = True

    def _validate_params(self, request_set, target_set=None, context=None):

        # Handle list or array for rate specification
        if RATE in request_set:
            rate = request_set[RATE]
            if isinstance(rate, (list, np.ndarray)):
                if len(rate) != 1 and len(rate) != np.array(self.instance_defaults.variable).size:
                    # If the variable was not specified, then reformat it to match rate specification
                    #    and assign ClassDefaults.variable accordingly
                    # Note: this situation can arise when the rate is parametrized (e.g., as an array) in the
                    #       DualAdapativeIntegrator's constructor, where that is used as a specification for a function parameter
                    #       (e.g., for an IntegratorMechanism), whereas the input is specified as part of the
                    #       object to which the function parameter belongs (e.g., the IntegratorMechanism);
                    #       in that case, the IntegratorFunction gets instantiated using its ClassDefaults.variable ([[0]]) before
                    #       the object itself, thus does not see the array specification for the input.
                    if self._default_variable_flexibility is DefaultsFlexibility.FLEXIBLE:
                        self._instantiate_defaults(variable=np.zeros_like(np.array(rate)), context=context)
                        if self.verbosePref:
                            warnings.warn(
                                "The length ({}) of the array specified for the rate parameter ({}) of {} "
                                "must match the length ({}) of the default input ({});  "
                                "the default input has been updated to match".format(
                                    len(rate),
                                    rate,
                                    self.name,
                                    np.array(self.instance_defaults.variable).size
                                ),
                                self.instance_defaults.variable
                            )
                    else:
                        raise FunctionError(
                            "The length ({}) of the array specified for the rate parameter ({}) of {} "
                            "must match the length ({}) of the default input ({})".format(
                                len(rate),
                                rate,
                                self.name,
                                np.array(self.instance_defaults.variable).size,
                                self.instance_defaults.variable,
                            )
                        )
                        # OLD:
                        # self.paramClassDefaults[RATE] = np.zeros_like(np.array(rate))

                        # KAM changed 5/15 b/c paramClassDefaults were being updated and *requiring* future integrator functions
                        # to have a rate parameter of type ndarray/list

        super()._validate_params(request_set=request_set,
                                 target_set=target_set,
                                 context=context)

        if RATE in target_set:
            if isinstance(target_set[RATE], (list, np.ndarray)):
                for r in target_set[RATE]:
                    if r < 0.0 or r > 1.0:
                        raise FunctionError("The rate parameter ({}) (or all of its elements) of {} must be "
                                            "between 0.0 and 1.0 when integration_type is set to ADAPTIVE.".
                                            format(target_set[RATE], self.name))
            else:
                if target_set[RATE] < 0.0 or target_set[RATE] > 1.0:
                    raise FunctionError(
                        "The rate parameter ({}) (or all of its elements) of {} must be between 0.0 and "
                        "1.0 when integration_type is set to ADAPTIVE.".format(target_set[RATE], self.name))

        if NOISE in target_set:
            noise = target_set[NOISE]
            if isinstance(noise, DistributionFunction):
                noise.owner = self
                target_set[NOISE] = noise._execute
            self._validate_noise(target_set[NOISE])
            # if INITIALIZER in target_set:
            #     self._validate_initializer(target_set[INITIALIZER])

        if OPERATION in target_set:
            if not target_set[OPERATION] in {'s*l', 's+l', 's-l', 'l-s'}:
                raise FunctionError("\'{}\' arg for {} must be one of the following: {}".
                                    format(OPERATION, self.name, {'s*l', 's+l', 's-l', 'l-s'}))

    def _EWMA_filter(self, a, rate, b):

        return (1 - rate) * a + rate * b

    def _logistic(self, variable, gain, bias):

        return 1 / (1 + np.exp(-(gain * variable) + bias))

    def function(self,
                 variable=None,
                 execution_id=None,
                 params=None,
                 context=None):
        """

        Arguments
        ---------

        variable : number, list or array : default ClassDefaults.variable
           a single value or array of values to be integrated.

        params : Dict[param keyword: param value] : default None
            a `parameter dictionary <ParameterState_Specification>` that specifies the parameters for the
            function.  Values specified for parameters in the dictionary override any assigned to those parameters in
            arguments of the constructor.

        Returns
        -------

        updated value of integral : 2d array

        """
        variable = self._check_args(variable=variable, execution_id=execution_id, params=params, context=context)
        rate = np.array(self.get_current_function_param(RATE, execution_id)).astype(float)
        # execute noise if it is a function
        noise = self._try_execute_param(self.get_current_function_param(NOISE, execution_id), variable)
        short_term_rate = self.get_current_function_param("short_term_rate", execution_id)
        long_term_rate = self.get_current_function_param("long_term_rate", execution_id)

        # Integrate Short Term Utility:
        short_term_avg = self._EWMA_filter(self.previous_short_term_avg,
                                               short_term_rate,
                                               variable)
        # Integrate Long Term Utility:
        long_term_avg = self._EWMA_filter(self.previous_long_term_avg,
                                              long_term_rate,
                                              variable)

        value = self.combine_utilities(short_term_avg, long_term_avg, execution_id=execution_id)

        if self.parameters.context.get(execution_id).initialization_status != ContextFlags.INITIALIZING:
            self.parameters.previous_short_term_avg.set(short_term_avg, execution_id)
            self.parameters.previous_long_term_avg.set(long_term_avg, execution_id)

        return self.convert_output_type(value)

    def combine_utilities(self, short_term_avg, long_term_avg, execution_id=None):
        short_term_gain = self.get_current_function_param("short_term_gain", execution_id)
        short_term_bias = self.get_current_function_param("short_term_bias", execution_id)
        long_term_gain = self.get_current_function_param("long_term_gain", execution_id)
        long_term_bias = self.get_current_function_param("long_term_bias", execution_id)
        operation = self.get_current_function_param(OPERATION, execution_id)
        offset = self.get_current_function_param(OFFSET, execution_id)

        short_term_logistic = self._logistic(
            variable=short_term_avg,
            gain=short_term_gain,
            bias=short_term_bias,
        )
        self.parameters.short_term_logistic.set(short_term_logistic, execution_id)

        long_term_logistic = self._logistic(
            variable=long_term_avg,
            gain=long_term_gain,
            bias=long_term_bias,
        )
        self.parameters.long_term_logistic.set(long_term_logistic, execution_id)

        if operation == "s*l":
            # Engagement in current task = [1—logistic(short term utility)]*[logistic{long - term utility}]
            value = (1 - short_term_logistic) * long_term_logistic
        elif operation == "s-l":
            # Engagement in current task = [1—logistic(short term utility)] - [logistic{long - term utility}]
            value = (1 - short_term_logistic) - long_term_logistic
        elif operation == "s+l":
            # Engagement in current task = [1—logistic(short term utility)] + [logistic{long - term utility}]
            value = (1 - short_term_logistic) + long_term_logistic
        elif operation == "l-s":
            # Engagement in current task = [logistic{long - term utility}] - [1—logistic(short term utility)]
            value = long_term_logistic - (1 - short_term_logistic)

        return value + offset

    def reinitialize(self, short=None, long=None, execution_context=None):

        """
        Effectively begins accumulation over again at the specified utilities.

        Sets `previous_short_term_avg <DualAdapativeIntegrator.previous_short_term_avg>` to the quantity specified
        in the first argument and `previous_long_term_avg <DualAdapativeIntegrator.previous_long_term_avg>` to the
        quantity specified in the second argument.

        Sets `value <DualAdapativeIntegrator.value>` by computing it based on the newly updated values for
        `previous_short_term_avg <DualAdapativeIntegrator.previous_short_term_avg>` and
        `previous_long_term_avg <DualAdapativeIntegrator.previous_long_term_avg>`.

        If no arguments are specified, then the current values of `initial_short_term_avg
        <DualAdapativeIntegrator.initial_short_term_avg>` and `initial_long_term_avg
        <DualAdapativeIntegrator.initial_long_term_avg>` are used.
        """

        if short is None:
            short = self.get_current_function_param("initial_short_term_avg", execution_context)
        if long is None:
            long = self.get_current_function_param("initial_long_term_avg", execution_context)

        self.parameters.previous_short_term_avg.set(short, execution_context)
        self.parameters.previous_long_term_avg.set(long, execution_context)
        value = self.combine_utilities(short, long)

        self.parameters.value.set(value, execution_context, override=True)
        return value


class InteractiveActivation(IntegratorFunction):  # --------------------------------------------------------------------
    """
    InteractiveActivation(      \
        default_variable=None,  \
        rate=1.0,               \
        decay=1.0,              \
        rest=0.0,               \
        max_val=1.0,            \
        min_val=-1.0,           \
        noise=0.0,              \
        initializer,            \
        params=None,            \
        owner=None,             \
        prefs=None,             \
        )

    .. _InteractiveActivation:

    Implements a generalized version of the interactive activation from `McClelland and Rumelhart (1981)
    <http://citeseerx.ist.psu.edu/viewdoc/download?doi=10.1.1.298.4480&rep=rep1&type=pdf>`_ that integrates
    current value of `variable <InteractiveActivation.variable>` toward an asymptotic maximum
    value `max_val <InteractiveActivation.max_val>` for positive inputs and toward an asymptotic mininum value
    (`min_val <InteractiveActivation.min_val>`) for negative inputs, and decays asymptotically towards an intermediate
    resting value (`rest <InteractiveActivation.rest>`).

    `function <InteractiveActivation.function>` returns:

    .. math::
        previous\_value + (rate * (variable + noise) * distance\_from\_asymptote) - (decay * distance\_from\_rest)

    where:

    .. math::
        if\ variable > 0,\ distance\_from\_asymptote = max\_val - previous\_value

    .. math::
        if\ variable < 0,\ distance\_from\_asymptote = previous\_value - min\_val

    .. math::
        if\ variable = 0,\ distance\_from\_asymptote = 0


    Arguments
    ---------

    default_variable : number, list or array : default ClassDefaults.variable
        specifies a template for the value to be integrated;  if it is a list or array, each element is independently
        integrated.

    rate : float, list or 1d array : default 1.0
        specifies the rate of at which activity increments toward either `max_val <InteractiveActivation.max_val>` or
        `min_val <InteractiveActivation.min_val>`, depending on the sign of `variable <InteractiveActivation.variable>`.
        If it is a list or array, it must be the same length as `variable <InteractiveActivation.default_variable>`;
        its value(s) must be in the interval [0,1].

    rest : float, list or 1d array : default 0.0
        specifies the initial value and one toward which value `decays <InteractiveActivation.decay>`.
        If it is a list or array, it must be the same length as `variable <InteractiveActivation.default_variable>`.
        COMMENT:
        its value(s) must be between `max_val <InteractiveActivation.max_val>` and `min_val
        <InteractiveActivation.min_val>`.
        COMMENT

    decay : float, list or 1d array : default 1.0
        specifies the rate of at which activity decays toward `rest <InteractiveActivation.rest>`.
        If it is a list or array, it must be the same length as `variable <InteractiveActivation.default_variable>`;
        its value(s) must be in the interval [0,1].

    max_val : float, list or 1d array : default 1.0
        specifies the maximum asymptotic value toward which integration occurs for positive values of `variable
        <InteractiveActivation.variable>`.  If it is a list or array, it must be the same length as `variable
        <InteractiveActivation.default_variable>`; all values must be greater than the corresponding values of
        `min_val <InteractiveActivation.min_val>` (see `max_val <InteractiveActivation.max_val>` for details).

    min_val : float, list or 1d array : default 1.0
        specifies the minimum asymptotic value toward which integration occurs for negative values of `variable
        <InteractiveActivation.variable>`.  If it is a list or array, it must be the same length as `variable
        <InteractiveActivation.default_variable>`; all values must be greater than the corresponding values of
        `max_val <InteractiveActivation.min_val>` (see `max_val <InteractiveActivation.min_val>` for details).

    noise : float, PsyNeuLink Function, list or 1d array : default 0.0
        specifies random value to be added to `variable <InteractiveActivation.noise>` in each call to `function
        <InteractiveActivation.function>` (see `noise <InteractiveActivation.noise>` for details).

    initializer float, list or 1d array : default 0.0
        specifies starting value for integration.  If it is a list or array, it must be the same length as
        `default_variable <InteractiveActivation.default_variable>`
        (see `initializer <InteractiveActivation.initializer>` for details).

    params : Dict[param keyword: param value] : default None
        a `parameter dictionary <ParameterState_Specification>` that specifies the parameters for the
        function.  Values specified for parameters in the dictionary override any assigned to those parameters in
        arguments of the constructor.

    owner : Component
        `component <Component>` to which to assign the Function.

    name : str : default see `name <Function.name>`
        specifies the name of the Function.

    prefs : PreferenceSet or specification dict : default Function.classPreferences
        specifies the `PreferenceSet` for the Function (see `prefs <Function_Base.prefs>` for details).

    Attributes
    ----------

    variable : number or array
        current input value some portion of which (determined by `rate <InteractiveActivation.rate>`) will be
        added to the prior value;  if it is an array, each element is independently integrated.

    rate : float or 1d array in interval [0,1]
        determines the rate at which activity increments toward either `max_val <InteractiveActivation.max_val>`
        (`variable <InteractiveActivation.variable>` is positive) or `min_val <InteractiveActivation.min_val>`
        (if `variable <InteractiveActivation.variable>` is negative).  If it has more than one element, each element
        applies to the corresponding element of `variable <InteractiveActivation.variable>`.

    rest : float, list or 1d array
        determines the initial value and one toward which value `decays <InteractiveActivation.decay>` (similar
        to *bias* in other IntegratorFunctions).

    decay : float, list or 1d array
        determines the rate of at which activity decays toward `rest <InteractiveActivation.rest>` (similary to
        *rate* in other IntegratorFuncgtions).  If it is a list or array, it must be the same length as `variable
        <InteractiveActivation.default_variable>`.

    max_val : float or 1d array
        determines the maximum asymptotic value toward which integration occurs for positive values of `variable
        <InteractiveActivation.variable>`.  If it has a single element, it applies to all elements of `variable
        <InteractiveActivation.variable>`;  if it has more than one element, each element
        applies to the corresponding element of `variable <InteractiveActivation.variable>`.

    min_val : float or 1d array
        determines the minimum asymptotic value toward which integration occurs for negative values of `variable
        <InteractiveActivation.variable>`.  If it has a single element, it applies to all elements of `variable
        <InteractiveActivation.variable>`;  if it has more than one element, each element
        applies to the corresponding element of `variable <InteractiveActivation.variable>`.

    noise : float, function, list, or 1d array
        specifies random value to be added to `variable <InteractiveActivation.noise>` in each call to `function
        <InteractiveActivation.function>`.

        If noise is a list or array, it must be the same length as `variable <InteractiveActivation.default_variable>`.

        If noise is specified as a single float or function, while `variable <InteractiveActivation.variable>` is a list or
        array, noise will be applied to each variable element. In the case of a noise function, this means that the
        function will be executed separately for each variable element.

        .. note::
            In order to generate random noise, we recommend selecting a probability distribution function (see
            `Distribution Functions <DistributionFunction>` for details), which will generate a new noise value from
            its distribution on each execution. If noise is specified as a float or as a function with a fixed output,
            then the noise will simply be an offset that remains the same across all executions.

    initializer : float, 1d array or list
        determines the starting value for integration (i.e., the value to which
        `previous_value <InteractiveActivation.previous_value>` is set.

        If initializer is a list or array, it must be the same length as `variable <InteractiveActivation.default_variable>`.

    previous_value : 1d array : default ClassDefaults.variable
        stores previous value with which `variable <InteractiveActivation.variable>` is integrated.

    owner : Component
        `component <Component>` to which the Function has been assigned.

    name : str
        the name of the Function; if it is not specified in the **name** argument of the constructor, a
        default is assigned by FunctionRegistry (see `Naming` for conventions used for default and duplicate names).

    prefs : PreferenceSet or specification dict : Function.classPreferences
        the `PreferenceSet` for function; if it is not specified in the **prefs** argument of the Function's
        constructor, a default is assigned using `classPreferences` defined in __init__.py (see :doc:`PreferenceSet
        <LINK>` for details).
    """

    componentName = INTERACTIVE_ACTIVATION_INTEGRATOR_FUNCTION

    paramClassDefaults = Function_Base.paramClassDefaults.copy()
    paramClassDefaults.update({
        RATE: None,
        DECAY: None,
        REST: None,
        NOISE: None,
    })

    multiplicative_param = RATE
    # additive_param = OFFSET

    class Params(IntegratorFunction.Params):
        """
            Attributes
            ----------

                decay
                    see `decay <InteractiveActivation.decay>`

                    :default value: 1.0
                    :type: float

                max_val
                    see `max_val <InteractiveActivation.max_val>`

                    :default value: 1.0
                    :type: float

                min_val
                    see `min_val <InteractiveActivation.min_val>`

                    :default value: 1.0
                    :type: float

                offset
                    see `offset <InteractiveActivation.offset>`

                    :default value: 0.0
                    :type: float

                rate
                    see `rate <InteractiveActivation.rate>`

                    :default value: 1.0
                    :type: float

                rest
                    see `rest <InteractiveActivation.rest>`

                    :default value: 0.0
                    :type: float

        """
        rate = Param(1.0, modulable=True, aliases=[MULTIPLICATIVE_PARAM])
        decay = Param(1.0, modulable=True)
        rest = Param(0.0, modulable=True, aliases=[ADDITIVE_PARAM])
        max_val = Param(1.0)
        min_val = Param(1.0)
        # offset = Param(0.0)

    @tc.typecheck
    def __init__(self,
                 default_variable=None,
                 rate: parameter_spec = 1.0,
                 decay: parameter_spec = 0.0,
                 rest: parameter_spec = 0.0,
                 max_val: parameter_spec = 1.0,
                 min_val: parameter_spec = -1.0,
                 noise=0.0,
                 # offset=None,
                 initializer=None,
                 params: tc.optional(dict) = None,
                 owner=None,
                 prefs: is_pref_set = None):

        if initializer is None:
            initializer = rest
        if default_variable is None:
            default_variable = initializer

        # Assign args to params and functionParams dicts (kwConstants must == arg names)
        params = self._assign_args_to_param_dicts(rate=rate,
                                                  decay=decay,
                                                  rest=rest,
                                                  max_val=max_val,
                                                  min_val=min_val,
                                                  initializer=initializer,
                                                  noise=noise,
                                                  # offset=offset,
                                                  params=params)

        super().__init__(
            default_variable=default_variable,
            initializer=initializer,
            params=params,
            owner=owner,
            prefs=prefs,
            context=ContextFlags.CONSTRUCTOR)

        self.has_initializers = True

    def _validate_params(self, request_set, target_set=None, context=None):

        super()._validate_params(request_set=request_set, target_set=target_set,context=context)

        if RATE in request_set and request_set[RATE] is not None:
            rate = request_set[RATE]
            if np.isscalar(rate):
                rate = [rate]
            if not all_within_range(rate, 0, 1):
                raise FunctionError("Value(s) specified for {} argument of {} ({}) must be in interval [0,1]".
                                    format(repr(RATE), self.__class__.__name__, rate))

        if DECAY in request_set and request_set[DECAY] is not None:
            decay = request_set[DECAY]
            if np.isscalar(decay):
                decay = [decay]
            if not all(0.0 <= d <= 1.0 for d in decay):
                raise FunctionError("Value(s) specified for {} argument of {} ({}) must be in interval [0,1]".
                                    format(repr(DECAY), self.__class__.__name__, decay))

    def function(self, variable=None, execution_id=None, params=None, context=None):
        """

        Arguments
        ---------

        variable : number, list or array : default ClassDefaults.variable
           a single value or array of values to be integrated.

        params : Dict[param keyword: param value] : default None
            a `parameter dictionary <ParameterState_Specification>` that specifies the parameters for the
            function.  Values specified for parameters in the dictionary override any assigned to those parameters in
            arguments of the constructor.

        Returns
        -------

        updated value of integral : 2d array

        """

        variable = self._check_args(variable=variable, execution_id=execution_id, params=params, context=context)

        rate = np.array(self.get_current_function_param(RATE, execution_id)).astype(float)
        decay = np.array(self.get_current_function_param(DECAY, execution_id)).astype(float)
        rest = np.array(self.get_current_function_param(REST, execution_id)).astype(float)
        # FIX: only works with "max_val". Keyword MAX_VAL = "MAX_VAL", not max_val
        max_val = np.array(self.get_current_function_param("max_val", execution_id)).astype(float)
        min_val = np.array(self.get_current_function_param("min_val", execution_id)).astype(float)

        # execute noise if it is a function
        noise = self._try_execute_param(self.get_current_function_param(NOISE, execution_id), variable)

        current_input = variable

        # FIX: ?CLEAN THIS UP BY SETTING initializer IN __init__ OR OTHER RELEVANT PLACE?
        if self.context.initialization_status == ContextFlags.INITIALIZING:
            if rest.ndim == 0 or len(rest)==1:
                # self.parameters.previous_value.set(np.full_like(current_input, rest), execution_id)
                self._initialize_previous_value(np.full_like(current_input, rest), execution_id)
            elif np.atleast_2d(rest).shape == current_input.shape:
                # self.parameters.previous_value.set(rest, execution_id)
                self._initialize_previous_value(rest, execution_id)
            else:
                raise FunctionError("The {} argument of {} ({}) must be an int or float, "
                                    "or a list or array of the same length as its variable ({})".
                                    format(repr(REST), self.__class__.__name__, rest, len(variable)))
        previous_value = self.get_previous_value(execution_id)

        current_input = np.atleast_2d(variable)
        prev_val = np.atleast_2d(previous_value)

        dist_from_asymptote = np.zeros_like(current_input, dtype=float)
        for i in range(len(current_input)):
            for j in range(len(current_input[i])):
                if current_input[i][j] > 0:
                    d = max_val - prev_val[i][j]
                elif current_input[i][j] < 0:
                    d = prev_val[i][j] - min_val
                else:
                    d = 0
                dist_from_asymptote[i][j] = d

        dist_from_rest = prev_val - rest

        new_value = previous_value + (rate * (current_input + noise) * dist_from_asymptote) - (decay * dist_from_rest)

        if self.parameters.context.get(execution_id).initialization_status != ContextFlags.INITIALIZING:
            self.parameters.previous_value.set(new_value, execution_id)

        return self.convert_output_type(new_value)


class DriftDiffusionIntegrator(IntegratorFunction):  # -----------------------------------------------------------------
    """
    DriftDiffusionIntegrator(           \
        default_variable=None,          \
        rate=1.0,                       \
        noise=0.0,                      \
        scale= 1.0,                     \
        offset= 0.0,                    \
        time_step_size=1.0,             \
        t0=0.0,                         \
        decay=0.0,                      \
        threshold=1.0                   \
        initializer,                    \
        params=None,                    \
        owner=None,                     \
        prefs=None,                     \
        )

    .. _DriftDiffusionIntegrator:

    Accumulate "evidence" to a bound.  `function <DriftDiffusionIntegrator.function>` returns one
    time step of integration:

    ..  math::

        previous\\_value + rate \\cdot variable \\cdot time\\_step\\_size + \\sqrt{time\\_step\\_size \\cdot noise}
        \\cdot Sample\\,from\\,Normal\\,Distribution

    Arguments
    ---------

    default_variable : number, list or array : default ClassDefaults.variable
        specifies the stimulus component of drift rate -- the drift rate is the product of variable and rate

    rate : float, list or 1d array : default 1.0
        specifies the attentional component of drift rate -- the drift rate is the product of variable and rate

    noise : float, PsyNeuLink Function, list or 1d array : default 0.0
        scales the random value to be added in each call to `function <DriftDiffusionIntegrator.function>`. (see
        `noise <DriftDiffusionIntegrator.noise>` for details).

    time_step_size : float : default 0.0
        determines the timing precision of the integration process (see `time_step_size
        <DriftDiffusionIntegrator.time_step_size>` for details.

    t0 : float
        determines the start time of the integration process and is used to compute the RESPONSE_TIME output state of
        the DDM Mechanism.

    initializer : float, list or 1d array : default 0.0
        specifies starting value for integration.  If it is a list or array, it must be the same length as
        `default_variable <DriftDiffusionIntegrator.default_variable>` (see `initializer
        <DriftDiffusionIntegrator.initializer>` for details).

    threshold : float : default 0.0
        specifies the threshold (boundaries) of the drift diffusion process (i.e., at which the
        integration process is assumed to terminate).

        Once the magnitude of the decision variable has exceeded the threshold, the function will simply return the
        threshold magnitude (with the appropriate sign) for that execution and any future executions.

        If the function is in a `DDM mechanism <DDM>`, crossing the threshold will also cause the return value of `is_finished`
        from False to True. This value may be important for the `Scheduler <Scheduler>` when using
         `Conditions <Condition>` such as `WhenFinished <WhenFinished>`.

    params : Dict[param keyword: param value] : default None
        a `parameter dictionary <ParameterState_Specification>` that specifies the parameters for the
        function.  Values specified for parameters in the dictionary override any assigned to those parameters in
        arguments of the constructor.

    owner : Component
        `component <Component>` to which to assign the Function.

    name : str : default see `name <Function.name>`
        specifies the name of the Function.

    prefs : PreferenceSet or specification dict : default Function.classPreferences
        specifies the `PreferenceSet` for the Function (see `prefs <Function_Base.prefs>` for details).

    Attributes
    ----------

    variable : number or array
        current input value, which represents the stimulus component of drift.

    rate : float or 1d array
        specifies the attentional component of drift rate -- the drift rate is the product of variable and rate

    noise : float, function, list, or 1d array
        scales the random value to be added in each call to `function <DriftDiffusionIntegrator.function> according to
        the standard DDM probability distribution.

        On each call to `function <DriftDiffusionIntegrator.function>, :math:`\\sqrt{time\\_step\\_size \\cdot noise}
        \\cdot Sample\\,From\\,Normal\\,distribution` is added to the accumulated evidence.

        Noise must be specified as a float (or list or array of floats).

    time_step_size : float
        determines the timing precision of the integration process and is used to scale the `noise
        <DriftDiffusionIntegrator.noise>` parameter according to the standard DDM probability distribution.

    t0 : float
        determines the start time of the integration process and is used to compute the RESPONSE_TIME output state of
        the DDM Mechanism.

    initializer : float, 1d array or list
        determines the starting value for integration (i.e., the value to which
        `previous_value <DriftDiffusionIntegrator.previous_value>` is set.

        If initializer is a list or array, it must be the same length as
        `variable <DriftDiffusionIntegrator.default_variable>`.

    previous_time : float
        stores previous time at which the function was executed and accumulates with each execution according to
        `time_step_size <DriftDiffusionIntegrator.default_time_step_size>`.

    previous_value : 1d array : default ClassDefaults.variable
        stores previous value with which `variable <DriftDiffusionIntegrator.variable>` is integrated.

    threshold : float : default 0.0
        when used properly determines the threshold (boundaries) of the drift diffusion process (i.e., at which the
        integration process is assumed to terminate).

        If the system is assembled as follows, then the DriftDiffusionIntegrator function stops accumulating when its
        value reaches +threshold or -threshold

            (1) the function is used in the `DDM mechanism <DDM>`

            (2) the mechanism is part of a `System <System>` with a `Scheduler <Scheduler>` which applies the
            `WhenFinished <WhenFinished>` `Condition <Condition>` to the mechanism

        Otherwise, `threshold <DriftDiffusionIntegrator.threshold>` does not influence the function at all.

    owner : Component
        `component <Component>` to which the Function has been assigned.

    name : str
        the name of the Function; if it is not specified in the **name** argument of the constructor, a
        default is assigned by FunctionRegistry (see `Naming` for conventions used for default and duplicate names).

    prefs : PreferenceSet or specification dict : Function.classPreferences
        the `PreferenceSet` for function; if it is not specified in the **prefs** argument of the Function's
        constructor, a default is assigned using `classPreferences` defined in __init__.py (see :doc:`PreferenceSet
        <LINK>` for details).
    """

    componentName = DRIFT_DIFFUSION_INTEGRATOR_FUNCTION

    multiplicative_param = RATE
    additive_param = OFFSET

    class Params(IntegratorFunction.Params):
        """
            Attributes
            ----------

                decay
                    see `decay <InteractiveActivation.decay>`

                    :default value: 1.0
                    :type: float

                max_val
                    see `max_val <InteractiveActivation.max_val>`

                    :default value: 1.0
                    :type: float

                min_val
                    see `min_val <InteractiveActivation.min_val>`

                    :default value: 1.0
                    :type: float

                offset
                    see `offset <InteractiveActivation.offset>`

                    :default value: 0.0
                    :type: float

                rate
                    see `rate <InteractiveActivation.rate>`

                    :default value: 1.0
                    :type: float

                rest
                    see `rest <InteractiveActivation.rest>`

                    :default value: 0.0
                    :type: float

        """
        rate = Param(1.0, modulable=True, aliases=[MULTIPLICATIVE_PARAM])
        offset = Param(0.0, modulable=True, aliases=[ADDITIVE_PARAM])
        threshold = Param(100.0, modulable=True)
        time_step_size = Param(1.0, modulable=True)
        previous_time = None
        t0 = 0.0

    paramClassDefaults = Function_Base.paramClassDefaults.copy()
    paramClassDefaults.update({
        NOISE: None,
        RATE: None
    })

    @tc.typecheck
    def __init__(self,
                 default_variable=None,
                 rate: parameter_spec = 1.0,
                 noise=0.0,
                 offset: parameter_spec = 0.0,
                 threshold=100.0,
                 time_step_size=1.0,
                 t0=0.0,
                 initializer=None,
                 params: tc.optional(dict) = None,
                 owner=None,
                 prefs: is_pref_set = None):

        if not hasattr(self, "initializers"):
            self.initializers = ["initializer", "t0"]

        if not hasattr(self, "stateful_attributes"):
            self.stateful_attributes = ["previous_value", "previous_time"]

        # Assign args to params and functionParams dicts (kwConstants must == arg names)
        params = self._assign_args_to_param_dicts(rate=rate,
                                                  time_step_size=time_step_size,
                                                  t0=t0,
                                                  initializer=initializer,
                                                  threshold=threshold,
                                                  noise=noise,
                                                  offset=offset,
                                                  params=params)

        # Assign here as default, for use in initialization of function
        super().__init__(
            default_variable=default_variable,
            initializer=initializer,
            params=params,
            owner=owner,
            prefs=prefs,
            context=ContextFlags.CONSTRUCTOR)

        self.has_initializers = True

    @property
    def output_type(self):
        return self._output_type

    @output_type.setter
    def output_type(self, value):
        # disabled because it happens during normal execution, may be confusing
        # warnings.warn('output_type conversion disabled for {0}'.format(self.__class__.__name__))
        self._output_type = None

    def _validate_noise(self, noise):
        if not isinstance(noise, float):
            raise FunctionError(
                "Invalid noise parameter for {}. DriftDiffusionIntegrator requires noise parameter to be a float. Noise"
                " parameter is used to construct the standard DDM noise distribution".format(self.name))

    def function(self,
                 variable=None,
                 execution_id=None,
                 params=None,
                 context=None):
        """

        Arguments
        ---------

        variable : number, list or array : default ClassDefaults.variable
            specifies the stimulus component of drift rate -- the drift rate is the product of variable and rate

        params : Dict[param keyword: param value] : default None
            a `parameter dictionary <ParameterState_Specification>` that specifies the parameters for the
            function.  Values specified for parameters in the dictionary override any assigned to those parameters in
            arguments of the constructor.

        Returns
        -------

        updated value of integral : 2d array

        """
        variable = self._check_args(variable=variable, execution_id=execution_id, params=params, context=context)

        rate = np.array(self.get_current_function_param(RATE, execution_id)).astype(float)
        offset = self.get_current_function_param(OFFSET, execution_id)
        noise = self.get_current_function_param(NOISE, execution_id)
        threshold = self.get_current_function_param(THRESHOLD, execution_id)
        time_step_size = self.get_current_function_param(TIME_STEP_SIZE, execution_id)

        previous_value = np.atleast_2d(self.get_previous_value(execution_id))

        value = previous_value + rate * variable * time_step_size \
                + np.sqrt(time_step_size * noise) * np.random.normal()

        if np.all(abs(value) < threshold):
            adjusted_value = value + offset
        elif np.all(value >= threshold):
            adjusted_value = np.atleast_2d(threshold)
        elif np.all(value <= -threshold):
            adjusted_value = np.atleast_2d(-threshold)

        # If this NOT an initialization run, update the old value and time
        # If it IS an initialization run, leave as is
        #    (don't want to count it as an execution step)
        previous_time = self.get_current_function_param('previous_time', execution_id)
        if self.parameters.context.get(execution_id).initialization_status != ContextFlags.INITIALIZING:
            previous_value = adjusted_value
            previous_time = previous_time + time_step_size
            if not np.isscalar(variable):
                previous_time = np.broadcast_to(
                    previous_time,
                    variable.shape
                ).copy()

            self.parameters.previous_time.set(previous_time, execution_id)

        self.parameters.previous_value.set(previous_value, execution_id)
        return previous_value, previous_time


class OrnsteinUhlenbeckIntegrator(IntegratorFunction):  # --------------------------------------------------------------
    """
    OrnsteinUhlenbeckIntegrator(         \
        default_variable=None,           \
        rate=1.0,                        \
        noise=0.0,                       \
        offset= 0.0,                     \
        time_step_size=1.0,              \
        t0=0.0,                          \
        decay=1.0,                       \
        initializer=0.0,                 \
        params=None,                     \
        owner=None,                      \
        prefs=None,                      \
        )

    .. _OrnsteinUhlenbeckIntegrator:

    `function <_OrnsteinUhlenbeckIntegrator.function>` returns one time step of integration according to an
    `Ornstein Uhlenbeck process <https://en.wikipedia.org/wiki/Ornstein%E2%80%93Uhlenbeck_process>`_:

    .. math::

        previous_value + decay * (previous\\_value - rate * variable) + \\sqrt{time\\_step\\_size * noise} * noise

    Arguments
    ---------

    default_variable : number, list or array : default ClassDefaults.variable
        specifies a template for  the stimulus component of drift rate -- the drift rate is the product of variable and
        rate

    rate : float, list or 1d array : default 1.0
        specifies  the attentional component of drift rate -- the drift rate is the product of variable and rate

    noise : float, PsyNeuLink Function, list or 1d array : default 0.0
        scales random value to be added in each call to `function <OrnsteinUhlenbeckIntegrator.function>`. (see
        `noise <OrnsteinUhlenbeckIntegrator.noise>` for details).

    time_step_size : float : default 0.0
        determines the timing precision of the integration process (see `time_step_size
        <OrnsteinUhlenbeckIntegrator.time_step_size>` for details.

    t0 : float : default 0.0
        represents the starting time of the model and is used to compute
        `previous_time <OrnsteinUhlenbeckIntegrator.previous_time>`

    initializer float, list or 1d array : default 0.0
        specifies starting value for integration.  If it is a list or array, it must be the same length as
        `default_variable <OrnsteinUhlenbeckIntegrator.default_variable>` (see `initializer
        <OrnsteinUhlenbeckIntegrator.initializer>` for details).

    params : Dict[param keyword: param value] : default None
        a `parameter dictionary <ParameterState_Specification>` that specifies the parameters for the
        function.  Values specified for parameters in the dictionary override any assigned to those parameters in
        arguments of the constructor.

    owner : Component
        `component <Component>` to which to assign the Function.

    name : str : default see `name <Function.name>`
        specifies the name of the Function.

    prefs : PreferenceSet or specification dict : default Function.classPreferences
        specifies the `PreferenceSet` for the Function (see `prefs <Function_Base.prefs>` for details).

    Attributes
    ----------

    variable : number or array
        represents the stimulus component of drift. The product of
        `variable <OrnsteinUhlenbeckIntegrator.variable>` and `rate <OrnsteinUhlenbeckIntegrator.rate>` is multiplied
        by `time_step_size <OrnsteinUhlenbeckIntegrator.time_step_size>` to model the accumulation of evidence during
        one step.

    rate : float or 1d array
        represents the attentional component of drift. The product of `rate <OrnsteinUhlenbeckIntegrator.rate>` and
        `variable <OrnsteinUhlenbeckIntegrator.variable>` is multiplied by
        `time_step_size <OrnsteinUhlenbeckIntegrator.time_step_size>` to model the accumulation of evidence during
        one step.

    noise : float, function, list, or 1d array
        scales the random value to be added in each call to `function <OrnsteinUhlenbeckIntegrator.function>`

        Noise must be specified as a float (or list or array of floats) because this
        value will be used to construct the standard DDM probability distribution.

    time_step_size : float
        determines the timing precision of the integration process and is used to scale the `noise
        <OrnsteinUhlenbeckIntegrator.noise>` parameter appropriately.

    initializer : float, 1d array or list
        determines the starting value for integration (i.e., the value to which
        `previous_value <OrnsteinUhlenbeckIntegrator.previous_value>` is originally set.)

        If initializer is a list or array, it must be the same length as `variable
        <OrnsteinUhlenbeckIntegrator.default_variable>`.

    previous_value : 1d array : default ClassDefaults.variable
        stores previous value with which `variable <OrnsteinUhlenbeckIntegrator.variable>` is integrated.

    previous_time : float
        stores previous time at which the function was executed and accumulates with each execution according to
        `time_step_size <OrnsteinUhlenbeckIntegrator.default_time_step_size>`.

    owner : Component
        `component <Component>` to which the Function has been assigned.

    name : str
        the name of the Function; if it is not specified in the **name** argument of the constructor, a
        default is assigned by FunctionRegistry (see `Naming` for conventions used for default and duplicate names).

<<<<<<< HEAD
    prefs : PreferenceSet or specification dict : Function.classPreferences
        the `PreferenceSet` for function; if it is not specified in the **prefs** argument of the Function's
        constructor, a default is assigned using `classPreferences` defined in __init__.py (see :doc:`PreferenceSet
        <LINK>` for details).
    """

    componentName = ORNSTEIN_UHLENBECK_INTEGRATOR_FUNCTION

    multiplicative_param = RATE
    additive_param = OFFSET
=======
        # Get rid of 2d array. When part of a Mechanism the input,
        # (and output, and context) are 2d arrays.
        arg_in = ctx.unwrap_2d_array(builder, arg_in)
        # Load context values
        prev = {}
        for idx, ctx_el in enumerate(self.stateful_attributes):
            val = builder.gep(context, [zero_i32, ctx.int32_ty(idx)])
            prev[ctx_el] = ctx.unwrap_2d_array(builder, val)

        # Output locations
        out = {}
        for idx, out_el in enumerate(('v', 'w', 'time')):
            val = builder.gep(arg_out, [zero_i32, ctx.int32_ty(idx)])
            out[out_el] = ctx.unwrap_2d_array(builder, val)
>>>>>>> 6fdf1c44

    class Params(IntegratorFunction.Params):
        """
            Attributes
            ----------

                decay
                    see `decay <InteractiveActivation.decay>`

                    :default value: 1.0
                    :type: float

<<<<<<< HEAD
                max_val
                    see `max_val <InteractiveActivation.max_val>`
=======
        with pnlvm.helpers.array_ptr_loop(builder, arg_in, method + "_body") as args:
            func(*args)
>>>>>>> 6fdf1c44

                    :default value: 1.0
                    :type: float

                min_val
                    see `min_val <InteractiveActivation.min_val>`

                    :default value: 1.0
                    :type: float

                offset
                    see `offset <InteractiveActivation.offset>`

                    :default value: 0.0
                    :type: float

                rate
                    see `rate <InteractiveActivation.rate>`

                    :default value: 1.0
                    :type: float

                rest
                    see `rest <InteractiveActivation.rest>`

                    :default value: 0.0
                    :type: float

        """
        rate = Param(1.0, modulable=True, aliases=[MULTIPLICATIVE_PARAM])
        offset = Param(0.0, modulable=True, aliases=[ADDITIVE_PARAM])
        time_step_size = Param(1.0, modulable=True)
        decay = Param(1.0, modulable=True)
        t0 = 0.0
        previous_time = 0.0

    paramClassDefaults = Function_Base.paramClassDefaults.copy()
    paramClassDefaults.update({
        NOISE: None,
        RATE: None
    })

    @tc.typecheck
    def __init__(self,
                 default_variable=None,
                 rate: parameter_spec = 1.0,
                 noise=0.0,
                 offset: parameter_spec = 0.0,
                 time_step_size=1.0,
                 t0=0.0,
                 decay=1.0,
                 initializer=None,
                 params: tc.optional(dict) = None,
                 owner=None,
                 prefs: is_pref_set = None):

        if not hasattr(self, "initializers"):
            self.initializers = ["initializer", "t0"]

        if not hasattr(self, "stateful_attributes"):
            self.stateful_attributes = ["previous_value", "previous_time"]

        # Assign args to params and functionParams dicts (kwConstants must == arg names)
        params = self._assign_args_to_param_dicts(rate=rate,
                                                  time_step_size=time_step_size,
                                                  decay=decay,
                                                  initializer=initializer,
                                                  t0=t0,
                                                  noise=noise,
                                                  offset=offset,
                                                  params=params)

        # Assign here as default, for use in initialization of function
        self.previous_value = initializer
        self.previous_time = t0

        super().__init__(
            default_variable=default_variable,
            initializer=initializer,
            params=params,
            owner=owner,
            prefs=prefs,
            context=ContextFlags.CONSTRUCTOR)

        self.previous_time = self.t0
        self.has_initializers = True

    def _validate_noise(self, noise):
        if not isinstance(noise, float):
            raise FunctionError(
                "Invalid noise parameter for {}. OrnsteinUhlenbeckIntegrator requires noise parameter to be a float. "
                "Noise parameter is used to construct the standard DDM noise distribution".format(self.name))

    @property
    def output_type(self):
        return self._output_type

    @output_type.setter
    def output_type(self, value):
        # disabled because it happens during normal execution, may be confusing
        # warnings.warn('output_type conversion disabled for {0}'.format(self.__class__.__name__))
        self._output_type = None

    def function(self,
                 variable=None,
                 execution_id=None,
                 params=None,
                 context=None):
        """

        Arguments
        ---------

        variable : number, list or array : default ClassDefaults.variable
           the stimulus component of drift rate in the Drift Diffusion Model.


        params : Dict[param keyword: param value] : default None
            a `parameter dictionary <ParameterState_Specification>` that specifies the parameters for the
            function.  Values specified for parameters in the dictionary override any assigned to those parameters in
            arguments of the constructor.


        Returns
        -------

        updated value of integral : 2d array

        """

        variable = self._check_args(variable=variable, execution_id=execution_id, params=params, context=context)
        rate = np.array(self.get_current_function_param(RATE, execution_id)).astype(float)
        offset = self.get_current_function_param(OFFSET, execution_id)
        time_step_size = self.get_current_function_param(TIME_STEP_SIZE, execution_id)
        decay = self.get_current_function_param(DECAY, execution_id)
        noise = self.get_current_function_param(NOISE, execution_id)

        previous_value = np.atleast_2d(self.get_previous_value(execution_id))

        # dx = (lambda*x + A)dt + c*dW
        value = previous_value + (decay * previous_value - rate * variable) * time_step_size + np.sqrt(
            time_step_size * noise) * np.random.normal()

        # If this NOT an initialization run, update the old value and time
        # If it IS an initialization run, leave as is
        #    (don't want to count it as an execution step)
        adjusted_value = value + offset

        previous_time = self.get_current_function_param('previous_time', execution_id)
        if self.parameters.context.get(execution_id).initialization_status != ContextFlags.INITIALIZING:
            previous_value = adjusted_value
            previous_time = previous_time + time_step_size
            if not np.isscalar(variable):
                previous_time = np.broadcast_to(
                    previous_time,
                    variable.shape
                ).copy()
            self.parameters.previous_time.set(previous_time, execution_id)

        self.parameters.previous_value.set(previous_value, execution_id)
        return previous_value, previous_time


class LCAIntegrator(IntegratorFunction):  # ----------------------------------------------------------------------------
    """
    LCAIntegrator(                  \
        default_variable=None,      \
        noise=0.0,                  \
        initializer=0.0,            \
        rate=1.0,                   \
        offset=None,                \
        time_step_size=0.1,         \
        params=None,                \
        owner=None,                 \
        prefs=None,                 \
        )

    .. _LCAIntegrator:

    Implements Leaky Competitive Accumulator (LCA) described in `Usher & McClelland (2001)
    <https://www.ncbi.nlm.nih.gov/pubmed/11488378>`_.  `function <LCAIntegrator.function>` returns:

    .. math::

        rate \\cdot previous\\_value + variable + noise \\sqrt{time\\_step\\_size}

    Arguments
    ---------

    default_variable : number, list or array : default ClassDefaults.variable
        specifies a template for the value to be integrated;  if it is a list or array, each element is independently
        integrated.

    rate : float, list or 1d array : default 1.0
        scales the contribution of `previous_value <LCAIntegrator.previous_value>` to the accumulation of the
        `value <LCAIntegrator.value>` on each time step

    noise : float, PsyNeuLink Function, list or 1d array : default 0.0
        specifies random value to be added in each call to `function <LCAIntegrator.function>`. (see
        `noise <LCAIntegrator.noise>` for details).

    initializer : float, list or 1d array : default 0.0
        specifies starting value for integration.  If it is a list or array, it must be the same length as
        `default_variable <LCAIntegrator.default_variable>` (see `initializer <LCAIntegrator.initializer>` for details).

    params : Dict[param keyword: param value] : default None
        a `parameter dictionary <ParameterState_Specification>` that specifies the parameters for the
        function.  Values specified for parameters in the dictionary override any assigned to those parameters in
        arguments of the constructor.

    owner : Component
        `component <Component>` to which to assign the Function.

    name : str : default see `name <Function.name>`
        specifies the name of the Function.

    prefs : PreferenceSet or specification dict : default Function.classPreferences
        specifies the `PreferenceSet` for the Function (see `prefs <Function_Base.prefs>` for details).

    Attributes
    ----------

    variable : number or array
        current input value some portion of which (determined by `rate <LCAIntegrator.rate>`) will be
        added to the prior value;  if it is an array, each element is independently integrated.

    rate : float or 1d array
        scales the contribution of `previous_value <LCAIntegrator.previous_value>` to the
        accumulation of the `value <LCAIntegrator.value>` on each time step. If rate has a single element, it
        applies to all elements of `variable <LCAIntegrator.variable>`;  if rate has more than one element, each element
        applies to the corresponding element of `variable <LCAIntegrator.variable>`.

    noise : float, function, list, or 1d array
        specifies a value to be added in each call to `function <LCAIntegrator.function>`.

        If noise is a list or array, it must be the same length as `variable <LCAIntegrator.default_variable>`.

        If noise is specified as a single float or function, while `variable <LCAIntegrator.variable>` is a list or
        array, noise will be applied to each variable element. In the case of a noise function, this means that the
        function will be executed separately for each variable element.

        .. note::
            In order to generate random noise, we recommend selecting a probability distribution function (see
            `Distribution Functions <DistributionFunction>` for details), which will generate a new noise value from
            its distribution on each execution. If noise is specified as a float or as a function with a fixed output,
            then the noise will simply be an offset that remains the same across all executions.

    initializer : float, 1d array or list
        determines the starting value for integration (i.e., the value to which
        `previous_value <LCAIntegrator.previous_value>` is set.

        If initializer is a list or array, it must be the same length as `variable <LCAIntegrator.default_variable>`.

    previous_value : 1d array : default ClassDefaults.variable
        stores previous value with which `variable <LCAIntegrator.variable>` is integrated.

    owner : Component
        `component <Component>` to which the Function has been assigned.

    name : str
        the name of the Function; if it is not specified in the **name** argument of the constructor, a
        default is assigned by FunctionRegistry (see `Naming` for conventions used for default and duplicate names).

    prefs : PreferenceSet or specification dict : Function.classPreferences
        the `PreferenceSet` for function; if it is not specified in the **prefs** argument of the Function's
        constructor, a default is assigned using `classPreferences` defined in __init__.py (see :doc:`PreferenceSet
        <LINK>` for details).
    """

    componentName = LCAMechanism_INTEGRATOR_FUNCTION

    class Params(IntegratorFunction.Params):
        """
            Attributes
            ----------

                decay
                    see `decay <InteractiveActivation.decay>`

                    :default value: 1.0
                    :type: float

                max_val
                    see `max_val <InteractiveActivation.max_val>`

                    :default value: 1.0
                    :type: float

                min_val
                    see `min_val <InteractiveActivation.min_val>`

                    :default value: 1.0
                    :type: float

                offset
                    see `offset <InteractiveActivation.offset>`

                    :default value: 0.0
                    :type: float

                rate
                    see `rate <InteractiveActivation.rate>`

                    :default value: 1.0
                    :type: float

                rest
                    see `rest <InteractiveActivation.rest>`

                    :default value: 0.0
                    :type: float

        """
        rate = Param(1.0, modulable=True, aliases=[MULTIPLICATIVE_PARAM])
        offset = Param(None, modulable=True, aliases=[ADDITIVE_PARAM])
        time_step_size = Param(0.1, modulable=True)

    paramClassDefaults = Function_Base.paramClassDefaults.copy()
    paramClassDefaults.update({
        NOISE: None,
        RATE: None
    })

    multiplicative_param = RATE
    additive_param = OFFSET

    @tc.typecheck
    def __init__(self,
                 default_variable=None,
                 rate: parameter_spec = 1.0,
                 noise=0.0,
                 offset=None,
                 initializer=None,
                 time_step_size=0.1,
                 params: tc.optional(dict) = None,
                 owner=None,
                 prefs: is_pref_set = None):

        # Assign args to params and functionParams dicts (kwConstants must == arg names)
        params = self._assign_args_to_param_dicts(rate=rate,
                                                  initializer=initializer,
                                                  noise=noise,
                                                  time_step_size=time_step_size,
                                                  offset=offset,
                                                  params=params)

        super().__init__(
            default_variable=default_variable,
            initializer=initializer,
            params=params,
            owner=owner,
            prefs=prefs,
            context=ContextFlags.CONSTRUCTOR)

        self.has_initializers = True

    def function(self,
                 variable=None,
                 execution_id=None,
                 params=None,
                 context=None):
        """

        Arguments
        ---------

        variable : number, list or array : default ClassDefaults.variable
           a single value or array of values to be integrated.

        params : Dict[param keyword: param value] : default None
            a `parameter dictionary <ParameterState_Specification>` that specifies the parameters for the
            function.  Values specified for parameters in the dictionary override any assigned to those parameters in
            arguments of the constructor.

        Returns
        -------

        updated value of integral : 2d array

        """

        variable = self._check_args(variable=variable, execution_id=execution_id, params=params, context=context)

        rate = np.atleast_1d(self.get_current_function_param(RATE, execution_id))
        initializer = self.get_current_function_param(INITIALIZER, execution_id)  # unnecessary?
        time_step_size = self.get_current_function_param(TIME_STEP_SIZE, execution_id)
        offset = self.get_current_function_param(OFFSET, execution_id)

        if offset is None:
            offset = 0.0

        # execute noise if it is a function
        noise = self._try_execute_param(self.get_current_function_param(NOISE, execution_id), variable)
        previous_value = self.get_previous_value(execution_id)
        new_value = variable

        # Gilzenrat: previous_value + (-previous_value + variable)*self.time_step_size + noise --> rate = -1
        value = previous_value + (rate * previous_value + new_value) * time_step_size + noise * (time_step_size ** 0.5)

        adjusted_value = value + offset

        # If this NOT an initialization run, update the old value
        # If it IS an initialization run, leave as is
        #    (don't want to count it as an execution step)
        if self.parameters.context.get(execution_id).initialization_status != ContextFlags.INITIALIZING:
            self.parameters.previous_value.set(adjusted_value, execution_id)

        return self.convert_output_type(adjusted_value)


class FHNIntegrator(IntegratorFunction):  # ----------------------------------------------------------------------------
    """
    FHNIntegrator(                      \
        default_variable=1.0,           \
        scale: parameter_spec = 1.0,    \
        offset: parameter_spec = 0.0,   \
        initial_w=0.0,                  \
        initial_v=0.0,                  \
        time_step_size=0.05,            \
        t_0=0.0,                        \
        a_v=-1/3,                       \
        b_v=0.0,                        \
        c_v=1.0,                        \
        d_v=0.0,                        \
        e_v=-1.0,                       \
        f_v=1.0,                        \
        threshold=-1.0                  \
        time_constant_v=1.0,            \
        a_w=1.0,                        \
        b_w=-0.8,                       \
        c_w=0.7,                        \
        mode=1.0,                       \
        uncorrelated_activity=0.0       \
        time_constant_w = 12.5,         \
        integration_method="RK4"        \
        params=None,                    \
        owner=None,                     \
        prefs=None,                     \
        )

    .. _FHNIntegrator:

    `function <FHNIntegrator.function>` returns one time step of integration of the `Fitzhugh-Nagumo model
    https://en.wikipedia.org/wiki/FitzHugh–Nagumo_model>`_ of an excitable oscillator:

    .. math::
            time\\_constant_v \\frac{dv}{dt} = a_v * v^3 + (1 + threshold) * b_v * v^2 + (- threshold) * c_v * v^2 +
            d_v + e_v * w + f_v * I_{ext}

    where
    .. math::
            time\\_constant_w * \\frac{dw}{dt} =` mode * a_w * v + b_w * w +c_w + (1 - mode) * uncorrelated\\_activity

    Either `Euler <https://en.wikipedia.org/wiki/Euler_method>`_ or `Dormand–Prince (4th Order Runge-Kutta)
    <https://en.wikipedia.org/wiki/Dormand–Prince_method>`_ methods of numerical integration can be used.

    The FHNIntegrator implements all of the parameters of the FHN model; however, not all combinations of
    these are sensible. Typically, they are combined into two sets.  These are described below, followed by
    a describption of how they are used to implement three common variants of the model with the FHNIntegrator.

    Parameter Sets
    ^^^^^^^^^^^^^^

    **Fast, Excitatory Variable:**

    .. math::
       \\frac{dv}{dt} = \\frac{a_v v^{3} + b_v v^{2} (1+threshold) - c_v v\\, threshold + d_v + e_v\\, previous_w +
       f_v\\, variable)}{time\\, constant_v}


    **Slow, Inactivating Variable:**

    .. math::
       \\frac{dw}{dt} = \\frac{a_w\\, mode\\, previous_v + b_w w + c_w + uncorrelated\\,activity\\,(1-mode)}{time\\,
       constant_w}

    Three Common Variants
    ^^^^^^^^^^^^^^^^^^^^^

    (1) **Fitzhugh-Nagumo Model**

        **Fast, Excitatory Variable:**

        .. math::
            \\frac{dv}{dt} = v - \\frac{v^3}{3} - w + I_{ext}

        **Slow, Inactivating Variable:**

        .. math::
            \\frac{dw}{dt} = \\frac{v + a - bw}{T}

        :math:`\\frac{dw}{dt}` often has the following parameter values:

        .. math::
            \\frac{dw}{dt} = 0.08\\,(v + 0.7 - 0.8 w)

        **Implementation in FHNIntegrator**

        The default values implement the above equations.


    (2) **Modified FHN Model**

        **Fast, Excitatory Variable:**

        .. math::
            \\frac{dv}{dt} = v(a-v)(v-1) - w + I_{ext}

        **Slow, Inactivating Variable:**

        .. math::
            \\frac{dw}{dt} = bv - cw

        `Mahbub Khan (2013) <http://pcwww.liv.ac.uk/~bnvasiev/Past%20students/Mahbub_549.pdf>`_ provides a nice summary
        of why this formulation is useful.

        **Implementation in FHNIntegrator**

            The following parameter values must be specified in the equation for :math:`\\frac{dv}{dt}`:

            +---------------------------+-----+-----+-----+-----+-----+-----+---------------+
            |**FHNIntegrator Parameter**| a_v | b_v | c_v | d_v | e_v | f_v |time_constant_v|
            +---------------------------+-----+-----+-----+-----+-----+-----+---------------+
            |**Value**                  |-1.0 |1.0  |1.0  |0.0  |-1.0 |1.0  |1.0            |
            +---------------------------+-----+-----+-----+-----+-----+-----+---------------+

            When the parameters above are set to the listed values, the FHNIntegrator equation for :math:`\\frac{dv}{dt}`
            reduces to the Modified FHN formulation, and the remaining parameters in the :math:`\\frac{dv}{dt}` equation
            correspond as follows:

            +-----------------------------+---------------------------------------+------------------------------------+
            |**FHNIntegrator Parameter**  |`threshold <FHNIntegrator.threshold>`  |`variable <FHNIntegrator.variable>` |
            +-----------------------------+---------------------------------------+------------------------------------+
            |**Modified FHN Parameter**   |a                                      |:math:`I_{ext}`                     |
            +-----------------------------+---------------------------------------+------------------------------------+

            Te following parameter values must be set in the equation for :math:`\\frac{dw}{dt}`:

            +----------------------------+-----+------+- ---------------+-----------------------+
            |**FHNIntegrator Parameter** |c_w  | mode | time_constant_w | uncorrelated_activity |
            +----------------------------+-----+------+- ---------------+-----------------------+
            |**Value**                   | 0.0 | 1.0  | 1.0             |  0.0                  |
            +----------------------------+-----+------+- ---------------+-----------------------+

            When the parameters above are set to the listed values, the FHNIntegrator equation for :math:`\\frac{dw}{dt}`
            reduces to the Modified FHN formulation, and the remaining parameters in the :math:`\\frac{dw}{dt}` equation
            correspond as follows:

            +------------------------------+----------------------------+-------------------------------------+
            |**FHNIntegrator Parameter**   |`a_w <FHNIntegrator.a_w>`   |*NEGATIVE* `b_w <FHNIntegrator.b_w>` |
            +------------------------------+----------------------------+-------------------------------------+
            |**Modified FHN Parameter**    |b                           |c                                    |
            +------------------------------+----------------------------+-------------------------------------+

    (3) **Modified FHN Model as implemented in** `Gilzenrat (2002) <http://www.sciencedirect.com/science/article/pii/S0893608002000552?via%3Dihub>`_

        **Fast, Excitatory Variable:**

        [Eq. (6) in `Gilzenrat (2002) <http://www.sciencedirect.com/science/article/pii/S0893608002000552?via%3Dihub>`_ ]

        .. math::

            \\tau_v \\frac{dv}{dt} = v(a-v)(v-1) - u + w_{vX_1}\\, f(X_1)

        **Slow, Inactivating Variable:**

        [Eq. (7) & Eq. (8) in `Gilzenrat (2002) <http://www.sciencedirect.com/science/article/pii/S0893608002000552?via%3Dihub>`_ ]

        .. math::

            \\tau_u \\frac{du}{dt} = Cv + (1-C)\\, d - u

        **Implementation in FHNIntegrator**

            The following FHNIntegrator parameter values must be set in the equation for :math:`\\frac{dv}{dt}`:

            +---------------------------+-----+-----+-----+-----+-----+
            |**FHNIntegrator Parameter**| a_v | b_v | c_v | d_v | e_v |
            +---------------------------+-----+-----+-----+-----+-----+
            |**Value**                  |-1.0 |1.0  |1.0  |0.0  |-1.0 |
            +---------------------------+-----+-----+-----+-----+-----+

            When the parameters above are set to the listed values, the FHNIntegrator equation for :math:`\\frac{dv}{dt}`
            reduces to the Gilzenrat formulation, and the remaining parameters in the :math:`\\frac{dv}{dt}` equation
            correspond as follows:

            +----------------------------+-------------------------------------+-----------------------------------+-------------------------+----------------------------------------------------+
            |**FHNIntegrator Parameter** |`threshold <FHNIntegrator.threshold>`|`variable <FHNIntegrator.variable>`|`f_v <FHNIntegrator.f_v>`|`time_constant_v <FHNIntegrator.time_constant_v>`   |
            +----------------------------+-------------------------------------+-----------------------------------+-------------------------+----------------------------------------------------+
            |**Gilzenrat Parameter**     |a                                    |:math:`f(X_1)`                     |:math:`w_{vX_1}`         |:math:`T_{v}`                                       |
            +----------------------------+-------------------------------------+-----------------------------------+-------------------------+----------------------------------------------------+

            The following FHNIntegrator parameter values must be set in the equation for :math:`\\frac{dw}{dt}`:

            +----------------------------+-----+-----+-----+
            |**FHNIntegrator Parameter** | a_w | b_w | c_w |
            +----------------------------+-----+-----+-----+
            |**Value**                   | 1.0 |-1.0 |0.0  |
            +----------------------------+-----+-----+-----+

            When the parameters above are set to the listed values, the FHNIntegrator equation for
            :math:`\\frac{dw}{dt}` reduces to the Gilzenrat formulation, and the remaining parameters in the
            :math:`\\frac{dw}{dt}` equation correspond as follows:

            +-----------------------------+-----------------------------+-------------------------------------------------------------+----------------------------------------------------+
            |**FHNIntegrator Parameter**  |`mode <FHNIntegrator.mode>`  |`uncorrelated_activity <FHNIntegrator.uncorrelated_activity>`|`time_constant_v <FHNIntegrator.time_constant_w>`   |
            +-----------------------------+-----------------------------+-------------------------------------------------------------+----------------------------------------------------+
            |**Gilzenrat Parameter**      |C                            |d                                                            |:math:`T_{u}`                                       |
            +-----------------------------+-----------------------------+-------------------------------------------------------------+----------------------------------------------------+

    Arguments
    ---------

    default_variable : number, list or array : default ClassDefaults.variable
        specifies a template for the external stimulus

    initial_w : float, list or 1d array : default 0.0
        specifies starting value for integration of dw/dt.  If it is a list or array, it must be the same length as
        `default_variable <FHNIntegrator.default_variable>`

    initial_v : float, list or 1d array : default 0.0
        specifies starting value for integration of dv/dt.  If it is a list or array, it must be the same length as
        `default_variable <FHNIntegrator.default_variable>`

    time_step_size : float : default 0.1
        specifies the time step size of numerical integration

    t_0 : float : default 0.0
        specifies starting value for time

    a_v : float : default -1/3
        coefficient on the v^3 term of the dv/dt equation

    b_v : float : default 0.0
        coefficient on the v^2 term of the dv/dt equation

    c_v : float : default 1.0
        coefficient on the v term of the dv/dt equation

    d_v : float : default 0.0
        constant term in the dv/dt equation

    e_v : float : default -1.0
        coefficient on the w term in the dv/dt equation

    f_v : float : default  1.0
        coefficient on the external stimulus (`variable <FHNIntegrator.variable>`) term in the dv/dt equation

    time_constant_v : float : default 1.0
        scaling factor on the dv/dt equation

    a_w : float : default 1.0,
        coefficient on the v term of the dw/dt equation

    b_w : float : default -0.8,
        coefficient on the w term of the dv/dt equation

    c_w : float : default 0.7,
        constant term in the dw/dt equation

    threshold : float : default -1.0
        specifies a value of the input below which the LC will tend not to respond and above which it will

    mode : float : default 1.0
        coefficient which simulates electrotonic coupling by scaling the values of dw/dt such that the v term
        (representing the input from the LC) increases when the uncorrelated_activity term (representing baseline
        activity) decreases

    uncorrelated_activity : float : default 0.0
        constant term in the dw/dt equation

    time_constant_w : float : default 12.5
        scaling factor on the dv/dt equation

    integration_method: str : default "RK4"
        selects the numerical integration method. Currently, the choices are: "RK4" (4th Order Runge-Kutta) or "EULER"
        (Forward Euler)

    params : Dict[param keyword: param value] : default None
        a `parameter dictionary <ParameterState_Specification>` that specifies the parameters for the
        function.  Values specified for parameters in the dictionary override any assigned to those parameters in
        arguments of the constructor.

    owner : Component
        `component <Component>` to which to assign the Function.

    name : str : default see `name <Function.name>`
        specifies the name of the Function.

    prefs : PreferenceSet or specification dict : default Function.classPreferences
        specifies the `PreferenceSet` for the Function (see `prefs <Function_Base.prefs>` for details).

    Attributes
    ----------

    variable : number or array
        External stimulus

    previous_v : 1d array : default ClassDefaults.variable
        stores accumulated value of v during integration

    previous_w : 1d array : default ClassDefaults.variable
        stores accumulated value of w during integration

    previous_t : float
        stores accumulated value of time, which is incremented by time_step_size on each execution of the function

    owner : Component
        `component <Component>` to which the Function has been assigned.

    initial_w : float, list or 1d array : default 0.0
        specifies starting value for integration of dw/dt.  If it is a list or array, it must be the same length as
        `default_variable <FHNIntegrator.default_variable>`

    initial_v : float, list or 1d array : default 0.0
        specifies starting value for integration of dv/dt.  If it is a list or array, it must be the same length as
        `default_variable <FHNIntegrator.default_variable>`

    time_step_size : float : default 0.1
        specifies the time step size of numerical integration

    t_0 : float : default 0.0
        specifies starting value for time

    a_v : float : default -1/3
        coefficient on the v^3 term of the dv/dt equation

    b_v : float : default 0.0
        coefficient on the v^2 term of the dv/dt equation

    c_v : float : default 1.0
        coefficient on the v term of the dv/dt equation

    d_v : float : default 0.0
        constant term in the dv/dt equation

    e_v : float : default -1.0
        coefficient on the w term in the dv/dt equation

    f_v : float : default  1.0
        coefficient on the external stimulus (`variable <FHNIntegrator.variable>`) term in the dv/dt equation

    time_constant_v : float : default 1.0
        scaling factor on the dv/dt equation

    a_w : float : default 1.0
        coefficient on the v term of the dw/dt equation

    b_w : float : default -0.8
        coefficient on the w term of the dv/dt equation

    c_w : float : default 0.7
        constant term in the dw/dt equation

    threshold : float : default -1.0
        coefficient that scales both the v^2 [ (1+threshold)*v^2 ] and v [ (-threshold)*v ] terms in the dv/dt equation
        under a specific formulation of the FHN equations, the threshold parameter behaves as a "threshold of
        excitation", and has the following relationship with variable (the external stimulus):

            - when the external stimulus is below the threshold of excitation, the system is either in a stable state,
              or will emit a single excitation spike, then reach a stable state. The behavior varies depending on the
              magnitude of the difference between the threshold and the stimulus.

            - when the external stimulus is equal to or above the threshold of excitation, the system is
              unstable, and will emit many excitation spikes

            - when the external stimulus is too far above the threshold of excitation, the system will emit some
              excitation spikes before reaching a stable state.

    mode : float : default 1.0
        coefficient which simulates electrotonic coupling by scaling the values of dw/dt such that the v term
        (representing the input from the LC) increases when the uncorrelated_activity term (representing baseline
        activity) decreases

    uncorrelated_activity : float : default 0.0
        constant term in the dw/dt equation

    time_constant_w : float : default 12.5
        scaling factor on the dv/dt equation

    prefs : PreferenceSet or specification dict : default Function.classPreferences
        the `PreferenceSet` for the Function (see `prefs <Function_Base.prefs>` for details).
    """

    componentName = FHN_INTEGRATOR_FUNCTION

    class Params(IntegratorFunction.Params):
        """
            Attributes
            ----------

                decay
                    see `decay <InteractiveActivation.decay>`

                    :default value: 1.0
                    :type: float

                max_val
                    see `max_val <InteractiveActivation.max_val>`

                    :default value: 1.0
                    :type: float

                min_val
                    see `min_val <InteractiveActivation.min_val>`

                    :default value: 1.0
                    :type: float

                offset
                    see `offset <InteractiveActivation.offset>`

                    :default value: 0.0
                    :type: float

                rate
                    see `rate <InteractiveActivation.rate>`

                    :default value: 1.0
                    :type: float

                rest
                    see `rest <InteractiveActivation.rest>`

                    :default value: 0.0
                    :type: float

        """
        variable = Param(np.array([1.0]), read_only=True)
        scale = Param(1.0, modulable=True, aliases=[MULTIPLICATIVE_PARAM])
        offset = Param(0.0, modulable=True, aliases=[ADDITIVE_PARAM])
        time_step_size = Param(0.05, modulable=True)
        a_v = Param(1.0 / 3, modulable=True)
        b_v = Param(0.0, modulable=True)
        c_v = Param(1.0, modulable=True)
        d_v = Param(0.0, modulable=True)
        e_v = Param(-1.0, modulable=True)
        f_v = Param(1.0, modulable=True)
        time_constant_v = Param(1.0, modulable=True)
        a_w = Param(1.0, modulable=True)
        b_w = Param(-0.8, modulable=True)
        c_w = Param(0.7, modulable=True)
        threshold = Param(-1.0, modulable=True)
        time_constant_w = Param(12.5, modulable=True)
        mode = Param(1.0, modulable=True)
        uncorrelated_activity = Param(0.0, modulable=True)

        # FIX: make an integration_method enum class for RK4/EULER
        integration_method = Param("RK4", stateful=False)

        initial_w = np.array([1.0])
        initial_v = np.array([1.0])
        t_0 = 0.0
        previous_w = np.array([1.0])
        previous_v = np.array([1.0])
        previous_time = 0.0

    paramClassDefaults = Function_Base.paramClassDefaults.copy()
    paramClassDefaults.update({
        NOISE: None,
        INCREMENT: None,
    })

    multiplicative_param = SCALE
    additive_param = OFFSET

    @tc.typecheck
    def __init__(self,
                 default_variable=None,
                 offset=0.0,
                 scale=1.0,
                 initial_w=0.0,
                 initial_v=0.0,
                 time_step_size=0.05,
                 t_0=0.0,
                 a_v=-1 / 3,
                 b_v=0.0,
                 c_v=1.0,
                 d_v=0.0,
                 e_v=-1.0,
                 f_v=1.0,
                 time_constant_v=1.0,
                 a_w=1.0,
                 b_w=-0.8,
                 c_w=0.7,
                 threshold=-1.0,
                 time_constant_w=12.5,
                 mode=1.0,
                 uncorrelated_activity=0.0,
                 integration_method="RK4",
                 params: tc.optional(dict) = None,
                 owner=None,
                 prefs: is_pref_set = None,
                 **kwargs):

        # These may be passed (as standard IntegratorFunction args) but are not used by FHN
        for k in {NOISE, INITIALIZER, RATE}:
            if k in kwargs:
                del kwargs[k]

        if not hasattr(self, "initializers"):
            self.initializers = ["initial_v", "initial_w", "t_0"]

        if not hasattr(self, "stateful_attributes"):
            self.stateful_attributes = ["previous_v", "previous_w", "previous_time"]

        # Assign args to params and functionParams dicts (kwConstants must == arg names)
        params = self._assign_args_to_param_dicts(default_variable=default_variable,
                                                  offset=offset,
                                                  scale=scale,
                                                  initial_v=initial_v,
                                                  initial_w=initial_w,
                                                  time_step_size=time_step_size,
                                                  t_0=t_0,
                                                  a_v=a_v,
                                                  b_v=b_v,
                                                  c_v=c_v,
                                                  d_v=d_v,
                                                  e_v=e_v,
                                                  f_v=f_v,
                                                  time_constant_v=time_constant_v,
                                                  a_w=a_w,
                                                  b_w=b_w,
                                                  c_w=c_w,
                                                  threshold=threshold,
                                                  mode=mode,
                                                  uncorrelated_activity=uncorrelated_activity,
                                                  integration_method=integration_method,
                                                  time_constant_w=time_constant_w,
                                                  params=params,
                                                  )

        super().__init__(
            default_variable=default_variable,
            params=params,
            owner=owner,
            prefs=prefs,
            context=ContextFlags.CONSTRUCTOR)

    @property
    def output_type(self):
        return self._output_type

    @output_type.setter
    def output_type(self, value):
        # disabled because it happens during normal execution, may be confusing
        # warnings.warn('output_type conversion disabled for {0}'.format(self.__class__.__name__))
        self._output_type = None

    def _validate_params(self, request_set, target_set=None, context=None):
        super()._validate_params(request_set=request_set,
                                 target_set=target_set,
                                 context=context)
        if self.integration_method not in {"RK4", "EULER"}:
            raise FunctionError("Invalid integration method ({}) selected for {}. Choose 'RK4' or 'EULER'".
                                format(self.integration_method, self.name))

    def _euler_FHN(
        self, variable, previous_value_v, previous_value_w, previous_time, slope_v, slope_w, time_step_size,
        a_v,
        threshold, b_v, c_v, d_v, e_v, f_v, time_constant_v, mode, a_w, b_w, c_w, uncorrelated_activity,
        time_constant_w, execution_id=None
    ):

        slope_v_approx = slope_v(
            variable,
            previous_time,
            previous_value_v,
            previous_value_w,
            a_v,
            threshold,
            b_v,
            c_v,
            d_v,
            e_v,
            f_v,
            time_constant_v,
            execution_id=execution_id
        )

        slope_w_approx = slope_w(
            variable,
            previous_time,
            previous_value_w,
            previous_value_v,
            mode,
            a_w,
            b_w,
            c_w,
            uncorrelated_activity,
            time_constant_w,
            execution_id=execution_id
        )

        new_v = previous_value_v + time_step_size * slope_v_approx
        new_w = previous_value_w + time_step_size * slope_w_approx

        return new_v, new_w

    def _runge_kutta_4_FHN(
        self, variable, previous_value_v, previous_value_w, previous_time, slope_v, slope_w,
        time_step_size,
        a_v, threshold, b_v, c_v, d_v, e_v, f_v, time_constant_v, mode, a_w, b_w, c_w,
        uncorrelated_activity, time_constant_w, execution_id=None
    ):

        # First approximation
        # v is approximately previous_value_v
        # w is approximately previous_value_w

        slope_v_approx_1 = slope_v(
            variable,
            previous_time,
            previous_value_v,
            previous_value_w,
            a_v,
            threshold,
            b_v,
            c_v,
            d_v,
            e_v,
            f_v,
            time_constant_v,
            execution_id=execution_id
        )

        slope_w_approx_1 = slope_w(
            variable,
            previous_time,
            previous_value_w,
            previous_value_v,
            mode,
            a_w,
            b_w,
            c_w,
            uncorrelated_activity,
            time_constant_w,
            execution_id=execution_id
        )
        # Second approximation
        # v is approximately previous_value_v + 0.5 * time_step_size * slope_w_approx_1
        # w is approximately previous_value_w + 0.5 * time_step_size * slope_w_approx_1

        slope_v_approx_2 = slope_v(
            variable,
            previous_time + time_step_size / 2,
            previous_value_v + (0.5 * time_step_size * slope_v_approx_1),
            previous_value_w + (0.5 * time_step_size * slope_w_approx_1),
            a_v,
            threshold,
            b_v,
            c_v,
            d_v,
            e_v,
            f_v,
            time_constant_v,
            execution_id=execution_id
        )

        slope_w_approx_2 = slope_w(
            variable,
            previous_time + time_step_size / 2,
            previous_value_w + (0.5 * time_step_size * slope_w_approx_1),
            previous_value_v + (0.5 * time_step_size * slope_v_approx_1),
            mode,
            a_w,
            b_w,
            c_w,
            uncorrelated_activity,
            time_constant_w,
            execution_id=execution_id
        )

        # Third approximation
        # v is approximately previous_value_v + 0.5 * time_step_size * slope_v_approx_2
        # w is approximately previous_value_w + 0.5 * time_step_size * slope_w_approx_2

        slope_v_approx_3 = slope_v(
            variable,
            previous_time + time_step_size / 2,
            previous_value_v + (0.5 * time_step_size * slope_v_approx_2),
            previous_value_w + (0.5 * time_step_size * slope_w_approx_2),
            a_v,
            threshold,
            b_v,
            c_v,
            d_v,
            e_v,
            f_v,
            time_constant_v,
            execution_id=execution_id
        )

        slope_w_approx_3 = slope_w(
            variable,
            previous_time + time_step_size / 2,
            previous_value_w + (0.5 * time_step_size * slope_w_approx_2),
            previous_value_v + (0.5 * time_step_size * slope_v_approx_2),
            mode,
            a_w,
            b_w,
            c_w,
            uncorrelated_activity,
            time_constant_w,
            execution_id=execution_id
        )
        # Fourth approximation
        # v is approximately previous_value_v + time_step_size * slope_v_approx_3
        # w is approximately previous_value_w + time_step_size * slope_w_approx_3

        slope_v_approx_4 = slope_v(
            variable,
            previous_time + time_step_size,
            previous_value_v + (time_step_size * slope_v_approx_3),
            previous_value_w + (time_step_size * slope_w_approx_3),
            a_v,
            threshold,
            b_v,
            c_v,
            d_v,
            e_v,
            f_v,
            time_constant_v,
            execution_id=execution_id
        )

        slope_w_approx_4 = slope_w(
            variable,
            previous_time + time_step_size,
            previous_value_w + (time_step_size * slope_w_approx_3),
            previous_value_v + (time_step_size * slope_v_approx_3),
            mode,
            a_w,
            b_w,
            c_w,
            uncorrelated_activity,
            time_constant_w,
            execution_id=execution_id
        )

        new_v = previous_value_v \
                + (time_step_size / 6) * (
        slope_v_approx_1 + 2 * (slope_v_approx_2 + slope_v_approx_3) + slope_v_approx_4)
        new_w = previous_value_w \
                + (time_step_size / 6) * (
        slope_w_approx_1 + 2 * (slope_w_approx_2 + slope_w_approx_3) + slope_w_approx_4)

        return new_v, new_w

    def dv_dt(self, variable, time, v, w, a_v, threshold, b_v, c_v, d_v, e_v, f_v, time_constant_v, execution_id=None):
        previous_w = self.get_current_function_param('previous_w', execution_id)

        val = (a_v * (v ** 3) + (1 + threshold) * b_v * (v ** 2) + (-threshold) * c_v * v + d_v
               + e_v * previous_w + f_v * variable) / time_constant_v

        # Standard coefficients - hardcoded for testing
        # val = v - (v**3)/3 - w + variable
        # Gilzenrat paper - hardcoded for testing
        # val = (v*(v-0.5)*(1-v) - w + variable)/0.01
        return val

    def dw_dt(self, variable, time, w, v, mode, a_w, b_w, c_w, uncorrelated_activity, time_constant_w, execution_id=None):
        previous_v = self.get_current_function_param('previous_v', execution_id)

        # val = np.ones_like(variable)*(mode*a_w*self.previous_v + b_w*w + c_w + (1-mode)*uncorrelated_activity)/time_constant_w
        val = (mode * a_w * previous_v + b_w * w + c_w + (1 - mode) * uncorrelated_activity) / time_constant_w

        # Standard coefficients - hardcoded for testing
        # val = (v + 0.7 - 0.8*w)/12.5
        # Gilzenrat paper - hardcoded for testing

        # val = (v - 0.5*w)
        if not np.isscalar(variable):
            val = np.broadcast_to(val, variable.shape)

        return val

    def function(self,
                 variable=None,
                 execution_id=None,
                 params=None,
                 context=None):
        """

        Arguments
        ---------

        params : Dict[param keyword: param value] : default None
            a `parameter dictionary <ParameterState_Specification>` that specifies the parameters for the
            function.  Values specified for parameters in the dictionary override any assigned to those parameters in
            arguments of the constructor.

        Returns
        -------

        current value of v , current value of w : float, list, or array

        """

        a_v = self.get_current_function_param("a_v", execution_id)
        b_v = self.get_current_function_param("b_v", execution_id)
        c_v = self.get_current_function_param("c_v", execution_id)
        d_v = self.get_current_function_param("d_v", execution_id)
        e_v = self.get_current_function_param("e_v", execution_id)
        f_v = self.get_current_function_param("f_v", execution_id)
        time_constant_v = self.get_current_function_param("time_constant_v", execution_id)
        threshold = self.get_current_function_param("threshold", execution_id)
        a_w = self.get_current_function_param("a_w", execution_id)
        b_w = self.get_current_function_param("b_w", execution_id)
        c_w = self.get_current_function_param("c_w", execution_id)
        uncorrelated_activity = self.get_current_function_param("uncorrelated_activity", execution_id)
        time_constant_w = self.get_current_function_param("time_constant_w", execution_id)
        mode = self.get_current_function_param("mode", execution_id)
        time_step_size = self.get_current_function_param(TIME_STEP_SIZE, execution_id)
        previous_v = self.get_current_function_param("previous_v", execution_id)
        previous_w = self.get_current_function_param("previous_w", execution_id)
        previous_time = self.get_current_function_param("previous_time", execution_id)

        # integration_method is a compile time parameter
        integration_method = self.get_current_function_param("integration_method", execution_id)
        if integration_method == "RK4":
            approximate_values = self._runge_kutta_4_FHN(
                variable,
                previous_v,
                previous_w,
                previous_time,
                self.dv_dt,
                self.dw_dt,
                time_step_size,
                a_v,
                threshold,
                b_v,
                c_v,
                d_v,
                e_v,
                f_v,
                time_constant_v,
                mode,
                a_w,
                b_w,
                c_w,
                uncorrelated_activity,
                time_constant_w,
                execution_id=execution_id
            )

        elif integration_method == "EULER":
            approximate_values = self._euler_FHN(
                variable,
                previous_v,
                previous_w,
                previous_time,
                self.dv_dt,
                self.dw_dt,
                time_step_size,
                a_v,
                threshold,
                b_v,
                c_v,
                d_v,
                e_v,
                f_v,
                time_constant_v,
                mode,
                a_w,
                b_w,
                c_w,
                uncorrelated_activity,
                time_constant_w,
                execution_id=execution_id
            )
        else:
            raise FunctionError("Invalid integration method ({}) selected for {}".
                                format(integration_method, self.name))

        if self.parameters.context.get(execution_id).initialization_status != ContextFlags.INITIALIZING:
            previous_v = approximate_values[0]
            previous_w = approximate_values[1]
            previous_time = previous_time + time_step_size
            if not np.isscalar(variable):
                previous_time = np.broadcast_to(previous_time, variable.shape).copy()

            self.parameters.previous_v.set(previous_v, execution_id)
            self.parameters.previous_w.set(previous_w, execution_id)
            self.parameters.previous_time.set(previous_time, execution_id)

        return previous_v, previous_w, previous_time

    def _gen_llvm_function_body(self, ctx, builder, params, context, arg_in, arg_out):
        zero_i32 = ctx.int32_ty(0)

        # Get rid of 2d array. When part of a Mechanism the input,
        # (and output, and context) are 2d arrays.
        def _get_rid_of_2d(element):
            assert isinstance(element.type.pointee, ir.ArrayType)
            if isinstance(element.type.pointee.element, ir.ArrayType):
                assert(element.type.pointee.count == 1)
                return builder.gep(element, [zero_i32, zero_i32])
            return element

        arg_in = _get_rid_of_2d(arg_in)
        # Load context values
        prev = {}
        for idx, ctx_el in enumerate(self.stateful_attributes):
            val = builder.gep(context, [zero_i32, ctx.int32_ty(idx)])
            prev[ctx_el] = _get_rid_of_2d(val)

        # Output locations
        out = {}
        for idx, out_el in enumerate(('v', 'w', 'time')):
            val = builder.gep(arg_out, [zero_i32, ctx.int32_ty(idx)])
            out[out_el] = _get_rid_of_2d(val)

        # Load parameters
        param_vals = {}
        for p in self._get_param_ids():
            param_ptr, builder = ctx.get_param_ptr(self, builder, params, p)
            param_vals[p] = pnlvm.helpers.load_extract_scalar_array_one(
                                            builder, param_ptr)

        inner_args = {"ctx": ctx, "var_ptr": arg_in, "param_vals": param_vals,
                      "out_v": out['v'], "out_w": out['w'],
                      "out_time": out['time'],
                      "previous_v_ptr": prev['previous_v'],
                      "previous_w_ptr": prev['previous_w'],
                      "previous_time_ptr": prev['previous_time']}

        # KDM 11/7/18: since we're compiling with this set, I'm assuming it should be
        # stateless and considered an inherent feature of the function. Changing parameter
        # to stateful=False accordingly. If it should be stateful, need to pass an execution_id here
        method = self.get_current_function_param("integration_method")
        if method == "RK4":
            func = functools.partial(self.__gen_llvm_rk4_body, **inner_args)
        elif method == "EULER":
            func = functools.partial(self.__gen_llvm_euler_body, **inner_args)
        else:
            raise FunctionError("Invalid integration method ({}) selected for {}".
                                format(method, self.name))

        with helpers.array_ptr_loop(builder, arg_in, method + "_body") as args:
            func(*args)

        # Save context
        result = builder.load(arg_out)
        builder.store(result, context)
        return builder

    def __gen_llvm_rk4_body(self, builder, index, ctx, var_ptr, out_v, out_w, out_time, param_vals, previous_v_ptr, previous_w_ptr, previous_time_ptr):
        var = builder.load(builder.gep(var_ptr, [ctx.int32_ty(0), index]))

        previous_v = builder.load(builder.gep(previous_v_ptr, [ctx.int32_ty(0), index]))
        previous_w = builder.load(builder.gep(previous_w_ptr, [ctx.int32_ty(0), index]))
        previous_time = builder.load(builder.gep(previous_time_ptr, [ctx.int32_ty(0), index]))

        out_v_ptr = builder.gep(out_v, [ctx.int32_ty(0), index])
        out_w_ptr = builder.gep(out_w, [ctx.int32_ty(0), index])
        out_time_ptr = builder.gep(out_time, [ctx.int32_ty(0), index])

        time_step_size = param_vals[TIME_STEP_SIZE]

        # Save output time
        time = builder.fadd(previous_time, time_step_size)
        builder.store(time, out_time_ptr)

        # First approximation uses previous_v
        input_v = previous_v
        slope_v_approx_1 = self.__gen_llvm_dv_dt(builder, ctx, var, input_v, previous_w, param_vals)

        # First approximation uses previous_w
        input_w = previous_w
        slope_w_approx_1 = self.__gen_llvm_dw_dt(builder, ctx, input_w, previous_v, param_vals)

        # Second approximation
        # v is approximately previous_value_v + 0.5 * time_step_size * slope_v_approx_1
        input_v = builder.fmul(ctx.float_ty(0.5), time_step_size)
        input_v = builder.fmul(input_v, slope_v_approx_1)
        input_v = builder.fadd(input_v, previous_v)
        slope_v_approx_2 = self.__gen_llvm_dv_dt(builder, ctx, var, input_v, previous_w, param_vals)

        # w is approximately previous_value_w + 0.5 * time_step_size * slope_w_approx_1
        input_w = builder.fmul(ctx.float_ty(0.5), time_step_size)
        input_w = builder.fmul(input_w, slope_w_approx_1)
        input_w = builder.fadd(input_w, previous_w)
        slope_w_approx_2 = self.__gen_llvm_dw_dt(builder, ctx, input_w, previous_v, param_vals)

        # Third approximation
        # v is approximately previous_value_v + 0.5 * time_step_size * slope_v_approx_2
        input_v = builder.fmul(ctx.float_ty(0.5), time_step_size)
        input_v = builder.fmul(input_v, slope_v_approx_2)
        input_v = builder.fadd(input_v, previous_v)
        slope_v_approx_3 = self.__gen_llvm_dv_dt(builder, ctx, var, input_v, previous_w, param_vals)

        # w is approximately previous_value_w + 0.5 * time_step_size * slope_w_approx_2
        input_w = builder.fmul(ctx.float_ty(0.5), time_step_size)
        input_w = builder.fmul(input_w, slope_w_approx_2)
        input_w = builder.fadd(input_w, previous_w)
        slope_w_approx_3 = self.__gen_llvm_dw_dt(builder, ctx, input_w, previous_v, param_vals)

        # Fourth approximation
        # v is approximately previous_value_v + time_step_size * slope_v_approx_3
        input_v = builder.fmul(time_step_size, slope_v_approx_3)
        input_v = builder.fadd(input_v, previous_v)
        slope_v_approx_4 = self.__gen_llvm_dv_dt(builder, ctx, var, input_v, previous_w, param_vals)

        # w is approximately previous_value_w + time_step_size * slope_w_approx_3
        input_w = builder.fmul(time_step_size, slope_w_approx_3)
        input_w = builder.fadd(input_w, previous_w)
        slope_w_approx_4 = self.__gen_llvm_dw_dt(builder, ctx, input_w, previous_v, param_vals)

        ts = builder.fdiv(time_step_size, ctx.float_ty(6.0))
        # new_v = previous_value_v \
        #    + (time_step_size/6) * (slope_v_approx_1
        #    + 2 * (slope_v_approx_2 + slope_v_approx_3) + slope_v_approx_4)
        new_v = builder.fadd(slope_v_approx_2, slope_v_approx_3)
        new_v = builder.fmul(new_v, ctx.float_ty(2.0))
        new_v = builder.fadd(new_v, slope_v_approx_1)
        new_v = builder.fadd(new_v, slope_v_approx_4)
        new_v = builder.fmul(new_v, ts)
        new_v = builder.fadd(new_v, previous_v)
        builder.store(new_v, out_v_ptr)

        # new_w = previous_walue_w \
        #    + (time_step_size/6) * (slope_w_approx_1
        #    + 2 * (slope_w_approx_2 + slope_w_approx_3) + slope_w_approx_4)
        new_w = builder.fadd(slope_w_approx_2, slope_w_approx_3)
        new_w = builder.fmul(new_w, ctx.float_ty(2.0))
        new_w = builder.fadd(new_w, slope_w_approx_1)
        new_w = builder.fadd(new_w, slope_w_approx_4)
        new_w = builder.fmul(new_w, ts)
        new_w = builder.fadd(new_w, previous_w)
        builder.store(new_w, out_w_ptr)

    def __gen_llvm_euler_body(self, builder, index, ctx, var_ptr, out_v, out_w, out_time, param_vals, previous_v_ptr, previous_w_ptr, previous_time_ptr):

        var = builder.load(builder.gep(var_ptr, [ctx.int32_ty(0), index]))
        previous_v = builder.load(builder.gep(previous_v_ptr, [ctx.int32_ty(0), index]))
        previous_w = builder.load(builder.gep(previous_w_ptr, [ctx.int32_ty(0), index]))
        previous_time = builder.load(builder.gep(previous_time_ptr, [ctx.int32_ty(0), index]))
        out_v_ptr = builder.gep(out_v, [ctx.int32_ty(0), index])
        out_w_ptr = builder.gep(out_w, [ctx.int32_ty(0), index])
        out_time_ptr = builder.gep(out_time, [ctx.int32_ty(0), index])

        time_step_size = param_vals[TIME_STEP_SIZE]

        # Save output time
        time = builder.fadd(previous_time, time_step_size)
        builder.store(time, out_time_ptr)

        # First approximation uses previous_v
        slope_v_approx = self.__gen_llvm_dv_dt(builder, ctx, var, previous_v, previous_w, param_vals)

        # First approximation uses previous_w
        slope_w_approx = self.__gen_llvm_dw_dt(builder, ctx, previous_w, previous_v, param_vals)

        # new_v = previous_value_v + time_step_size*slope_v_approx
        new_v = builder.fmul(time_step_size, slope_v_approx)
        new_v = builder.fadd(previous_v, new_v)
        builder.store(new_v, out_v_ptr)
        # new_w = previous_value_w + time_step_size*slope_w_approx
        new_w = builder.fmul(time_step_size, slope_w_approx)
        new_w = builder.fadd(previous_w, new_w)
        builder.store(new_w, out_w_ptr)

    def __gen_llvm_dv_dt(self, builder, ctx, var, v, previous_w, param_vals):
        # val = (a_v*(v**3) + (1+threshold)*b_v*(v**2) + (-threshold)*c_v*v +
        #       d_v + e_v*self.previous_w + f_v*variable)/time_constant_v
        pow_f = ctx.get_builtin("pow", [ctx.float_ty])

        v_3 = builder.call(pow_f, [v, ctx.float_ty(3.0)])
        tmp1 = builder.fmul(param_vals["a_v"], v_3)

        thr_p1 = builder.fadd(ctx.float_ty(1.0), param_vals["threshold"])
        tmp2 = builder.fmul(thr_p1, param_vals["b_v"])
        v_2 = builder.call(pow_f, [v, ctx.float_ty(2.0)])
        tmp2 = builder.fmul(tmp2, v_2)

        thr_neg = builder.fsub(ctx.float_ty(0.0), param_vals["threshold"])
        tmp3 = builder.fmul(thr_neg, param_vals["c_v"])
        tmp3 = builder.fmul(tmp3, v)

        tmp4 = param_vals["d_v"]

        tmp5 = builder.fmul(param_vals["e_v"], previous_w)

        tmp6 = builder.fmul(param_vals["f_v"], var)

        sum = ctx.float_ty(-0.0)
        sum = builder.fadd(sum, tmp1)
        sum = builder.fadd(sum, tmp2)
        sum = builder.fadd(sum, tmp3)
        sum = builder.fadd(sum, tmp4)
        sum = builder.fadd(sum, tmp5)
        sum = builder.fadd(sum, tmp6)

        res = builder.fdiv(sum, param_vals["time_constant_v"])

        return res

    def __gen_llvm_dw_dt(self, builder, ctx, w, previous_v, param_vals):
        # val = (mode*a_w*self.previous_v + b_w*w + c_w +
        #       (1-mode)*uncorrelated_activity)/time_constant_w

        tmp1 = builder.fmul(param_vals["mode"], previous_v)
        tmp1 = builder.fmul(tmp1, param_vals["a_w"])

        tmp2 = builder.fmul(param_vals["b_w"], w)

        tmp3 = param_vals["c_w"]

        mod_1 = builder.fsub(ctx.float_ty(1.0), param_vals["mode"])
        tmp4 = builder.fmul(mod_1, param_vals["uncorrelated_activity"])

        sum = ctx.float_ty(-0.0)
        sum = builder.fadd(sum, tmp1)
        sum = builder.fadd(sum, tmp2)
        sum = builder.fadd(sum, tmp3)
        sum = builder.fadd(sum, tmp4)

        res = builder.fdiv(sum, param_vals["time_constant_w"])
        return res


<|MERGE_RESOLUTION|>--- conflicted
+++ resolved
@@ -242,6 +242,14 @@
                          context=context)
 
         self.has_initializers = True
+
+    def _EWMA_filter(self, previous_value, rate, variable):
+        '''Return exponentially weighted moving average (EWMA) of a variable'''
+        return (1 - rate) * previous_value + rate * variable
+
+    def _logistic(self, variable, gain, bias):
+        '''Return logistic transform of variable'''
+        return 1 / (1 + np.exp(-(gain * variable) + bias))
 
     def _euler(self, previous_value, previous_time, slope, time_step_size):
 
@@ -1460,7 +1468,7 @@
 
         previous_value = np.atleast_2d(self.get_previous_value(execution_id))
 
-        value = (1 - rate) * previous_value + rate * variable + noise
+        value = self._EWMA_filter(previous_value, rate, variable) + noise
         adjusted_value = value + offset
 
         # If this NOT an initialization run, update the old value
@@ -1826,14 +1834,6 @@
                 raise FunctionError("\'{}\' arg for {} must be one of the following: {}".
                                     format(OPERATION, self.name, {'s*l', 's+l', 's-l', 'l-s'}))
 
-    def _EWMA_filter(self, a, rate, b):
-
-        return (1 - rate) * a + rate * b
-
-    def _logistic(self, variable, gain, bias):
-
-        return 1 / (1 + np.exp(-(gain * variable) + bias))
-
     def function(self,
                  variable=None,
                  execution_id=None,
@@ -1866,13 +1866,13 @@
         long_term_rate = self.get_current_function_param("long_term_rate", execution_id)
 
         # Integrate Short Term Utility:
-        short_term_avg = self._EWMA_filter(self.previous_short_term_avg,
-                                               short_term_rate,
-                                               variable)
+        short_term_avg = self._EWMA_filter(short_term_rate,
+                                           self.previous_short_term_avg,
+                                           variable)
         # Integrate Long Term Utility:
-        long_term_avg = self._EWMA_filter(self.previous_long_term_avg,
-                                              long_term_rate,
-                                              variable)
+        long_term_avg = self._EWMA_filter(long_term_rate,
+                                          self.previous_long_term_avg,
+                                          variable)
 
         value = self.combine_utilities(short_term_avg, long_term_avg, execution_id=execution_id)
 
@@ -2759,7 +2759,6 @@
         the name of the Function; if it is not specified in the **name** argument of the constructor, a
         default is assigned by FunctionRegistry (see `Naming` for conventions used for default and duplicate names).
 
-<<<<<<< HEAD
     prefs : PreferenceSet or specification dict : Function.classPreferences
         the `PreferenceSet` for function; if it is not specified in the **prefs** argument of the Function's
         constructor, a default is assigned using `classPreferences` defined in __init__.py (see :doc:`PreferenceSet
@@ -2770,22 +2769,6 @@
 
     multiplicative_param = RATE
     additive_param = OFFSET
-=======
-        # Get rid of 2d array. When part of a Mechanism the input,
-        # (and output, and context) are 2d arrays.
-        arg_in = ctx.unwrap_2d_array(builder, arg_in)
-        # Load context values
-        prev = {}
-        for idx, ctx_el in enumerate(self.stateful_attributes):
-            val = builder.gep(context, [zero_i32, ctx.int32_ty(idx)])
-            prev[ctx_el] = ctx.unwrap_2d_array(builder, val)
-
-        # Output locations
-        out = {}
-        for idx, out_el in enumerate(('v', 'w', 'time')):
-            val = builder.gep(arg_out, [zero_i32, ctx.int32_ty(idx)])
-            out[out_el] = ctx.unwrap_2d_array(builder, val)
->>>>>>> 6fdf1c44
 
     class Params(IntegratorFunction.Params):
         """
@@ -2798,13 +2781,8 @@
                     :default value: 1.0
                     :type: float
 
-<<<<<<< HEAD
                 max_val
                     see `max_val <InteractiveActivation.max_val>`
-=======
-        with pnlvm.helpers.array_ptr_loop(builder, arg_in, method + "_body") as args:
-            func(*args)
->>>>>>> 6fdf1c44
 
                     :default value: 1.0
                     :type: float
@@ -4098,25 +4076,18 @@
 
         # Get rid of 2d array. When part of a Mechanism the input,
         # (and output, and context) are 2d arrays.
-        def _get_rid_of_2d(element):
-            assert isinstance(element.type.pointee, ir.ArrayType)
-            if isinstance(element.type.pointee.element, ir.ArrayType):
-                assert(element.type.pointee.count == 1)
-                return builder.gep(element, [zero_i32, zero_i32])
-            return element
-
-        arg_in = _get_rid_of_2d(arg_in)
+        arg_in = ctx.unwrap_2d_array(builder, arg_in)
         # Load context values
         prev = {}
         for idx, ctx_el in enumerate(self.stateful_attributes):
             val = builder.gep(context, [zero_i32, ctx.int32_ty(idx)])
-            prev[ctx_el] = _get_rid_of_2d(val)
+            prev[ctx_el] = ctx.unwrap_2d_array(builder, val)
 
         # Output locations
         out = {}
         for idx, out_el in enumerate(('v', 'w', 'time')):
             val = builder.gep(arg_out, [zero_i32, ctx.int32_ty(idx)])
-            out[out_el] = _get_rid_of_2d(val)
+            out[out_el] = ctx.unwrap_2d_array(builder, val)
 
         # Load parameters
         param_vals = {}
@@ -4144,7 +4115,7 @@
             raise FunctionError("Invalid integration method ({}) selected for {}".
                                 format(method, self.name))
 
-        with helpers.array_ptr_loop(builder, arg_in, method + "_body") as args:
+        with pnlvm.helpers.array_ptr_loop(builder, arg_in, method + "_body") as args:
             func(*args)
 
         # Save context
