--- conflicted
+++ resolved
@@ -2522,11 +2522,7 @@
         val = builder.fmul(val, time_step_size)
         val = builder.fadd(val, prev_val)
 
-<<<<<<< HEAD
-        #factor = builder.fmul(noise, time_step_size)
         factor = time_step_size
-=======
->>>>>>> cf492056
         sqrt_f = ctx.get_builtin("sqrt", [ctx.float_ty])
         factor = builder.call(sqrt_f, [time_step_size])
 
