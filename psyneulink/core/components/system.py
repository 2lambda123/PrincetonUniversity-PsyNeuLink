--- conflicted
+++ resolved
@@ -2906,12 +2906,7 @@
                 # Execute
                 # # TEST PRINT:
                 # print("\nEXECUTING System._execute_processing\n")
-<<<<<<< HEAD
-
-                mechanism.execute(runtime_params=execution_runtime_params, context=context)
-=======
                 mechanism.execute(execution_id=execution_id, runtime_params=execution_runtime_params, context=context)
->>>>>>> 6375e125
 
                 if not self._animate is False and self._animate_unit is COMPONENT:
                     self.show_graph(active_items=mechanism, **self._animate, output_fmt='gif')
