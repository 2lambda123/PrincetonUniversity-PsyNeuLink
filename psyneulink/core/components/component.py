# Princeton University licenses this file to You under the Apache License, Version 2.0 (the "License");
# you may not use this file except in compliance with the License.  You may obtain a copy of the License at:
#     http://www.apache.org/licenses/LICENSE-2.0
# Unless required by applicable law or agreed to in writing, software distributed under the License is distributed
# on an "AS IS" BASIS, WITHOUT WARRANTIES OR CONDITIONS OF ANY KIND, either express or implied.
# See the License for the specific language governing permissions and limitations under the License.


# ********************************************** Component  ************************************************************


"""
Contents
--------

* `Component_Overview`
* `Component_Creation`
    * `Component_Deferred_Init`
* `Component_Structure`
    * `Component_Structural_Attributes`
        * `Variable <Component_Variable>`
        * `Function <Component_Function>`
        * `Value <Component_Value>`
        * `Log <Component_Log>`
        * `Name <Component_Name>`
        * `Preferences <Component_Prefs>`
    * `User_Modifiable_Parameters`
    COMMENT:
    * `Methods <Component_Methods>`
    COMMENT
* `Component_Execution`
    * `Component_Execution_Initialization`
    * `Component_Execution_Termination`
    * `Component_Execution_Count_and_Time`
* `Component_Class_Reference`


.. _Component_Overview:

Overview
--------

Component is the base class for all of the objects used to create `Compositions <Composition>` in PsyNeuLink.
It defines a common set of attributes possessed, and methods used by all Component objects.

.. _Component_Creation:

Creating a Component
--------------------

A Component is never created by calling the constructor for the Component base class.  However, its ``__init__()``
method is always called when a Component subclass is instantiated; that, in turn, calls a standard set of methods
(listed `below <Component_Methods>`) as part of the initialization procedure.  Every Component has a core set of
`configurable parameters <Parameters>` that can be specified in the arguments of the constructor, as well
as additional parameters and attributes that may be specific to particular Components, many of which can be modified
by the user, and some of which provide useful information about the Component (see `User_Modifiable_Parameters`
and `Informational Attributes` below).

.. _Component_Deferred_Init:

*Deferred Initialization*
~~~~~~~~~~~~~~~~~~~~~~~~~

If information necessary to complete initialization is not specified in the constructor (e.g, the **owner** for a
`Port <Port_Base.owner>`, or the **sender** or **receiver** for a `Projection <Projection_Structure>`), then its
full initialization is deferred until its the information is available (e.g., the `Port <Port>` is assigned to a
`Mechanism <Mechanism>`, or a `Projection <Projection>` is assigned its `sender <Projection_Base.sender>` and `receiver
<Projection_Base.receiver>`).  This allows Components to be created before all of the information they require is
available (e.g., at the beginning of a script). However, for the Component to be operational, its initialization must
be completed by a call to it `deferred_init` method.  This is usually done automatically when the Component is
assigned to another Component to which it belongs (e.g., assigning a Port to a Mechanism) or to a Composition (e.g.,
a Projection to the `pathway <Process.pahtway>`) of a `Process`), as appropriate.

.. _Component_Structure:

Component Structure
-------------------

.. _Component_Structural_Attributes:

*Core Structural Attributes*
~~~~~~~~~~~~~~~~~~~~~~~~~~~~

Every Component has the following set of core structural attributes that can be specified in its constructor using the
arguments listed below. These attributes are not meant to be changed by the user once the component is constructed,
with the one exception of `prefs <Component_Prefs>`.

.. _Component_Type:

* **componentType** - species the type of Component.

.. _Component_Variable:

* **variable** - used as the input to its `function <Component_Function>`.  Specification of the **default_variable**
  argument in the constructor for a Component determines both its format (e.g., whether its value is numeric, its
  dimensionality and shape if it is an array, etc.) as well as its `default value <Component.defaults>` (the value
  used when the Component is executed and no input is provided), and takes precedence over the specification of `size
  <Component_Size>`.

  .. technical_note::
    Internally, the attribute **variable** is not directly used as input to functions, to allow for parallelization.
    The attribute is maintained as a way for the user to monitor variable along the execution chain.
    During parallelization however, the attribute may not accurately represent the most current value of variable
    being used, due to asynchrony inherent to parallelization.

.. _Component_Size:

* **size** - the dimension of the `variable <Component.variable>` attribute.  The **size** argument of the
  constructor for a Component can be used as a convenient method for specifying the `variable <Component_Variable>`,
  attribute in which case it will be assigned as an array of zeros of the specified size.  For example,
  setting  **size** = 3 is equivalent to setting **variable** = [0, 0, 0] and setting **size** = [4, 3] is equivalent
  to setting **variable** = [[0, 0, 0, 0], [0, 0, 0]].

  .. note::
     The size attribute serves a role similar to
     `shape <https://numpy.org/doc/stable/reference/generated/numpy.shape.html> in Numpy`_, with the difference that
     size permits the specification of `ragged arrays <https://en.wikipedia.org/wiki/Jagged_array>`_ -- that is, ones
     that have elements of varying lengths, such as [[1,2],[3,4,5]].

.. _Component_Function:

* **function** - determines the computation that a Component carries out. It is always a PsyNeuLink `Function
  <Function>` object (itself also a PsyNeuLink Component).

  .. note::
     The `function <Component.function>` of a Component can be assigned either a `Function` object or any other
     callable object in python.  If the latter is assigned, it is "wrapped" in a `UserDefinedFunction`.

  All Components have a default `function <Component.function>` (with a default set of parameters), that is used if it
  is not otherwise specified.  The `function <Component.function>` can be specified in the
  **function** argument of the constructor for the Component, using one of the following:

    * **class** - this must be a subclass of `Function <Function>`, as in the following example::

        my_component = SomeComponent(function=SomeFunction)

      This will create a default instance of the specified subclass, using default values for its parameters.

    * **Function** - this can be either an existing `Function <Function>` object or the constructor for one, as in the
      following examples::

        my_component = SomeComponent(function=SomeFunction)

        or

        some_function = SomeFunction(some_param=1)
        my_component = SomeComponent(some_function)

      The specified Function will be used as a template to create a new Function object that is assigned to the
      `function` attribute of the Component.

      .. note::

        In the current implementation of PsyNeuLink, if a `Function <Function>` object (or the constructor for one) is
        used to specify the `function <Component.function>` attribute of a Component, the Function object specified (or
        created) will only *itself* be assigned to the Component if it does not already belong to another Component.
        Otherwise, it is copied, and the copy is assigned to the Component.
        This is so that `Functions <Function>` can be used as templates for
        more than one Component, without being assigned simultaneously to multiple Components.

  A `function <Component.function>` can also be specified in an entry of a
  `parameter specification dictionary <ParameterPort_Specification>` assigned to the
  **params** argument of the constructor for the Component, with the keyword *FUNCTION* as its key, and one of the
  specifications above as its value, as in the following example::

        my_component = SomeComponent(params={FUNCTION:SomeFunction(some_param=1)})

.. _Component_Value:

* **value** - the `value <Component.value>` attribute contains the result (return value) of the Component's
  `function <Component.function>` after the function is called.
..

.. _Component_Log:

* **log** - the `log <Component.log>` attribute contains the Component's `Log`, that can be used to record its
  `value <Component.value>`, as well as that of Components that belong to it, during initialization, validation,
  execution and learning.  It also has four convenience methods -- `loggable_items <Log.loggable_items>`, `set_log_conditions
  <Log.set_log_conditions>`, `log_values <Log.log_values>` and `logged_items <Log.logged_items>` -- that provide access to the
  corresponding methods of its Log, used to identify, configure and track items for logging.
..

.. _Component_Name:

* **name** - the `name <Component.name>` attribute contains the name assigned to the Component when it was created.
  If it was not specified, a default is assigned by the `registry <Registry>` for subclass (see `Registry_Naming` for
  conventions used in assigning default names and handling of duplicate names).
..

.. _Component_Prefs:

* **prefs** - the `prefs <Component.prefs>` attribute contains the `PreferenceSet` assigned to the Component when
  it was created.  If it was not specified, a default is assigned using `classPreferences` defined in
  COMMENT:
  THIS SEEMS TO BE INCORRECT:
  ``__init__.py``
  COMMENT
  `BasePreferences`
  Each individual preference is accessible as an attribute of the Component, the name of which is the name of the
  preference (see `Preferences` for details).


.. _User_Modifiable_Parameters:

*Parameters*
~~~~~~~~~~~~

.. _Component_Parameters:

A Component defines its `parameters <Parameters>` in its *parameters* attribute, which contains a collection of
`Parameter` objects, each of which stores a Parameter's values, `default values <Component.defaults>`, and various
`properties <Parameter_Attributes_Table>` of the parameter.

* `Parameters <Component.Parameters>` - a `Parameters class <Parameters>` defining parameters and their default values
   that are used for all Components, unless overridden.

   All of the parameters listed in the *parameters* class can be modified by the user (as described above).  Some
   can also be modified by `ControlSignals <ControlSignal>` when a `Composition executes <Composition_Execution>`.
   In general, only parameters that take numerical values and/or do not affect the structure, mode of operation,
   or format of the values associated with a Component can be subject to modulation.  For example, for a
   `TransferMechanism`, `clip <TransferMechanism.clip>`, `initial_value <TransferMechanism.initial_value>`,
   `integrator_mode <TransferMechanism.integrator_mode>`, `input_ports <Mechanism_Base.input_ports>`,
   `output_ports`, and `function <Mechanism_Base.function>`, are all listed in parameters, and are user-modifiable,
   but are not subject to modulation; whereas `noise <TransferMechanism.noise>` and `integration_rate
   <TransferMechanism.integration_rate>` can all be subject to modulation. Parameters that are subject to modulation
   have the `modulable <Parameter.modulable>` attribute set to True and are associated with a `ParameterPort` to which
   the ControlSignals can project (by way of a `ControlProjection`).

  COMMENT:
      FIX: ADD DISCUSSION ABOUT HOW TO ASSIGN DEFAULTS HERE 5/8/20
  COMMENT

.. _Component_Function_Params:

* **initial_shared_parameters** - the `initial_shared_parameters <Component.function>` attribute contains a
  dictionary of any parameters for the Component's functions or attributes, to be used to
  instantiate the corresponding object.  Each entry is the name of a parameter, and its value is the value of that parameter.
  The parameters for a function can be specified when the Component is created in one of the following ways:

      * in an argument of the **Component's constructor** -- if all of the allowable functions for a Component's
        `function <Component.function>` share some or all of their parameters in common, the shared paramters may appear
        as arguments in the constructor of the Component itself, which can be used to set their values.

      * in an entry of a `parameter specification dictionary <ParameterPort_Specification>` assigned to the
        **params** argument of the constructor for the Component.  The entry must use the keyword
        FUNCTION_PARAMS as its key, and its value must be a dictionary containing the parameters and their values.
        The key for each entry in the FUNCTION_PARAMS dictionary must be the name of a parameter, and its value the
        parameter's value, as in the example below::

            my_component = SomeComponent(function=SomeFunction
                                         params={FUNCTION_PARAMS:{SOME_PARAM=1, SOME_OTHER_PARAM=2}})

  The parameters of functions for some Components may allow other forms of specification (see
  `ParameterPort_Specification` for details concerning different ways in which the value of a
  parameter can be specified).

COMMENT:
    FIX: STATEMENT ABOVE ABOUT MODIFYING EXECUTION COUNT VIOLATES THIS DEFINITION, AS PROBABLY DO OTHER ATTRIBUTES
      * parameters are things that govern the operation of the Mechanism (including its function) and/or can be
        modified/modulated
      * attributes include parameters, but also read-only attributes that reflect but do not determine the operation
        (e.g., EXECUTION_COUNT)
COMMENT

.. _Component_Stateful_Parameters:

* **stateful_parameters** - a list containing all of the Component's `stateful parameters <Parameter_Statefulness>`.
  COMMENT:
     DESCRIPTION HERE
  COMMENT


COMMENT:
.. _Component_Methods:

*Component Methods*
~~~~~~~~~~~~~~~~~~~

   FOR DEVELOPERS:

    There are two sets of methods that belong to every Component: one set that is called when it is initialized; and
    another set that can be called to perform various operations common to all Components.  Each of these is described
    briefly below.  All of these methods can be overridden by subclasses to implement customized operations, however
    it is strongly recommended that the method be called on super() at some point, so that the standard operations are
    carried out.  Whether customization operations should be performed before or after the call to super is discussed in
    the descriptions below where relevant.

    .. _Component_Initialization_Methods:

    Initialization Methods
    ^^^^^^^^^^^^^^^^^^^^^^

    These methods can be overridden by the subclass to customize the initialization process, but should always call the
    corresponding method of the Component base class (using ``super``) to insure full initialization.  There are two
    categories of initializion methods:  validation and instantiation.


    .. _Component_Validation_Methods:

    * **Validation methods** perform a strictly *syntactic* check, to determine if a value being validated conforms
    to the format expected for it by the Component (i.e., the type of the value and, if it is iterable, the type its
    elements and/or its length).  The value itself is not checked in any other way (e.g., whether it equals a particular
    value or falls in a specified range).  If the validation fails, and exception is raised.  Validation methods never
    make changes the actual value of an attribute, but they may change its format (e.g., from a list to an ndarray) to
    comply with requirements of the Component.

      * `_validate_variable <Component._validate_variable>` validates the value provided to the keyword:`variable`
        argument in the constructor for the Component.  If it is overridden, customized validation should generally
        performed *prior* to the call to super(), to allow final processing by the Component base class.

      * `_validate_params <Component._validate_params>` validates the value of any parameters specified in the
        constructor for the Component (whether they are made directly in the argument for a parameter, or in a
        `parameter specification dictionary <ParameterPort_Specification>`.  If it is overridden by a subclass,
        customized validation should generally be performed *after* the call to super().

    * **Instantiation methods** create, assign, and/or perform *semantic* checks on the values of Component attributes.
      Semantic checks may include value and/or range checks, as well as checks of formatting and/or value
      compatibility with other attributes of the Component and/or the attributes of other Components (for example, the
      _instantiate_function method checks that the input of the Component's `function <Comonent.function>` is compatible
      with its `variable <Component.variable>`).

      * `_handle_size <Component._handle_size>` converts the `variable <Component.variable>` and `size <Component.size>`
        arguments to the correct dimensions (for `Mechanism <Mechanism>`, this is a 2D array and 1D
        array, respectively). If **variable** is not passed as an argument, this method attempts to infer `variable
        <Component.variable>` from the **size** argument, and vice versa if the **size** argument is missing.
        The _handle_size method then checks that the **size** and **variable** arguments are compatible.

      * `_instantiate_defaults <Component._instantiate_defaults>` first calls the validation methods, and then
        assigns the default values for all of the attributes of the instance of the Component being created.

        _instantiate_attributes_before_function
        _instantiate_function
        _instantiate_attributes_after_function

    .. _Component_Callable_Methods:

    Callable Methods
    ^^^^^^^^^^^^^^^^

    initialize
COMMENT

.. _Component_Assign_Params:

* **reset_params** - reset the value of all parameters to a set of default values as specified in its **mode**
  argument, using a value of `ResetMode <Component_ResetMode>`.

.. _Component_Execution:

Execution
---------

A Component is executed when its `execute <Component.execute>` method is called, which in turn calls its `function
<Component_Function>`.

.. _Component_Lazy_Updating:

*Lazy Updating*
~~~~~~~~~~~~~~~

In general, only `Compositions <Composition>` are executed from the command line (i.e., from the console or in a
script).  `Mechanisms <Mechanism>` can also be executed, although this is usually just for the purposes of demonstration
or debugging, and `Functions <Function>` can only be executed if they are standalone (that is, they do not belong to
another Component).  All other Components are executed only a Component that depends on them to do so.  This can be
one to which a Components belongs (such as the Mechanism to which a `Port` belongs) or that otherwise requires it to
execute (for example, a updating a `Port` requires its `afferent Projections <Port_Projections>` to `execute
<Port_Execution>`).  This is referred to as "lazy updating", since it means that most Components don't execute unless
and until they are required to do so.  While this reduces unecessary computation, it can sometimes be confusing. For
example, when `learning <Composition_Learning>` occurs in a Composition, the modification to the `matrix
<MappingProjection.matrix>` parameter of a `MappingProjection` that occurs on a given `TRIAL <TimeScale.TRIAL>`
does not acutally appear in its `value <ParameterPort>` until the next `TRIAL <TimeScale.TRIAL>`, since it requires
that the ParameterPort for the `matrix <MappingProjection.matrix>` be executed, which does not occur until the next
time the MappingProjection is executed (i.e., in the next `TRIAL <TimeScale.TRIAL>`).  Therefore, in tracking the
`value <Component.value>` of Components during execution, it is important to carefully consider the state of
execution of the Components to which they belong or on which they depend for execution.

The following attributes and methods control and provide information about the execution of a Component:

.. _Component_Execution_Initialization:

*Initialization*
~~~~~~~~~~~~~~~~

.. _Component_Reset_Stateful_Function_When:

* **reset_stateful_function_when** -- a `Condition` that determines when the Component's `reset <Component.reset>`
  method is called.  The `reset <Component.reset>` method and `reset_stateful_function_when
  <Component.reset_stateful_function_when>` attribute only exist for Mechanisms that have `stateful
  <Parameter.stateful>` `Parameters`, or that have a `function <Mechanism_Base.function>` with `stateful
  <Parameter.stateful>` Parameters.  When the `reset <Component.reset>` method is called, this is done without any
  arguments, so that the relevant `initializer <IntegratorFunction.initializer>` attributes (or their equivalents
  -- initialization attributes vary among functions) are used for reinitialization.
  COMMENT:
      WHAT ABOUT initializer ATTRIBUTE FOR NON-INTEGRATOR FUNCTIONS, AND FOR STATEFUL PARAMETERS ON MECHANISMS?
      WHY IS THIS ATTRIBUTE ON COMPONENT RATHER THAN MECHANISM?
  COMMENT

  .. note::

     `Mechanisms <Mechanism>` are the only type of Component that reset when the `reset_stateful_function_when
     <Component.reset_stateful_function_when>` `Condition` is satisfied. Other Component types do not reset,
     although `Composition` has a `reset <Composition.reset>` method that can be used to reset all of its eligible
     Mechanisms (see `Composition_Reset`)

.. _Component_Execution_Termination:

*Termination*
~~~~~~~~~~~~~

.. _Component_Is_Finished:

* **is_finished()** -- method that determines whether execution of the Component is complete for a `TRIAL
  <TimeScale.TRIAL>`;  it is only used if `execute_until_finished <Component_Execute_Until_Finished>` is True.

.. _Component_Execute_Until_Finished:

* **execute_until_finished** -- determines whether the Component executes until its `is_finished` method returns True.
  If it is False, then the Component executes only once per call to its `execute <Component.execute>` method,
  irrespective of its `is_finished` method;  if it is True then, depending on how its class implements and handles its
  `is_finished` method, the Component may execute more than once per call to its `execute <Component.execute>` method.

.. _Component_Num_Executions_Before_Finished:

* **num_executions_before_finished** -- contains the number of times the Component has executed prior to finishing
  (and since it last finished);  depending upon the class, these may all be within a single call to the Component's
  `execute <Component.execute>` method, or extend over several calls.  It is set to 0 each time `is_finished` evaluates
  to True. Note that this is distinct from the `execution_count <Component_Execution_Count>` and `num_executions
  <Component_Num_Executions>` attributes.

.. _Component_Max_Executions_Before_Finished:

* **max_executions_before_finished** -- determines the maximum number of executions allowed before finishing
  (i.e., the maximum allowable value of `num_executions_before_finished <Component.num_executions_before_finished>`).
  If it is exceeded, a warning message is generated.  Note that this only pertains to `num_executions_before_finished
  <Component_Num_Executions_Before_Finished>`, and not its `execution_count <Component_Execution_Count>`, which can be
  unlimited.

.. _Component_Execution_Count_and_Time:

*Count and Time*
~~~~~~~~~~~~~~~~

.. _Component_Execution_Count:

* **execution_count** -- maintains a record of the number of times a Component has executed since it was constructed,
  *excluding*  executions carried out during initialization and validation, but including all others whether they are
  of the Component on its own are as part of a `Composition`, and irrespective of the `context <Context>` in which
  they are occur. The value can be changed "manually" or programmatically by assigning an integer
  value directly to the attribute.  Note that this is the distinct from the `num_executions <Component_Num_Executions>`
  and `num_executions_before_finished <Component_Num_Executions_Before_Finished>` attributes.

.. _Component_Num_Executions:

* **num_executions** -- maintains a record, in a `Time` object, of the number of times a Component has executed in a
  particular `context <Context>` and at different `TimeScales <TimeScale>`. The value cannot be changed. Note that this
  is the distinct from the `execution_count <Component_Execution_Count>` and `num_executions_before_finished
  <Component_Num_Executions_Before_Finished>` attributes.

.. _Component_Current_Execution_Time:

* **current_execution_time** -- maintains the `Time` of the last execution of the Component in the context of the
  `Composition`'s current `scheduler <Composition.scheduler`, and is stored as a `time
  <Context.time>` tuple of values indicating the `TimeScale.TRIAL`,  `TimeScale.PASS`, and `TimeScale.TIME_STEP` of the
  last execution.


.. _Component_Class_Reference:

Class Reference
---------------

COMMENT:

This module defines the Component abstract class

It also contains:

- arg_name definitions for primary Component categories:
    Process
    Mechanism
        types:
            DDM
            [PDP]
    Projection
        types:
            MappingProjection
            ControlProjection
            LearningProjection
    Function
COMMENT

"""
import base64
import collections
import copy
import functools
import inspect
import itertools
import logging
import numbers
import re
import types
import typing
import warnings
from abc import ABCMeta
from collections.abc import Iterable
from enum import Enum, IntEnum

import dill
import graph_scheduler
import numpy as np

from psyneulink.core import llvm as pnlvm
from psyneulink.core.globals.context import \
    Context, ContextError, ContextFlags, INITIALIZATION_STATUS_FLAGS, _get_time, handle_external_context
from psyneulink.core.globals.json import JSONDumpable
from psyneulink.core.globals.keywords import \
    CONTEXT, CONTROL_PROJECTION, DEFERRED_INITIALIZATION, EXECUTE_UNTIL_FINISHED, \
    FUNCTION, FUNCTION_PARAMS, INIT_FULL_EXECUTE_METHOD, INPUT_PORTS, \
    LEARNING, LEARNING_PROJECTION, MATRIX, MAX_EXECUTIONS_BEFORE_FINISHED, \
    MODEL_SPEC_ID_PSYNEULINK, MODEL_SPEC_ID_METADATA, \
    MODEL_SPEC_ID_INPUT_PORTS, MODEL_SPEC_ID_OUTPUT_PORTS, \
    MODEL_SPEC_ID_MDF_VARIABLE, \
    MODULATORY_SPEC_KEYWORDS, NAME, OUTPUT_PORTS, OWNER, PARAMS, PREFS_ARG, \
    RESET_STATEFUL_FUNCTION_WHEN, VALUE, VARIABLE
from psyneulink.core.globals.log import LogCondition
from psyneulink.core.globals.parameters import \
    Defaults, SharedParameter, Parameter, ParameterAlias, ParameterError, ParametersBase, copy_parameter_value
from psyneulink.core.globals.preferences.basepreferenceset import BasePreferenceSet, VERBOSE_PREF
from psyneulink.core.globals.preferences.preferenceset import \
    PreferenceLevel, PreferenceSet, _assign_prefs
from psyneulink.core.globals.registry import register_category
from psyneulink.core.globals.sampleiterator import SampleIterator
from psyneulink.core.globals.utilities import \
    ContentAddressableList, convert_all_elements_to_np_array, convert_to_np_array, get_deepcopy_with_shared, \
    is_instance_or_subclass, is_matrix, iscompatible, kwCompatibilityLength, prune_unused_args, \
    get_all_explicit_arguments, call_with_pruned_args, safe_equals, safe_len, parse_valid_identifier
from psyneulink.core.scheduling.condition import Never
from psyneulink.core.scheduling.time import Time, TimeScale

__all__ = [
    'Component', 'COMPONENT_BASE_CLASS', 'component_keywords', 'ComponentError', 'ComponentLog',
    'DefaultsFlexibility', 'DeferredInitRegistry', 'parameter_keywords', 'ResetMode',
]

logger = logging.getLogger(__name__)

component_keywords = {NAME, VARIABLE, VALUE, FUNCTION, FUNCTION_PARAMS, PARAMS, PREFS_ARG, CONTEXT}

DeferredInitRegistry = {}


class ResetMode(Enum):
    """

    .. _Component_ResetMode:

    ResetModes used for **reset_params**:

    .. _CURRENT_TO_INSTANCE_DEFAULTS:

    *CURRENT_TO_INSTANCE_DEFAULTS*
      • resets all current values to instance default values.

    .. _INSTANCE_TO_CLASS:

    *INSTANCE_TO_CLASS*
      • resets all instance default values to class default values.

    .. _ALL_TO_CLASS_DEFAULTS:

    *ALL_TO_CLASS_DEFAULTS*
      • resets all current values and instance default values to \
      class default values

    """
    CURRENT_TO_INSTANCE_DEFAULTS = 0
    INSTANCE_TO_CLASS = 1
    ALL_TO_CLASS_DEFAULTS = 2


class DefaultsFlexibility(Enum):
    """
        Denotes how rigid an assignment to a default is. That is, how much it can be modified, if at all,
        to suit the purpose of a method/owner/etc.

        e.g. when assigning a Function to a Mechanism:

            ``pnl.TransferMechanism(default_variable=[0, 0], function=pnl.Linear())``

            the Linear function is assigned a default variable ([0]) based on it's ClassDefault,
            which conflicts with the default variable specified by its future owner ([0, 0]). Since
            the default for Linear was not explicitly stated, we allow the TransferMechanism to
            reassign the Linear's default variable as needed (`FLEXIBLE`)

    Attributes
    ----------

    FLEXIBLE
        can be modified in any way.

    RIGID
        cannot be modifed in any way.

    INCREASE_DIMENSION
        can be wrapped in a single extra dimension.

    """
    FLEXIBLE = 0
    RIGID = 1
    INCREASE_DIMENSION = 2


parameter_keywords = set()

# suppress_validation_preference_set = BasePreferenceSet(prefs = {
#     PARAM_VALIDATION_PREF: PreferenceEntry(False,PreferenceLevel.INSTANCE),
#     VERBOSE_PREF: PreferenceEntry(False,PreferenceLevel.INSTANCE),
#     REPORT_OUTPUT_PREF: PreferenceEntry(True,PreferenceLevel.INSTANCE)})


class ComponentLog(IntEnum):
    NONE            = 0
    ALL = 0
    DEFAULTS = NONE


class ComponentError(Exception):
    def __init__(self, message, component=None):
        try:
            component_str = component.name
            try:
                if component.owner is not None:
                    component_str = f'{component_str} (owned by {component.owner.name})'
            except AttributeError:
                pass
        except AttributeError:
            component_str = None

        if component_str is not None:
            message = f'{component_str}: {message}'

        super().__init__(message)


def _get_parametervalue_attr(param):
    return f'_{param.name}'


def make_parameter_property(param):
    def getter(self):
        p = getattr(self.parameters, param.name)

        if p.port is not None:
            assert p.modulable
            return getattr(self, _get_parametervalue_attr(p))
        else:
            return p._get(self.most_recent_context)

    def setter(self, value):
        p = getattr(self.parameters, param.name)
        if p.port is not None:
            assert p.modulable
            warnings.warn(
                'Setting parameter values directly using dot notation'
                ' may be removed in a future release. It is replaced with,'
                f' for example, <object>.{param.name}.base = {value}',
                FutureWarning,
            )
        try:
            getattr(self.parameters, p.name).set(value, self.most_recent_context)
        except ParameterError as e:
            if 'Pass override=True to force set.' in str(e):
                raise ParameterError(
                    f"Parameter '{p.name}' is read-only. Set at your own risk."
                    f' Use .parameters.{p.name}.set with override=True to force set.'
                ) from None

    return property(getter).setter(setter)


def _has_initializers_setter(value, owning_component=None, context=None):
    """
    Assign has_initializers status to Component and any of its owners up the hierarchy.
    """
    if value:
        # only update owner's attribute if setting to True, because there may be
        # other children that have initializers
        try:
            owning_component.owner.parameters.has_initializers._set(value, context)
        except AttributeError:
            # no owner
            pass

    return value

# *****************************************   COMPONENT CLASS  ********************************************************

class ComponentsMeta(ABCMeta):
    def __init__(self, *args, **kwargs):
        super().__init__(*args, **kwargs)

        self.defaults = Defaults(owner=self)
        try:
            parent = self.__mro__[1].parameters
        except AttributeError:
            parent = None
        self.parameters = self.Parameters(owner=self, parent=parent)

        for param in self.parameters:
            if not hasattr(self, param.name):
                setattr(self, param.name, make_parameter_property(param))

            try:
                if param.default_value.owner is None:
                    param.default_value.owner = param
            except AttributeError:
                pass

    # consider removing this for explicitness
    # but can be useful for simplicity
    @property
    def class_defaults(self):
        return self.defaults


class Component(JSONDumpable, metaclass=ComponentsMeta):
    """
    Component(                 \
        default_variable=None, \
        size=None,             \
        params=None,           \
        name=None,             \
        prefs=None,            \
        context=None           \
    )

    Base class for Component.

    The arguments below are ones that can be used in the constructor for any Component subclass.

    .. note::
       Component is an abstract class and should *never* be instantiated by a direct call to its constructor.
       It should be instantiated using the constructor for a subclass.

    COMMENT:
    FOR API DOCUMENTATION:
        The Component itself can be called without any arguments (in which case it uses its instance defaults) or
            one or more variables (as defined by the subclass) followed by an optional params dictionary
        The variable(s) can be a function reference, in which case the function is called to resolve the value;
            however:  it must be "wrapped" as an item in a list, so that it is not called before being passed
                      it must of course return a variable of the type expected for the variable
        The size argument is an int or array of ints, which specify the size of variable and set variable to be array(s)
            of zeros.
        The default variableList is a list of default values, one for each of the variables defined in the child class
        The params argument is a dictionary; the key for each entry is the parameter name, associated with its value.
            + Component subclasses can define the param FUNCTION:<method or Function class>
        The instance defaults can be assigned at initialization or using the _instantiate_defaults class method;
            - if instance defaults are not assigned on initialization, the corresponding class defaults are assigned
        Each Component child class must initialize itself by calling super(childComponentName).__init__()
            with a default value for its variable, and optionally an instance default paramList.

        A subclass MUST either:
            - implement a <class>.function method OR
            - specify a default Function
            - this is checked in Component._instantiate_function()
            - if params[FUNCTION] is NOT specified, it is assigned to self.function (so that it can be referenced)
            - if params[FUNCTION] IS specified, it assigns it's value to self.function (superceding existing value):
                self.function is aliased to it (in Component._instantiate_function):
                    if FUNCTION is found on initialization:
                        if it is a reference to an instantiated function, self.function is pointed to it
                        if it is a class reference to a function:
                            it is instantiated using self.defaults.variable and FUNCTION_PARAMS (if they are there too)
                            this works, since _validate_params is always called after _validate_variable
                            so self.defaults.variable can be used to initialize function
                            to the method referenced by self.defaults.function
                    if self.function is found, an exception is raised

        NOTES:
            * In the current implementation, validation is:
              - top-level only (items in lists, tuples and dictionaries are not checked, nor are nested items)
              - for type only (it is oblivious to content)
              - forgiving (e.g., no distinction is made among numberical types)
            * However, more restrictive validation (e.g., recurisve, range checking, etc.) can be achieved
                by overriding the class _validate_variable and _validate_params methods

    COMMENT

    Arguments
    ---------

    default_variable : scalar, list or array : default [[0]]
        specifies template for the input to the Component's `function <Component.function>`, and the value used as the
        input to the Component if none is provided on execution (see `Component_Variable` for additional information).

    size : int, list or np.ndarray of ints : default None
        specifies default_variable as array(s) of zeros if **default_variable** is not passed as an argument;
        if **default_variable** is specified, it takes precedence over the specification of **size** (see
        `size <Component_Size>` for additonal details).

    COMMENT:
    param_defaults :   :  default None,
    COMMENT

    params : Dict[param keyword: param value] : default None
        a `parameter dictionary <ParameterPort_Specification>` that can be used to specify the parameters for
        the Component and/or a custom function and its parameters. Values specified for parameters in the dictionary
        override any assigned to those parameters in arguments of the constructor.

    name : str : for default see `name <Component_Name>`
        a string used for the name of the Component;  default is assigned by relevant `Registry` for Component
        (see `Registry_Naming` for conventions used for default and duplicate names).

    prefs : PreferenceSet or specification dict : default Component.classPreferences
        specifies the `PreferenceSet` for the Component (see `prefs <Component_Base.prefs>` for details).

    context : Context : default None
        specifies `context <Context>` in which Component is being initialized or executed.


    Attributes
    ----------

    variable : 2d np.array
        see `variable <Component_Variable>`

    size : int or array of ints
        see `size <Component_Size>`

    function : Function, function or method
        see `function <Component_Function>`

    value : 2d np.array
        see `value <Component_Value>`

    log : Log
        see `log <Component_Log>`

    execution_count : int
        see `execution_count <Component_Execution_Count>`

    num_executions : Time
        see `num_executions <_Component_Num_Executions>`

    current_execution_time : tuple(`Time.RUN`, `Time.TRIAL`, `Time.PASS`, `Time.TIME_STEP`)
        see `current_execution_time <Component_Current_Execution_Time>`

    execute_until_finished : bool
        see `execute_until_finished <Component_Execute_Until_Finished>`

    num_executions_before_finished : int
        see `num_executions_before_finished <Component_Num_Executions_Before_Finished>`

    max_executions_before_finished : bool
        see `max_executions_before_finished <Component_Max_Executions_Before_Finished>`

    stateful_parameters : list
        see `stateful_parameters <Component_Stateful_Parameters>`

    reset_stateful_function_when : `Condition`
        see `reset_stateful_function_when <Component_reset_stateful_function_when>`

    name : str
        see `name <Component_Name>`

    prefs : PreferenceSet
        see `prefs <Component_Prefs>`

    parameters :  Parameters
        see `parameters <Component_Parameters>` and `Parameters` for additional information.

    defaults : Defaults
        an object that provides access to the default values of a `Component's` `parameters`;
        see `parameter defaults <Parameter_Defaults>` for additional information.

    initialization_status : field of flags attribute
        indicates the state of initialization of the Component;
        one and only one of the following flags is always set:

            * `DEFERRED_INIT <ContextFlags.DEFERRED_INIT>`
            * `INITIALIZING <ContextFlags.INITIALIZING>`
            * `VALIDATING <ContextFlags.VALIDATING>`
            * `INITIALIZED <ContextFlags.INITIALIZED>`
            * `RESET <ContextFlags.RESET>`
            * `UNINITIALIZED <ContextFlags.UNINITALIZED>`

    COMMENT:
    FIX: THESE USED TO BE IN CONSTRUCTORS FOR ALL SUBCLASSES.  INTEGRATE WITH ABOVE
    params : Dict[param keyword: param value] : default None
        a `parameter dictionary <ParameterPort_Specification>` that can be used to specify the parameters for
        the InputPort or its function, and/or a custom function and its parameters. Values specified for parameters in
        the dictionary override any assigned to those parameters in arguments of the constructor.

    name : str : default see `name <InputPort.name>`
        specifies the name of the InputPort; see InputPort `name <InputPort.name>` for details.

    prefs : PreferenceSet or specification dict : default Port.classPreferences
        specifies the `PreferenceSet` for the InputPort; see `prefs <InputPort.prefs>` for details.
    COMMENT

    """

    #CLASS ATTRIBUTES
    className = "COMPONENT"
    suffix = " " + className
# IMPLEMENTATION NOTE:  *** CHECK THAT THIS DOES NOT CAUSE ANY CHANGES AT SUBORDNIATE LEVELS TO PROPOGATE EVERYWHERE
    componentCategory = None
    componentType = None

    standard_constructor_args = [RESET_STATEFUL_FUNCTION_WHEN, EXECUTE_UNTIL_FINISHED, MAX_EXECUTIONS_BEFORE_FINISHED]

    # helper attributes for JSON model spec
    _model_spec_id_parameters = 'parameters'
    _model_spec_id_stateful_parameters = 'stateful_parameters'

    _model_spec_generic_type_name = NotImplemented
    """
        string describing this class's generic type in universal model
        specification,
        if it exists and is different than the class name
    """

    _model_spec_class_name_is_generic = False
    """
        True if the class name is the class's generic type in universal model specification,
        False otherwise
    """

    _specified_variable_shape_flexibility = DefaultsFlexibility.RIGID
    """
        The `DefaultsFlexibility` ._variable_shape_flexibility takes on
        when variable shape was manually specified
    """

    class Parameters(ParametersBase):
        """
            The `Parameters` that are associated with all `Components`

            Attributes
            ----------

                variable
                    see `variable <Component_Variable>`

                    :default value: numpy.array([0])
                    :type: ``numpy.ndarray``
                    :read only: True

                value
                    see `value <Component_Value>`

                    :default value: numpy.array([0])
                    :type: ``numpy.ndarray``
                    :read only: True

                execute_until_finished
                    see `execute_until_finished <Component_Execute_Until_Finished>`

                    :default value: True
                    :type: ``bool``

                execution_count
                    see `execution_count <Component_Execution_Count>`

                    :default value: 0
                    :type: ``int``
                    :read only: True

                num_executions
                    see `num_executions <_Component_Num_Executions>`

                    :default value:
                    :type: ``Time``
                    :read only: True

                has_initializers
                    see `has_initializers <Component.has_initializers>`

                    :default value: False
                    :type: ``bool``

                is_finished_flag
                    internal parameter used by some Component types to track previous status of is_finished() method,
                    or to set the status reported by the is_finished (see `is_finished <Component_Is_Finished>`

                    :default value: True
                    :type: ``bool``

                max_executions_before_finished
                    see `max_executions_before_finished <Component_Max_Executions_Before_Finished>`

                    :default value: 1000
                    :type: ``int``

                num_executions_before_finished
                    see `num_executions_before_finished <Component_Num_Executions_Before_Finished>`

                    :default value: 0
                    :type: ``int``
                    :read only: True
        """
        variable = Parameter(np.array([0]), read_only=True, pnl_internal=True, constructor_argument='default_variable')
        value = Parameter(np.array([0]), read_only=True, pnl_internal=True)
        has_initializers = Parameter(False, setter=_has_initializers_setter, pnl_internal=True)
        # execution_count is not stateful because it is a global counter;
        #    for context-specific counts should use schedulers which store this info
        execution_count = Parameter(0,
                                    read_only=True,
                                    loggable=False,
                                    stateful=False,
                                    fallback_default=True,
                                    pnl_internal=True)
        is_finished_flag = Parameter(True, loggable=False, stateful=True)
        execute_until_finished = Parameter(True, pnl_internal=True)
        num_executions = Parameter(Time(), read_only=True, modulable=False, loggable=False, pnl_internal=True)
        num_executions_before_finished = Parameter(0, read_only=True, modulable=False, pnl_internal=True)
        max_executions_before_finished = Parameter(1000, modulable=False, pnl_internal=True)

        def _parse_variable(self, variable):
            if variable is None:
                return variable

            try:
                return convert_to_np_array(variable)
            except ValueError:
                return convert_all_elements_to_np_array(variable)

        def _validate_variable(self, variable):
            return None

        def _parse_modulable(self, param_name, param_value):
            from psyneulink.core.components.mechanisms.modulatory.modulatorymechanism import ModulatoryMechanism_Base
            from psyneulink.core.components.ports.modulatorysignals import ModulatorySignal
            from psyneulink.core.components.projections.modulatory.modulatoryprojection import ModulatoryProjection_Base

            # assume 2-tuple with class/instance as second item is a proper
            # modulatory spec, can possibly add in a flag on acceptable
            # classes in the future
            if (
                isinstance(param_value, tuple)
                and len(param_value) == 2
                and (
                    is_instance_or_subclass(param_value[1], Component)
                    or (
                        isinstance(param_value[1], str)
                        and param_value[1] in MODULATORY_SPEC_KEYWORDS
                    )
                )
            ):
                value = param_value[0]
            elif (
                is_instance_or_subclass(
                    param_value,
                    (ModulatoryMechanism_Base, ModulatorySignal, ModulatoryProjection_Base)
                )
                or (
                    isinstance(param_value, str)
                    and param_value in MODULATORY_SPEC_KEYWORDS
                )
            ):
                value = getattr(self, param_name).default_value
            else:
                value = param_value

            if isinstance(value, list):
                value = np.asarray(value)

            return value

    initMethod = INIT_FULL_EXECUTE_METHOD

    classPreferenceLevel = PreferenceLevel.COMPOSITION
    # Any preferences specified below will override those specified in COMPOSITION_DEFAULT_PREFERENCES
    # Note: only need to specify setting;  level will be assigned to COMPOSITION automatically
    # classPreferences = {
    #     PREFERENCE_SET_NAME: 'ComponentCustomClassPreferences',
    #     PREFERENCE_KEYWORD<pref>: <setting>...}

    exclude_from_parameter_ports = [INPUT_PORTS, OUTPUT_PORTS]

    # IMPLEMENTATION NOTE: This is needed so that the Port class can be used with ContentAddressableList,
    #                      which requires that the attribute used for addressing is on the class;
    #                      it is also declared as a property, so that any assignments are validated to be strings,
    #                      insuring that assignment by one instance will not affect the value of others.
    name = None

    _deepcopy_shared_keys = frozenset([])

    def __init__(self,
                 default_variable,
                 param_defaults,
                 size=NotImplemented,  # 7/5/17 CW: this is a hack to check whether the user has passed in a size arg
                 function=None,
                 name=None,
                 reset_stateful_function_when=None,
                 prefs=None,
                 **kwargs):
        """Assign default preferences; enforce required params; validate and instantiate params and execute method

        Initialization arguments:
        - default_variable (anything): establishes type for the variable, used for validation
        - size (int or list/array of ints): if specified, establishes variable if variable was not already specified
        - params_default (dict): assigned as default
        Note: if parameter_validation is off, validation is suppressed (for efficiency) (Component class default = on)

        """
        context = Context(
            source=ContextFlags.CONSTRUCTOR,
            execution_phase=ContextFlags.IDLE,
            execution_id=None,
        )

        if reset_stateful_function_when is not None:
            self.reset_stateful_function_when = reset_stateful_function_when
        else:
            self.reset_stateful_function_when = Never()

        try:
            function_params = copy.copy(param_defaults[FUNCTION_PARAMS])
        except (KeyError, TypeError):
            function_params = {}

        # if function is string, assume any unknown kwargs are for the
        # corresponding UDF expression
        if isinstance(function, (types.FunctionType, str)):
            function_params = {
                **kwargs,
                **function_params
            }
        else:
            self._handle_illegal_kwargs(**kwargs)

        # allow override of standard arguments with arguments specified in
        # params (here, param_defaults) argument
        # (if there are duplicates, later lines override previous)
        parameter_values = {
            **{
                'function': function,
                'variable': default_variable
            },
            **kwargs,
            **(param_defaults if param_defaults is not None else {}),
        }

        self._initialize_parameters(
            context=context,
            **parameter_values
        )

        var = call_with_pruned_args(
            self._handle_default_variable,
            default_variable=default_variable,
            size=size,
            **parameter_values
        )
        if var is None:
            default_variable = self.defaults.variable
        else:
            default_variable = var
            self.defaults.variable = copy.deepcopy(default_variable)
            self.parameters.variable._user_specified = True

        self.parameters.variable._set(
            copy_parameter_value(default_variable),
            context=context,
            skip_log=True,
            skip_history=True,
            override=True
        )

        # ASSIGN PREFS
        _assign_prefs(self, prefs, BasePreferenceSet)

        # VALIDATE VARIABLE AND PARAMS, AND ASSIGN DEFAULTS

        # TODO: the below overrides setting default values to None context,
        # at least in stateless parameters. Possibly more. Below should be
        # removed eventually

        # Validate the set passed in
        self._instantiate_defaults(variable=default_variable,
               request_set=parameter_values,  # requested set
               assign_missing=True,                   # assign missing params from classPreferences to instanceDefaults
               target_set=self.defaults.values(), # destination set to which params are being assigned
               default_set=self.class_defaults.values(),   # source set from which missing params are assigned
               context=context,
               )

        self.initial_shared_parameters = collections.defaultdict(dict)

        for param_name, param in self.parameters.values(show_all=True).items():
            if (
                isinstance(param, SharedParameter)
                and not isinstance(param.source, ParameterAlias)
            ):
                try:
                    if parameter_values[param_name] is not None:
                        isp_val = parameter_values[param_name]
                    else:
                        isp_val = copy.deepcopy(param.default_value)
                except KeyError:
                    isp_val = copy.deepcopy(param.default_value)

                if isp_val is not None:
                    self.initial_shared_parameters[param.attribute_name][param.shared_parameter_name] = isp_val

        # we must know the final variable shape before setting up parameter
        # Functions or they will mismatch
        self._instantiate_parameter_classes(context)

        # self.componentName = self.componentType
        try:
            self.componentName = self.componentName or self.componentType
        except AttributeError:
            self.componentName = self.componentType

        # ENFORCE REGISRY
        if self.__class__.__bases__[0].__bases__[0].__bases__[0].__name__ == 'ShellClass':
            try:
                self.__class__.__bases__[0].registry
            except AttributeError:
                raise ComponentError("{0} is a category class and so must implement a registry".
                                    format(self.__class__.__bases__[0].__name__))

        # ASSIGN LOG
        from psyneulink.core.globals.log import Log
        self.log = Log(owner=self)
        # Used by run to store return value of execute
        self.results = []

        if function is None:
            if (
                param_defaults is not None
                and FUNCTION in param_defaults
                and param_defaults[FUNCTION] is not None
            ):
                function = param_defaults[FUNCTION]
            else:
                try:
                    function = self.class_defaults.function
                except AttributeError:
                    # assume function is a method on self
                    pass

        self._runtime_params_reset = {}

        # KDM 11/12/19: this exists to deal with currently unknown attribute
        # setting - if not set these will be included in logs as COMMAND_LINE
        # settings. Remove this eventually
        self.most_recent_context = context

        # INSTANTIATE ATTRIBUTES BEFORE FUNCTION
        # Stub for methods that need to be executed before instantiating function
        #    (e.g., _instantiate_sender and _instantiate_receiver in Projection)
        # Allow _instantiate_attributes_before_function of subclass
        #    to modify/replace function arg provided in constructor (e.g. TransferWithCosts)
        function = self._instantiate_attributes_before_function(function=function, context=context) or function

        # INSTANTIATE FUNCTION
        #    - assign initial function parameter values from ParameterPorts,
        #    - assign function's output to self.defaults.value (based on call of self.execute)
        self._instantiate_function(function=function, function_params=function_params, context=context)

        # FIX TIME 3/18/21
        if '(RESULT) to (OUTPUT_CIM_TransferMechanism-1_RESULT)' in self.name:
            assert True
        self._instantiate_value(context=context)

        # INSTANTIATE ATTRIBUTES AFTER FUNCTION
        # Stub for methods that need to be executed after instantiating function
        #    (e.g., instantiate_output_port in Mechanism)
        self._instantiate_attributes_after_function(context=context)

        self._validate(context=context)

        self.initialization_status = ContextFlags.INITIALIZED

        self._update_parameter_components(context)

    def __repr__(self):
        return '({0} {1})'.format(type(self).__name__, self.name)
        #return '{1}'.format(type(self).__name__, self.name)

    def __lt__(self, other):
        return self.name < other.name

    def __deepcopy__(self, memo):
        if 'no_shared' in memo and memo['no_shared']:
            shared_types = tuple()
        else:
            shared_types = (Component, ComponentsMeta)

        fun = get_deepcopy_with_shared(
            self._deepcopy_shared_keys,
            shared_types
        )
        newone = fun(self, memo)

        if newone.parameters is not newone.class_parameters:
            # may be in DEFERRED INIT, so parameters/defaults belongs to class
            newone.parameters._owner = newone
            newone.defaults._owner = newone

            for p in newone.parameters:
                p._owner = newone.parameters

        # by copying, this instance is no longer "inherent" to a single
        # 'import psyneulink' call
        newone._is_pnl_inherent = False

        return newone

    # ------------------------------------------------------------------------------------------------------------------
    # Compilation support
    # ------------------------------------------------------------------------------------------------------------------
    def _get_compilation_state(self):
        # FIXME: MAGIC LIST, Use stateful tag for this
        whitelist = {"previous_time", "previous_value", "previous_v",
                     "previous_w", "random_state",
                     "input_ports", "output_ports"}
        # Prune subcomponents (which are enabled by type rather than a list)
        # that should be omitted
        blacklist = { "objective_mechanism", "agent_rep", "projections"}

        # Only mechanisms use "value" state, can execute 'until finished',
        # and need to track executions
        if hasattr(self, 'ports'):
            whitelist.update({"value", "num_executions_before_finished",
                              "num_executions", "is_finished_flag"})

        # Only mechanisms and compositions need 'num_executions'
        if hasattr(self, 'nodes'):
            whitelist.add("num_executions")

        def _is_compilation_state(p):
            #FIXME: This should use defaults instead of 'p.get'
            return p.name not in blacklist and \
                   not isinstance(p, (ParameterAlias, SharedParameter)) and \
                   (p.name in whitelist or isinstance(p.get(), Component))

        return filter(_is_compilation_state, self.parameters)

    def _get_state_ids(self):
        return [sp.name for sp in self._get_compilation_state()]

    @property
    def llvm_state_ids(self):
        ids = getattr(self, "_state_ids", None)
        if ids is None:
            ids = self._get_state_ids()
            setattr(self, "_state_ids", ids)
        return ids

    def _get_state_initializer(self, context):
        def _convert(p):
            x = p.get(context)
            if isinstance(x, np.random.RandomState):
                # Skip first element of random state (id string)
                val = pnlvm._tupleize((*x.get_state()[1:], x.used_seed[0]))
            elif isinstance(x, np.random.Generator):
                state = x.bit_generator.state
                val = pnlvm._tupleize((state['state']['counter'], state['state']['key'],
                                       state['buffer'], state['uinteger'], state['buffer_pos'],
                                       state['has_uint32'], x.used_seed[0]))
            elif isinstance(x, Time):
                val = tuple(x._get_by_time_scale(t) for t in TimeScale)
            elif isinstance(x, Component):
                return x._get_state_initializer(context)
            elif isinstance(x, ContentAddressableList):
                return tuple(p._get_state_initializer(context) for p in x)
            else:
                val = pnlvm._tupleize(x)

            return tuple(val for _ in range(p.history_min_length + 1))

        return tuple(map(_convert, self._get_compilation_state()))

    def _get_compilation_params(self):
        # FIXME: MAGIC LIST, detect used parameters automatically
        blacklist = {# Stateful parameters
                     "previous_time", "previous_value", "previous_v",
                     "previous_w", "random_state", "is_finished_flag",
                     "num_executions_before_finished", "num_executions",
                     "variable", "value", "saved_values", "saved_samples",
                     "integrator_function_value", "termination_measure_value",
                     "execution_count",
                     # Invalid types
                     "input_port_variables", "results", "simulation_results",
                     "monitor_for_control", "state_feature_values", "simulation_ids",
                     "input_labels_dict", "output_labels_dict", "num_estimates",
                     "modulated_mechanisms", "grid", "control_signal_params",
                     "activation_derivative_fct", "input_specification",
                     "state_feature_specs",
                     # Reference to other components
                     "objective_mechanism", "agent_rep", "projections",
                     "outcome_input_ports", "state_input_ports",
                     # autodiff specific types
                     "pytorch_representation", "optimizer",
                     # duplicate
                     "allocation_samples", "control_allocation_search_space",
                     # not used in computation
                     "auto", "hetero", "cost", "costs", "combined_costs",
                     "control_signal", "intensity", "competition",
                     "has_recurrent_input_port", "enable_learning",
                     "enable_output_type_conversion", "changes_shape",
                     "output_type", "bounds", "internal_only",
                     "require_projection_in_composition", "default_input",
                     "shadow_inputs", "compute_reconfiguration_cost",
                     "reconfiguration_cost", "net_outcome", "outcome",
                     "adjustment_cost", "intensity_cost", "duration_cost",
                     "enabled_cost_functions", "control_signal_costs",
                     "default_allocation", "same_seed_for_all_allocations",
                     "search_statefulness", "initial_seed", "combine",
<<<<<<< HEAD
                     "random_variables",
=======
                     "smoothing_factor",
>>>>>>> a08f1b43
                     }
        # Mechanism's need few extra entires:
        # * matrix -- is never used directly, and is flatened below
        # * integration rate -- shape mismatch with param port input
        if hasattr(self, 'ports'):
            blacklist.update(["matrix", "integration_rate"])
        else:
            # Execute until finished is only used by mechanisms
            blacklist.update(["execute_until_finished", "max_executions_before_finished"])
            # "has_initializers" is only used by RTM
            blacklist.update(["has_initializers"])

        def _is_compilation_param(p):
            if p.name not in blacklist and not isinstance(p, (ParameterAlias, SharedParameter)):
                #FIXME: this should use defaults
                val = p.get()
                # Check if the value type is valid for compilation
                return not isinstance(val, (str, ComponentsMeta,
                                            type(max),
                                            type(_is_compilation_param),
                                            type(self._get_compilation_params)))
            return False

        return filter(_is_compilation_param, self.parameters)

    def _get_param_ids(self):
        return [p.name for p in self._get_compilation_params()]

    @property
    def llvm_param_ids(self):
        ids = getattr(self, "_param_ids", None)
        if ids is None:
            ids = self._get_param_ids()
            setattr(self, "_param_ids", ids)
        return ids

    def _is_param_modulated(self, p):
        try:
            if p in self.owner.parameter_ports:
                return True
        except AttributeError:
            pass
        try:
            if p in self.parameter_ports:
                return True
        except AttributeError:
            pass
        try:
            modulated_params = (
                getattr(self.parameters, p.sender.modulation).source
                for p in self.owner.mod_afferents)
            if p in modulated_params:
                return True
        except AttributeError:
            pass

        return False

    def _get_param_initializer(self, context):
        def _convert(x):
            if isinstance(x, Enum):
                return x.value
            elif isinstance(x, SampleIterator):
                if isinstance(x.generator, list):
                    return tuple(v for v in x.generator)
                else:
                    return (x.start, x.step, x.num)
            elif isinstance(x, Component):
                return x._get_param_initializer(context)

            try:
                # This can't use tupleize and needs to recurse to handle
                # 'search_space' list of SampleIterators
                return tuple(_convert(i) for i in x)
            except TypeError:
                return x if x is not None else tuple()

        def _get_values(p):
            param = p.get(context)
            # Modulated parameters change shape to array
            if np.ndim(param) == 0 and self._is_param_modulated(p):
                return (param,)
            elif p.name == 'num_trials_per_estimate': # Should always be int
                return 0 if param is None else int(param)
            elif p.name == 'matrix': # Flatten matrix
                return tuple(np.asfarray(param).flatten())
            return _convert(param)

        return tuple(map(_get_values, self._get_compilation_params()))

    def _gen_llvm_function_reset(self, ctx, builder, *_, tags):
        assert "reset" in tags
        return builder

    def _gen_llvm_function(self, *, ctx:pnlvm.LLVMBuilderContext,
                                    extra_args=[], tags:frozenset):
        args = [ctx.get_param_struct_type(self).as_pointer(),
                ctx.get_state_struct_type(self).as_pointer(),
                ctx.get_input_struct_type(self).as_pointer(),
                ctx.get_output_struct_type(self).as_pointer()]
        builder = ctx.create_llvm_function(args + extra_args, self, tags=tags)

        params, state, arg_in, arg_out = builder.function.args[:len(args)]
        if len(extra_args) == 0:
            for p in params, state, arg_in, arg_out:
                p.attributes.add('noalias')

        if "reset" in tags:
            builder = self._gen_llvm_function_reset(ctx, builder, params, state,
                                                    arg_in, arg_out, tags=tags)
        else:
            builder = self._gen_llvm_function_body(ctx, builder, params, state,
                                                   arg_in, arg_out, tags=tags)
        builder.ret_void()
        return builder.function

    # ------------------------------------------------------------------------------------------------------------------
    # Handlers
    # ------------------------------------------------------------------------------------------------------------------

    def _handle_default_variable(self, default_variable=None, size=None):
        """
            Finds whether default_variable can be determined using **default_variable** and **size**
            arguments.

            Returns
            -------
                a default variable if possible
                None otherwise
        """
        default_variable = self._parse_arg_variable(default_variable)

        if default_variable is None:
            default_variable = self._handle_size(size, default_variable)

            if default_variable is None or default_variable is NotImplemented:
                return None
            else:
                self._variable_shape_flexibility = self._specified_variable_shape_flexibility
        else:
            self._variable_shape_flexibility = self._specified_variable_shape_flexibility

        return convert_to_np_array(default_variable, dimension=1)

    # ELIMINATE SYSTEM
    # IMPLEMENTATION NOTE: (7/7/17 CW) Due to System and Process being initialized with size at the moment (which will
    # be removed later), I’m keeping _handle_size in Component.py. I’ll move the bulk of the function to Mechanism
    # through an override, when Composition is done. For now, only Port.py overwrites _handle_size().
    def _handle_size(self, size, variable):
        """If variable is None, _handle_size tries to infer variable based on the **size** argument to the
            __init__() function. This method is overwritten in subclasses like Mechanism and Port.
            If self is a Mechanism, it converts variable to a 2D array, (for a Mechanism, variable[i] represents
            the input from the i-th InputPort). If self is a Port, variable is a 1D array and size is a length-1 1D
            array. It performs some validations on size and variable as well. This function is overridden in Port.py.
            If size is NotImplemented (usually in the case of Projections/Functions), then this function passes without
            doing anything. Be aware that if size is NotImplemented, then variable is never cast to a particular shape.
        """
        if size is not NotImplemented:
            self._variable_shape_flexibility = self._specified_variable_shape_flexibility
            # region Fill in and infer variable and size if they aren't specified in args
            # if variable is None and size is None:
            #     variable = self.class_defaults.variable
            # 6/30/17 now handled in the individual subclasses' __init__() methods because each subclass has different
            # expected behavior when variable is None and size is None.

            def checkAndCastInt(x):
                if not isinstance(x, numbers.Number):
                    raise ComponentError("An element ({}) in size is not a number.".format(x))
                if x < 1:
                    raise ComponentError("An element ({}) in size is not a positive number.".format(x))
                try:
                    int_x = int(x)
                except:
                    raise ComponentError(
                        "Failed to convert an element ({}) in size argument for {} {} to an integer. size "
                        "should be a number, or iterable of numbers, which are integers or "
                        "can be converted to integers.".format(x, type(self), self.name))
                if int_x != x:
                    if hasattr(self, 'prefs') and hasattr(self.prefs, VERBOSE_PREF) and self.prefs.verbosePref:
                        warnings.warn("When an element ({}) in the size argument was cast to "
                                      "integer, its value changed to {}.".format(x, int_x))
                return int_x

            if variable is not None:
                variable = np.array(variable)
                if variable.dtype == object:
                    # CAVEAT: assuming here that object dtype implies there are list objects (i.e. array with
                    # different sized arrays/lists inside like [[0, 1], [2, 3, 4]]), even though putting a None
                    # value in the array will give object dtype. This case doesn't really make sense in our
                    # context though, so ignoring this case in the interest of quickly fixing 3D variable behavior
                    variable = np.atleast_1d(variable)
                else:
                    variable = np.atleast_2d(variable)

                variable = convert_all_elements_to_np_array(variable)

            try:
                if size is not None:
                    size = np.atleast_1d(size)
                    if len(np.shape(size)) > 1:  # number of dimensions of size > 1
                        if hasattr(self, 'prefs') and hasattr(self.prefs, VERBOSE_PREF) and self.prefs.verbosePref:
                            warnings.warn(
                                "size had more than one dimension (size had {} dimensions), so only the first "
                                "element of its highest-numbered axis will be used".format(len(np.shape(size))))
                        while len(np.shape(size)) > 1:  # reduce the dimensions of size
                            size = size[0]
            except:
                raise ComponentError("Failed to convert size (of type {}) to a 1D array.".format(type(size)))

            if size is not None:
                size = np.array(list(map(checkAndCastInt, size)))  # convert all elements of size to int

            # implementation note: for good coding practices, perhaps add setting to enable easy change of the default
            # value of variable (though it's an unlikely use case), which is an array of zeros at the moment
            if variable is None and size is not None:
                try:
                    variable = []
                    for s in size:
                        variable.append(np.zeros(s))
                    variable = convert_to_np_array(variable)
                # TODO: fix bare except
                except:
                    raise ComponentError("variable (possibly default_variable) was not specified, but PsyNeuLink "
                                         "was unable to infer variable from the size argument, {}. size should be"
                                         " an integer or an array or list of integers. Either size or "
                                         "variable must be specified.".format(size))

            # the two regions below (creating size if it's None and/or expanding it) are probably obsolete (7/7/17 CW)

            if size is None and variable is not None:
                size = []
                try:
                    for input_vector in variable:
                        size.append(len(input_vector))
                    size = np.array(size)
                except:
                    raise ComponentError(
                            "{}: size was not specified, and unable to infer it from the variable argument ({}) "
                            "-- it can be an array, list, a 2D array, a list of arrays, array of lists, etc. ".
                                format(self.name, variable))
            # endregion

            if size is not None and variable is not None:
                if len(size) == 1 and len(variable) > 1:
                    new_size = np.empty(len(variable))
                    new_size.fill(size[0])
                    size = new_size

            # the two lines below were used when size was a param and are likely obsolete (7/7/17 CW)
            # param_defaults['size'] = size  # 7/5/17 potentially buggy? Not sure (CW)
            # self.user_params_for_instantiation['size'] = None  # 7/5/17 VERY HACKY: See Changyan's Notes on this.

            # Both variable and size are specified
            if variable is not None and size is not None:
                # If they conflict, give warning
                if len(size) != len(variable):
                    if hasattr(self, 'prefs') and hasattr(self.prefs, VERBOSE_PREF) and self.prefs.verbosePref:
                        warnings.warn("The size arg of {} conflicts with the length "
                                      "of its variable arg ({}) at element {}: variable takes precedence".
                                      format(self.name, size, variable))
                else:
                    for i in range(len(size)):
                        if size[i] != len(variable[i]):
                            if hasattr(self, 'prefs') and hasattr(self.prefs, VERBOSE_PREF) and self.prefs.verbosePref:
                                warnings.warn("The size arg of {} ({}) conflicts with the length "
                                              "of its variable arg ({}) at element {}: variable takes precedence".
                                              format(self.name, size[i], variable[i], i))

        return variable

    def _handle_illegal_kwargs(self, **kwargs):
        illegal_args = [
            arg
            for arg in kwargs.keys()
            if arg not in (
                self.standard_constructor_args
                + self.parameters.names(show_all=True)
                # arguments to constructor
                + list(get_all_explicit_arguments(self.__class__, '__init__'))
            )
        ]

        if illegal_args:
            plural = ''
            if len(illegal_args) > 1:
                plural = 's'
            raise ComponentError(
                f"Unrecognized argument{plural} in constructor for {self.name} "
                f"(type: {self.__class__.__name__}): {repr(', '.join(illegal_args))}"
            )

    # breaking self convention here because when storing the args,
    # "self" is often among them. To avoid needing to preprocess to
    # avoid argument duplication, use "self_" in this method signature
    def _store_deferred_init_args(self_, **kwargs):
        self = self_

        try:
            del kwargs['self']
        except KeyError:
            pass

        # add unspecified kwargs
        kwargs_names = [
            k
            for k, v in inspect.signature(self.__init__).parameters.items()
            if v.kind is inspect.Parameter.VAR_KEYWORD
        ]

        self._init_args = {
            k: v
            for k, v in kwargs.items()
            if (
                k in get_all_explicit_arguments(self.__class__, '__init__')
                or k in kwargs_names
            )
        }
        try:
            self._init_args.update(self._init_args['kwargs'])
            del self._init_args['kwargs']
        except KeyError:
            pass

    def _deferred_init(self, **kwargs):
        """Use in subclasses that require deferred initialization
        """
        if self.initialization_status == ContextFlags.DEFERRED_INIT:

            # Flag that object is now being initialized
            #       (usually in _instantiate_function)
            self.initialization_status = ContextFlags.INITIALIZING

            self._init_args.update(kwargs)

            # Complete initialization
            super(self.__class__,self).__init__(**self._init_args)

            # If name was assigned, "[DEFERRED INITIALIZATION]" was appended to it, so remove it
            if DEFERRED_INITIALIZATION in self.name:
                self.name = self.name.replace("[" + DEFERRED_INITIALIZATION + "]", "")
            # Otherwise, allow class to replace std default name with class-specific one if it has a method for doing so
            else:
                self._assign_default_name()

            del self._init_args

    def _assign_deferred_init_name(self, name):

        name = "{} [{}]".format(name,DEFERRED_INITIALIZATION) if name \
          else "{} {}".format(DEFERRED_INITIALIZATION,self.__class__.__name__)

        # Register with ProjectionRegistry or create one
        register_category(entry=self,
                          base_class=Component,
                          name=name,
                          registry=DeferredInitRegistry,
                          )

    def _assign_default_name(self, **kwargs):
        return

    def _set_parameter_value(self, param, val, context=None):
        param = getattr(self.parameters, param)
        param._set(val, context)
        if hasattr(self, "parameter_ports"):
            if param in self.parameter_ports:
                new_port_value = self.parameter_ports[param].execute(context=context)
                self.parameter_ports[param].parameters.value._set(new_port_value, context)
        elif hasattr(self, "owner"):
            if hasattr(self.owner, "parameter_ports"):
                # skip Components, assume they are to be run to provide the
                # value instead of given as a variable to a parameter port
                if param in self.owner.parameter_ports:
                    try:
                        if any([isinstance(v, Component) for v in val]):
                            return
                    except TypeError:
                        if isinstance(val, Component):
                            return

                    new_port_value = self.owner.parameter_ports[param].execute(context=context)
                    self.owner.parameter_ports[param].parameters.value._set(new_port_value, context)

    def _check_args(self, variable=None, params=None, context=None, target_set=None):
        """validate variable and params, instantiate variable (if necessary) and assign any runtime params.

        Called by functions to validate variable and params
        Validation can be suppressed by turning parameter_validation attribute off
        target_set is a params dictionary to which params should be assigned;

        Does the following:
        - instantiate variable (if missing or callable)
        - validate variable if PARAM_VALIDATION is set
        - resets leftover runtime params back to original values (only if execute method was called directly)
        - sets runtime params
        - validate params if PARAM_VALIDATION is set

        :param variable: (anything but a dict) - variable to validate
        :param params: (dict) - params to validate
        :target_set: (dict) - set to which params should be assigned
        :return:
        """
        # VARIABLE ------------------------------------------------------------

        # If function is called without any arguments, get default for variable
        if variable is None:
            try:
                # assigned by the Function class init when initializing
                variable = self.defaults.variable
            except AttributeError:
                variable = self.class_defaults.variable

        # If the variable is a function, call it
        if callable(variable):
            variable = variable()

        # Validate variable if parameter_validation is set and the function was called with a variable
        if self.prefs.paramValidationPref and variable is not None:
            variable = self._validate_variable(variable, context=context)

        # PARAMS ------------------------------------------------------------

        # If params have been passed, treat as runtime params
        self._validate_and_assign_runtime_params(params, context)

        self.parameters.variable._set(variable, context=context)
        return variable

    def _validate_and_assign_runtime_params(self, runtime_params, context):
        """Validate runtime_params, cache for reset, and assign values

        Check that all params belong either to Component or its function (raise error if any are found that don't)
        Cache params to reset in _runtime_params_reset
        """

        # # MODIFIED 5/8/20 OLD:
        # # reset any runtime params that were leftover from a direct call to .execute (atypical)
        # if context.execution_id in self._runtime_params_reset:
        #     for key in self._runtime_params_reset[context.execution_id]:
        #         self._set_parameter_value(key, self._runtime_params_reset[context.execution_id][key], context)
        # self._runtime_params_reset[context.execution_id] = {}
        # MODIFIED 5/8/20 END

        from psyneulink.core.components.functions.function import is_function_type, FunctionError
        def generate_error(param_name):
            owner_name = ""
            if hasattr(self, OWNER) and self.owner:
                owner_name = f" of {self.owner.name}"
                if hasattr(self.owner, OWNER) and self.owner.owner:
                    owner_name = f"{owner_name} of {self.owner.owner.name}"
            err_msg=f"Invalid specification in runtime_params arg for {self.name}{owner_name}: '{param_name}'."
            if is_function_type(self):
                raise FunctionError(err_msg)
            else:
                raise ComponentError(err_msg)

        if isinstance(runtime_params, dict):
            for param_name in runtime_params:
                if not isinstance(param_name, str):
                    generate_error(param_name)
                elif param_name in self.parameters:
                    if param_name in {FUNCTION, INPUT_PORTS, OUTPUT_PORTS}:
                        generate_error(param_name)
                    if context.execution_id not in self._runtime_params_reset:
                        self._runtime_params_reset[context.execution_id] = {}
                    self._runtime_params_reset[context.execution_id][param_name] = getattr(self.parameters,
                                                                                           param_name)._get(context)
                    self._set_parameter_value(param_name, runtime_params[param_name], context)
                # Any remaining params should either belong to the Component's function
                #    or, if the Component is a Function, to it or its owner
                elif ( # If Component is not a function, and its function doesn't have the parameter or
                        (not is_function_type(self) and param_name not in self.function.parameters)
                       # the Component is a standalone function:
                       or (is_function_type(self) and not self.owner)):
                    generate_error(param_name)

        elif runtime_params:    # not None
            raise ComponentError(f"Invalid specification of runtime parameters for {self.name}: {runtime_params}.")

    @handle_external_context()
    def _instantiate_defaults(self,
                        variable=None,
                        request_set=None,
                        assign_missing=True,
                        target_set=None,
                        default_set=None,
                        context=None
                        ):
        """Validate variable and/or param defaults in requested set and assign values to params in target set

          Variable can be any type other than a dictionary (reserved for use as params)
          request_set must contain a dict of params to be assigned to target_set
          If assign_missing option is set, then any params defined for the class
              but not included in the requested set are assigned values from the default_set;
              if request_set is None, then all values in the target_set are assigned from the default_set
          Class defaults can not be passed as target_set
              IMPLEMENTATION NOTE:  for now, treating class defaults as hard coded;
                                    could be changed in the future simply by commenting out code below

          If not context:  instantiates function and any ports specified in request set
                           (if they have changed from the previous value(s))

        :param variable: (anything but a dict (variable) - value to assign as defaults.variable
        :param request_set: (dict) - params to be assigned
        :param assign_missing: (bool) - controls whether missing params are set to default_set values (default: False)
        :param target_set: (dict) - param set to which assignments should be made
        :param default_set: (dict) - values used for params missing from request_set (only if assign_missing is True)
        :return:
        """

        # Make sure all args are legal
        if variable is not None:
            if isinstance(variable,dict):
                raise ComponentError("Dictionary passed as variable; probably trying to use param set as 1st argument")
        if request_set:
            if not isinstance(request_set, dict):
                raise ComponentError("requested parameter set must be a dictionary")
        if target_set:
            if not isinstance(target_set, dict):
                raise ComponentError("target parameter set must be a dictionary")
        if default_set:
            if not isinstance(default_set, dict):
                raise ComponentError("default parameter set must be a dictionary")


        # FIX: 6/3/19 [JDC] SHOULD DEAL WITH THIS AND SHAPE BELOW
        # # GET VARIABLE FROM PARAM DICT IF SPECIFIED
        # #    (give precedence to that over variable arg specification)
        # if VARIABLE in request_set and request_set[VARIABLE] is not None:
        #     variable = request_set[VARIABLE]

        # ASSIGN SHAPE TO VARIABLE if specified

        if hasattr(self, 'shape') and self.shape is not None:
            # IMPLEMENTATION NOTE 6/23/17 (CW): this test is currently unused by all components. To confirm this, we
            # may add an exception here (raise ComponentError("Oops this is actually used")), then run all tests.
            # thus, we should consider deleting this validation

            # Both variable and shape are specified
            if variable is not None:
                # If they conflict, raise exception, otherwise use variable (it specifies both shape and content)
                if self.shape != np.array(variable).shape:
                    raise ComponentError(
                        "The shape arg of {} ({}) conflicts with the shape of its variable arg ({})".
                        format(self.name, self.shape, np.array(variable).shape))
            # Variable is not specified, so set to array of zeros with specified shape
            else:
                variable = np.zeros(self.shape)

        # VALIDATE VARIABLE

        if context.source is not ContextFlags.COMMAND_LINE:
            # if variable has been passed then validate and, if OK, assign as self.defaults.variable
            variable = self._validate_variable(variable, context=context)

        # If no params were passed, then done
        if request_set is None and target_set is None and default_set is None:
            return

        # VALIDATE PARAMS

        # if request_set has been passed or created then validate and, if OK, assign params to target_set
        if request_set:
            try:
                self._validate_params(variable=variable,
                                      request_set=request_set,
                                      target_set=target_set,
                                      context=context)
            # variable not implemented by Mechanism subclass, so validate without it
            except TypeError:
                self._validate_params(request_set=request_set,
                                      target_set=target_set,
                                      context=context)

    def _initialize_parameters(self, context=None, **param_defaults):
        from psyneulink.core.components.shellclasses import (
            Composition_Base, Function, Mechanism, Port, Process_Base,
            Projection, System_Base
        )

        # excludes Function
        shared_types = (
            Mechanism,
            Port,
            Projection,
            System_Base,
            Process_Base,
            Composition_Base,
            ComponentsMeta,
            types.MethodType,
            types.ModuleType,
            functools.partial,
        )
        alias_names = {p.name for p in self.class_parameters if isinstance(p, ParameterAlias)}

        self.parameters = self.Parameters(owner=self, parent=self.class_parameters)

        # assign defaults based on pass in params and class defaults
        defaults = {
            k: v for (k, v) in self.class_defaults.values(show_all=True).items()
            if k not in alias_names
        }

        if param_defaults is not None:
            # Exclude any function_params from the items to set on this Component
            # because these should just be pointers to the parameters of the same
            # name on this Component's function
            # Exclude any pass parameters whose value is None (assume this means "use the normal default")
            d = {
                k: v for (k, v) in param_defaults.items()
                if (
                    (
                        k not in defaults
                        and k not in alias_names
                    )
                    or v is not None
                )
            }
            for p in d:
                try:
                    parameter_obj = getattr(self.parameters, p)
                except AttributeError:
                    # p in param_defaults does not correspond to a Parameter
                    continue

                if d[p] is not None:
                    parameter_obj._user_specified = True

                if parameter_obj.structural:
                    parameter_obj.spec = d[p]

                if parameter_obj.modulable:
                    # later, validate this
                    try:
                        modulable_param_parser = self.parameters._get_prefixed_method(
                            parse=True,
                            modulable=True
                        )
                        parsed = modulable_param_parser(p, d[p])

                        if parsed is not d[p]:
                            # we have a modulable param spec
                            parameter_obj.spec = d[p]
                            d[p] = parsed
                            param_defaults[p] = parsed
                    except AttributeError:
                        pass

            defaults.update(d)

        for k in defaults:
            defaults[k] = copy_parameter_value(
                defaults[k],
                shared_types=shared_types
            )

        self.defaults = Defaults(owner=self, **defaults)

        def _is_user_specified(parameter):
            return (
                parameter.name in param_defaults
                and param_defaults[parameter.name] is not None
            )

        for p in filter(lambda x: isinstance(x, ParameterAlias), self.parameters):
            if _is_user_specified(p):
                if _is_user_specified(p.source):
                    if param_defaults[p.name] is not param_defaults[p.source.name]:
                        raise ComponentError(
                            f"Multiple values ({p.name}: {param_defaults[p.name]}"
                            f"\t{p.source.name}: {param_defaults[p.source.name]}) "
                            f"assigned to identical Parameters. {p.name} is an alias "
                            f"of {p.source.name}",
                            component=self,
                        )
                else:
                    param_defaults[p.source.name] = param_defaults[p.name]

        for p in filter(lambda x: not isinstance(x, (ParameterAlias, SharedParameter)), self.parameters._in_dependency_order):
            # copy spec so it is not overwritten later
            # TODO: check if this is necessary
            p.spec = copy_parameter_value(p.spec, shared_types=shared_types)

            # set default to None context to ensure it exists
            if (
                p._get(context) is None and p.getter is None
                or context.execution_id not in p.values
            ):
                if p._user_specified:
                    val = param_defaults[p.name]

                    if isinstance(val, Function):
                        if val.owner is not None:
                            val = copy.deepcopy(val)
                else:
                    val = copy_parameter_value(
                        p.default_value,
                        shared_types=shared_types
                    )

                if isinstance(val, Function):
                    val.owner = self

                val = p._parse(val)
                p._validate(val)
                p._set(val, context=context, skip_history=True, override=True)

            if isinstance(p.default_value, Function):
                p.default_value.owner = p

        for p in self.parameters:
            if p.stateful:
                setattr(self, _get_parametervalue_attr(p), ParameterValue(self, p))

    def _get_parsed_variable(self, parameter, variable=NotImplemented, context=None):
        if variable is NotImplemented:
            variable = copy.deepcopy(self.defaults.variable)

        try:
            parameter = getattr(self.parameters, parameter)
        except TypeError:
            pass

        try:
            parse_variable_method = getattr(
                self,
                f'_parse_{parameter.name}_variable'
            )
            return copy.deepcopy(
                call_with_pruned_args(parse_variable_method, variable, context=context)
            )
        except AttributeError:
            # no parsing method, assume same shape as owner
            return variable

    def _instantiate_parameter_classes(self, context=None):
        """
            An optional method that will take any Parameter values in
            **context** that are classes/types, and instantiate them.
        """
        from psyneulink.core.components.shellclasses import Function

        # (this originally occurred in _validate_params)
        for p in self.parameters._in_dependency_order:
            if p.getter is None:
                val = p._get(context)
                if (
                    p.name != FUNCTION
                    and is_instance_or_subclass(val, Function)
                    and not p.reference
                    and not isinstance(p, SharedParameter)
                ):
                    function_default_variable = self._get_parsed_variable(p, context=context)

                    if (
                        inspect.isclass(val)
                        and issubclass(val, Function)
                    ):
                        # instantiate class val with all relevant shared parameters
                        # some shared parameters may not be arguments (e.g.
                        # transfer_fct additive_param when function is Identity)
                        # NOTE: this may cause an issue if there is an
                        # incompatibility between a shared parameter and
                        # the default variable, by forcing variable to
                        # be _user_specified, where instead the variable
                        # would be coerced to match
                        val = call_with_pruned_args(
                            val,
                            default_variable=function_default_variable,
                            **self.initial_shared_parameters[p.name]
                        )

                        val.owner = self
                        p._set(val, context)

                        for sub_param_name in itertools.chain(self.initial_shared_parameters[p.name], ['variable']):
                            try:
                                sub_param = getattr(val.parameters, sub_param_name)
                            except AttributeError:
                                # TransferWithCosts has SharedParameters
                                # referencing transfer_fct's
                                # additive_param or
                                # multiplicative_param, but Identity
                                # does not have them
                                continue

                            try:
                                orig_param_name = [x.name for x in self.parameters if isinstance(x, SharedParameter) and x.source is sub_param][0]
                            except IndexError:
                                orig_param_name = sub_param_name
                            sub_param._user_specified = getattr(self.parameters, orig_param_name)._user_specified

                    elif isinstance(val, Function):
                        incompatible = False
                        if function_default_variable.shape != val.defaults.variable.shape:
                            incompatible = True
                            if val._variable_shape_flexibility is DefaultsFlexibility.INCREASE_DIMENSION:
                                increased_dim = np.asarray([val.defaults.variable])

                                if increased_dim.shape == function_default_variable.shape:
                                    function_default_variable = increased_dim
                                    incompatible = False
                            elif val._variable_shape_flexibility is DefaultsFlexibility.FLEXIBLE:
                                incompatible = False

                        if incompatible:
                            def _create_justified_line(k, v, error_line_len=110):
                                return f'{k}: {v.rjust(error_line_len - len(k))}'

                            raise ParameterError(
                                f'Variable shape incompatibility between {self} and its {p.name} Parameter'
                                + _create_justified_line(
                                    f'\n{self}.variable',
                                    f'{function_default_variable}    (numpy.array shape: {np.asarray(function_default_variable).shape})'
                                )
                                + _create_justified_line(
                                    f'\n{self}.{p.name}.variable',
                                    f'{val.defaults.variable}    (numpy.array shape: {np.asarray(val.defaults.variable).shape})'
                                )
                            )
                        val._update_default_variable(
                            function_default_variable,
                            context
                        )

                        if isinstance(p.default_value, Function):
                            p.default_value._update_default_variable(
                                function_default_variable,
                                context
                            )

        self._override_unspecified_shared_parameters(context)

    def _override_unspecified_shared_parameters(self, context):
        for param in self.parameters._in_dependency_order:
            if (
                isinstance(param, SharedParameter)
                and not isinstance(param.source, ParameterAlias)
            ):
                try:
                    obj = getattr(self.parameters, param.attribute_name)
                    shared_objs = [obj.default_value, obj._get(context)]
                except AttributeError:
                    obj = getattr(self, param.attribute_name)
                    shared_objs = [obj]

                for c in shared_objs:
                    if isinstance(c, Component):
                        try:
                            shared_obj_param = getattr(c.parameters, param.shared_parameter_name)
                        except AttributeError:
                            continue

                        if not shared_obj_param._user_specified:
                            if (
                                param.primary
                                and param.default_value is not None
                            ):
                                shared_obj_param.default_value = copy.deepcopy(param.default_value)
                                shared_obj_param._set(copy.deepcopy(param.default_value), context)
                                shared_obj_param._user_specified = param._user_specified
                        elif (
                            param._user_specified
                            and not safe_equals(param.default_value, shared_obj_param.default_value)
                            # only show warning one time, for the non-default value if possible
                            and c is shared_objs[-1]
                        ):
                            try:
                                isp_arg = self.initial_shared_parameters[param.attribute_name][param.shared_parameter_name]
                                # TODO: handle passed component but copied?
                                throw_warning = (
                                    # arg passed directly into shared_obj, no parsing
                                    not safe_equals(shared_obj_param._get(context), isp_arg)
                                    # arg passed but was parsed
                                    and not safe_equals(shared_obj_param.spec, isp_arg)
                                )
                            except KeyError:
                                throw_warning = True

                            if throw_warning:
                                warnings.warn(
                                    f'Specification of the "{param.name}" parameter ({param.default_value})'
                                    f' for {self} conflicts with specification of its shared parameter'
                                    f' "{shared_obj_param.name}" ({shared_obj_param.default_value}) for its'
                                    f' {param.attribute_name} ({param.source._owner._owner}). The value'
                                    f' specified on {param.source._owner._owner} will be used.'
                                )


    @handle_external_context()
    def reset_params(self, mode=ResetMode.INSTANCE_TO_CLASS, context=None):
        """Reset current and/or instance defaults

        If called with:
            - CURRENT_TO_INSTANCE_DEFAULTS all current param settings are set to instance defaults
            - INSTANCE_TO_CLASS all instance defaults are set to class defaults
            - ALL_TO_CLASS_DEFAULTS all current and instance param settings are set to class defaults

        :param mode: (ResetMode) - determines which params are reset
        :return none:
        """

        if not isinstance(mode, ResetMode):
            warnings.warn("No ResetMode specified for reset_params; CURRENT_TO_INSTANCE_DEFAULTS will be used")

        for param in self.parameters:
            if mode == ResetMode.CURRENT_TO_INSTANCE_DEFAULTS:
                param._set(
                    copy_parameter_value(param.default_value),
                    context=context,
                    skip_history=True,
                    skip_log=True,
                )
            elif mode == ResetMode.INSTANCE_TO_CLASS:
                param.reset()
            elif mode == ResetMode.ALL_TO_CLASS_DEFAULTS:
                param.reset()
                param._set(
                    copy_parameter_value(param.default_value),
                    context=context,
                    skip_history=True,
                    skip_log=True,
                )

    def _initialize_from_context(self, context, base_context=Context(execution_id=None), override=True, visited=None):
        if context.execution_id is base_context.execution_id:
            return

        if visited is None:
            visited = set()

        for comp in self._dependent_components:
            if comp not in visited:
                visited.add(comp)
                comp._initialize_from_context(context, base_context, override, visited=visited)

        non_alias_params = [p for p in self.stateful_parameters if not isinstance(p, (ParameterAlias, SharedParameter))]
        for param in non_alias_params:
            if param.setter is None:
                param._initialize_from_context(context, base_context, override)

        # attempt to initialize any params with setters (some params with setters may depend on the
        # initialization of other params)
        # this pushes the problem down one level so that if there are two such that they depend on each other,
        # it will still fail. in this case, it is best to resolve the problem in the setter with a default
        # initialization value
        for param in non_alias_params:
            if param.setter is not None:
                param._initialize_from_context(context, base_context, override)

    def _delete_contexts(self, *contexts, check_simulation_storage=False, visited=None):
        if visited is None:
            visited = set()

        for comp in self._dependent_components:
            if comp not in visited:
                visited.add(comp)
                comp._delete_contexts(*contexts, check_simulation_storage=check_simulation_storage, visited=visited)

        for param in self.stateful_parameters:
            if not check_simulation_storage or not param.retain_old_simulation_data:
                for context in contexts:
                    param.delete(context)

    def _set_all_parameter_properties_recursively(self, visited=None, **kwargs):
        if visited is None:
            visited = set()

        # sets a property of all parameters for this component and all its dependent components
        # used currently for disabling history, but setting logging could use this
        for param_name in self.parameters.names():
            parameter = getattr(self.parameters, param_name)
            for (k, v) in kwargs.items():
                try:
                    setattr(parameter, k, v)
                except ParameterError as e:
                    logger.warning(str(e) + ' Parameter has not been modified.')

        for comp in self._dependent_components:
            if comp not in visited:
                visited.add(comp)
                comp._set_all_parameter_properties_recursively(
                    visited=visited,
                    **kwargs
                )

    def _set_multiple_parameter_values(self, context, **kwargs):
        """
            Unnecessary, but can simplify multiple parameter assignments at once
            For every kwarg k, v pair, will attempt to set self.parameters.<k> to v for context
        """
        for (k, v) in kwargs.items():
            getattr(self.parameters, k)._set(v, context)

    # ------------------------------------------------------------------------------------------------------------------
    # Parsing methods
    # ------------------------------------------------------------------------------------------------------------------
    # ---------------------------------------------------------
    # Argument parsers
    # ---------------------------------------------------------

    def _parse_arg_generic(self, arg_val):
        """
            Argument parser for any argument that does not have a specialized parser
        """
        return arg_val

    def _parse_arg_variable(self, variable):
        """
            Transforms **variable** into a form that Components expect. Used to allow
            users to pass input in convenient forms, like a single float when a list
            for input ports is expected

            Returns
            -------
            The transformed **input**
        """
        if variable is None:
            return variable

        if not isinstance(variable, (list, np.ndarray)):
            variable = np.atleast_1d(variable)

        return convert_all_elements_to_np_array(variable)

    # ---------------------------------------------------------
    # Misc parsers
    # ---------------------------------------------------------

    def _parse_function_variable(self, variable, context=None):
        """
            Parses the **variable** passed in to a Component into a function_variable that can be used with the
            Function associated with this Component
        """
        return variable

    # ------------------------------------------------------------------------------------------------------------------
    # Validation methods
    # ------------------------------------------------------------------------------------------------------------------

    def _validate(self, context=None):
        """
            Eventually should contain all validation methods, occurs at end of Component.__init__
        """
        # 4/18/18 kmantel: below is a draft of what such a method should look like
        # it's beyond the scope of the current changes however

        # # currently allows chance to validate anything in constructor defaults
        # # when fleshed out, this should go over the new Parameters structure
        # for param, _ in self.get_param_class_defaults().items():
        #     try:
        #         # automatically call methods of the form _validate_<param name> with the attribute
        #         # as single argument. Sticking to this format can allow condensed and modular validation
        #         getattr(self, '_validate_' + param)(getattr(self, param))
        #     except AttributeError:
        #         pass
        self._validate_value()

    def _validate_variable(self, variable, context=None):
        """Validate variable and return validated variable

        Convert self.class_defaults.variable specification and variable (if specified) to list of 1D np.ndarrays:

        VARIABLE SPECIFICATION:                                        ENCODING:
        Simple value variable:                                         0 -> [array([0])]
        Single state array (vector) variable:                         [0, 1] -> [array([0, 1])]
        Multiple port variables, each with a single value variable:  [[0], [0]] -> [array[0], array[0]]

        Perform top-level type validation of variable against the self.class_defaults.variable;
            if the type is OK, the value is returned (which should be used by the function)
        This can be overridden by a subclass to perform more detailed checking (e.g., range, recursive, etc.)
        It is called only if the parameter_validation attribute is `True` (which it is by default)

        IMPLEMENTATION NOTES:
           * future versions should add hierarchical/recursive content (e.g., range) checking
           * add request/target pattern?? (as per _validate_params) and return validated variable?

        :param variable: (anything other than a dictionary) - variable to be validated:
        :param context: (str)
        :return variable: validated variable
        """

        if inspect.isclass(variable):
            raise ComponentError(f"Assignment of class ({variable.__name__}) "
                                 f"as a variable (for {self.name}) is not allowed.")

        # If variable is not specified, then:
        #    - assign to (??now np-converted version of) self.class_defaults.variable
        #    - mark as not having been specified
        #    - return
        if variable is None:
            try:
                return self.defaults.variable
            except AttributeError:
                return self.class_defaults.variable

        # Otherwise, do some checking on variable before converting to np.ndarray

        # If variable is callable (function or object reference), call it and assign return to value to variable
        # Note: check for list is necessary since function references must be passed wrapped in a list so that they are
        #       not called before being passed
        if isinstance(variable, list) and callable(variable[0]):
            variable = variable[0]()
        # NOTE (7/24/17 CW): the above two lines of code can be commented out without causing any current tests to fail
        # So we should either write tests for this piece of code, or remove it.
        # Convert variable to np.ndarray
        # Note: this insures that variable will be AT LEAST 1D;  however, can also be higher:
        #       e.g., given a list specification of [[0],[0]], it will return a 2D np.array
        variable = convert_to_np_array(variable, 1)

        return variable

    def _validate_params(self, request_set, target_set=None, context=None):
        """Validate params and assign validated values to targets,

        This performs top-level type validation of params

        This can be overridden by a subclass to perform more detailed checking (e.g., range, recursive, etc.)
        It is called only if the parameter_validation attribute is `True` (which it is by default)

        IMPLEMENTATION NOTES:
           * future versions should add recursive and content (e.g., range) checking
           * should method return validated param set?

        :param dict (request_set) - set of params to be validated:
        :param dict (target_set) - repository of params that have been validated:
        :return none:
        """

        for param_name, param_value in request_set.items():
            # setattr(self, "_"+param_name, param_value)

            # Check that param is in self.defaults (if not, it is assumed to be invalid for this object)
            if param_name not in self.defaults.names(show_all=True):
                continue

            # The default value of the param is None: suppress type checking
            # IMPLEMENTATION NOTE: this can be used for params with multiple possible types,
            #                      until type lists are implemented (see below)
            if getattr(self.defaults, param_name) is None or getattr(self.defaults, param_name) is NotImplemented:
                if self.prefs.verbosePref:
                    warnings.warn(f"{param_name} is specified as None for {self.name} which suppresses type checking.")
                if target_set is not None:
                    target_set[param_name] = param_value
                continue

            # If the value in self.defaults is a type, check if param value is an instance of it
            if inspect.isclass(getattr(self.defaults, param_name)):
                if isinstance(param_value, getattr(self.defaults, param_name)):
                    target_set[param_name] = param_value
                    continue
                # If the value is a Function class, allow any instance of Function class
                from psyneulink.core.components.functions.function import Function_Base
                if issubclass(getattr(self.defaults, param_name), Function_Base):
                    # if isinstance(param_value, (function_type, Function_Base)):  <- would allow function of any kind
                    if isinstance(param_value, Function_Base):
                        target_set[param_name] = param_value
                        continue

            # If the value in self.defaults is an object, check if param value is the corresponding class
            # This occurs if the item specified by the param has not yet been implemented (e.g., a function)
            if inspect.isclass(param_value):
                if isinstance(getattr(self.defaults, param_name), param_value):
                    continue

            # If the value is a projection, projection class, or a keyword for one, for anything other than
            #    the FUNCTION param (which is not allowed to be specified as a projection)
            #    then simply assign value (implication of not specifying it explicitly);
            #    this also allows it to pass the test below and function execution to occur for initialization;
            from psyneulink.core.components.shellclasses import Projection
            if (((isinstance(param_value, str) and
                          param_value in {CONTROL_PROJECTION, LEARNING_PROJECTION, LEARNING}) or
                isinstance(param_value, Projection) or  # These should be just ControlProjection or LearningProjection
                inspect.isclass(param_value) and issubclass(param_value,(Projection)))
                and not param_name == FUNCTION):
                param_value = getattr(self.defaults, param_name)

            # If self is a Function and param is a class ref for function, instantiate it as the function
            from psyneulink.core.components.functions.function import Function_Base
            if (isinstance(self, Function_Base) and
                    inspect.isclass(param_value) and
                    inspect.isclass(getattr(self.defaults, param_name))
                    and issubclass(param_value, getattr(self.defaults, param_name))):
                # Assign instance to target and move on
                #  (compatiblity check no longer needed and can't handle function)
                target_set[param_name] = param_value()
                continue

            # Check if param value is of same type as one with the same name in defaults
            #    don't worry about length
            if iscompatible(param_value, getattr(self.defaults, param_name), **{kwCompatibilityLength:0}):
                if isinstance(param_value, dict):

                    # If assign_default_FUNCTION_PARAMS is False, it means that function's class is
                    #     compatible but different from the one in defaults;
                    #     therefore, FUNCTION_PARAMS will not match defaults;
                    #     instead, check that functionParams are compatible with the function's default params
                    if param_name == FUNCTION_PARAMS:
                        if not self.assign_default_FUNCTION_PARAMS:
                            # Get function:
                            try:
                                function = request_set[FUNCTION]
                            except KeyError:
                                # If no function is specified, self.assign_default_FUNCTION_PARAMS should be True
                                # (see _instantiate_defaults above)
                                raise ComponentError("PROGRAM ERROR: No function params for {} so should be able to "
                                                    "validate {}".format(self.name, FUNCTION_PARAMS))
                            else:
                                for entry_name, entry_value in param_value.items():
                                    try:
                                        getattr(function.defaults, entry_name)
                                    except KeyError:
                                        raise ComponentError("{0} is not a valid entry in {1} for {2} ".
                                                            format(entry_name, param_name, self.name))
                                    # add [entry_name] entry to [param_name] dict
                                    else:
                                        try:
                                            target_set[param_name][entry_name] = entry_value
                                        # [param_name] dict not yet created, so create it
                                        except KeyError:
                                            target_set[param_name] = {}
                                            target_set[param_name][entry_name] = entry_value
                                        # target_set None
                                        except TypeError:
                                            pass
                        else:
                            # if param_name != FUNCTION_PARAMS:
                            #     assert True
                            for entry_name, entry_value in param_value.items():
                                # Make sure [entry_name] is in self.defaults
                                try:
                                    getattr(self.defaults, param_name)[entry_name]
                                except KeyError:
                                    raise ComponentError("{0} is not a valid entry in {1} for {2} ".
                                                        format(entry_name, param_name, self.name))
                                # TBI: (see above)
                                # if not iscompatible(entry_value,
                                #                     getattr(self.defaults, param_name)[entry_name],
                                #                     **{kwCompatibilityLength:0}):
                                #     raise ComponentError("{0} ({1}) in {2} of {3} must be a {4}".
                                #         format(entry_name, entry_value, param_name, self.name,
                                #                type(getattr(self.defaults, param_name)[entry_name]).__name__))
                                else:
                                    # add [entry_name] entry to [param_name] dict
                                    try:
                                        target_set[param_name][entry_name] = entry_value
                                    # [param_name] dict not yet created, so create it
                                    except KeyError:
                                        target_set[param_name] = {}
                                        target_set[param_name][entry_name] = entry_value
                                    # target_set None
                                    except TypeError:
                                        pass

                elif target_set is not None:
                    # Copy any iterables so that deletions can be made to assignments belonging to the instance
                    if not isinstance(param_value, Iterable) or isinstance(param_value, str):
                        target_set[param_name] = param_value
                    else:
                        # hack for validation until it's streamlined
                        # parse modulable parameter values
                        if getattr(self.parameters, param_name).modulable:
                            try:
                                target_set[param_name] = param_value.copy()
                            except AttributeError:
                                try:
                                    modulable_param_parser = self.parameters._get_prefixed_method(
                                        parse=True,
                                        modulable=True
                                    )
                                    param_value = modulable_param_parser(param_name, param_value)
                                    target_set[param_name] = param_value
                                except AttributeError:
                                    target_set[param_name] = param_value.copy()

                        else:
                            target_set[param_name] = copy.copy(param_value)

            # If param is a function_type (or it has a function attribute that is one), allow any other function_type
            elif callable(param_value):
                target_set[param_name] = param_value
            elif hasattr(param_value, FUNCTION) and callable(param_value.function):
                target_set[param_name] = param_value

            # It has already passed as the name of a valid param, so let it pass;
            #    value should be validated in subclass _validate_params override
            elif isinstance(param_name, str):
                # FIX: 10/3/17 - THIS IS A HACK;  IT SHOULD BE HANDLED EITHER
                # FIX:           MORE GENERICALLY OR LOCALLY (E.G., IN OVERRIDE OF _validate_params)
                if param_name == 'matrix':
                    if is_matrix(getattr(self.defaults, param_name)):
                        # FIX:  ?? ASSIGN VALUE HERE, OR SIMPLY ALLOW AND ASSUME IT WILL BE PARSED ELSEWHERE
                        # param_value = getattr(self.defaults, param_name)
                        # target_set[param_name] = param_value
                        target_set[param_name] = param_value
                    else:
                        raise ComponentError("Value of {} param for {} ({}) must be a valid matrix specification".
                                             format(param_name, self.name, param_value))
                target_set[param_name] = param_value

            # Parameter is not a valid type
            else:
                if type(getattr(self.defaults, param_name)) is type:
                    type_name = 'the name of a subclass of ' + getattr(self.defaults, param_name).__base__.__name__
                raise ComponentError("Value of {} param for {} ({}) is not compatible with {}".
                                    format(param_name, self.name, param_value, type_name))

    def _get_param_value_for_modulatory_spec(self, param_name, param_value):
        from psyneulink.core.globals.keywords import MODULATORY_SPEC_KEYWORDS
        if isinstance(param_value, str):
            param_spec = param_value
        elif isinstance(param_value, Component):
            param_spec = param_value.__class__.__name__
        elif isinstance(param_value, type):
            param_spec = param_value.__name__
        else:
            raise ComponentError("PROGRAM ERROR: got {} instead of string, Component, or Class".format(param_value))

        if param_spec not in MODULATORY_SPEC_KEYWORDS:
            return(param_value)

        try:
            param_default_value = getattr(self.defaults, param_name)
            # Only assign default value if it is not None
            if param_default_value is not None:
                return param_default_value
            else:
                return param_value
        except:
            raise ComponentError("PROGRAM ERROR: Could not get default value for {} of {} (to replace spec as {})".
                                 format(param_name, self.name, param_value))

    def _get_param_value_from_tuple(self, param_spec):
        """Returns param value (first item) of a (value, projection) tuple;
        """
        from psyneulink.core.components.mechanisms.modulatory.modulatorymechanism import ModulatoryMechanism_Base
        from psyneulink.core.components.projections.modulatory.modulatoryprojection import ModulatoryProjection_Base
        from psyneulink.core.components.ports.modulatorysignals.modulatorysignal import ModulatorySignal

        ALLOWABLE_TUPLE_SPEC_KEYWORDS = MODULATORY_SPEC_KEYWORDS
        ALLOWABLE_TUPLE_SPEC_CLASSES = (ModulatoryProjection_Base, ModulatorySignal, ModulatoryMechanism_Base)

        # If the 2nd item is a CONTROL or LEARNING SPEC, return the first item as the value
        if (isinstance(param_spec, tuple) and len(param_spec) == 2 and
                not isinstance(param_spec[1], (dict, list, np.ndarray)) and
                (param_spec[1] in ALLOWABLE_TUPLE_SPEC_KEYWORDS or
                 isinstance(param_spec[1], ALLOWABLE_TUPLE_SPEC_CLASSES) or
                 (inspect.isclass(param_spec[1]) and issubclass(param_spec[1], ALLOWABLE_TUPLE_SPEC_CLASSES)))
            ):
            value = param_spec[0]

        # Otherwise, just return the tuple
        else:
            value = param_spec

        return value

    def _validate_function(self, function, context=None):
        """Check that either params[FUNCTION] and/or self.execute are implemented

        # FROM _validate_params:
        # It also checks FUNCTION:
        #     if it is specified and is a type reference (rather than an instance),
        #     it instantiates the reference (using FUNCTION_PARAMS if present)
        #     and puts a reference to the instance in target_set[FUNCTION]
        #
        This checks for an execute method in function
        If a specification is not present or valid:
            - it checks self.execute and, if present, kwExecute is assigned to it
            - if self.execute is not present or valid, an exception is raised
        When completed, there is guaranteed to be a valid method in self.function and/or self.execute;
            otherwise, an exception is raised

        Notes:
            * no new assignments (to FUNCTION or self.execute) are made here, except:
            * if FUNCTION is missing, it is assigned to self.execute (if it is present)
            * no instantiations are done here;
            * any assignment(s) to and/or instantiation(s) of self.execute and/or params[FUNCTION]
                is/are carried out in _instantiate_function

        :return:
        """

        from psyneulink.core.components.shellclasses import Function

        # FUNCTION is not specified, so try to assign self.function to it
        if function is None:
            try:
                function = self.function
            except AttributeError:
                # self.function is also missing, so raise exception
                raise ComponentError("{0} must either implement a function method or specify one in {0}.Parameters".
                                    format(self.__class__.__name__))

        # self.function is None
        # IMPLEMENTATION NOTE:  This is a coding error;  self.function should NEVER be assigned None
        if function is None:
            raise ComponentError("PROGRAM ERROR: either {0} must be specified or {1}.function must be implemented for {2}".
                  format(FUNCTION,self.__class__.__name__, self.name))
        # self.function is OK, so return
        elif (
            isinstance(function, types.FunctionType)
            or isinstance(function, types.MethodType)
            or is_instance_or_subclass(function, Function)
        ):
            self.parameters.function._set(function, context)
            return
        # self.function is NOT OK, so raise exception
        else:
            raise ComponentError("{0} not specified and {1}.function is not a Function object or class "
                                "or valid method in {2}".
                                format(FUNCTION, self.__class__.__name__, self.name))

    def _validate_value(self):
        pass

    def _instantiate_attributes_before_function(self, function=None, context=None):
        pass

    def _instantiate_function(self, function, function_params=None, context=None):
        """Instantiate function defined in <subclass>.function or <subclass>.function

        Instantiate params[FUNCTION] if present, and assign it to self.function

        If params[FUNCTION] is present and valid,
            it is assigned as the function's execute method, overriding any direct implementation of self.function

        If FUNCTION IS in params:
            - if it is a Function object, it is simply assigned to self.function;
            - if it is a Function class reference:
                it is instantiated using self.defaults.variable and, if present, params[FUNCTION_PARAMS]
        If FUNCTION IS NOT in params:
            - if self.function IS implemented, it is assigned to params[FUNCTION]
            - if self.function IS NOT implemented: program error (should have been caught in _validate_function)
        Upon successful completion:
            - self._function === self.function
            - self.execute should always return the output of self.function in the first item of its output array;
                 this is done by Function.execute;  any subclass override should do the same, so that...
            - value is value[0] returned by self.execute

        """
        from psyneulink.core.components.functions.userdefinedfunction import UserDefinedFunction
        from psyneulink.core.components.shellclasses import Function

        function_variable = copy.deepcopy(
            self._parse_function_variable(
                self.defaults.variable,
                context
            )
        )

        # Specification is the function of a (non-instantiated?) Function class
        # KDM 11/12/18: parse an instance of a Function's .function method to itself
        # (not sure how worth it this is, but it existed in Scripts/Examples/Reinforcement-Learning REV)
        # purposely not attempting to parse a class Function.function
        # JDC 3/6/19:  ?what about parameter ports for its parameters (see python function problem below)?
        if isinstance(function, types.MethodType):
            try:
                if isinstance(function.__self__, Function):
                    function = function.__self__
            except AttributeError:
                pass

        # Specification is a standard python function, so wrap as a UserDefnedFunction
        # Note:  parameter_ports for function's parameters will be created in_instantiate_attributes_after_function
        if isinstance(function, (types.FunctionType, str)):
            function = UserDefinedFunction(
                default_variable=function_variable,
                custom_function=function,
                owner=self,
                context=context,
                **function_params,
            )

        # Specification is an already implemented Function
        elif isinstance(function, Function):
            if function_variable.shape != function.defaults.variable.shape:
                owner_str = ''
                if hasattr(self, 'owner') and self.owner is not None:
                    owner_str = f' of {repr(self.owner.name)}'
                if function._variable_shape_flexibility is DefaultsFlexibility.RIGID:
                    raise ComponentError(f'Variable format ({function.defaults.variable}) of {function.name} '
                                         f'is not compatible with the variable format ({function_variable}) '
                                         f'of {repr(self.name)}{owner_str} to which it is being assigned.')
                                         # f'Make sure variable for {function.name} is 2d.')
                elif function._variable_shape_flexibility is DefaultsFlexibility.INCREASE_DIMENSION:
                    function_increased_dim = np.asarray([function.defaults.variable])
                    if function_variable.shape != function_increased_dim.shape:
                        raise ComponentError(f'Variable format ({function.defaults.variable}) of {function.name} '
                                             f'is not compatible with the variable format ({function_variable})'
                                             f' of {repr(self.name)}{owner_str} to which it is being assigned.')
                                             # f'Make sure variable for {function.name} is 2d.')

            # class default functions should always be copied, otherwise anything this component
            # does with its function will propagate to anything else that wants to use
            # the default
            if function.owner is self:
                try:
                    if function._is_pnl_inherent:
                        # This will most often occur if a Function instance is
                        # provided as a default argument in a constructor. These
                        # should instead be added as default values for the
                        # corresponding Parameter.
                        # Adding the function as a default constructor argument
                        # will lead to incorrect setting of
                        # Parameter._user_specified
                        warnings.warn(
                            f'{function} is generated once during import of'
                            ' psyneulink, and is now being reused. Please report'
                            ' this, including the script you were using, to the'
                            ' psyneulink developers at'
                            ' psyneulinkhelp@princeton.edu or'
                            ' https://github.com/PrincetonUniversity/PsyNeuLink/issues'
                        )
                        function = copy.deepcopy(function)
                except AttributeError:
                    pass
            elif function.owner is not None:
                function = copy.deepcopy(function)

            # set owner first because needed for is_initializing calls
            function.owner = self
            function._update_default_variable(function_variable, context)

        # Specification is Function class
        # Note:  parameter_ports for function's parameters will be created in_instantiate_attributes_after_function
        elif inspect.isclass(function) and issubclass(function, Function):
            kwargs_to_instantiate = {}
            if function_params is not None:
                kwargs_to_instantiate.update(**function_params)
                # default_variable should not be in any function_params but sometimes it is
                kwargs_to_remove = ['default_variable']

                for arg in kwargs_to_remove:
                    try:
                        del kwargs_to_instantiate[arg]
                    except KeyError:
                        pass

                try:
                    kwargs_to_instantiate.update(self.initial_shared_parameters[FUNCTION])
                except KeyError:
                    pass

                # matrix is determined from ParameterPort based on string value in function_params
                # update it here if needed
                if MATRIX in kwargs_to_instantiate:
                    try:
                        kwargs_to_instantiate[MATRIX] = self.parameter_ports[MATRIX].defaults.value
                    except (AttributeError, KeyError, TypeError):
                        pass

            _, kwargs = prune_unused_args(function.__init__, args=[], kwargs=kwargs_to_instantiate)
            function = function(default_variable=function_variable, owner=self, **kwargs)

        else:
            raise ComponentError(f'Unsupported function type: {type(function)}, function={function}.')

        self.parameters.function._set(function, context)

        # KAM added 6/14/18 for functions that do not pass their has_initializers status up to their owner via property
        # FIX: need comprehensive solution for has_initializers; need to determine whether ports affect mechanism's
        # has_initializers status
        if self.function.parameters.has_initializers._get(context):
            self.parameters.has_initializers._set(True, context)

        self._parse_param_port_sources()

    def _instantiate_attributes_after_function(self, context=None):
        if hasattr(self, "_parameter_ports"):
            shared_params = [p for p in self.parameters if isinstance(p, (ParameterAlias, SharedParameter))]
            sources = [p.source for p in shared_params]

            for param_port in self._parameter_ports:
                property_names = {param_port.name}
                try:
                    alias_index = sources.index(param_port.source)
                    property_names.add(shared_params[alias_index].name)
                except ValueError:
                    pass

                for property_name in property_names:
                    setattr(self.__class__, "mod_" + property_name, make_property_mod(property_name, param_port.name))
                    setattr(self.__class__, "get_mod_" + property_name, make_stateful_getter_mod(property_name, param_port.name))

    def _instantiate_value(self, context=None):
        #  - call self.execute to get value, since the value of a Component is defined as what is returned by its
        #    execute method, not its function
        default_variable = copy.deepcopy(self.defaults.variable)
        try:
            value = self.execute(variable=default_variable, context=context)
        except TypeError as e:
            # don't hide other TypeErrors
            if "execute() got an unexpected keyword argument 'variable'" != str(e):
                raise

            try:
                value = self.execute(input=default_variable, context=context)
            except TypeError as e:
                if "execute() got an unexpected keyword argument 'input'" != str(e):
                    raise

                value = self.execute(context=context)
        if value is None:
            raise ComponentError(f"PROGRAM ERROR: Execute method for {self.name} must return a value.")

        self.parameters.value._set(value, context=context, skip_history=True)
        try:
            # Could be mutable, so assign copy
            self.defaults.value = value.copy()
        except AttributeError:
            # Immutable, so just assign value
            self.defaults.value = value

    def _update_default_variable(self, new_default_variable, context=None):
        from psyneulink.core.components.shellclasses import Function

        self.defaults.variable = copy.deepcopy(new_default_variable)

        # exclude value from validation because it isn't updated until
        # _instantiate_value is called
        call_with_pruned_args(
            self._validate_params,
            variable=new_default_variable,
            request_set={
                k: v.default_value
                for k, v in self.parameters.values(True).items()
                if k not in {'value'} and not isinstance(v, ParameterAlias)
            },
            target_set={},
            context=context
        )
        self._instantiate_value(context)

        for p in self.parameters._in_dependency_order:
            val = p._get(context)
            if (
                not p.reference
                and isinstance(val, Function)
                and not isinstance(p, SharedParameter)
            ):
                function_default_variable = self._get_parsed_variable(p, context=context)

                try:
                    val._update_default_variable(function_default_variable, context)
                    if isinstance(p.default_value, Component):
                        p.default_value._update_default_variable(function_default_variable, context)
                except (AttributeError, TypeError):
                    pass

                # TODO: is it necessary to call _validate_value here?

    def initialize(self, context=None):
        raise ComponentError("{} class does not support initialize() method".format(self.__class__.__name__))

    def _check_for_composition(self, context=None):
        """Allow Component to check whether it or its attributes are suitable for inclusion in a Composition
        Called by Composition.add_node.
        """
        pass

    @handle_external_context(fallback_most_recent=True)
    def reset(self, *args, context=None, **kwargs):
        """
            If the component's execute method involves execution of an `IntegratorFunction` Function, this method
            effectively begins the function's accumulation over again at the specified value, and may update related
            values on the component, depending on the component type.  Otherwise, it simply reassigns the Component's
            value based on its default_variable.
        """
        from psyneulink.core.components.functions.stateful.integratorfunctions import IntegratorFunction
        if isinstance(self.function, IntegratorFunction):
            new_value = self.function.reset(*args, **kwargs, context=context)
            self.parameters.value.set(np.atleast_2d(new_value), context, override=True)
        else:
            raise ComponentError(f"Resetting {self.name} is not allowed because this Component is not stateful. "
                                 "(It does not have an accumulator to reset).")

    @handle_external_context()
    def execute(self, variable=None, context=None, runtime_params=None):
        """Executes Component's `function <Component_Function>`.  See Component-specific execute method for details.
        """

        if context is None:
            try:
                context = self.owner.most_recent_context
            except AttributeError:
                context = self.most_recent_context

        if context.source is ContextFlags.COMMAND_LINE:
            self._initialize_from_context(context, override=False)

        value = self._execute(variable=variable, context=context, runtime_params=runtime_params)
        self.parameters.value._set(value, context=context)

        return value

    def _execute(self, variable=None, context=None, runtime_params=None, **kwargs):
        from psyneulink.core.components.functions.function import Function

        self.parameters.variable._set(variable, context=context)

        if self.initialization_status & ~(ContextFlags.VALIDATING | ContextFlags.INITIALIZING):
            self._increment_execution_count()

            # Functions don't have Logs or maintain time
            if not isinstance(self, Function):
                self._update_current_execution_time(context=context)
                self._increment_num_executions(
                    context,
                    [TimeScale.TIME_STEP, TimeScale.PASS, TimeScale.TRIAL, TimeScale.RUN, TimeScale.LIFE]
                )

        value = None

        # GET VALUE if specified in runtime_params
        if runtime_params and VALUE in runtime_params:
            # Get value and then pop from runtime_param, as no need to restore to previous value
            value = np.atleast_1d(runtime_params.pop(VALUE))
            # Eliminate any other params (including ones for function),
            #  since they will not be assigned and therefore should not be restored to previous value below
            #  (doing so would restore them to the previous previous value)
            runtime_params = {}

        # CALL FUNCTION if value is not specified
        if value is None:
            # IMPLEMENTATION NOTE:  **kwargs is included to accommodate required arguments
            #                     that are specific to particular class of Functions
            #                     (e.g., error_matrix for LearningMechanism and controller for EVCControlMechanism)
            function_variable = self._parse_function_variable(variable, context=context)
            # IMPLEMENTATION NOTE: Need to pass full runtime_params (and not just function's params) since
            #                      Mechanisms with secondary functions (e.g., IntegratorMechanism) seem them
            value = self.function(variable=function_variable, context=context, params=runtime_params, **kwargs)
            try:
                self.function.parameters.value._set(value, context)
            except AttributeError:
                pass

        self.most_recent_context = context
        self._reset_runtime_parameters(context)

        return value

    def is_finished(self, context=None):
        """
            Set by a Component to signal completion of its `execution <Component_Execution>` in a `TRIAL
            <TimeScale.TRIAL>`; used by `Component-based Conditions <Conditions_Component_Based>` to predicate the
            execution of one or more other Components on a Component.
        """
        return self.parameters.is_finished_flag._get(context)

    def _parse_param_port_sources(self):
        if hasattr(self, '_parameter_ports'):
            for param_port in self._parameter_ports:
                try:
                    orig_source = param_port.source
                    param_port.source = param_port.source(self)
                    del self.parameter_ports.parameter_mapping[orig_source]
                    self.parameter_ports.parameter_mapping[param_port.source] = param_port
                except TypeError:
                    pass
                param_port.source.port = param_port

    def _get_current_parameter_value(self, parameter, context=None):
        from psyneulink.core.components.ports.parameterport import ParameterPortError

        if parameter == "variable" or parameter == self.parameters.variable:
            raise ComponentError(
                f"The method '_get_current_parameter_value' is intended for retrieving the current "
                f"value of a modulable parameter; 'variable' is not a modulable parameter. If looking "
                f"for {self.name}'s default variable, try '{self.name}.defaults.variable'."
            )

        try:
            parameter = getattr(self.parameters, parameter)
        # just fail now if string and no corresponding parameter (AttributeError)
        except TypeError:
            pass

        parameter_port_list = None
        try:
            # parameter is SharedParameter and ultimately points to
            # something with a corresponding ParameterPort
            parameter_port_list = parameter.final_source._owner._owner.parameter_ports
        except AttributeError:
            # prefer parameter ports from self over owner
            try:
                parameter_port_list = self._parameter_ports
            except AttributeError:
                try:
                    parameter_port_list = self.owner._parameter_ports
                except AttributeError:
                    pass

        if parameter_port_list is not None:
            try:
                return parameter_port_list[parameter].parameters.value._get(context)
            # *parameter* string or Parameter didn't correspond to a parameter port
            except TypeError:
                pass
            except ParameterPortError as e:
                if 'Multiple ParameterPorts' in str(e):
                    raise

        return parameter._get(context)

    def _reset_runtime_parameters(self, context):
        if context.execution_id in self._runtime_params_reset:
            for key in self._runtime_params_reset[context.execution_id]:
                self._set_parameter_value(
                    key,
                    self._runtime_params_reset[context.execution_id][key],
                    context
                )
            self._runtime_params_reset[context.execution_id] = {}

    def _try_execute_param(self, param, var, context=None):
        def fill_recursively(arr, value, indices=()):
            if arr.ndim == 0:
                try:
                    value = value(context=context)
                except TypeError:
                    try:
                        value = value()
                    except TypeError:
                        pass
                return value

            try:
                len_value = len(value)
                len_arr = safe_len(arr)

                if len_value > len_arr:
                    if len_arr == len_value - 1:
                        ignored_items_str = f'Item {len_value - 1}'
                    else:
                        ignored_items_str = f'The items {len_arr} to {len_value - 1}'

                    warnings.warn(
                        f'The length of {value} is greater than that of {arr}.'
                        f'{ignored_items_str} will be ignored for index {indices}'
                    )
            except TypeError:
                # if noise value is not an iterable, ignore shape warnings
                pass

            for i, _ in enumerate(arr):
                new_indices = indices + (i,)  # for error reporting
                try:
                    arr[i] = fill_recursively(arr[i], value[i], new_indices)
                except (IndexError, TypeError):
                    arr[i] = fill_recursively(arr[i], value, new_indices)

            return arr

        var = convert_all_elements_to_np_array(copy.deepcopy(var), cast_from=int, cast_to=float)

        # ignore zero-length variables (e.g. empty Buffer)
        if var.shape == (0, ):
            return var

        # handle simple wrapping of a Component (e.g. from ParameterPort in
        # case of set after Component instantiation)
        if (
            (isinstance(param, list) and len(param) == 1)
            or (isinstance(param, np.ndarray) and param.shape == (1,))
        ):
            if isinstance(param[0], Component):
                param = param[0]

        # Currently most noise functions do not return noise in the same
        # shape as their variable:
        if isinstance(param, Component):
            try:
                if param.defaults.value.shape == var.shape:
                    return param(context=context)
            except AttributeError:
                pass

        # special case where var is shaped same as param, but with extra dims
        # assign param elements to deepest dim of var (ex: param [1, 2, 3], var [[0, 0, 0]])
        try:
            if param.shape != var.shape:
                if param.shape == np.squeeze(var).shape:
                    param = param.reshape(var.shape)
        except AttributeError:
            pass

        try:
            # try to broadcast param to variable if param is numeric and regular
            param_arr = np.asarray(param)
            if param_arr.dtype != object:
                return np.broadcast_to(param_arr, var.shape)
        except ValueError:
            # param not directly compatible with variable, continue elementwise
            pass

        fill_recursively(var, param)
        return var

    def _increment_execution_count(self, count=1):
        self.parameters.execution_count.set(self.execution_count + count, override=True)
        return self.execution_count

    def _increment_num_executions(self, context, time_scales:(list, TimeScale), count=1):
        # get relevant Time object:
        time_scales = list(time_scales)
        assert [isinstance(i, TimeScale) for i in time_scales], \
            'non-TimeScale value provided in time_scales argument of _increment_num_executions'
        curr_num_execs = self.parameters.num_executions._get(context)
        for time_scale in time_scales:
            new_val = curr_num_execs._get_by_time_scale(time_scale) + count
            curr_num_execs._set_by_time_scale(time_scale, new_val)
        self.parameters.num_executions.set(curr_num_execs, override=True)
        return curr_num_execs

    @property
    def current_execution_time(self):
        try:
            return self._current_execution_time
        except AttributeError:
            self._update_current_execution_time(self.most_recent_context.string)

    def get_current_execution_time(self, context=None):
        if context is None:
            return self.current_execution_time
        else:
            try:
                return context.composition.scheduler.get_clock(context).time
            except AttributeError:
                return None
    # MODIFIED 9/22/19 END

    def _get_current_execution_time(self, context):
        return _get_time(self, context=context)

    def _update_current_execution_time(self, context):
        self._current_execution_time = self._get_current_execution_time(context=context)

    def _change_function(self, to_function):
        pass

    @property
    def name(self):
        try:
            return self._name
        except AttributeError:
            return 'unnamed {0}'.format(self.__class__)

    @name.setter
    def name(self, value):
        if not isinstance(value, str):
            raise ComponentError(f"Name assigned to {self.__class__.__name__} ({value}) must be a string constant.")

        self._name = value

    @property
    def size(self):
        s = []

        try:
            v = np.atleast_2d(self.defaults.variable)
        except AttributeError:
            return None

        for i in range(len(v)):
            s.append(len(v[i]))
        return np.array(s)

    @property
    def prefs(self):
        # Whenever pref is accessed, use current owner as context (for level checking)
        self._prefs.owner = self
        return self._prefs

    @prefs.setter
    def prefs(self, pref_set):
        if (isinstance(pref_set, PreferenceSet)):
            # IMPLEMENTATION NOTE:
            # - Complements dynamic assignment of owner in getter (above)
            # - Needed where prefs are assigned before they've been gotten (e.g., in PreferenceSet.__init__()
            # - owner needs to be assigned for call to get_pref_setting_for_level below
            # MODIFIED 6/1/16
            try:
                pref_set.owner = self
            except:
            # MODIFIED 6/1/16 END
                pass
            self._prefs = pref_set
            if self.prefs.verbosePref:
                warnings.warn('PreferenceSet {0} assigned to {1}'.format(pref_set.name, self.name))
            # Make sure that every pref attrib in PreferenceSet is OK
            for pref_name, pref_entry in self.prefs.__dict__.items():
                if '_pref' in pref_name:
                    value, err_msg = self.prefs.get_pref_setting_for_level(pref_name, pref_entry.level)
                    if err_msg and self.prefs.verbosePref:
                        warnings.warn(err_msg)
                    # FIX: VALUE RETURNED SHOULD BE OK, SO ASSIGN IT INSTEAD OF ONE IN pref_set??
                    # FIX: LEVEL SHOULD BE LOWER THAN REQUESTED;  REPLACE RAISE WITH WARNING TO THIS EFFECT
        else:
            raise ComponentError("Attempt to assign non-PreferenceSet {0} to {0}.prefs".
                                format(pref_set, self.name))

    @property
    def verbosePref(self):
        return self.prefs.verbosePref

    @verbosePref.setter
    def verbosePref(self, setting):
        self.prefs.verbosePref = setting

    @property
    def paramValidationPref(self):
        return self.prefs.paramValidationPref

    @paramValidationPref.setter
    def paramValidationPref(self, setting):
        self.prefs.paramValidationPref = setting

    @property
    def reportOutputPref(self):
        from psyneulink.core.compositions.report import ReportOutput
        if self.prefs.reportOutputPref is False:
            return ReportOutput.OFF
        elif self.prefs.reportOutputPref is True:
            return ReportOutput.TERSE
        return self.prefs.reportOutputPref

    @reportOutputPref.setter
    def reportOutputPref(self, setting):
        from psyneulink.core.compositions.report import ReportOutput
        if setting is False:
            setting = ReportOutput.OFF
        elif setting is True:
            setting = ReportOutput.TERSE
        self.prefs.reportOutputPref = setting

    @property
    def logPref(self):
        return self.prefs.logPref

    @logPref.setter
    def logPref(self, setting):
        self.prefs.logPref = setting

    @property
    def runtimeParamModulationPref(self):
        return self.prefs.runtimeParamModulationPref

    @runtimeParamModulationPref.setter
    def runtimeParamModulationPref(self, setting):
        self.prefs.runtimeParamModulationPref = setting

    @property
    def initialization_status(self):
        try:
            return self._initialization_status
        except AttributeError:
            self._initialization_status = ContextFlags.INITIALIZING
        return self._initialization_status

    @initialization_status.setter
    def initialization_status(self, flag):
        """Check that a flag is one and only one status flag
        """
        if flag in INITIALIZATION_STATUS_FLAGS:
            self._initialization_status = flag
        elif not flag:
            self._initialization_status = ContextFlags.UNINITIALIZED
        elif not (flag & ContextFlags.INITIALIZATION_MASK):
            raise ContextError("Attempt to assign a flag ({}) to initialization_status "
                               "that is not an initialization status flag".
                               format(str(flag)))
        else:
            raise ContextError("Attempt to assign more than one flag ({}) to initialization_status".
                               format(str(flag)))

    @property
    def is_initializing(self):
        try:
            owner_initializing = self.owner.initialization_status == ContextFlags.INITIALIZING
        except AttributeError:
            owner_initializing = False

        return self.initialization_status == ContextFlags.INITIALIZING or owner_initializing

    @property
    def log(self):
        try:
            return self._log
        except AttributeError:
            if self.initialization_status == ContextFlags.DEFERRED_INIT:
                raise ComponentError("Initialization of {} is deferred; try assigning {} after it is complete "
                                     "or appropriately configuring a Composition to which it belongs".
                                     format(self.name, 'log'))
            else:
                raise AttributeError

    @log.setter
    def log(self, log):
        self._log = log

    @property
    def loggable_items(self):
        """Diciontary of items that can be logged in the Component's `log <Component.log>` and their current `ContextFlags`.
        This is a convenience method that calls the `loggable_items <Log.loggable_items>` property of the Component's
        `log <Component.log>`.
        """
        return self.log.loggable_items

    def set_log_conditions(self, items, log_condition=LogCondition.EXECUTION):
        """
        set_log_conditions(          \
            items                    \
            log_condition=EXECUTION  \
        )

        Specifies items to be logged; these must be be `loggable_items <Component.loggable_items>` of the Component's
        `log <Component.log>`. This is a convenience method that calls the `set_log_conditions <Log.set_log_conditions>`
        method of the Component's `log <Component.log>`.
        """
        self.log.set_log_conditions(items=items, log_condition=log_condition)

    def set_delivery_conditions(self, items, delivery_condition=LogCondition.EXECUTION):
        """
        _set_delivery_conditions(          \
            items                    \
            delivery_condition=EXECUTION  \
        )

        Specifies items to be delivered to external application via gRPC; these must be be `loggable_items <Component.loggable_items>`
        of the Component's `log <Component.log>`. This is a convenience method that calls the `_set_delivery_conditions <Log._set_delivery_conditions>`
        method of the Component's `log <Component.log>`.
        """
        self.log._set_delivery_conditions(items=items, delivery_condition=delivery_condition)

    def log_values(self, entries):
        """
        log_values(              \
            entries              \
        )

        Specifies items to be logged; ; these must be be `loggable_items <Component.loggable_items>` of the Component's
        `log <Component.log>`. This is a convenience method that calls the `log_values <Log.log_values>` method
        of the Component's `log <Component.log>`.
        """
        self.log.log_values(entries)

    def _propagate_most_recent_context(self, context=None, visited=None):
        if visited is None:
            visited = set([self])

        if context is None:
            context = self.most_recent_context

        self.most_recent_context = context

        # TODO: avoid duplicating objects in _dependent_components
        # throughout psyneulink or at least condense these methods
        for obj in self._dependent_components:
            if obj not in visited:
                visited.add(obj)
                obj._propagate_most_recent_context(context, visited)

    def all_dependent_parameters(
        self,
        filter_name: typing.Union[str, typing.Iterable[str]] = None,
        filter_regex: typing.Union[str, typing.Iterable[str]] = None,
    ):
        """Dictionary of Parameters of this Component and its \
        `_dependent_components` filtered by **filter_name** and \
        **filter_regex**. If no filter is specified, all Parameters \
        are included.

        Args:
            filter_name (Union[str, Iterable[str]], optional): The \
                exact name or names of Parameters to include. Defaults \
                to None.
            filter_regex (Union[str, Iterable[str]], optional): \
                Regular expression patterns. If any pattern matches a \
                Parameter name (using re.match), it will be included \
                in the result. Defaults to None.

        Returns:
            dict[Parameter:Component]: Dictionary of filtered Parameters
        """
        def _all_dependent_parameters(obj, filter_name, filter_regex, visited):
            parameters = {}

            if isinstance(filter_name, str):
                filter_name = [filter_name]

            if isinstance(filter_regex, str):
                filter_regex = [filter_regex]

            if filter_name is not None:
                filter_name = set(filter_name)

            try:
                filter_regex = [re.compile(r) for r in filter_regex]
            except TypeError:
                pass

            for p in obj.parameters:
                include = filter_name is None and filter_regex is None

                if filter_name is not None:
                    if p.name in filter_name:
                        include = True

                if not include and filter_regex is not None:
                    for r in filter_regex:
                        if r.match(p.name):
                            include = True
                            break

                # owner check is primarily for value parameter on
                # Composition which is deleted in
                # ba56af82585e2d61f5b5bd13d9a19b7ee3b60124 presumably
                # for clarity (results is used instead)
                if include and p._owner._owner is obj:
                    parameters[p] = obj

            for c in obj._dependent_components:
                if c not in visited:
                    visited.add(c)
                    parameters.update(
                        _all_dependent_parameters(
                            c,
                            filter_name,
                            filter_regex,
                            visited
                        )
                    )

            return parameters

        return _all_dependent_parameters(self, filter_name, filter_regex, set())

    def _get_mdf_parameters(self):
        import modeci_mdf.mdf as mdf

        from psyneulink.core.compositions.composition import Composition
        from psyneulink.core.components.ports.port import Port
        from psyneulink.core.components.ports.outputport import OutputPort
        from psyneulink.core.components.functions.nonstateful.transferfunctions import LinearMatrix

        def parse_parameter_value(value, no_expand_components=False, functions_as_dill=False):
            if isinstance(value, (list, tuple)):
                try:
                    # treat as a collections.namedtuple
                    type(value)._fields
                except AttributeError:
                    pass
                else:
                    # cannot expect MDF/neuromllite to handle our namedtuples
                    value = tuple(value)

                new_item = []
                for item in value:
                    new_item.append(
                        parse_parameter_value(
                            item,
                            no_expand_components,
                            functions_as_dill
                        )
                    )
                try:
                    value = type(value)(new_item)
                except TypeError:
                    value = type(value)(*new_item)
            elif isinstance(value, dict):
                value = {
                    parse_parameter_value(k, no_expand_components, functions_as_dill): parse_parameter_value(v, no_expand_components, functions_as_dill)
                    for k, v in value.items()
                }
            elif isinstance(value, Composition):
                value = value.name
            elif isinstance(value, Port):
                if isinstance(value, OutputPort):
                    state_port_name = MODEL_SPEC_ID_OUTPUT_PORTS
                else:
                    state_port_name = MODEL_SPEC_ID_INPUT_PORTS

                # assume we will use the identifier on reconstitution
                value = '{0}.{1}.{2}'.format(
                    value.owner.name,
                    state_port_name,
                    value.name
                )
            elif isinstance(value, Component):
                # could potentially create duplicates when it should
                # create a reference to an already existent Component like
                # with Compositions, but in a vacuum the full specification
                # is necessary.
                # in fact this would happen unless the parser specifically
                # handles it like ours does
                if no_expand_components:
                    value = parse_valid_identifier(value.name)
                else:
                    try:
                        value = value.as_mdf_model(simple_edge_format=False)
                    except TypeError:
                        value = value.as_mdf_model()
            elif isinstance(value, ComponentsMeta):
                value = value.__name__
            elif isinstance(value, (type, types.BuiltinFunctionType)):
                if value.__module__ == 'builtins':
                    # just give standard type, like float or int
                    value = f'{value.__name__}'
                elif value is np.ndarray:
                    value = f'{value.__module__}.array'
                else:
                    # some builtin modules are internally "_module"
                    # but are imported with "module"
                    value = f"{value.__module__.lstrip('_')}.{value.__name__}"
            elif isinstance(value, types.MethodType):
                if isinstance(value.__self__, Component):
                    # assume reference to a method on a Component is
                    # automatically assigned (may not be totally
                    # accurate but is in current known cases)
                    value = None
                else:
                    value = value.__qualname__
            elif isinstance(value, types.FunctionType):
                if functions_as_dill:
                    value = base64.encodebytes(dill.dumps(value)).decode('utf-8')
                elif '.' in value.__qualname__:
                    value = value.__qualname__
                else:
                    try:
                        if value is getattr(eval(value.__module__.replace('numpy', 'np')), value.__qualname__):
                            return f'{value.__module__}.{value.__qualname__}'
                    except (AttributeError, NameError, TypeError):
                        pass

                    value = str(value)
            elif isinstance(value, SampleIterator):
                value = f'{value.__class__.__name__}({repr(value.specification)})'
            elif value is NotImplemented:
                value = None
            # IntEnum gets treated as int
            elif isinstance(value, (Enum, types.SimpleNamespace)):
                value = str(value)
            elif not isinstance(value, (float, int, str, bool, mdf.Base, type(None), np.ndarray)):
                value = str(value)

            return value

        # attributes that aren't Parameters but are psyneulink-specific
        # and are stored in the PNL parameters section
        implicit_parameter_attributes = ['node_ordering', 'required_node_roles']

        parameters_dict = {}
        pnl_specific_parameters = {}
        deferred_init_values = {}

        if self.initialization_status is ContextFlags.DEFERRED_INIT:
            deferred_init_values = copy.copy(self._init_args)
            try:
                deferred_init_values.update(deferred_init_values['params'])
            except (KeyError, TypeError):
                pass

            # .parameters still refers to class parameters during deferred init
            assert self.parameters._owner is not self

        for p in self.parameters:
            if (
                p.name not in self._model_spec_parameter_blacklist
                and not isinstance(p, (ParameterAlias, SharedParameter))
            ):
                if self.initialization_status is ContextFlags.DEFERRED_INIT:
                    try:
                        val = deferred_init_values[p.name]
                    except KeyError:
                        # class default
                        val = p.default_value
                else:
                    # special handling because LinearMatrix default values
                    # can be PNL-specific keywords. In future, generalize
                    # this workaround
                    if (
                        isinstance(self, LinearMatrix)
                        and p.name == 'matrix'
                    ):
                        val = self.parameters.matrix.values[None]
                    elif p.spec is not None:
                        val = p.spec
                    else:
                        val = None
                        if not p.stateful and not p.structural:
                            val = p.get(None)
                        if val is None:
                            val = p.default_value

                val = parse_parameter_value(val, functions_as_dill=True)

                # split parameters designated as PsyNeuLink-specific and
                # parameters that are universal
                if p.pnl_internal:
                    target_param_dict = pnl_specific_parameters
                else:
                    target_param_dict = parameters_dict

                if p.mdf_name is not None:
                    target_param_dict[p.mdf_name] = val
                else:
                    target_param_dict[p.name] = val

        for attr in implicit_parameter_attributes:
            try:
                pnl_specific_parameters[attr] = parse_parameter_value(getattr(self, attr), no_expand_components=True, functions_as_dill=True)
            except AttributeError:
                pass

        if len(pnl_specific_parameters) > 0:
            parameters_dict[MODEL_SPEC_ID_PSYNEULINK] = pnl_specific_parameters

        return {self._model_spec_id_parameters: {k: v for k, v in parameters_dict.items()}}

    @property
    def _mdf_model_parameters(self):
        params = self._get_mdf_parameters()
        try:
            del params[self._model_spec_id_parameters][MODEL_SPEC_ID_PSYNEULINK]
        except KeyError:
            pass

        params[self._model_spec_id_parameters] = {
            k: v for k, v in params[self._model_spec_id_parameters].items()
            if (
                k == MODEL_SPEC_ID_MDF_VARIABLE
                or (
                    isinstance(v, (numbers.Number, np.ndarray))
                    and not isinstance(v, bool)
                )
            )
        }

        return params

    @property
    def _mdf_metadata(self):
        all_parameters = self._get_mdf_parameters()
        try:
            params = all_parameters[self._model_spec_id_parameters][MODEL_SPEC_ID_PSYNEULINK]
        except KeyError:
            params = {}

        params = {
            **params,
            **{
                k: v for k, v in all_parameters[self._model_spec_id_parameters].items()
                if (
                    k not in {MODEL_SPEC_ID_MDF_VARIABLE, MODEL_SPEC_ID_PSYNEULINK}
                    and (
                        not isinstance(v, (numbers.Number, np.ndarray))
                        or isinstance(v, bool)
                    )
                )
            }
        }

        return {
            MODEL_SPEC_ID_METADATA: {
                'type': type(self).__name__,
                **params
            }
        }

    def _set_mdf_arg(self, model, arg, value):
        # must set both args attr and args in function because otherwise
        # mdf dependency tracking doesn't work
        try:
            if model.function is not None:
                model.function[list(model.function.keys())[0]][arg] = value
        except AttributeError:
            pass

        model.args[arg] = value

    @property
    def logged_items(self):
        """Dictionary of all items that have entries in the log, and their currently assigned `ContextFlags`\\s
        This is a convenience method that calls the `logged_items <Log.logged_items>` property of the Component's
        `log <Component.log>`.
        """
        return self.log.logged_items

    @property
    def _loggable_parameters(self):
        return [param.name for param in self.parameters if param.loggable and param.user]

    @property
    def _variable_shape_flexibility(self):
        try:
            return self.__variable_shape_flexibility
        except AttributeError:
            self.__variable_shape_flexibility = DefaultsFlexibility.FLEXIBLE
            return self.__variable_shape_flexibility

    @_variable_shape_flexibility.setter
    def _variable_shape_flexibility(self, value):
        self.__variable_shape_flexibility = value

    @property
    def class_parameters(self):
        return self.__class__.parameters

    @property
    def stateful_parameters(self):
        """
            A list of all of this object's `parameters <Parameters>` whose values
            may change during runtime
        """
        return [param for param in self.parameters if param.stateful]

    @property
    def stateful_attributes(self):
        return [p.name for p in self.parameters if p.initializer is not None]

    @property
    def initializers(self):
        return [getattr(self.parameters, p).initializer for p in self.stateful_attributes]

    @property
    def function_parameters(self):
        """
            The `parameters <Parameters>` object of this object's `function`
        """
        try:
            return self.function.parameters
        except AttributeError:
            return None

    @property
    def class_defaults(self):
        """
            Refers to the defaults of this object's class
        """
        return self.__class__.defaults

    @property
    def is_pnl_inherent(self):
        try:
            return self._is_pnl_inherent
        except AttributeError:
            self._is_pnl_inherent = False
            return self._is_pnl_inherent

    @property
    def _parameter_components(self):
        """
            Returns a set of Components that are values of this object's
            Parameters
        """
        try:
            return self.__parameter_components
        except AttributeError:
            self.__parameter_components = set()
            return self.__parameter_components

    @handle_external_context()
    def _update_parameter_components(self, context=None):
        # store all Components in Parameters to be used in
        # _dependent_components for _initialize_from_context
        for p in self.parameters:
            param_value = p._get(context)
            try:
                param_value = param_value.__self__
            except AttributeError:
                pass

            if isinstance(param_value, Component) and param_value is not self:
                self._parameter_components.add(param_value)

    @property
    def _dependent_components(self):
        """
            Returns a set of Components that will be executed if this Component is executed
        """
        return list(self._parameter_components)

    @property
    def most_recent_context(self):
        """
            used to set a default behavior for attributes that correspond to parameters
        """
        try:
            return self._most_recent_context
        except AttributeError:
            self._most_recent_context = Context(source=ContextFlags.COMMAND_LINE, execution_id=None)
            return self._most_recent_context

    @most_recent_context.setter
    def most_recent_context(self, value):
        self._most_recent_context = value

    @property
    def _model_spec_parameter_blacklist(self):
        """
            A set of Parameter names that should not be added to the generated
            constructor string
        """
        return {'function', 'value', 'execution_count', 'is_finished_flag', 'num_executions', 'num_executions_before_finished'}


COMPONENT_BASE_CLASS = Component


def make_property_mod(param_name, parameter_port_name=None):
    if parameter_port_name is None:
        parameter_port_name = param_name

    def getter(self):
        warnings.warn(
            f'Getting modulated parameter values with <object>.mod_<param_name>'
            ' may be removed in a future release. It is replaced with,'
            f' for example, <object>.{param_name}.modulated',
            FutureWarning
        )
        try:
            return self._parameter_ports[parameter_port_name].value
        except TypeError:
            raise ComponentError("{} does not have a '{}' ParameterPort."
                                 .format(self.name, param_name))

    def setter(self, value):
        raise ComponentError("Cannot set to {}'s mod_{} directly because it is computed by the ParameterPort."
                             .format(self.name, param_name))

    prop = property(getter).setter(setter)

    return prop


def make_stateful_getter_mod(param_name, parameter_port_name=None):
    if parameter_port_name is None:
        parameter_port_name = param_name

    def getter(self, context=None):
        try:
            return self._parameter_ports[parameter_port_name].parameters.value.get(context)
        except TypeError:
            raise ComponentError("{} does not have a '{}' ParameterPort."
                                 .format(self.name, param_name))

    return getter


class ParameterValue:
    def __init__(self, owner, parameter):
        self._owner = owner
        self._parameter = parameter

    def __repr__(self):
        return f'{self._owner}:\n\t{self._parameter.name}.base: {self.base}\n\t{self._parameter.name}.modulated: {self.modulated}'

    @property
    def modulated(self):
        # TODO: consider making this
        # self._parameter.port.is_modulated(self._owner.most_recent_context)
        # because the port existing doesn't necessarily mean modulation
        # is actually happening
        if self._parameter.port is not None:
            return self._parameter.port.owner._get_current_parameter_value(
                self._parameter,
                self._owner.most_recent_context
            )
        else:
            warnings.warn(
                f'{self._parameter.name} is not currently modulated in most'
                f' recent context {self._owner.most_recent_context}'
            )
            return None

    @modulated.setter
    def modulated(self, value):
        raise ComponentError(
            f"Cannot set {self._owner.name}'s modulated {self._parameter.name}"
            ' value directly because it is computed by the ParameterPort.'
        )

    @property
    def base(self):
        return self._parameter.get(self._owner.most_recent_context)

    @base.setter
    def base(self, value):
        self._parameter.set(value, self._owner.most_recent_context)<|MERGE_RESOLUTION|>--- conflicted
+++ resolved
@@ -1411,11 +1411,7 @@
                      "enabled_cost_functions", "control_signal_costs",
                      "default_allocation", "same_seed_for_all_allocations",
                      "search_statefulness", "initial_seed", "combine",
-<<<<<<< HEAD
-                     "random_variables",
-=======
-                     "smoothing_factor",
->>>>>>> a08f1b43
+                     "random_variables", "smoothing_factor"
                      }
         # Mechanism's need few extra entires:
         # * matrix -- is never used directly, and is flatened below
