--- conflicted
+++ resolved
@@ -375,16 +375,6 @@
 ^^^^^^^^^^^^^^^^^^^^^
 
 Mechanisms have a `standard_output_ports <Mechanism_Base.standard_output_ports>` attribute, that contains a list of
-<<<<<<< HEAD
-`StandardOutputPorts`:  predefined OutputPorts that can be assigned as `output_ports <Mechanism_Base.output_ports>`.
-Every Mechanism has a base set of StandardOutputPorts. Subclasses of Mechanisms may add ones that are specific to
-that type of Mechanism (for example, the `RecurrentTransferMechanism` class has `standard_output_ports
-<RecurrentTransferMechanism.standard_output_ports>` for calculating the energy and entropy of its `value
-<Mechanism_Base.value>`.  The names of the `standard_output_ports` are listed in the Mechanism's
-`standard_output_port_names <Mechanism_Base.standard_output_port_names>` attribute. These can be used to specify the
-`output_ports <Mechanism_Base.output_ports>` of a Mechanism, as in the following example for a
-`ProcessingMechanism <ProcessingMechanism>`::
-=======
 `StandardOutputPorts`: `OutputPort specification dictionaries <OutputPort_Specification_Dictionary>` that can be
 assigned as `output_ports <Mechanism_Base.output_ports>`. There is a base set of StandardOutputPorts for all
 Mechanisms. Subclasses of Mechanisms may add ones that are specific to that type of Mechanism (for example, the
@@ -393,7 +383,6 @@
 are listed in the Mechanism's `standard_output_port_names <Mechanism_Base.standard_output_port_names>` attribute.
 These can be used to specify the `output_ports <Mechanism_Base.output_ports>` of a Mechanism, as in the following
 example for a `ProcessingMechanism <ProcessingMechanism>`::
->>>>>>> 1673c1ac
 
     >>> import psyneulink as pnl
     >>> my_mech = pnl.ProcessingMechanism(default_variable=[0,0],
