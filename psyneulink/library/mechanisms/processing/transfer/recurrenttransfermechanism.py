--- conflicted
+++ resolved
@@ -356,15 +356,6 @@
         Can be modified by control.
 
     hetero : number, 2D array, or None : default None
-<<<<<<< HEAD
-        specifies `matrix <RecurrentTransferMechanism.matrix>` as a hollow matrix with all non-diagonal entries equal
-        to **hetero**, if **hetero** is not None; If **auto** and **hetero** are both specified, then `matrix
-        <RecurrentTransferMechanism.matrix>` is the sum of the two matrices from **auto** and **hetero**. For
-        example, setting **auto** to 1 and **hetero** to -1 would set matrix to have a diagonal of 1 and all
-        non-diagonal entries -1. If the **matrix** argument is specified, it will be overwritten by **auto** and/or
-        **hetero**, if either is specified. **hetero** can be specified as a 2D array with dimensions equal to the
-        matrix dimensions, if non-uniform off-diagonal elements are desired.
-=======
         specifies matrix as a hollow matrix with all non-diagonal entries equal to **hetero**, if **hetero** is not None;
         If **auto** and **hetero** are both specified, then matrix is the sum of the two matrices from **auto** and
         **hetero**.
@@ -378,7 +369,6 @@
         See **matrix** (above) for details on how **auto** and **hetero** may overwrite matrix.
 
         Can be modified by control.
->>>>>>> 2e5b752a
 
     initial_value :  value, list or np.ndarray : default Transfer_DEFAULT_BIAS
         specifies the starting value for time-averaged input (only relevant if
