--- conflicted
+++ resolved
@@ -1043,13 +1043,7 @@
 
         # IMPLEMENTATION NOTE: THIS SHOULD BE MOVED TO COMPOSITION WHEN THAT IS IMPLEMENTED
         if self.has_recurrent_input_state:
-            new_input_state = InputState(owner=self,
-<<<<<<< HEAD
-                                         name=RECURRENT,
-=======
-                                         name="Recurrent Input State",
->>>>>>> c1af7431
-                                         variable=self.variable[0],
+            new_input_state = InputState(owner=self, name=RECURRENT, variable=self.variable[0],
                                          internal_only=True)
             assert (len(new_input_state.all_afferents) == 0)  # just a sanity check
             assert(self.input_state.name != "Recurrent Input State")
