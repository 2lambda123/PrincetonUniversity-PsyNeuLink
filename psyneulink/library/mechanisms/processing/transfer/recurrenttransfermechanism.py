# Princeton University licenses this file to You under the Apache License, Version 2.0 (the "License");
# you may not use this file except in compliance with the License.  You may obtain a copy of the License at:
#     http://www.apache.org/licenses/LICENSE-2.0
# Unless required by applicable law or agreed to in writing, software distributed under the License is distributed
# on an "AS IS" BASIS, WITHOUT WARRANTIES OR CONDITIONS OF ANY KIND, either express or implied.
# See the License for the specific language governing permissions and limitations under the License.

# NOTES:
#  * COULD NOT IMPLEMENT integrator_function in paramClassDefaults (see notes below)
#  * NOW THAT NOISE AND SMOOTHING_FACTOR ARE PROPRETIES THAT DIRECTLY REFERERNCE integrator_function,
#      SHOULD THEY NOW BE VALIDATED ONLY THERE (AND NOT IN TransferMechanism)??
#  * ARE THOSE THE ONLY TWO integrator PARAMS THAT SHOULD BE PROPERTIES??

# ****************************************  RecurrentTransferMechanism *************************************************

"""
.. _Recurrent_Transfer_Overview:

Overview
--------

A RecurrentTransferMechanism is a subclass of `TransferMechanism` that implements a single-layered recurrent
network, in which each element is connected to every other element (instantiated in a recurrent
`AutoAssociativeProjection` referenced by the Mechanism's `matrix <RecurrentTransferMechanism.matrix>` parameter).
It can report the energy and, if appropriate, the entropy of its output, and can be configured to implement
autoassociative (e.g., Hebbian) learning.

.. _Recurrent_Transfer_Creation:

Creating a RecurrentTransferMechanism
-------------------------------------

A RecurrentTransferMechanism is created directly by calling its constructor.::

    import psyneulink as pnl
    my_linear_recurrent_transfer_mechanism = pnl.RecurrentTransferMechanism(function=pnl.Linear)
    my_logistic_recurrent_transfer_mechanism = pnl.RecurrentTransferMechanism(function=pnl.Logistic(gain=1.0,
                                                                                                    bias=-4.0))

The recurrent projection is automatically created using (1) the **matrix** argument or (2) the **auto** and **hetero**
arguments of the Mechanism's constructor, and is assigned to the mechanism's `recurrent_projection
<RecurrentTransferMechanism.recurrent_projection>` attribute.

If the **matrix** argument is used to create the recurrent projection, it must specify either a square matrix or an
`AutoAssociativeProjection` that uses one (the default is `FULL_CONNECTIVITY_MATRIX`).::

    recurrent_mech_1 = pnl.RecurrentTransferMechanism(default_variable=[[0.0, 0.0, 0.0]],
                                                      matrix=[[1.0, 2.0, 2.0],
                                                              [2.0, 1.0, 2.0],
                                                              [2.0, 2.0, 1.0]])

    recurrent_mech_2 = pnl.RecurrentTransferMechanism(default_variable=[[0.0, 0.0, 0.0]],
                                                      matrix=pnl.AutoAssociativeProjection)

If the **auto** and **hetero** arguments are used to create the recurrent projection, they set the diagonal and
off-diagonal terms, respectively.::

    recurrent_mech_3 = pnl.RecurrentTransferMechanism(default_variable=[[0.0, 0.0, 0.0]],
                                                      auto=1.0,
                                                      hetero=2.0)

.. note::

    In the examples above, recurrent_mech_1 and recurrent_mech_3 are identical.

In all other respects, a RecurrentTransferMechanism is specified in the same way as a standard `TransferMechanism`.

.. _Recurrent_Transfer_Learning:

Configuring Learning
~~~~~~~~~~~~~~~~~~~~

A RecurrentTransferMechanism can be configured for learning when it is created by assigning `True` to the
**enable_learning** argument of its constructor.  This creates an `AutoAssociativeLearningMechanism` that is used to
train its `recurrent_projection <RecurrentTransferMechanism.recurrent_projection>`, and assigns as its `function
<Function_Base.function>` the one  specified in the **learning_function** argument of the RecurrentTransferMechanism's
constructor.  By default, this is the `Hebbian` Function;  however, it can be replaced by any other function that is
suitable for autoassociative learning;  that is, one that takes a list or 1d array of numeric values
(an "activity vector") and returns a 2d array or square matrix (the "weight change matrix") with the same dimensions
as the length of the activity vector. The AutoAssociativeLearningMechanism is assigned to the `learning_mechanism
<RecurrentTransferMechanism.learning_mechanism>` attribute and is used to modify the `matrix
<AutoAssociativeProjection.matrix>` parameter of its `recurrent_projection
<RecurrentTransferMechanism.recurrent_projection>` (also referenced by the RecurrentTransferMechanism's own `matrix
<RecurrentTransferMechanism.matrix>` parameter.

If a RecurrentTransferMechanism is created without configuring learning (i.e., **enable_learning** is assigned `False`
in its constructor -- the default value), then learning cannot be enabled for the Mechanism until it has been
configured for learning;  any attempt to do so will issue a warning and then be ignored.  Learning can be configured
once the Mechanism has been created by calling its `configure_learning <RecurrentTransferMechanism.configure_learning>`
method, which also enables learning.

COMMENT:
8/7/17 CW: In past versions, the first sentence of the paragraph above was: "A RecurrentTransferMechanism can be
created directly by calling its constructor, or using the `mechanism() <Mechanism.mechanism>` command and specifying
RECURRENT_TRANSFER_MECHANISM as its **mech_spec** argument".
However, the latter method is no longer correct: it instead creates a DDM: the problem is line 590 in Mechanism.py,
as MechanismRegistry is empty!
10/9/17 MANTEL: mechanism() factory method is removed
COMMENT

.. _Recurrent_Transfer_Structure:

Structure
---------

The distinguishing feature of a RecurrentTransferMechanism is a self-projecting `AutoAssociativeProjection` -- that
is, one that projects from the Mechanism's `primary OutputState <OutputState_Primary>` back to its `primary
InputState <InputState_Primary>`.  This can be parametrized using its `matrix <RecurrentTransferMechanism.matrix>`,
`auto <RecurrentTransferMechanism.auto>`, and `hetero <RecurrentTransferMechanism.hetero>` attributes, and is
stored in its `recurrent_projection <RecurrentTransferMechanism.recurrent_projection>` attribute.

A RecurrentTransferMechanism also has two additional `OutputStates <OutputState>:  an *ENERGY* OutputState and, if its
`function <RecurrentTransferMechanism.function>` is bounded between 0 and 1 (e.g., a `Logistic` function), an *ENTROPY*
OutputState.  Each of these report the respective values of the vector in it its *RESULTS* (`primary
<OutputState_Primary>`) OutputState.

Finally, if it has been `specified for learning <Recurrent_Transfer_Learning>`, the RecurrentTransferMechanism is
associated with an `AutoAssociativeLearningMechanism` that is used to train its `AutoAssociativeProjection`.
The `learning_enabled <RecurrentTransferMechanism.learning_enabled>` attribute indicates whether learning
is enabled or disabled for the Mechanism.  If learning was not configured when the Mechanism was created, then it cannot
be enabled until the Mechanism is `configured for learning <Recurrent_Transfer_Learning>`.

In all other respects the Mechanism is identical to a standard  `TransferMechanism`.

.. _Recurrent_Transfer_Execution:

Execution
---------

When a RecurrentTransferMechanism executes, its variable, as is the case with all mechanisms, is determined by the
projections the mechanism receives. This means that a RecurrentTransferMechanism's variable is determined in part by the
value of its own `primary OutputState <OutputState_Primary>` on the previous execution, and the `matrix` of the
recurrent projection.

COMMENT:
Previous version of sentence above: "When a RecurrentTransferMechanism executes, it includes in its input the value of
its `primary OutputState <OutputState_Primary>` from its last execution."
8/9/17 CW: Changed the sentence above. Rationale: If we're referring to the fact that the recurrent projection
takes the previous output before adding it to the next input, we should specifically mention the matrix transformation
that occurs along the way.

12/1/17 KAM: Changed the above to describe the RecurrentTransferMechanism's variable on this execution in terms of
projections received, which happens to include a recurrent projection from its own primary output state on the previous
execution
COMMENT

Like a `TransferMechanism`, the function used to update each element can be assigned using its `function
<RecurrentTransferMechanism.function>` parameter. It then transforms its input
(including from the recurrent projection) using the specified function and parameters (see `Transfer_Execution`),
and returns the results in its OutputStates.

If it has been `configured for learning <Recurrent_Transfer_Learning>`
and is executed as part of a `System`, then its associated `LearningMechanism` is executed during the `learning phase
<System_Learning>` of the `System's execution <System_Execution>`.

.. _Recurrent_Transfer_Class_Reference:

Class Reference
---------------

"""

import numbers

from collections import Iterable

import numpy as np
import typecheck as tc

from psyneulink.components.functions.function import Hebbian, Linear, Stability, get_matrix, is_function_type
from psyneulink.components.mechanisms.adaptive.learning.learningmechanism import ACTIVATION_INPUT, LEARNING_SIGNAL, LearningMechanism
from psyneulink.components.mechanisms.mechanism import Mechanism_Base
from psyneulink.components.mechanisms.processing.transfermechanism import TransferMechanism
from psyneulink.components.projections.modulatory.learningprojection import LearningProjection
from psyneulink.components.projections.pathway.mappingprojection import MappingProjection
from psyneulink.components.states.outputstate import PRIMARY, StandardOutputStates
from psyneulink.components.states.parameterstate import ParameterState
from psyneulink.components.states.state import _instantiate_state
from psyneulink.globals.keywords import AUTO, COMMAND_LINE, ENERGY, ENTROPY, FULL_CONNECTIVITY_MATRIX, HETERO, INITIALIZING, MATRIX, MEAN, MEDIAN, NAME, PARAMS_CURRENT, RECURRENT_TRANSFER_MECHANISM, RESULT, SET_ATTRIBUTE, STANDARD_DEVIATION, VARIANCE
from psyneulink.globals.preferences.componentpreferenceset import is_pref_set
from psyneulink.globals.utilities import is_numeric_or_none, parameter_spec
from psyneulink.library.mechanisms.adaptive.learning.autoassociativelearningmechanism import AutoAssociativeLearningMechanism
from psyneulink.scheduling.time import TimeScale

__all__ = [
    'DECAY', 'RECURRENT_OUTPUT', 'RecurrentTransferError', 'RecurrentTransferMechanism',
]

class RecurrentTransferError(Exception):
    def __init__(self, error_value):
        self.error_value = error_value

    def __str__(self):
        return repr(self.error_value)

DECAY = 'decay'

# This is a convenience class that provides list of standard_output_state names in IDE
class RECURRENT_OUTPUT():

    """
        .. _RecurrentTransferMechanism_Standard_OutputStates:

        `Standard OutputStates <OutputState_Standard>` for
        `RecurrentTransferMechanism`

        .. TRANSFER_RESULT:

        *RESULT* : 1d np.array
            the result of the `function <RecurrentTransferMechanism.function>`
            of the Mechanism

        .. TRANSFER_MEAN:

        *MEAN* : float
            the mean of the result

        *VARIANCE* : float
            the variance of the result

        .. ENERGY:

        *ENERGY* : float
            the energy of the result, which is calculated using the `Stability
            Function <Function.Stability.function>` with the ``ENERGY`` metric

        .. ENTROPY:

        *ENTROPY* : float
            The entropy of the result, which is calculated using the `Stability
            Function <Function.Stability.function>` with the ENTROPY metric
            (Note: this is only present if the Mechanism's `function` is bounded
            between 0 and 1 (e.g. the `Logistic` Function)).
        """
    RESULT=RESULT
    MEAN=MEAN
    MEDIAN=MEDIAN
    STANDARD_DEVIATION=STANDARD_DEVIATION
    VARIANCE=VARIANCE
    ENERGY=ENERGY
    ENTROPY=ENTROPY
    # THIS WOULD HAVE BEEN NICE, BUT IDE DOESN'T EXECUTE IT, SO NAMES DON'T SHOW UP
    # for item in [item[NAME] for item in DDM_standard_output_states]:
    #     setattr(DDM_OUTPUT.__class__, item, item)


# IMPLEMENTATION NOTE:  IMPLEMENTS OFFSET PARAM BUT IT IS NOT CURRENTLY BEING USED
class RecurrentTransferMechanism(TransferMechanism):
    """
    RecurrentTransferMechanism(        \
    default_variable=None,             \
    size=None,                         \
    function=Linear,                   \
    matrix=FULL_CONNECTIVITY_MATRIX,   \
    auto=None,                         \
    hetero=None,                       \
    initial_value=None,                \
    noise=0.0,                         \
    smoothing_factor=0.5,                 \
    clip=(float:min, float:max),      \
    learning_rate=None,                \
    learning_function=Hebbian,         \
    integrator_mode=False,             \
    params=None,                       \
    name=None,                         \
    prefs=None)

    Subclass of `TransferMechanism` that implements a single-layer auto-recurrent network.

    COMMENT:
        Description
        -----------
            RecurrentTransferMechanism is a Subtype of the TransferMechanism Subtype of the ProcessingMechanisms Type
            of the Mechanism Category of the Component class.
            It implements a TransferMechanism with a recurrent projection (default matrix: FULL_CONNECTIVITY_MATRIX).
            In all other respects, it is identical to a TransferMechanism.
    COMMENT

    Arguments
    ---------

    default_variable : number, list or np.ndarray : default Transfer_DEFAULT_BIAS
        specifies the input to the Mechanism to use if none is provided in a call to its
        `execute <Mechanism_Base.execute>` or `run <Mechanism_Base.run>` method;
        also serves as a template to specify the length of `variable <RecurrentTransferMechanism.variable>` for
        `function <RecurrentTransferMechanism.function>`, and the `primary OutputState <OutputState_Primary>`
        of the Mechanism.

    size : int, list or np.ndarray of ints
        specifies variable as array(s) of zeros if **variable** is not passed as an argument;
        if **variable** is specified, it takes precedence over the specification of **size**.
        As an example, the following mechanisms are equivalent::
            T1 = TransferMechanism(size = [3, 2])
            T2 = TransferMechanism(default_variable = [[0, 0, 0], [0, 0]])

    function : TransferFunction : default Linear
        specifies the function used to transform the input;  can be `Linear`, `Logistic`, `Exponential`,
        or a custom function.

    matrix : list, np.ndarray, np.matrix, matrix keyword, or AutoAssociativeProjection : default FULL_CONNECTIVITY_MATRIX
        specifies the matrix to use for creating a `recurrent AutoAssociativeProjection <Recurrent_Transfer_Structure>`,
        or an AutoAssociativeProjection to use. If **auto** or **hetero** arguments are specified, the **matrix**
        argument will be ignored in favor of those arguments.

    auto : number, 1D array, or None : default None
        specifies matrix as a diagonal matrix with diagonal entries equal to **auto**, if **auto** is not None;
        If **auto** and **hetero** are both specified, then matrix is the sum of the two matrices from **auto** and
        **hetero**. For example, setting **auto** to 1 and **hetero** to -1 would set matrix to have a diagonal of
        1 and all non-diagonal entries -1. If the **matrix** argument is specified, it will be overwritten by
        **auto** and/or **hetero**, if either is specified. **auto** can be specified as a 1D array with length equal
        to the size of the Mechanism, if a non-uniform diagonal is desired. Can be modified by control.

    hetero : number, 2D array, or None : default None
        specifies matrix as a hollow matrix with all non-diagonal entries equal to **hetero**, if **hetero** is not None;
        If **auto** and **hetero** are both specified, then matrix is the sum of the two matrices from **auto** and
        **hetero**. For example, setting **auto** to 1 and **hetero** to -1 would set matrix to have a diagonal of
        1 and all non-diagonal entries -1. If the **matrix** argument is specified, it will be overwritten by
        **auto** and/or **hetero**, if either is specified. **hetero** can be specified as a 2D array with dimensions
        equal to the matrix dimensions, if a non-uniform diagonal is desired. Can be modified by control.

    initial_value :  value, list or np.ndarray : default Transfer_DEFAULT_BIAS
        specifies the starting value for time-averaged input (only relevant if
        `integrator_mode <RecurrentTransferMechanism.integrator_mode>` is True).
        COMMENT:
            Transfer_DEFAULT_BIAS SHOULD RESOLVE TO A VALUE
        COMMENT

    noise : float or function : default 0.0
        a stochastically-sampled value added to the result of the `function <RecurrentTransferMechanism.function>`:
        if it is a float, it must be in the interval [0,1] and is used to scale the variance of a zero-mean Gaussian;
        if it is a function, it must return a scalar value.

    smoothing_factor : float : default 0.5
        the smoothing factor for exponential time averaging of input when `integrator_mode
        <RecurrentTransferMechanism.integrator_mode>` is set to True::

         result = (smoothing_factor * variable) +
         (1-smoothing_factor * input to mechanism's function on the previous time step)

    clip : Optional[Tuple[float, float]]
        specifies the allowable range for the result of `function <RecurrentTransferMechanism.function>`:
        the first item specifies the minimum allowable value of the result, and the second its maximum allowable value;
        any element of the result that exceeds the specified minimum or maximum value is set to the value of
        `clip <RecurrentTransferMechanism.clip>` that it exceeds.

    enable_learning : boolean : default False
        specifies whether the Mechanism should be configured for learning;  if it is not (the default), then learning
        cannot be enabled until it is configured for learning by calling the Mechanism's `configure_learning
        <RecurrentTransferMechanism.configure_learning>` method.

    learning_rate : scalar, or list, 1d or 2d np.array, or np.matrix of numeric values: default False
        specifies the learning rate used by its `learning function <RecurrentTransferMechanism.learning_function>`.
        If it is `None`, the `default learning_rate for a LearningMechanism <LearningMechanism_Learning_Rate>` is
        used; if it is assigned a value, that is used as the learning_rate (see `learning_rate
        <RecurrentTransferMechanism.learning_rate>` for details).

    learning_function : function : default Hebbian
        specifies the function for the LearningMechanism if `learning has been specified
        <Recurrent_Transfer_Learning>` for the RecurrentTransferMechanism.  It can be any function so long as it
        takes a list or 1d array of numeric values as its `variable <Function_Base.variable>` and returns a sqaure
        matrix of numeric values with the same dimensions as the length of the input.

    params : Dict[param keyword: param value] : default None
        a `parameter dictionary <ParameterState_Specification>` that can be used to specify the parameters for
        the Mechanism, its function, and/or a custom function and its parameters.  Values specified for parameters in
        the dictionary override any assigned to those parameters in arguments of the constructor.

    name : str : default see `name <RecurrentTransferMechanism.name>`
        specifies the name of the RecurrentTransferMechanism.

    prefs : PreferenceSet or specification dict : default Mechanism.classPreferences
        specifies the `PreferenceSet` for the RecurrentTransferMechanism; see `prefs <RecurrentTransferMechanism.prefs>`
        for details.

    context : str : default componentType+INITIALIZING
        string used for contextualization of instantiation, hierarchical calls, executions, etc.

    Attributes
    ----------

    variable : value
        the input to Mechanism's `function <RecurrentTransferMechanism.variable>`.

    function : Function
        the Function used to transform the input.

    matrix : 2d np.array
        the `matrix <AutoAssociativeProjection.matrix>` parameter of the `recurrent_projection` for the Mechanism.

    recurrent_projection : AutoAssociativeProjection
        an `AutoAssociativeProjection` that projects from the Mechanism's `primary OutputState <OutputState_Primary>`
        back to its `primary inputState <Mechanism_InputStates>`.

    COMMENT:
       THE FOLLOWING IS THE CURRENT ASSIGNMENT
    COMMENT
    initial_value :  value, list or np.ndarray : Transfer_DEFAULT_BIAS
        determines the starting value for time-averaged input (only relevant if `smoothing_factor
        <RecurrentTransferMechanism.smoothing_factor>` parameter is not 1.0).
        COMMENT:
            Transfer_DEFAULT_BIAS SHOULD RESOLVE TO A VALUE
        COMMENT

    noise : float or function : default 0.0
        a stochastically-sampled value added to the output of the `function <RecurrentTransferMechanism.function>`:
        if it is a float, it must be in the interval [0,1] and is used to scale the variance of a zero-mean Gaussian;
        if it is a function, it must return a scalar value.

    smoothing_factor : float : default 0.5
        the smoothing factor for exponential time averaging of input when `integrator_mode
        <RecurrentTransferMechanism.integrator_mode>` is set to True::

          result = (smoothing_factor * current input) + (1-smoothing_factor * result on previous time_step)

    clip : Tuple[float, float]
        determines the allowable range of the result: the first value specifies the minimum allowable value
        and the second the maximum allowable value;  any element of the result that exceeds minimum or maximum
        is set to the value of `clip <RecurrentTransferMechanism.clip>` it exceeds.  If
        `function <RecurrentTransferMechanism.function>`
        is `Logistic`, `clip <RecurrentTransferMechanism.clip>` is set by default to (0,1).

    previous_input : 1d np.array of floats
        the value of the input on the previous execution, including the value of `recurrent_projection`.

    learning_enabled : bool : default False
        indicates whether learning has been enabled for the RecurrentTransferMechanism.  It is set to `True` if
        `learning is specified <Recurrent_Transfer_Learning>` at the time of construction (i.e., if the
        **enable_learning** argument of the Mechanism's constructor is assigned `True`, or when it is configured for
        learning using the `configure_learning <RecurrentTransferMechanism.configure_learning>` method.  Once learning
        has been configured, `learning_enabled <RecurrentMechahinsm.learning_enabled>` can be toggled at any time to
        enable or disable learning; however, if the Mechanism has not been configured for learning, an attempt to
        set `learning_enabled <RecurrentMechahinsm.learning_enabled>` to `True` elicits a warning and is then
        ignored.

    learning_rate : float, 1d or 2d np.array, or np.matrix of numeric values : default None
        specifies the learning rate used by the `learning_function <RecurrentTransferMechanism.learning_function>`
        of the `learning_mechanism <RecurrentTransferMechanism.learning_mechanism>` (see `learning_rate
        <AutoAssociativeLearningMechanism.learning_rate>` for details concerning specification and default value
        assignement).

    learning_function : function : default Hebbian
        the function used by the `learning_mechanism <RecurrentTransferMechanism.learning_mechanism>` to train the
        `recurrent_projection <RecurrentTransferMechanism.recurrent_projection>` if `learning is specified
        <Recurrent_Transfer_Learning>`.

    learning_mechanism : LearningMechanism
        created automatically if `learning is specified <Recurrent_Transfer_Learning>`, and used to train the
        `recurrent_projection <RecurrentTransferMechanism.recurrent_projection>`.

    value : 2d np.array [array(float64)]
        result of executing `function <RecurrentTransferMechanism.function>`; same value as first item of
        `output_values <RecurrentTransferMechanism.output_values>`.

    COMMENT:
        CORRECTED:
        value : 1d np.array
            the output of ``function``;  also assigned to ``value`` of the TRANSFER_RESULT OutputState
            and the first item of ``output_values``.
    COMMENT

    output_states : Dict[str: OutputState]
        an OrderedDict with the following `OutputStates <OutputState>`:

        * `TRANSFER_RESULT`, the :keyword:`value` of which is the **result** of `function <RecurrentTransferMechanism.function>`;
        * `TRANSFER_MEAN`, the :keyword:`value` of which is the mean of the result;
        * `TRANSFER_VARIANCE`, the :keyword:`value` of which is the variance of the result;
        * `ENERGY`, the :keyword:`value` of which is the energy of the result,
          calculated using the `Stability` Function with the ENERGY metric;
        * `ENTROPY`, the :keyword:`value` of which is the entropy of the result,
          calculated using the `Stability` Function with the ENTROPY metric;
          note:  this is only present if the Mechanism's :keyword:`function` is bounded between 0 and 1
          (e.g., the `Logistic` function).

    output_values : List[array(float64), float, float]
        a list with the following items:

        * **result** of the ``function`` calculation (value of TRANSFER_RESULT OutputState);
        * **mean** of the result (``value`` of TRANSFER_MEAN OutputState)
        * **variance** of the result (``value`` of TRANSFER_VARIANCE OutputState);
        * **energy** of the result (``value`` of ENERGY OutputState);
        * **entropy** of the result (if the ENTROPY OutputState is present).

    name : str
        the name of the RecurrentTransferMechanism; if it is not specified in the **name** argument of the constructor,
        a default is assigned by MechanismRegistry (see `Naming` for conventions used for default and duplicate names).

    prefs : PreferenceSet or specification dict
        the `PreferenceSet` for the RecurrentTransferMechanism; if it is not specified in the **prefs** argument of the
        constructor, a default is assigned using `classPreferences` defined in __init__.py (see :doc:`PreferenceSet
        <LINK>` for details).


    Returns
    -------
    instance of RecurrentTransferMechanism : RecurrentTransferMechanism

    """
    componentType = RECURRENT_TRANSFER_MECHANISM

    paramClassDefaults = TransferMechanism.paramClassDefaults.copy()

    standard_output_states = TransferMechanism.standard_output_states.copy()
    standard_output_states.extend([{NAME:ENERGY}, {NAME:ENTROPY}])
    # FIX: 11/19/17 ??SHOULD THE ABOVE BE:
    # standard_output_states.extend([{NAME:ENERGY, INDEX:PRIMARY}, {NAME:ENTROPY, INDEX:PRIMARY}])

    @tc.typecheck
    def __init__(self,
                 default_variable=None,
                 size=None,
                 function=Linear,
                 matrix=FULL_CONNECTIVITY_MATRIX,
                 auto=None,
                 hetero=None,
                 initial_value=None,
                 noise=0.0,
                 smoothing_factor: is_numeric_or_none=0.5,
                 integrator_mode=False,
                 clip=None,
                 input_states:tc.optional(tc.any(list, dict)) = None,
                 enable_learning:bool=False,
                 learning_rate:tc.optional(tc.any(parameter_spec, bool))=None,
                 learning_function: tc.any(is_function_type) = Hebbian,
                 output_states:tc.optional(tc.any(str, Iterable))=RESULT,
                 time_scale=TimeScale.TRIAL,
                 params=None,
                 name=None,
                 prefs: is_pref_set=None,
                 context=componentType+INITIALIZING):
        """Instantiate RecurrentTransferMechanism
        """

        # Default output_states is specified in constructor as a string rather than a list
        # to avoid "gotcha" associated with mutable default arguments
        # (see: bit.ly/2uID3s3 and http://docs.python-guide.org/en/latest/writing/gotchas/)
        if output_states is None or output_states is RESULT:
            output_states = [RESULT]

        if isinstance(hetero, (list, np.matrix)):
            hetero = np.array(hetero)

        self._learning_enabled = enable_learning

        # Assign args to params and functionParams dicts (kwConstants must == arg names)
        params = self._assign_args_to_param_dicts(input_states=input_states,
                                                  initial_value=initial_value,
                                                  matrix=matrix,
                                                  integrator_mode=integrator_mode,
                                                  learning_rate=learning_rate,
                                                  learning_function=learning_function,
                                                  output_states=output_states,
                                                  params=params,
                                                  noise=noise,
                                                  auto=auto,
                                                  hetero=hetero)

        if not isinstance(self.standard_output_states, StandardOutputStates):
            self.standard_output_states = StandardOutputStates(self,
                                                               self.standard_output_states,
                                                               indices=PRIMARY)

        super().__init__(default_variable=default_variable,
                         size=size,
                         input_states=input_states,
                         function=function,
                         initial_value=initial_value,
                         noise=noise,
                         integrator_mode=integrator_mode,

                         smoothing_factor=smoothing_factor,
                         clip=clip,
                         output_states=output_states,
                         time_scale=time_scale,
                         params=params,
                         name=name,
                         prefs=prefs,
                         context=context)

    def _validate_params(self, request_set, target_set=None, context=None):
        """Validate shape and size of auto, hetero, matrix.
        """
        from psyneulink.library.projections.pathway.autoassociativeprojection import AutoAssociativeProjection

        super()._validate_params(request_set=request_set, target_set=target_set, context=context)

        if AUTO in target_set:
            auto_param = target_set[AUTO]
            if (auto_param is not None) and not isinstance(auto_param, (np.ndarray, list, numbers.Number)):
                raise RecurrentTransferError("auto parameter ({}) of {} is of incompatible type: it should be a "
                                             "number, None, or a 1D numeric array".format(auto_param, self))
            if isinstance(auto_param, (np.ndarray, list)) and len(auto_param) != 1 and len(auto_param) != self.size[0]:
                raise RecurrentTransferError("auto parameter ({0}) for {1} is of incompatible length with the size "
                                             "({2}) of its owner, {1}.".format(auto_param, self, self.size[0]))

        if HETERO in target_set:
            hetero_param = target_set[HETERO]
            if hetero_param is not None and not isinstance(hetero_param, (np.matrix, np.ndarray, list, numbers.Number)):
                raise RecurrentTransferError("hetero parameter ({}) of {} is of incompatible type: it should be a "
                                             "number, None, or a 2D numeric matrix or array".format(hetero_param, self))
            hetero_shape = np.array(hetero_param).shape
            if hetero_shape != (1,) and hetero_shape != (1, 1):
                if isinstance(hetero_param, (np.ndarray, list, np.matrix)) and hetero_shape[0] != self.size[0]:
                    raise RecurrentTransferError("hetero parameter ({0}) for {1} is of incompatible size with the size "
                                                 "({2}) of its owner, {1}.".format(hetero_param, self, self.size[0]))
                if isinstance(hetero_param, (np.ndarray, list, np.matrix)) and hetero_shape[0] != hetero_shape[1]:
                    raise RecurrentTransferError("hetero parameter ({}) for {} must be square.".format(hetero_param, self))

        # Validate MATRIX
        if MATRIX in target_set:

            matrix_param = target_set[MATRIX]
            size = self.size[0]

            if isinstance(matrix_param, AutoAssociativeProjection):
                matrix = matrix_param.matrix

            elif isinstance(matrix_param, str):
                matrix = get_matrix(matrix_param, size, size)

            elif isinstance(matrix_param, (np.matrix, list)):
                matrix = np.array(matrix_param)

            else:
                matrix = matrix_param
            if matrix is None:
                rows = cols = size # this is a hack just to skip the tests ahead: if the matrix really is None, that is
                # checked up ahead, in _instantiate_attributes_before_function()
            else:
                rows = np.array(matrix).shape[0]
                cols = np.array(matrix).shape[1]

            # Shape of matrix must be square
            if rows != cols:
                if isinstance(matrix_param, AutoAssociativeProjection):
                    # if __name__ == '__main__':
                    err_msg = ("{} param of {} must be square to be used as recurrent projection for {}".
                               format(MATRIX, matrix_param.name, self.name))
                else:
                    err_msg = "{0} param for {1} must be square; currently, the {0} param is: {2}".\
                        format(MATRIX, self.name, matrix)
                raise RecurrentTransferError(err_msg)

            # Size of matrix must equal length of variable:
            if rows != size:
                if (matrix_param, AutoAssociativeProjection):
                    # if __name__ == '__main__':
                    err_msg = ("Number of rows in {} param for {} ({}) must be same as the size of variable for "
                               "{} {} (whose size is {} and whose variable is {})".
                               format(MATRIX, self.name, rows, self.__class__.__name__, self.name, self.size, self.instance_defaults.variable))
                else:
                    err_msg = ("Size of {} param for {} ({}) must be the same as its variable ({})".
                               format(MATRIX, self.name, rows, size))
                raise RecurrentTransferError(err_msg)

        # Validate DECAY
        # if DECAY in target_set and target_set[DECAY] is not None:
        #
        #     decay = target_set[DECAY]
        #     if not (0.0 <= decay and decay <= 1.0):
        #         raise RecurrentTransferError("{} argument for {} ({}) must be from 0.0 to 1.0".
        #                                      format(DECAY, self.name, decay))

        # FIX: validate learning_function and learning_rate here (use Hebbian as template for learning_rate

    def _instantiate_attributes_before_function(self, context=None):
        """ using the `matrix` argument the user passed in (which is now stored in function_params), instantiate
        ParameterStates for auto and hetero if they haven't already been instantiated. This is useful if auto and
        hetero were None in the initialization call.
        """
        super()._instantiate_attributes_before_function(context=context)

        param_keys = self._parameter_states.key_values
        specified_matrix = get_matrix(self.params[MATRIX], self.size[0], self.size[0])

        # 9/23/17 JDC: DOESN'T matrix arg default to something?
        # If no matrix was specified, then both AUTO and HETERO must be specified
        if specified_matrix is None and (AUTO not in param_keys or HETERO not in param_keys):
            raise RecurrentTransferError("Matrix parameter ({}) for {} failed to produce a suitable matrix: "
                                         "if the matrix parameter does not produce a suitable matrix, the "
                                         "'auto' and 'hetero' parameters must be specified; currently, either"
                                         "auto or hetero parameter is missing.".format(self.params[MATRIX], self))

        # # MODIFIED 9/23/17 OLD:
        # if AUTO not in param_keys:
        # MODIFIED 9/23/17 NEW [JDC]:
        # if self.auto is not None:
        if AUTO not in param_keys and HETERO in param_keys:
        # MODIFIED 9/23/17 END
            d = np.diagonal(specified_matrix).copy()
            state = _instantiate_state(owner=self,
                                       state_type=ParameterState,
                                       name=AUTO,
                                       reference_value=d,
                                       reference_value_name=AUTO,
                                       params=None,
                                       context=context)
            if state is not None:
                self._parameter_states[AUTO] = state
            else:
                raise RecurrentTransferError("Failed to create ParameterState for `auto` attribute for {} \"{}\"".
                                           format(self.__class__.__name__, self.name))
        # # MODIFIED 9/23/17 OLD:
        # if HETERO not in param_keys:
        # MODIFIED 9/23/17 NEW [JDC]:
        # if self.hetero is not None:
        if HETERO not in param_keys and AUTO in param_keys:
        # MODIFIED 9/23/17 END
            m = specified_matrix.copy()
            np.fill_diagonal(m, 0.0)
            state = _instantiate_state(owner=self,
                                       state_type=ParameterState,
                                       name=HETERO,
                                       reference_value=m,
                                       reference_value_name=HETERO,
                                       params=None,
                                       context=context)
            if state is not None:
                self._parameter_states[HETERO] = state
            else:
                raise RecurrentTransferError("Failed to create ParameterState for `hetero` attribute for {} \"{}\"".
                                           format(self.__class__.__name__, self.name))

    def _instantiate_attributes_after_function(self, context=None):
        """Instantiate recurrent_projection, matrix, and the functions for the ENERGY and ENTROPY OutputStates
        """
        from psyneulink.library.projections.pathway.autoassociativeprojection import AutoAssociativeProjection, get_auto_matrix, get_hetero_matrix


        super()._instantiate_attributes_after_function(context=context)


        # [9/23/17 JDC: WHY IS THIS GETTING DONE HERE RATHER THAN IN _instantiate_attributes_before_function ??]
        auto = self.params[AUTO]
        hetero = self.params[HETERO]
        if auto is not None and hetero is not None:
            a = get_auto_matrix(auto, size=self.size[0])
            if a is None:
                raise RecurrentTransferError("The `auto` parameter of {} {} was invalid: it was equal to {}, and was of"
                                             " type {}. Instead, the `auto` parameter should be a number, 1D array, "
                                             "2d array, 2d list, or numpy matrix".
                                           format(self.__class__.__name__, self.name, auto, type(auto)))
            c = get_hetero_matrix(hetero, size=self.size[0])
            if c is None:
                raise RecurrentTransferError("The `hetero` parameter of {} {} was invalid: it was equal to {}, and was "
                                             "of type {}. Instead, the `hetero` parameter should be a number, 1D array "
                                             "of length one, 2d array, 2d list, or numpy matrix".
                                           format(self.__class__.__name__, self.name, hetero, type(hetero)))
            self.matrix = a + c
        elif auto is not None:
            self.matrix = get_auto_matrix(auto, size=self.size[0])
            if self.matrix is None:
                raise RecurrentTransferError("The `auto` parameter of {} {} was invalid: it was equal to {}, and was of "
                                           "type {}. Instead, the `auto` parameter should be a number, 1D array, "
                                           "2d array, 2d list, or numpy matrix".
                                           format(self.__class__.__name__, self.name, auto, type(auto)))

        elif hetero is not None:
            self.matrix = get_hetero_matrix(hetero, size=self.size[0])
            if self.matrix is None:
                raise RecurrentTransferError("The `hetero` parameter of {} {} was invalid: it was equal to {}, and was of "
                                           "type {}. Instead, the `hetero` parameter should be a number, 1D array of "
                                           "length one, 2d array, 2d list, or numpy matrix".
                                           format(self.__class__.__name__, self.name, hetero, type(hetero)))

        # MODIFIED 9/23/17 NEW [JDC]:
        else:
            self.matrix = get_matrix(self.params[MATRIX], self.size[0], self.size[0])
            if self.matrix is None:
                raise RecurrentTransferError("PROGRAM ERROR: Failed to instantiate \'matrix\' param for {}".
                                             format(self.__class__.__name__))
        # MODIFIED 9/23/17 END:


        # (7/19/17 CW) this line of code is now questionable, given the changes to matrix and the recurrent projection
        if isinstance(self.matrix, AutoAssociativeProjection):
            self.recurrent_projection = self.matrix

        # IMPLEMENTATION NOTE:  THESE SHOULD BE MOVED TO COMPOSITION WHEN THAT IS IMPLEMENTED
        else:
            self.recurrent_projection = self._instantiate_recurrent_projection(self,
                                                                               matrix=self.matrix,
                                                                               context=context)

        if self.learning_enabled:
            self.configure_learning(context=context)

        if ENERGY in self.output_states.names:
            energy = Stability(self.instance_defaults.variable[0],
                               metric=ENERGY,
                               transfer_fct=self.function,
                               matrix=self.recurrent_projection._parameter_states[MATRIX])
            self.output_states[ENERGY]._calculate = energy.function

        if ENTROPY in self.output_states.names:
<<<<<<< HEAD
            # MODIFIED CW 12/11/17: changed "clip" to "self.clip" since "clip" is failed reference
=======
>>>>>>> 9968b240
            if self.function_object.bounds == (0,1) or self.clip == (0,1):
                entropy = Stability(self.instance_defaults.variable[0],
                                    metric=ENTROPY,
                                    transfer_fct=self.function,
                                    matrix=self.recurrent_projection._parameter_states[MATRIX])
                self.output_states[ENTROPY]._calculate = entropy.function
            else:
                del self.output_states[ENTROPY]

    def _execute(self,
                 variable=None,
                 runtime_params=None,
                 time_scale = TimeScale.TRIAL,
                 context=None):
        """Implement decay
        """
        # KAM commented out 8/29/17 because self.previous_input is not a valid attrib of this mechanism

        # if context is None or (INITIALIZING not in context):
        #     if self.decay is not None and self.decay != 1.0:
        #         self.previous_input = self.previous_input * float(self.decay)

        return super()._execute(variable=variable,
                                runtime_params=runtime_params,
                                time_scale=time_scale,
                                context=context)

    def _update_parameter_states(self, runtime_params=None, time_scale=None, context=None):
        for state in self._parameter_states:
            # (8/2/17 CW) because the auto and hetero params are solely used by the AutoAssociativeProjection
            # (the RecurrentTransferMechanism doesn't use them), the auto and hetero param states are updated in the
            # projection's _update_parameter_states, and accordingly are not updated here
            if state.name != AUTO or state.name != HETERO:
                state.update(params=runtime_params, time_scale=time_scale, context=context)

    # 8/2/17 CW: this property is not optimal for performance: if we want to optimize performance we should create a
    # single flag to check whether to get matrix from auto and hetero?
    @property
    def matrix(self):
        from psyneulink.library.projections.pathway.autoassociativeprojection import get_auto_matrix, get_hetero_matrix

        if hasattr(self, '_parameter_states') \
                and 'auto' in self._parameter_states and 'hetero' in self._parameter_states:
            if not hasattr(self, 'size'):
                raise Exception('Error in retrieving matrix parameter for {}: `size` is not instantiated.'.format(self))
            a = get_auto_matrix(self.auto, self.size[0])
            c = get_hetero_matrix(self.hetero, self.size[0])
            return a + c
        else:
            # if auto and hetero are not yet instantiated, then just use the standard method of attribute retrieval
            # (simplified version of Component's basic make_property getter)
            name = 'matrix'
            backing_field = '_matrix'
            # MODIFIED 9/23/17 NEW [JDC]:
            try:
                return self.recurrent_projection.matrix
            except (AttributeError, TypeError):
            # MODIFIED 9/23/17 END:
                try:
                    return self._parameter_states[name].value
                except (AttributeError, TypeError):
                    return getattr(self, backing_field)

    @matrix.setter
    def matrix(self, val): # simplified version of standard setter (in Component.py)
        if hasattr(self, '_parameter_states')\
                and 'auto' in self._parameter_states and 'hetero' in self._parameter_states:
            if hasattr(self, 'size'):
                val = get_matrix(val, self.size[0], self.size[0])
            temp_matrix = val.copy()
            self.auto = np.diag(temp_matrix).copy()
            np.fill_diagonal(temp_matrix, 0)
            self.hetero = temp_matrix
        else:
            name = 'matrix'
            backing_field = '_matrix'
            if self.paramValidationPref and hasattr(self, PARAMS_CURRENT):
                val_type = val.__class__.__name__
                curr_context = SET_ATTRIBUTE + ': ' + val_type + str(val) + ' for ' + name + ' of ' + self.name
                self._assign_params(request_set={name: val}, context=curr_context)
            else:
                setattr(self, backing_field, val)
            self.user_params.__additem__(name, val)

            if hasattr(self, '_parameter_states') and name in self._parameter_states:
                param_state = self._parameter_states[name]

                if hasattr(param_state.function_object, 'initializer'):
                    param_state.function_object.reset_initializer = val

    @property
    def learning_enabled(self):
        return self._learning_enabled

    @learning_enabled.setter
    def learning_enabled(self, value:bool):

        self._learning_enabled = value
        # Enable learning for RecurrentTransferMechanism's learning_mechanism
        if hasattr(self, 'learning_mechanism'):
            self.learning_mechanism.learning_enabled = value
        # If RecurrentTransferMechanism has no LearningMechanism, warn and then ignore attempt to set learning_enabled
        elif value is True:
            print("Learning cannot be enabled for {} because it has no {}".
                  format(self.name, LearningMechanism.__name__))
            return

    # IMPLEMENTATION NOTE:  THIS SHOULD BE MOVED TO COMPOSITION ONCE THAT IS IMPLEMENTED
    @tc.typecheck
    def _instantiate_recurrent_projection(self,
                                          mech: Mechanism_Base,
                                          # this typecheck was failing, I didn't want to fix (7/19/17 CW)
                                          # matrix:is_matrix=FULL_CONNECTIVITY_MATRIX,
                                          matrix=FULL_CONNECTIVITY_MATRIX,
                                          context=None):
        """Instantiate a AutoAssociativeProjection from Mechanism to itself

        """

        from psyneulink.library.projections.pathway.autoassociativeprojection import AutoAssociativeProjection

        if isinstance(matrix, str):
            size = len(mech.instance_defaults.variable[0])
            matrix = get_matrix(matrix, size, size)

        # IMPLEMENTATION NOTE: THIS SHOULD BE MOVED TO COMPOSITION WHEN THAT IS IMPLEMENTED
        return AutoAssociativeProjection(owner=mech,
                                         matrix=matrix,
                                         name=mech.name + ' recurrent projection')

    # IMPLEMENTATION NOTE: THIS SHOULD BE MOVED TO COMPOSITION WHEN THAT IS IMPLEMENTED
    def _instantiate_learning_mechanism(self,
                                        activity_vector:tc.any(list, np.array),
                                        learning_function:tc.any(is_function_type),
                                        learning_rate:tc.any(numbers.Number, list, np.ndarray, np.matrix),
                                        matrix,
                                        context=None):

        learning_mechanism = AutoAssociativeLearningMechanism(variable=[activity_vector.value],
                                                              # learning_signals=[self.recurrent_projection],
                                                              function=learning_function,
                                                              learning_rate=learning_rate,
                                                              name="{} for {}".format(
                                                                      AutoAssociativeLearningMechanism.className,
                                                                      self.name),
                                                              context=context)

        # Instantiate Projection from Mechanism's output to LearningMechanism
        MappingProjection(sender=activity_vector,
                          receiver=learning_mechanism.input_states[ACTIVATION_INPUT],
                          name="Error Projection for {}".format(learning_mechanism.name))

        # Instantiate Projection from LearningMechanism to Mechanism's AutoAssociativeProjection
        LearningProjection(sender=learning_mechanism.output_states[LEARNING_SIGNAL],
                           receiver=matrix.parameter_states[MATRIX],
                           name="{} for {}".format(LearningProjection.className, self.recurrent_projection.name))

        return learning_mechanism

    def configure_learning(self, learning_function=None, learning_rate=None, context=None):
        """
        configure_learning(learning_function=None, learning_rate=None)

        Configure RecurrentTransferMechanism for learning. Creates the following Components:

        * an `AutoAssociativeLearningMechanism` -- if the **learning_function** and/or **learning_rate** arguments are
          specified, they are used to construct the LearningMechanism, otherwise the values specified in the
          RecurrentTransferMechanism's constructor are used;
        ..
        * a `MappingProjection` from the RecurrentTransferMechanism's `primary OutputState <OutputState_Primary>`
          to the AutoAssociativeLearningMechanism's *ACTIVATION_INPUT* InputState;
        ..
        * a `LearningProjection` from the AutoAssociativeLearningMechanism's *LEARNING_SIGNAL* OutputState to
          the RecurrentTransferMechanism's `recurrent_projection <RecurrentTransferMechanism.recurrent_projection>`.

        """

        # This insures that these are validated if the method is called from the command line (i.e., by the user)
        if learning_function:
            self.learning_function = learning_function
        if learning_rate:
            self.learning_rate = learning_rate

        context = context or COMMAND_LINE

        self.learning_mechanism = self._instantiate_learning_mechanism(activity_vector=self.output_state,
                                                                       learning_function=self.learning_function,
                                                                       learning_rate=self.learning_rate,
                                                                       matrix=self.recurrent_projection,
                                                                       context=context)
        if self.learning_mechanism is None:
            self.learning_enabled = False<|MERGE_RESOLUTION|>--- conflicted
+++ resolved
@@ -792,10 +792,6 @@
             self.output_states[ENERGY]._calculate = energy.function
 
         if ENTROPY in self.output_states.names:
-<<<<<<< HEAD
-            # MODIFIED CW 12/11/17: changed "clip" to "self.clip" since "clip" is failed reference
-=======
->>>>>>> 9968b240
             if self.function_object.bounds == (0,1) or self.clip == (0,1):
                 entropy = Stability(self.instance_defaults.variable[0],
                                     metric=ENTROPY,
