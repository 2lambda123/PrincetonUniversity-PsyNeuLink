--- conflicted
+++ resolved
@@ -1061,9 +1061,6 @@
 
         # Initialize execution_phase as minus_phase
         if self.execution_phase is None:
-<<<<<<< HEAD
-            self.execution_phase = PLUS_PHASE
-=======
             self.execution_phase = MINUS_PHASE
 
         if self.execution_phase is MINUS_PHASE:
@@ -1071,7 +1068,6 @@
             self.termination_condition = self.minus_phase_termination_condition
             self.phase_execution_count = 0
 
->>>>>>> 95257f6f
         # USED FOR TEST PRINT BELOW:
         curr_phase = self.execution_phase
 
@@ -1099,10 +1095,6 @@
         # Set value of primary OutputState to current activity
         self.current_activity = current_activity
 
-<<<<<<< HEAD
-
-=======
->>>>>>> 95257f6f
         # TEST PRINT:
         if self.context.initialization_status == ContextFlags.INITIALIZED:
             print("--------------------------------------------",
