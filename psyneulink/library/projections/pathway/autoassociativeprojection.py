# Princeton University licenses this file to You under the Apache License, Version 2.0 (the "License");
# you may not use this file except in compliance with the License.  You may obtain a copy of the License at:
#     http://www.apache.org/licenses/LICENSE-2.0
# Unless required by applicable law or agreed to in writing, software distributed under the License is distributed
# on an "AS IS" BASIS, WITHOUT WARRANTIES OR CONDITIONS OF ANY KIND, either express or implied.
# See the License for the specific language governing permissions and limitations under the License.


# *******************************************  AutoAssociativeProjection ***********************************************

"""
.. _Auto_Associative_Overview:

Overview
--------

An AutoAssociativeProjection is a subclass of `MappingProjection` that acts as the recurrent projection for a
`RecurrentTransferMechanism`. The primary difference between an AutoAssociativeProjection and a basic MappingProjection
is that an AutoAssociativeProjection uses the `auto <RecurrentTransferMechanism.auto>` and
`hetero <RecurrentTransferMechanism.hetero>` parameters *on the RecurrentTransferMechanism* to help update its matrix:
this allows for a `ControlMechanism <ControlMechanism>` to control the `auto <RecurrentTransferMechanism.auto>` and
`hetero <RecurrentTransferMechanism.hetero>` parameters and thereby control the matrix.

.. _Auto_Associative_Creation:

Creating an AutoAssociativeProjection
-------------------------------------

An AutoAssociativeProjection is created automatically by a RecurrentTransferMechanism (or its subclasses), and is
stored as the `recurrent_projection <RecurrentTransferMechanism.recurrent_projection>` parameter of the
RecurrentTransferMechanism. It is not recommended to create an AutoAssociativeProjection on its own, because during
execution an AutoAssociativeProjection references parameters owned by its RecurrentTransferMechanism (see
`Execution <Auto_Associative_Execution>` below).

.. _Auto_Associative_Structure:

Auto Associative Structure
--------------------------

In structure, the AutoAssociativeProjection is almost identical to a MappingProjection: the only additional attributes
are `auto <AutoAssociativeProjection.auto>` and `hetero <AutoAssociativeProjection.hetero>`.

.. _Auto_Associative_Configurable_Attributes:

Configurable Attributes
~~~~~~~~~~~~~~~~~~~~~~~

Due to its specialized nature, most parameters of the AutoAssociativeProjection are not configurable: the `variable` is
determined by the format of the output of the RecurrentTransferMechanism, the `function` is always LinearMatrix, and so
on. The only configurable parameter is the matrix, configured through the **matrix**, **auto**, and/or **hetero**
arguments for a RecurrentTransferMechanism:

.. _Auto_Associative_Matrix:

* **matrix** - multiplied by the input to the AutoAssociativeProjection in order to produce the output. Specification of
  the **matrix**, **auto**, and/or **hetero** arguments determines the values of the matrix; **auto** determines the
  diagonal entries (representing the strength of the connection from each node to itself) and **hetero** determines
  the off-diagonal entries (representing connections between nodes).

.. _Auto_Associative_Execution:

Execution
---------

An AutoAssociativeProjection uses its `matrix <AutoAssociativeProjection.matrix>` parameter to transform the value of its
`sender <AutoAssociativeProjection.sender>`, and provide the result as input for its
`receiver <AutoAssociativeProjection.receiver>`, the primary input state of the RecurrentTransferMechanism.

.. note::
     During execution the AutoAssociativeProjection updates its `matrix <AutoAssociativeProjection.matrix> parameter
     based on the `auto <RecurrentTransferMechanism.auto>` and `hetero <RecurrentTransferMechanism.hetero>` parameters
     *on the `RecurrentTransferMechanism`*. (The `auto <AutoAssociativeProjection.auto>` and
     `hetero <AutoAssociativeProjection.hetero>` parameters of the AutoAssociativeProjection simply refer to their
     counterparts on the RecurrentTransferMechanism as well.) The reason for putting the `auto
     <RecurrentTransferMechanism.auto>` and `hetero <RecurrentTransferMechanism.hetero>` parameters on the
     RecurrentTransferMechanism is that this allows them to be modified by a `ControlMechanism <ControlMechanism>`.

.. _Auto_Associative_Class_Reference:

Class Reference
---------------

"""
import numbers

import numpy as np
import typecheck as tc

from psyneulink.components.component import parameter_keywords
from psyneulink.components.functions.function import get_matrix
from psyneulink.components.projections.pathway.mappingprojection import MappingProjection
from psyneulink.components.projections.projection import projection_keywords
from psyneulink.components.shellclasses import Mechanism
from psyneulink.components.states.outputstate import OutputState
<<<<<<< HEAD
from psyneulink.globals.context import ContextFlags
from psyneulink.globals.keywords import AUTO_ASSOCIATIVE_PROJECTION, DEFAULT_MATRIX, HOLLOW_MATRIX, INITIALIZING, MATRIX
=======
from psyneulink.globals.keywords import AUTO_ASSOCIATIVE_PROJECTION, DEFAULT_MATRIX, HOLLOW_MATRIX, MATRIX
>>>>>>> bf3d16ba
from psyneulink.globals.preferences.componentpreferenceset import is_pref_set
from psyneulink.globals.preferences.preferenceset import PreferenceLevel

__all__ = [
    'AutoAssociativeError', 'AutoAssociativeProjection', 'get_auto_matrix', 'get_hetero_matrix',
]

parameter_keywords.update({AUTO_ASSOCIATIVE_PROJECTION})
projection_keywords.update({AUTO_ASSOCIATIVE_PROJECTION})

class AutoAssociativeError(Exception):
    def __init__(self, error_value):
        self.error_value = error_value

class AutoAssociativeProjection(MappingProjection):
    """
    AutoAssociativeProjection(                              \
        owner=None,                                         \
        sender=None,                                        \
        receiver=None,                                      \
        matrix=DEFAULT_MATRIX,                              \
        params=None,                                        \
        name=None,                                          \
        prefs=None)

    Implements a MappingProjection that is self-recurrent on a `RecurrentTransferMechanism`; an AutoAssociativeProjection
    represents connections between nodes in a single-layer recurrent network. It multiplies the output of the
    `RecurrentTransferMechanism` by a matrix, then presents the product as input to the `RecurrentTransferMechanism`.

    COMMENT:
        JDC [IN GENERAL WE HAVE TRIED TO DISCOURAGE SUCH DEPENDENCIES;  BETTER TO HAVE IT ACCEPT ARGUMENTS THAT
        RecurrentTransferMechanism (or Composition) PROVIDES THAN ASSUME THEY ARE ON ANOTHER OBJECT THAT CREATED
        THIS ONE]
    Note: The reason **auto** and **hetero** are not arguments to the constructor of the AutoAssociativeProjection is
    because it is only ever created by a RecurrentTransferMechanism: by the time the AutoAssociativeProjection is
    created, the **auto** and **hetero** arguments are already incorporated into the **matrix** argument.

    COMMENT

    Arguments
    ---------

    owner : Optional[Mechanism]
        simply specifies both the sender and receiver of the AutoAssociativeProjection. Setting owner=myMechanism is
        identical to setting sender=myMechanism and receiver=myMechanism.

    sender : Optional[OutputState or Mechanism]
        specifies the source of the Projection's input. If a Mechanism is specified, its
        `primary OutputState <OutputState_Primary>` will be used. If it is not specified, it will be assigned in
        the context in which the Projection is used.

    receiver : Optional[InputState or Mechanism]
        specifies the destination of the Projection's output.  If a Mechanism is specified, its
        `primary InputState <InputState_Primary>` will be used. If it is not specified, it will be assigned in
        the context in which the Projection is used.

    matrix : list, np.ndarray, np.matrix, function or keyword : default DEFAULT_MATRIX
        the matrix used by `function <AutoAssociativeProjection.function>` (default: `LinearCombination`) to transform
        the value of the `sender <AutoAssociativeProjection.sender>`.

    params : Dict[param keyword: param value] : default None
        a `parameter dictionary <ParameterState_Specification>` that can be used to specify the parameters for
        the Projection, its function, and/or a custom function and its parameters. By default, it contains an entry for
        the Projection's default assignment (`LinearCombination`).  Values specified for parameters in the dictionary
        override any assigned to those parameters in arguments of the constructor.

    name : str : default AutoAssociativeProjection-<index>
        a string used for the name of the AutoAssociativeProjection. When an AutoAssociativeProjection is created by a
        RecurrentTransferMechanism, its name is assigned "<name of RecurrentTransferMechanism> recurrent projection"
        (see `Registry <LINK>` for conventions used in naming, including for default and duplicate names).

    prefs : Optional[PreferenceSet or specification dict : Projection_Base.classPreferences]
        the `PreferenceSet` for the MappingProjection; if it is not specified, a default is assigned using
        `classPreferences` defined in __init__.py (see `PreferenceSet <LINK>` for details).

    Attributes
    ----------

    componentType : AUTO_ASSOCIATIVE_PROJECTION

    sender : OutputState
        identifies the source of the Projection's input.

    receiver: InputState
        identifies the destination of the Projection.

    learning_mechanism : LearningMechanism
        source of error signal for that determine changes to the `matrix <AutoAssociativeProjection.matrix>` when
        `learning <LearningProjection>` is used.

    matrix : 2d np.ndarray
        matrix used by `function <AutoAssociativeProjection.function>` to transform input from the `sender
        <MappingProjection.sender>` to the value provided to the `receiver <AutoAssociativeProjection.receiver>`.

    auto : number or 1d np.ndarray
        diagonal terms of the `matrix <AutoAssociativeProjection.matrix>` used by the AutoAssociativeProjection: if auto
        is a single number, it means the diagonal is uniform.

    hetero : number or 2d np.ndarray
        off-diagonal terms of the `matrix <AutoAssociativeProjection.matrix>` used by the AutoAssociativeProjection: if
        hetero is a single number, it means the off-diagonal terms are all the same.

    has_learning_projection : bool : False
        identifies whether the AutoAssociativeProjection's `MATRIX` `ParameterState <ParameterState>` has been assigned
        a `LearningProjection`.

    value : np.ndarray
        Output of AutoAssociativeProjection, transmitted to `variable <InputState.variable>` of `receiver`.

    name : str
        a string used for the name of the AutoAssociativeProjection (see `Registry <LINK>` for conventions used in
        naming, including for default and duplicate names).

    prefs : PreferenceSet or specification dict : Projection_Base.classPreferences
        the `PreferenceSet` for AutoAssociativeProjection (see :doc:`PreferenceSet <LINK>` for details).
    """

    componentType = AUTO_ASSOCIATIVE_PROJECTION
    className = componentType
    suffix = " " + className

    class ClassDefaults(MappingProjection.ClassDefaults):
        variable = np.array([[0]])    # function is always LinearMatrix that requires 1D input

    classPreferenceLevel = PreferenceLevel.TYPE

    # necessary?
    paramClassDefaults = MappingProjection.paramClassDefaults.copy()

    @tc.typecheck
    def __init__(self,
                 owner=None,
                 sender=None,
                 receiver=None,
                 matrix=DEFAULT_MATRIX,
                 params=None,
                 name=None,
<<<<<<< HEAD
                 prefs: is_pref_set = None):
=======
                 prefs: is_pref_set = None,
                 context=None,
                 function=None,
                 ):
>>>>>>> bf3d16ba

        if owner is not None:
            if not isinstance(owner, Mechanism):
                raise AutoAssociativeError('Owner of AutoAssociative Mechanism must either be None or a Mechanism')
            if sender is None:
                sender = owner
            if receiver is None:
                receiver = owner

        params = self._assign_args_to_param_dicts(function_params={MATRIX: matrix}, params=params)

        super().__init__(sender=sender,
                         receiver=receiver,
                         matrix=matrix,
                         params=params,
                         name=name,
<<<<<<< HEAD
                         prefs=prefs)
=======
                         prefs=prefs,
                         context=context,
                         function=function,
                         )
>>>>>>> bf3d16ba

    def _execute(self, variable, function_variable=None, runtime_params=None, context=None):
        """
        Based heavily on the execute() method for MappingProjection.

        COMMENT:
            [9/23/17 JDC: THIS SHOULD NOT JUST OVERRIDE SUPER;
                          IT SHOULD DO WHAT IT NEEDS TO BUT STILL CALL SUPER,
                          SO THAT CHANGES DON'T HAVE TO BE DUPLICLATED
                          (I RAN INTO THE PROBLEM OF DUPLICATING WHEN IMPLEMENTING learning_enabled ON
                          LearningMechanism)

        COMMENT

        """

        # As of 7/21/17, modulation of parameters through ControlSignals is only possible on Mechanisms
        # so the ParameterStates for 'auto' and 'hetero' live on the RecurrentTransferMechanism rather than on
        # the AutoAssociativeProjection itself. So this projection must reference its owner's ParameterStates
        if isinstance(self.sender, OutputState):
            owner_mech = self.sender.owner
        elif isinstance(self.sender, Mechanism):
            owner_mech = self.sender
        else:
            raise AutoAssociativeError("The sender of the {} \'{}\' must be a Mechanism or OutputState: currently"
                                       " the sender is {}".
                                       format(self.__class__.__name__, self.name, self.sender))

        owner_param_states = owner_mech._parameter_states.key_values

        # KAM COMMENTED OUT 1/9/2018 -- redundant code? auto and hetero should only be handled by mechanism, projection
        # just looks up current matrix??

        # MODIFIED 9/23/17 NEW: [JDC ALLOW DEFAULT MATRIX TO BE USED IF AUTO AND HETERO ARE NOT SPECIFIED]:

        # if AUTO in owner_param_states or HETERO in owner_param_states:
        # # MODIFIED 9/23/17 END
        #     if AUTO not in owner_param_states or HETERO not in owner_param_states:
        #         raise AutoAssociativeError("Auto or Hetero ParameterState not found in {0} \"{1}\"; "
        #                                    "here are names of the current ParameterStates for {1}: {2}".
        #                                    format(owner_mech.__class__.__name__, owner_mech.name, owner_param_states))
        #
        #     # update the param states for auto/hetero: otherwise, if they've changed since self's last execution,
        #     # we won't know because the mechanism may not have updated its param state yet
        #     # (if we execute before the mechanism)
        #     self._update_auto_and_hetero(owner_mech, runtime_params, time_scale, context)
        #
        #     # read auto and hetero from their ParameterStates, and put them into `auto_matrix` and `hetero_matrix`
        #     # (where auto_matrix is a diagonal matrix and hetero_matrix is a hollow matrix)
        #     raw_auto = owner_mech.auto
        #     auto_matrix = get_auto_matrix(raw_auto=raw_auto, size=owner_mech.size[0])
        #     if auto_matrix is None:
        #         raise AutoAssociativeError("The `auto` parameter of {} {} was invalid: it was equal to {}, and was of "
        #                                    "type {}. Instead, the `auto` parameter should be a number, 1D array, "
        #                                    "2d array, 2d list, or numpy matrix".
        #                                    format(owner_mech.__class__.__name__,
        #                                           owner_mech.name,
        #                                           raw_auto,
        #                                           type(raw_auto)))
        #
        #     raw_hetero = owner_mech.hetero
        #     hetero_matrix = get_hetero_matrix(raw_hetero=raw_hetero, size=owner_mech.size[0])
        #     if hetero_matrix is None:
        #         raise AutoAssociativeError("The `hetero` parameter of {} {} was invalid: it was equal to {}, "
        #                                    "and was of type {}. Instead, the `hetero` parameter should be a number, "
        #                                    "1D array of length one, 2d array, 2d list, or numpy matrix".
        #                                    format(owner_mech.__class__.__name__,
        #                                           owner_mech.name, raw_hetero,
        #                                           type(raw_hetero)))
        #     self.matrix = auto_matrix + hetero_matrix

        # END OF KAM COMMENTED OUT 1/9/2018

        # # MODIFIED 9/23/17 OLD [JDC: CALLED SUPER FOR ALL OF THIS, THOUGH SEE IMPLEMENTATION NOTE BELOW]:
        # # note that updating parameter states MUST happen AFTER self.matrix is set by auto_matrix and hetero_matrix,
        # # because setting self.matrix only changes the previous_value/variable of the 'matrix' parameter state (which
        # # holds the matrix parameter) and the matrix parameter state must be UPDATED AFTERWARDS to put the new value
        # # from the previous_value into the value of the parameterState
        # self._update_parameter_states(runtime_params=runtime_params, context=context)
        #
        # # Check whether error_signal has changed
        # if (self.learning_mechanism
        #     and self.learning_mechanism.learning_enabled
        #     and self.learning_mechanism.status == CHANGED):
        #
        #     # Assume that if learning_mechanism attribute is assigned,
        #     #    both a LearningProjection and ParameterState[MATRIX] to receive it have been instantiated
        #     matrix_parameter_state = self._parameter_states[MATRIX]
        #
        #     # Assign current MATRIX to parameter state's base_value, so that it is updated in call to execute()
        #     setattr(self, '_'+MATRIX, self.matrix)
        #
        #     # Update MATRIX, and AUTO and HETERO accordingly
        #     self.matrix = matrix_parameter_state.value
        #
        #     # # MODIFIED 9/23/17 OLD: [JDC DOESN'T SEEM TO DO ANYTHING:]
        #     # # IMPLEMENTATION NOTE: SPECIFIC TO AutoAssociativeProjection -
        #     # # DOES THIS NEED TO BE IN THE CONDITIONAL?  CAN IT BE MOVED TO THE AutoAssociativeProjection BLOCK ABOVE?
        #     # owner_mech.auto = np.diag(self.matrix).copy()
        #     # owner_mech.hetero = self.matrix.copy()
        #     # np.fill_diagonal(owner_mech.hetero, 0)
        #     # # IMPLEMENTATION NOTE: END
        #     # # MODIFIED 9/23/17 END
        #
        # return self.function(self.sender.value, params=runtime_params, context=context)
        # MODIFIED 9/23/17 NEW:
        return super()._execute(variable, function_variable, runtime_params=runtime_params, context=context)
        # MODIFIED 9/23/17 END:

    # COMMENTED OUT BY KAM 1/9/2018 -- this method is not currently used; should be moved to Recurrent Transfer Mech
    #     if it is used in the future

    # def _update_auto_and_hetero(self, owner_mech=None, runtime_params=None, time_scale=TimeScale.TRIAL, context=None):
    #     if owner_mech is None:
    #         if isinstance(self.sender, OutputState):
    #             owner_mech = self.sender.owner
    #         elif isinstance(self.sender, Mechanism):
    #             owner_mech = self.sender
    #         else:
    #             raise AutoAssociativeError("The sender of the {} \'{}\' must be a Mechanism or OutputState: currently"
    #                                        " the sender is {}".
    #                                        format(self.__class__.__name__, self.name, self.sender))
    #     if AUTO in owner_mech._parameter_states and HETERO in owner_mech._parameter_states:
    #         owner_mech._parameter_states[AUTO].update(params=runtime_params, time_scale=time_scale,
    #                                                   context=context + INITIALIZING)
    #         owner_mech._parameter_states[HETERO].update(params=runtime_params, time_scale=time_scale,
    #                                                     context=context + INITIALIZING)
    #

    # END OF COMMENTED OUT BY KAM 1/9/2018

    # NOTE 7/25/17 CW: Originally, this override was written because if the user set the 'auto' parameter on the
        # recurrent mechanism, the parameter state wouldn't update until after the mechanism executed: since the system
        # first runs the projection, then runs the mechanism, the projection initially uses the 'old' value. However,
        # this is commented out because this may in fact be the desired behavior.
        # Two possible solutions: allow control to be done on projections, or build a more general way to allow
        # projections to read parameters from mechanisms.
    # def _update_parameter_states(self, runtime_params=None, context=None):
    #     """Update this projection's owner mechanism's `auto` and `hetero` parameter states as well! The owner mechanism
    #     should be a RecurrentTransferMechanism, which DOES NOT update its own `auto` and `hetero` parameter states during
    #     its _update_parameter_states function (so that the ParameterState is not redundantly updated).
    #     Thus, if you want to have an AutoAssociativeProjection on a mechanism that's not a RecurrentTransferMechanism,
    #     your mechanism must similarly exclude `auto` and `hetero` from updating.
    #     """
    #     super()._update_parameter_states(runtime_params, context)
    #
    #     if isinstance(self.sender, OutputState):
    #         owner_mech = self.sender.owner
    #     elif isinstance(self.sender, Mechanism):
    #         owner_mech = self.sender
    #     else:
    #         raise AutoAssociativeError("The sender of the {} \'{}\' must be a Mechanism or OutputState: currently the"
    #                                    " sender is {}".
    #                                    format(self.__class__.__name__, self.name, self.sender))
    #
    #     if AUTO in owner_mech._parameter_states and HETERO in owner_mech._parameter_states:
    #         owner_mech._parameter_states[AUTO].update(params=runtime_params, context=context + INITIALIZING)
    #         owner_mech._parameter_states[HETERO].update(params=runtime_params, context=context + INITIALIZING)
    #     else:
    #         raise AutoAssociativeError("Auto or Hetero ParameterState not found in {0} \"{1}\"; here are names of the "
    #                                    "current ParameterStates for {1}: {2}".format(owner_mech.__class__.__name__,
    #                                    owner_mech.name, owner_mech._parameter_states.key_values))

    # these properties allow the auto and hetero properties to live purely on the RecurrentTransferMechanism
    @property
    def auto(self):
        if isinstance(self.sender, OutputState):
            owner_mech = self.sender.owner
        elif isinstance(self.sender, Mechanism):
            owner_mech = self.sender
        else:
            raise AutoAssociativeError("The sender of the {} \'{}\' must be a Mechanism or OutputState: currently"
                                       " the sender is {}".
                                       format(self.__class__.__name__, self.name, self.sender))
        return owner_mech.auto

    @auto.setter
    def auto(self, setting):
        if isinstance(self.sender, OutputState):
            owner_mech = self.sender.owner
        elif isinstance(self.sender, Mechanism):
            owner_mech = self.sender
        else:
            raise AutoAssociativeError("The sender of the {} \'{}\' must be a Mechanism or OutputState: currently"
                                       " the sender is {}".
                                       format(self.__class__.__name__, self.name, self.sender))
        owner_mech.auto = setting
    #
    @property
    def hetero(self):
        if isinstance(self.sender, OutputState):
            owner_mech = self.sender.owner
        elif isinstance(self.sender, Mechanism):
            owner_mech = self.sender
        else:
            raise AutoAssociativeError("The sender of the {} \'{}\' must be a Mechanism or OutputState: currently"
                                       " the sender is {}".
                                       format(self.__class__.__name__, self.name, self.sender))
        return owner_mech.hetero

    @hetero.setter
    def hetero(self, setting):
        if isinstance(self.sender, OutputState):
            owner_mech = self.sender.owner
        elif isinstance(self.sender, Mechanism):
            owner_mech = self.sender
        else:
            raise AutoAssociativeError("The sender of the {} \'{}\' must be a Mechanism or OutputState: currently"
                                       " the sender is {}".
                                       format(self.__class__.__name__, self.name, self.sender))
        owner_mech.hetero = setting

    @property
    def matrix(self):
        if isinstance(self.sender, OutputState):
            owner_mech = self.sender.owner
        elif isinstance(self.sender, Mechanism):
            owner_mech = self.sender
        else:
            raise AutoAssociativeError("The sender of the {} \'{}\' must be a Mechanism or OutputState: currently"
                                       " the sender is {}".
                                       format(self.__class__.__name__, self.name, self.sender))
        if hasattr(owner_mech, "matrix"):
            return owner_mech.matrix
        return super(AutoAssociativeProjection, self.__class__).matrix.fget(self)

    @matrix.setter
    def matrix(self, setting):
        if isinstance(self.sender, OutputState):
            owner_mech = self.sender.owner
        elif isinstance(self.sender, Mechanism):
            owner_mech = self.sender
        else:
            raise AutoAssociativeError("The sender of the {} \'{}\' must be a Mechanism or OutputState: currently"
                                       " the sender is {}".
                                       format(self.__class__.__name__, self.name, self.sender))
        if hasattr(owner_mech, "matrix"):
            owner_mech.matrix = setting
        else:
            super(AutoAssociativeProjection, self.__class__).matrix.fset(self, setting)
        # mat_setting = np.array(setting).copy()
        # owner_mech.auto = np.diag(setting).copy()
        # np.fill_diagonal(mat_setting, 0)
        # owner_mech.hetero = mat_setting

# a helper function that takes a specification of `hetero` and returns a hollow matrix with the right values
def get_hetero_matrix(raw_hetero, size):
    if isinstance(raw_hetero, numbers.Number):
        return get_matrix(HOLLOW_MATRIX, size, size) * raw_hetero
    elif ((isinstance(raw_hetero, np.ndarray) and raw_hetero.ndim == 1) or
              (isinstance(raw_hetero, list) and np.array(raw_hetero).ndim == 1)):
        if len(raw_hetero) != 1:
            return None
        return get_matrix(HOLLOW_MATRIX, size, size) * raw_hetero[0]
    elif (isinstance(raw_hetero, np.matrix) or
              (isinstance(raw_hetero, np.ndarray) and raw_hetero.ndim == 2) or
              (isinstance(raw_hetero, list) and np.array(raw_hetero).ndim == 2)):
        np.fill_diagonal(raw_hetero, 0)
        return np.array(raw_hetero)
    else:
        return None


# similar to get_hetero_matrix() above
def get_auto_matrix(raw_auto, size):
    if isinstance(raw_auto, numbers.Number):
        return np.diag(np.full(size, raw_auto))
    elif ((isinstance(raw_auto, np.ndarray) and raw_auto.ndim == 1) or
              (isinstance(raw_auto, list) and np.array(raw_auto).ndim == 1)):
        if len(raw_auto) == 1:
            return np.diag(np.full(size, raw_auto[0]))
        else:
            if len(raw_auto) != size:
                return None
            return np.diag(raw_auto)
    elif (isinstance(raw_auto, np.matrix) or
              (isinstance(raw_auto, np.ndarray) and raw_auto.ndim == 2) or
              (isinstance(raw_auto, list) and np.array(raw_auto).ndim == 2)):
        # we COULD add a validation here to ensure raw_auto is diagonal, but it would slow stuff down.
        return np.array(raw_auto)
    else:
        return None<|MERGE_RESOLUTION|>--- conflicted
+++ resolved
@@ -92,12 +92,8 @@
 from psyneulink.components.projections.projection import projection_keywords
 from psyneulink.components.shellclasses import Mechanism
 from psyneulink.components.states.outputstate import OutputState
-<<<<<<< HEAD
 from psyneulink.globals.context import ContextFlags
-from psyneulink.globals.keywords import AUTO_ASSOCIATIVE_PROJECTION, DEFAULT_MATRIX, HOLLOW_MATRIX, INITIALIZING, MATRIX
-=======
 from psyneulink.globals.keywords import AUTO_ASSOCIATIVE_PROJECTION, DEFAULT_MATRIX, HOLLOW_MATRIX, MATRIX
->>>>>>> bf3d16ba
 from psyneulink.globals.preferences.componentpreferenceset import is_pref_set
 from psyneulink.globals.preferences.preferenceset import PreferenceLevel
 
@@ -233,16 +229,12 @@
                  sender=None,
                  receiver=None,
                  matrix=DEFAULT_MATRIX,
+                 function=None,
                  params=None,
                  name=None,
-<<<<<<< HEAD
-                 prefs: is_pref_set = None):
-=======
                  prefs: is_pref_set = None,
                  context=None,
-                 function=None,
                  ):
->>>>>>> bf3d16ba
 
         if owner is not None:
             if not isinstance(owner, Mechanism):
@@ -257,16 +249,10 @@
         super().__init__(sender=sender,
                          receiver=receiver,
                          matrix=matrix,
+                         function=function,
                          params=params,
                          name=name,
-<<<<<<< HEAD
                          prefs=prefs)
-=======
-                         prefs=prefs,
-                         context=context,
-                         function=function,
-                         )
->>>>>>> bf3d16ba
 
     def _execute(self, variable, function_variable=None, runtime_params=None, context=None):
         """
