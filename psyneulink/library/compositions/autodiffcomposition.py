# Princeton University licenses this file to You under the Apache License, Version 2.0 (the "License");
# you may not use this file except in compliance with the License.  You may obtain a copy of the License at:
#     http://www.apache.org/licenses/LICENSE-2.0
# Unless required by applicable law or agreed to in writing, software distributed under the License is distributed
# on an "AS IS" BASIS, WITHOUT WARRANTIES OR CONDITIONS OF ANY KIND, either express or implied.
# See the License for the specific language governing permissions and limitations under the License.


# ********************************************* AutodiffComposition *************************************************

"""

Contents
--------

  * `AutodiffComposition_Overview`
  * `AutodiffComposition_Creation`
    - `AutodiffComposition_`
      - `AutodiffComposition_Modulatory_Mechanisms`
      - `AutodiffComposition_Bias_Parameters`
      - `AutodiffComposition_Nesting`
      - `AutodiffComposition_Post_Construction_Modification`
    * `AutodiffComposition_Execution`
      - `AutodiffComposition_PyTorch`
      - `AutodiffComposition_LLVM`
      - `AutodiffComposition_Python`
      - `AutodiffComposition_Nested_Modulation`
      - `AutodiffComposition_Logging`
  * `AutodiffComposition_Examples`
  * `AutodiffComposition_Class_Reference`


.. _AutodiffComposition_Overview:

Overview
--------

AutodiffComposition is a subclass of `Composition` for constructing and training feedforward neural network
either, using either direct compilation (to LLVM) or automatic conversion to `PyTorch <https://pytorch.org/>`_,
both of which considerably accelerate training (by as much as three orders of magnitude) compared to the
`standard implementation of learning  <Composition_Learning_Standard>` in a Composition.  Although an
AutodiffComposition is constructed and executed in much the same way as a standard Composition, it largely restricted
to feedforward neural networks using `supervised learning <Composition_Learning_Supervised>`, and in particular the
the `backpropagation learning algorithm <https://en.wikipedia.org/wiki/Backpropagation>`_. although it can be used for
some forms of `unsupervised learning <Composition_Learning_Unsupervised>` that are supported in PyTorch (e.g.,
`self-organized maps <https://github.com/giannisnik/som>`_).


.. _AutodiffComposition_Creation:

Creating an AutodiffComposition
-------------------------------

An AutodiffComposition can be created by calling its constructor, and then adding `Components <Component>` using
the standard `Composition methods <Composition_Creation>` for doing so (e.g., `add_node <Composition.add_node>`,
`add_projection <Composition.add_projections>`,  `add_linear_processing_pathway
<Composition.add_linear_processing_pathway>`, etc.). The constructor also includes a number of parameters that are
specific to the AutodiffComposition (see `AutodiffComposition_Class_Reference` for a list of these parameters,
and `examples <AutodiffComposition_Examples>` below). While an AutodiffComposition can generally be created using the
same methods as a standard Composition, there are a few restrictions that apply to its construction, summarized below.

.. _AutodiffComposition_Restrictions:

.. _AutodiffComposition_Modulatory_Mechanisms:

*Only one OutputPort per Node*
~~~~~~~~~~~~~~~~~~~~~~~~~~~~~~

The `Nodes <Composition_Nodes>` of an AutodiffComposition currently can have only *one* `OutputPort`, though that
can have more than one `efferent <Port_Base.efferents>` `MappingProjection`.  Nodes can also have more than one
`InputPort`, that can receive more than one `afferent `path_afferent <Port_Base.path_afferents>` Projections.

*No Modulatory Components*
~~~~~~~~~~~~~~~~~~~~~~~~~~

All of the Components in an AutodiffComposition must be able to be subjected to `learning <Composition_Learning>`,
which means that no `ModulatoryMechanisms <ModulatoryMechanism>` can be included in an AutodiffComposition.
Specifically, this precludes any `learning components <Composition_Learning_Components>`, `ControlMechanisms
<ControlMechanism>`, or a `controller <Composition_Controller>`.

.. _Autodiff_Learning_Components_Warning:

*Learning Components.*  An AutodiffComposition **cannot include any** `learning components
<Composition_Learning_Components>` themselves (i.e., `LearningMechanisms <LearningMechanism>`, `LearningSignals
<LearningSignal>`, or LearningProjections <LearningProjection>`, nor the `ComparatorMechanism <COMPARATOR_MECHANISM>`
or `ObjectiveMechanism <OBJECTIVE_MECHANISM>` used to compute the loss for learning). These are constructed
automatically when learning is executed in `Python mode <AutodiffComposition_Python>` or `LLVM mode
<AutodiffComposition_LLVM>`, and PyTorch-compatible Components are constructed when it is executed in `PyTorch mode
<AutodiffComposition_PyTorch>`.

COMMENT:
FIX: IS THE FOLLOWING STILL TRUE? SEEMS TO CONTRADICT STATEMENTS BELOW:
This means that it cannot be used with a Composition that contains any `modulatory components
<ModulatorySignal_Anatomy_Figure>` or ones that are subject to modulation, whether by ModulatoryMechanisms within or
outside the Composition;
?MAYBE THE FOLLOWING IS BETTER:
COMMENT
*Control Components.*  An AutodiffComposition also cannot include any `ControlMechanisms <ControlMechanism>` or a
`controller <Composition_Controller>`.  However, it *can* include Mechanisms that are subject to modulatory control
(see `Figure <ModulatorySignal_Anatomy_Figure>`, and `modulation <ModulatorySignal_Modulation>`) by ControlMechanisms
*outside* the Composition, including the controller of a Composition within which the AutodiffComposition is nested.
That is, an AutodiffComposition can be `nested in a Composition <Composition_Nested>` that has such other Components
(see `AutodiffComposition_Nested_Modulation` below).

.. _AutodiffComposition_Bias_Parameters:

*No Bias Parameters*
~~~~~~~~~~~~~~~~~~~~

AutodiffComposition does not (currently) support the *automatic* construction of separate bias parameters.
Thus, when constructing a model using an AutodiffComposition that corresponds to one in PyTorch, the `bias
<https://www.pytorch.org/docs/stable/nn.html#torch.nn.Module>` parameter of PyTorch modules should be set
to `False`. Trainable biases *can* be specified explicitly in an AutodiffComposition by including a
TransferMechanism that projects to the relevant Mechanism (i.e., implementing that layer of the network to
receive the biases) using a `MappingProjection` with a `matrix <MappingProjection.matrix>` parameter that
implements a diagnoal matrix with values corresponding to the initial value of the biases.

.. _AutodiffComposition_Nesting:

*Nesting*
~~~~~~~~~

An AutodiffComposition can be `nested <Composition_Nested>` inside another Composition for learning, and there can
be any level of such nestings.  However, all of the nested Compositions must be AutodiffCompositions. Furthermore, all
nested Compositions use the `learning_rate <AutodiffComposition.learning_rate>` specified for the outermost Composition,
whether this is specified in the call to its `learn <AutodiffComposition.learn>` method, its constructor, or its
default value is being used (see `learning_rate <AutodiffComposition.learning_rate>` below for additional details).

.. technical_note::
   Projections from `Nodes <Composition_Nodes>` in an immediately enclosing outer Composition to the `input_CIM
   <Composition.input_CIM>` of a nested Composition, and from its `output_CIM <Composition.output_CIM>` to Nodes
   in the outer Composition are subject to learning;  however those within the nested Composition itself (i.e.,
   from its input_CIM to its INPUT Nodes and from its OUTPUT Nodes to its output_CIM) are *not* subject to learning,
   as they serve simply as conduits of information between the outer Composition and the nested one.

.. warning::
   Nested Compositions are supported for learning only in `PyTorch mode <AutodiffComposition_PyTorch>`, and will
   cause an error if the `learn <AutodiffComposition.learn>` method of an AutodiffComposition is executed in
   `Python mode <AutodiffComposition_Python>` or `LLVM mode <AutodiffComposition_LLVM>`.

.. _AutodiffComposition_Post_Construction_Modification:

*No Post-construction Modification*
~~~~~~~~~~~~~~~~~~~~~~~~~~~~~~~~~~~
COMMENT:
IS THIS STILL TRUE?
COMMENT
Mechanisms or Projections should not be added to or deleted from an AutodiffComposition after it has
been executed. Unlike an ordinary Composition, AutodiffComposition does not support this functionality.


.. _AutodiffComposition_Execution:

Execution
---------

An AutodiffComposition's `run <Composition.run>`, `execute <Composition.execute>`, and `learn <Composition.learn>`
methods are the same as for a `Composition`.  However, the **execution_mode** in the `learn <Composition.learn>`
method has different effects than for a standard Composition, that determine whether it uses `LLVM compilation
<AutodiffComposition_LLVM>` or `translation to PyTorch <AutodiffComposition_PyTorch>` to execute learning.
These are each described in greater detail below, and summarized in this `table <Composition_Compilation_Table>`
which provides a comparison of the different modes of execution for an AutodiffComposition and standard `Composition`.

.. _AutodiffComposition_PyTorch:

*PyTorch mode*
~~~~~~~~~~~~~~

This is the default for an AutodiffComposition, but, can be specified explicitly by setting **execution_mode** =
`ExecutionMode.PyTorch` in the `learn <Composition.learn>` method (see `example <BasicsAndPrimer_Rumelhart_Model>`
in `BasicsAndPrimer`).  In this mode, the AutodiffComposition is automatically translated to a `PyTorch
<https://pytorch.org>`_ model for learning.  This is comparable in speed to `LLVM compilation
<_AutodiffComposition_LLVM>`, but provides greater flexiblity, including the ability to include nested
AutoDiffCompositions in learning. Although it is best suited for use with `supervised learning
<Composition_Learning_Supervised>`, it can also be used for some forms of `unsupervised learning
<Composition_Learning_Unsupervised>` that are supported in PyTorch (e.g., `self-organized maps
<https://github.com/giannisnik/som>`_).

    .. _AutodiffComposition_PyTorch_Note:

    .. note::
       While specifying `ExecutionMode.PyTorch` in the `learn <Composition.learn>`  method of an AutodiffComposition
       causes it to use PyTorch for training, specifying this in the `run <Compositon.run>` method causes it to be
       executed using the *Python* interpreter (and not PyTorch);  this is so that any modulation can take effect
       during execution (see `AutodiffComposition_Nested_Modulation` below), which is not supported by PyTorch.

    .. warning::
      * Specifying `ExecutionMode.LLVM` or `ExecutionMode.PyTorch` in the learn() method of a standard
        `Composition` causes an error.

COMMENT:
FIX: ADD MENTION OF TARGET NODES AND PYTORCH WRAPPERS
COMMENT

.. _AutodiffComposition_LLVM:

*LLVM mode*
~~~~~~~~~~~

This is specified by setting **execution_mode** = `ExecutionMode.LLVMRun` in the `learn <Composition.learn>` method
of an AutodiffCompositon.  This provides the fastest performance, but is limited to `supervised learning
<Composition_Learning_Supervised>` using the `BackPropagation` algorithm. This can be run using standard forms of
loss, including mean squared error (MSE) and cross entropy, by specifying this in the **loss_spec** argument of
the constructor (see `AutodiffComposition <AutodiffComposition_Class_Reference>` for additional details, and
`Compilation Modes <Composition_Compiled_Modes>` for more information about executing a Composition in compiled mode.

    .. note::
       Specifying `ExecutionMode.LLVMRUn` in either the `learn <Composition.learn>` and `run <Composition.run>`
       methods of an AutodiffComposition causes it to (attempt to) use compiled execution in both cases; this is
       because LLVM compilation supports the use of modulation in PsyNeuLink models (as compared to `PyTorch mode
       <AutodiffComposition_PyTorch>`; see `note <AutodiffComposition_PyTorch_Note>` below).


COMMENT:
FIX: 8/13/23 - COMPLETE DOCS HERE
COMMENT

.. _AutodiffComposition_Python:

*Python mode*
~~~~~~~~~~~~~
An AutodiffComposition can also be run using the standard PsyNeuLink learning components.  However, this cannot
be used if the AutodiffComposition has any nested Compositions, irrespective of whether they are ordinary
Compositions or AutodiffCompositions.


.. _AutodiffComposition_Nested_Modulation:

*Nested Execution and Modulation*
~~~~~~~~~~~~~~~~~~~~~~~~~~~~~~~~~

# FIX:
Like any other `Composition`, an AutodiffComposition may be `nested <Composition_Nested>` inside another
(see `example <AutodiffComposition_Nested_Example>` below).  However, during learning, none of the internal
Components of the AutodiffComposition (e.g., intermediate layers of a neural network model) are accessible to the
other Components of the outer Composition, (e.g., as sources of information, or for `modulation
<ModulatorySignal_Modulation>`).  However, when
COMMENT:
learning turned off,
COMMENT
it is executed using its `run <Composition.run>` method, then the  AutodiffComposition functions like any other,
and all of its internal Components are accessible to other Components of the outer Composition. Thus, as long as access
to its internal Components is not needed during learning, an `AutodiffComposition` can be trained, and then used to
execute the trained Composition like any other.


.. _AutodiffComposition_Logging:

*Logging*
~~~~~~~~~

Logging in AutodiffCompositions follows the same procedure as `logging in a Composition <Log>`.
However, since an AutodiffComposition internally converts all of its Mechanisms either to LLVM
or to an equivalent PyTorch model, then its inner components are not actually executed. This means that there is
limited support for logging parameters of components inside an AutodiffComposition; Currently, the only supported
parameters are:

1) the `matrix` parameter of Projections

2) the `value` parameter of its inner components


.. _AutodiffComposition_Examples:

Examples
--------

.. _AutodiffComposition_Creation_Example:

The following is an example showing how to create a simple AutodiffComposition, specify its inputs and targets,
and run it with learning enabled and disabled:

    >>> import psyneulink as pnl
    >>> # Set up PsyNeuLink Components
    >>> my_mech_1 = pnl.TransferMechanism(function=pnl.Linear, size = 3)
    >>> my_mech_2 = pnl.TransferMechanism(function=pnl.Linear, size = 2)
    >>> my_projection = pnl.MappingProjection(matrix=np.random.randn(3,2),
    ...                     sender=my_mech_1,
    ...                     receiver=my_mech_2)
    >>> # Create AutodiffComposition
    >>> my_autodiff = pnl.AutodiffComposition()
    >>> my_autodiff.add_node(my_mech_1)
    >>> my_autodiff.add_node(my_mech_2)
    >>> my_autodiff.add_projection(sender=my_mech_1, projection=my_projection, receiver=my_mech_2)
    >>> # Specify inputs and targets
    >>> my_inputs = {my_mech_1: [[1, 2, 3]]}
    >>> my_targets = {my_mech_2: [[4, 5]]}
    >>> input_dict = {"inputs": my_inputs, "targets": my_targets, "epochs": 2}
    >>> # Run Composition in learnng mode
    >>> my_autodiff.learn(inputs = input_dict)
    >>> # Run Composition in test mode
    >>> my_autodiff.run(inputs = input_dict['inputs'])


.. _AutodiffComposition_Nested_Example:

The following shows how the AutodiffComposition created in the previous example can be nested and run inside another
Composition::

    >>> # Create outer composition
    >>> my_outer_composition = pnl.Composition()
    >>> my_outer_composition.add_node(my_autodiff)
    >>> # Specify dict containing inputs and targets for nested Composition
    >>> training_input = {my_autodiff: input_dict}
    >>> # Run in learning mode
    >>> result1 = my_outer_composition.learn(inputs=training_input)
    COMMENT:
    >>> # Run with learning disabled (and standard input format)
    >>> no_training_input = {my_autodiff: my_inputs}
    >>> result2 = parentmy_outer_compositionComposition.run(inputs=no_training_input)
    COMMENT

.. _AutodiffComposition_Class_Reference:

Class Reference
---------------

"""
import logging
import os
import warnings
import numpy as np
import collections
from packaging import version
from pathlib import Path, PosixPath

try:
    import torch
    from torch import nn
    import torch.optim as optim
    torch_available = True
except ImportError:
    torch_available = False
else:
    from psyneulink.library.compositions.pytorchwrappers import PytorchCompositionWrapper
    from psyneulink.library.compositions.pytorchshowgraph import PytorchShowGraph

from psyneulink.core.components.functions.stateful.statefulfunction import StatefulFunction
from psyneulink.core.components.mechanisms.processing.processingmechanism import ProcessingMechanism
from psyneulink.core.components.mechanisms.processing.compositioninterfacemechanism import CompositionInterfaceMechanism
from psyneulink.core.components.mechanisms.processing.transfermechanism import TransferMechanism
from psyneulink.core.components.mechanisms.modulatory.modulatorymechanism import ModulatoryMechanism_Base
from psyneulink.core.components.projections.modulatory.modulatoryprojection import ModulatoryProjection_Base
from psyneulink.core.components.ports.inputport import InputPort
from psyneulink.core.compositions.composition import Composition, NodeRole, CompositionError
from psyneulink.core.compositions.report import (ReportOutput, ReportParams, ReportProgress, ReportSimulations,
                                                 ReportDevices, EXECUTE_REPORT, LEARN_REPORT, PROGRESS_REPORT)
from psyneulink.core.globals.context import Context, ContextFlags, handle_external_context, CONTEXT
from psyneulink.core.globals.keywords import AUTODIFF_COMPOSITION, CPU, CUDA, Loss, MPS, SOFT_CLAMP
from psyneulink.core.globals.utilities import is_numeric_scalar, get_torch_tensor
from psyneulink.core.scheduling.scheduler import Scheduler
from psyneulink.core.globals.parameters import Parameter, check_user_specified
from psyneulink.core.scheduling.time import TimeScale
from psyneulink.core import llvm as pnlvm


logger = logging.getLogger(__name__)


__all__ = [
    'AutodiffComposition'
]

class AutodiffCompositionError(CompositionError):

    def __init__(self, error_value):
        self.error_value = error_value

    def __str__(self):
        return repr(self.error_value)


class AutodiffComposition(Composition):
    """
    Subclass of `Composition` that trains models using either LLVM compilation or `PyTorch <https://pytorch.org>`_;
    see and `Composition <Composition_Class_Reference>` for additional arguments and attributes.

    Arguments
    ---------

    optimizer_type : str : default 'sgd'
        the kind of optimizer used in training. The current options are 'sgd' or 'adam'.
<<<<<<< HEAD

=======
        
>>>>>>> 1da81cc8
    loss_spec : Loss or PyTorch loss function : default Loss.MSE
        specifies the loss function for training; see `Loss` for arguments.

    weight_decay : float : default 0
        specifies the L2 penalty (which discourages large weights) used by the optimizer.

    learning_rate : float : default 0.001
        specifies the learning rate passed to the optimizer if none is specified in the `learn
        <AutdodiffComposition.learn>` method of the AutodiffComposition
        (see `learning_rate <AutodiffComposition.learning_rate>` for additional details).

    disable_learning : bool: default False
        specifies whether the AutodiffComposition should disable learning when run in `learning mode
        <Composition.learn>`.

    device : torch.device : default device-dependnet
        specifies the device on which the model is run. If None, the device is set to 'cuda' if available,
        then 'mps`, otherwise 'cpu'.


    Attributes
    ----------

    pytorch_representation = None

    optimizer : PyTorch optimizer function
        the optimizer used for training. Depends on the **optimizer_type**, **learning_rate**, and **weight_decay**
        arguments from initialization.
        
    loss : PyTorch loss function
        the loss function used for training. Depends on the **loss_spec** argument from initialization.

    loss : PyTorch loss function
        the loss function used for training. Depends on the **loss_spec** argument from initialization.

    learning_rate : float
        determines the learning_rate passed the optimizer, and is applied to all `Projection`\\s in the
        AutodiffComposition that are `learnable <MappingProjection.learnable>`.

        .. note::
           At present, the same learning rate is applied to all Components of an AutodiffComposition, irrespective
           of the `learning_rate <`learning_rate <LearningMechanism.learning_rate>` that may be specified for any
           individual Mechanisms or any `nested Compositions <AutodiffComposition_Nesting>`; in the case of the
           latter, the `learning_rate <AutodiffComposition.learning_rate>` of the outermost AutodiffComposition is
           used, whether this is specified in the call to its `learn <AutodiffComposition.learn>` method, its
           constructor, or its default value is being used.

        .. hint::
           To disable updating of a particular `MappingProjection` in an AutodiffComposition, specify the
           **learnable** parameter of its constructor as `False`; this applies to MappingProjections at any
           level of `nesting <AutodiffComposition_Nesting>`.

    device : torch.device
        the device on which the model is run.

    losses : list of floats
        tracks the average loss after each weight update (i.e. each minibatch) during learning.

    trial_losses = Parameter([])

    tracked_loss = Parameter(None, pnl_internal=True)

    tracked_loss_count = Parameter(0, pnl_internal=True)

    last_saved_weights : path
        path for file to which weights were last saved.

    last_loaded_weights : path
        path for file from which weights were last loaded.

    """

    componentCategory = AUTODIFF_COMPOSITION
    if torch_available:
        from psyneulink.library.compositions.pytorchEMcompositionwrapper import PytorchCompositionWrapper
        pytorch_composition_wrapper_type = PytorchCompositionWrapper

    class Parameters(Composition.Parameters):
        pytorch_representation = None
        optimizer = None
        learning_rate = Parameter(.001, fallback_default=True)
        losses = Parameter([])
        trial_losses = Parameter([])
        tracked_loss = Parameter(None, pnl_internal=True)
        tracked_loss_count = Parameter(0, pnl_internal=True)
        device = None

        def _validate_memory_template(self, device):
<<<<<<< HEAD
            if isinstance(device, str) and device not in [CPU, CUDA, MPS]:
=======
            if isinstance(device, str) and not device in [CPU, CUDA, MPS]:
>>>>>>> 1da81cc8
                raise AutodiffCompositionError(f"Device must be one of {CPU}, {CUDA}, or {MPS}")

    # TODO (CW 9/28/18): add compositions to registry so default arg for name is no longer needed
    @check_user_specified
    def __init__(self,
                 pathways=None,
                 optimizer_type='sgd',
                 loss_spec=Loss.MSE,
                 learning_rate=None,
                 weight_decay=0,
                 disable_learning=False,
                 force_no_retain_graph=False,
                 refresh_losses=False,
                 device=None,
                 disable_cuda=True,
                 cuda_index=None,
                 name="autodiff_composition",
                 **kwargs):

        # if not torch_available:
        #     raise AutodiffCompositionError('Pytorch python module (torch) is not installed. Please install it with '
        #                                    '`pip install torch` or `pip3 install torch`')

        show_graph_attributes = kwargs.pop('show_graph_attributes', {})

        super(AutodiffComposition, self).__init__(name = name,
                                                  pathways=pathways,
                                                  optimizer_type = optimizer_type,
                                                  loss_spec = loss_spec,
                                                  learning_rate = learning_rate,
                                                  weight_decay = weight_decay,
                                                  **kwargs)

        self._built_pathways = False
        self.target_output_map = {}
        self.optimizer_type = optimizer_type
        self.loss_spec = loss_spec
        self._runtime_learning_rate = None
        self.force_no_retain_graph = force_no_retain_graph
        self.refresh_losses = refresh_losses
        self.weight_decay = weight_decay
        self.disable_learning = disable_learning
        self.loss = None
        self.last_saved_weights = None
        self.last_loaded_weights = None

        # keeps track of average loss per epoch
        self.losses = []

        # ordered execution sets for the pytorch model
        self.execution_sets = None

        # # MODIFIED 7/10/24 OLD:
<<<<<<< HEAD
        #  FIX: REMOVE WHEN SUPPORT FOR MPS ADDED BELOW
=======
>>>>>>> 1da81cc8
        if not disable_cuda and torch.cuda.is_available():
            if cuda_index is None:
                self.device = torch.device('cuda')
            else:
                self.device = torch.device('cuda:' + str(cuda_index))
        elif torch_available:
            self.device = torch.device('cpu')
        else:
            self.device = device
<<<<<<< HEAD
        # # MODIFIED 7/10/24 NEW:
        #  FIX: ADD AFTER USE OF utilities.get_torch_tensor() AND COMPATIBLITY WITH MPS IS VALIDATED
=======

        # # MODIFIED 7/10/24 NEW:
>>>>>>> 1da81cc8
        # if device is None:
        #     # Try setting device by default
        #     if not disable_cuda and torch.cuda.is_available():
        #         if cuda_index is None:
        #             self.device = torch.device(CUDA)
        #         else:
        #             self.device = torch.device('cuda:' + str(cuda_index))
        #     elif torch_available:
        #         if torch.backends.mps.is_available():
        #             from psyneulink.core.components.functions.nonstateful.transferfunctions import Linear
        #             try:
        #                 self.device = torch.device(MPS)
<<<<<<< HEAD
=======
        #                 torch.set_default_device(self.device)
>>>>>>> 1da81cc8
        #                 test_pytorch_fct_with_mps = Linear()._gen_pytorch_fct(self.device, Context())
        #             except AssertionError:
        #                 self.device = torch.device(CPU)
        #         else:
        #             self.device = torch.device(CPU)
        # else:
        #     self.device = device
<<<<<<< HEAD
        # # MODIFIED 7/10/24 END
=======
        # # # MODIFIED 7/10/24 END
>>>>>>> 1da81cc8

        # Set to True after first warning about failure to specify execution mode so warning is issued only once
        self.execution_mode_warned_about_default = False
        # return self.infer_backpropagation_learning_pathways(pnlvm.ExecutionMode.PyTorch)
<<<<<<< HEAD

        # ShowGraph
        self.assign_ShowGraph(show_graph_attributes)
    def assign_ShowGraph(self, show_graph_attributes):
        """Override to replace assignment of ShowGraph class with PytorchShowGraph"""
        show_graph_attributes = show_graph_attributes or {}
        self._show_graph = PytorchShowGraph(self, **show_graph_attributes)

=======

        # ShowGraph
        self.assign_ShowGraph(show_graph_attributes)
    def assign_ShowGraph(self, show_graph_attributes):
        """Override to replace assignment of ShowGraph class with PytorchShowGraph"""
        show_graph_attributes = show_graph_attributes or {}
        if torch_available:
            self._show_graph = PytorchShowGraph(self, **show_graph_attributes)
        else:
            from psyneulink.core.compositions.showgraph import ShowGraph
            self._show_graph = ShowGraph(self, **show_graph_attributes)

>>>>>>> 1da81cc8
    @handle_external_context()
    def infer_backpropagation_learning_pathways(self, execution_mode, context=None)->list:
        """Create backpropapagation learning pathways for every Input Node --> Output Node pathway
        Flattens nested compositions:
          - only includes the Projections in outer Composition to/from the CIMs of the nested Composition
            (i.e., to input_CIMs and from output_CIMs) -- the ones that should be learned;
          - excludes Projections from/to CIMs in the nested Composition
            (from input_CIMs and to output_CIMs), as those should remain identity Projections;
          see `PytorchCompositionWrapper` for table of how Projections are handled and further details.
        Returns list of target nodes for each pathway
        """

        self._analyze_graph()

        def _get_pytorch_backprop_pathway(input_node)->list:
            """Breadth-first search from input_node to find all input -> output pathways
            Uses queue(node, input_port, composition) to traverse all nodes in the graph
            IMPLEMENTATION NOTE:  flattens nested Compositions
            Return a list of all pathways from input_node -> output node
            """
            pathways = []  # List of all feedforward pathways from INPUT Node to OUTPUT Node
            prev = {}      # Dictionary of previous component for each component in every pathway
            queue = collections.deque([(input_node, None, self)])  # Queue of nodes to visit in breadth-first search

            # FIX:  9/17/23 - THIS VERSION FLATTENS NESTED COMPOSITIONS;  MAY NOT STILL BE NEEDED
            #                 SINCE EXECUTION SETS ARE NOW FLATTENED IN PytorchCompositionWrapper
            #                 ?? REVERT TO OLD VERSION (IN PRE-"CLEAN_UP" VERSIONS, OR ON DEVEL?),
            #                 THOUGH DOING SO PREVIOUSLY SEEMED TO LOSE TARGET NODE.
            #                 MAYBE NOT NOW THAT THEY ARE CONSTRUCTED EXPLICITLY BELOW?
            def create_pathway(node)->list:
                """Create pathway starting with node (presumably an output NODE) and working backward via prev"""
                pathway = []
                entry = node
                while entry in prev:
                    pathway.insert(0, entry)
                    entry = prev[entry]
                pathway.insert(0, entry)
                # Only consider pathways with 3 or more components (input -> projection -> ... -> output)
                #    since can't learn on only one mechanism (len==1)
                #    and a pathway can't have just one mechanism and one projection (len==2)
                if len(pathway) >= 3:
                    return pathway
                else:
                    return []

            # breadth-first search starting with input node
            while len(queue) > 0:
                node, input_port, current_comp = queue.popleft()

                # node is nested Composition that is an INPUT node of the immediate outer Composition
                if (isinstance(node, Composition) and node is not self
                        and any(isinstance(proj.sender.owner, CompositionInterfaceMechanism)
                                for proj in node.afferents)):
                    for output_port in node.input_CIM.output_ports:
                        for proj in output_port.efferents:
                            queue.append((proj.receiver.owner, proj.receiver, node))
                    continue

                # node is output_CIM of outer Composition (i.e., end of pathway)
                if isinstance(node, CompositionInterfaceMechanism) and node is self.output_CIM:
                    assert False, (f"PROGRAM ERROR: 'Got to output_CIM of outermost Composition '({self.name})' "
                                   f"without detecting OUTPUT NODE at end of pathway")

                # End of pathway: OUTPUT Node of outer Composition
                if current_comp == self and node in current_comp.get_nodes_by_role(NodeRole.OUTPUT):
                    pathways.append(create_pathway(node))
                    continue

                # Consider all efferent Projections of node
                for efferent_proj, rcvr in [(p, p.receiver.owner)
                                            for p in node.efferents
                                            if p in current_comp.projections]:

                    # Ignore efferent Projections that do not have a learnable attribute
                    #   or are ModulatoryProjections (i.e., including LearningProjections)
                    # Note: if learnable==False, it will be passed along to PyTorch in PytorchProjectionWrapper
                    if not hasattr(efferent_proj,'learnable') or isinstance(efferent_proj,ModulatoryProjection_Base):
                        continue

                    # Deal with Projections to CIMs since nested comps can be learned in PyTorch mode
                    if isinstance(rcvr, CompositionInterfaceMechanism):

                        # Projection to input_CIM, possibly entering a nested Composition
                        if rcvr == rcvr.composition.input_CIM:
                            assert rcvr.composition is not current_comp
                            rcvr_comp = rcvr.composition
                            # FIX: 9/17/23:
                            #FIX: NEED TO BRANCH NOT ON EFFERENTS FROM input_CIM BUT RATHER FROM ITS AFFERENT(S) NODE(S)
                            # Get Node(s) in inner Composition to which Node projects (via input_CIM)
                            receivers = rcvr._get_destination_info_from_input_CIM(efferent_proj.receiver)
                            for _, rcvr, _ in [receivers] if isinstance(receivers, tuple) else receivers:
                                assert rcvr in rcvr_comp.get_nodes_by_role(NodeRole.INPUT), \
                                    f"PROGRAM ERROR: '{rcvr.name}' is not an INPUT Node of '{rcvr_comp.name}'"
                                # Assign efferent_proj (Projection to input_CIM) since it should be learned in PyTorch mode
                                prev[rcvr] = efferent_proj # <- OLD
                                prev[efferent_proj] = node
                                queue.append((rcvr, efferent_proj.receiver, rcvr_comp))

                        # rcvr is Nested Composition output_CIM:
                        # Projection is to output_CIM, possibly exiting from a nested Composition
                        # FIX: 10/1/23 - REVERSE THIS AND NEXT elif?
                        elif rcvr == current_comp.output_CIM and current_comp is not self:

                            # Get output_CIM info for current efferent_proj
                            output_CIM_input_port = efferent_proj.receiver
                            output_CIM = output_CIM_input_port.owner
                            output_CIM_output_port = output_CIM.port_map[efferent_proj.sender][1]

                            # Get all Node(s) in outer Composition to which node projects (via output_CIM)
                            receivers = rcvr._get_destination_info_for_output_CIM(output_CIM_output_port)
                            # Replace efferent_proj(s) with one(s) from output_CIM to rcvr(s) in outer Composition,
                            #   since that(those) is(are the one(s) that should be learned in PyTorch mode
                            # Note:  _get_destination_info_for_output_CIM returns list of destinations
                            #        in order of output_CIM.output_port.efferents
                            if receivers:
                                for efferent_idx, receiver in enumerate(receivers):
                                    if receiver:
                                        _, rcvr, rcvr_comp = receiver
                                        assert rcvr_comp is not current_comp
                                    efferent_proj = output_CIM_output_port.efferents[efferent_idx]
                                    prev[rcvr] = efferent_proj
                                    prev[efferent_proj] = node
                                    queue.append((rcvr, efferent_proj.receiver, rcvr_comp))
                            else:
                                pathways.append(create_pathway(node))

                        # rcvr is Outermost Composition output_CIM:
                        # End of pathway: Direct projection from output_CIM of nested comp to outer comp's output_CIM
                        elif rcvr is self.output_CIM:
                            # Assign node that projects to current node as OUTPUT Node for pathway
                            node_output_port = efferent_proj.sender
                            _, sender, _ = node._get_source_info_from_output_CIM(node_output_port)
                            pathway = create_pathway(node)
                            if pathway:
                                queue.popleft()
                                pathways.append(pathway)

                        else:
                            assert False, f"PROGRAM ERROR:  Unrecognized CompositionInterfaceMechanism: {rcvr}"

                    else:
                        prev[rcvr] = efferent_proj
                        prev[efferent_proj] = node
                        queue.append((rcvr, efferent_proj.receiver, current_comp))
                        continue

            return pathways

        # Construct a pathway for each INPUT Node (except the TARGET Node)
        pathways = [pathway for node in self.get_nodes_by_role(NodeRole.INPUT)
                    if node not in self.get_nodes_by_role(NodeRole.TARGET)
                    for pathway in _get_pytorch_backprop_pathway(node)]

        if execution_mode == pnlvm.ExecutionMode.PyTorch:
            # For PyTorch mode, only need to construct dummy TARGET Nodes, to allow targets to be:
            #  - specified in the same way as for other execution_modes
            #  - trial-by-trial values kept aligned with inputs in batch / minibatch construction
            #  - tracked for logging (as mechs of a Composition)
            # IMPLEMENTATION NOTE:
            #    only add target nodes if not already present
            #    (to avoid duplication in multiple calls, including from command line;
            #     see test_xor_training_identicalness_standard_composition_vs_PyTorch_and_LLVM for example)
            # output_mechs_for_learning = self.get_nested_output_nodes_at_all_levels()
            # assert set([mech for mech in [pathway[-1] for pathway in pathways]]) == set(output_mechs_for_learning)
            pathway_terminal_nodes = [mech for mech in [pathway[-1] for pathway in pathways]]
            identified_target_nodes = self._identify_target_nodes(context)
            output_mechs_for_learning = [node for node in identified_target_nodes if node in pathway_terminal_nodes]
            target_mechs = [ProcessingMechanism(default_variable = np.array([np.zeros_like(value)
                                                                             for value in mech.value],
                                                                            dtype=object),
                                                name= 'TARGET for ' + mech.name)
                            for mech in output_mechs_for_learning if mech not in self.target_output_map.values()]
            # Suppress warnings about role assignments
            context = Context(source=ContextFlags.METHOD)
            self.add_nodes(target_mechs, required_roles=[NodeRole.TARGET, NodeRole.LEARNING], context=context)
            for target_mech in target_mechs:
                self.exclude_node_roles(target_mech, NodeRole.OUTPUT, context)
                for output_port in target_mech.output_ports:
                    output_port.parameters.require_projection_in_composition.set(False, override=True)
            self.target_output_map.update({target: output for target, output
                                           in zip(target_mechs, output_mechs_for_learning)})
        else:
            # Construct entire PNL backpropagation learning pathways for each INPUT Node
            for pathway in pathways:
                self.add_backpropagation_learning_pathway(pathway=pathway,
                                                          loss_spec=self.loss_spec)

        self._analyze_graph()
        return self.learning_components

    # CLEANUP: move some of what's done in the methods below to a "validate_params" type of method
    @handle_external_context()
    def _build_pytorch_representation(self, context=None, refresh=False):
        """Builds a Pytorch representation of the AutodiffComposition"""
        if self.scheduler is None:
            self.scheduler = Scheduler(graph=self.graph_processing)
        if self.parameters.pytorch_representation._get(context=context) is None or refresh:
            model = self.pytorch_composition_wrapper_type(composition=self,
                                                          device=self.device,
                                                          context=context)
            # # 7/10/24 FIX DEBUGGING
            # model.register_backward_hook(model._backward_hook)

            self.parameters.pytorch_representation._set(model, context, skip_history=True, skip_log=True)

        # Set up optimizer function
        old_opt = self.parameters.optimizer._get(context)
        learning_rate = self._runtime_learning_rate or self.learning_rate
        if old_opt is None or refresh:
            opt = self._make_optimizer(self.optimizer_type, learning_rate, self.weight_decay, context)
            self.parameters.optimizer._set(opt, context, skip_history=True, skip_log=True)

        # Set up loss function
        if self.loss is not None:
            logger.warning("Overwriting loss function for AutodiffComposition {}! Old loss function: {}".format(
                self, self.loss))
        if callable(self.loss_spec):
            self.loss = self.loss_spec
        else:
            self.loss = self._get_loss(self.loss_spec)

        return self.parameters.pytorch_representation._get(context)

    def _make_optimizer(self, optimizer_type, learning_rate, weight_decay, context):
        if not is_numeric_scalar(learning_rate):
            raise AutodiffCompositionError("Learning rate must be an integer or float value.")
        if optimizer_type not in ['sgd', 'adam']:
            raise AutodiffCompositionError("Invalid optimizer specified. Optimizer argument must be a string. "
                                           "Currently, Stochastic Gradient Descent and Adam are the only available "
                                           "optimizers (specified as 'sgd' or 'adam').")
        params = self.parameters.pytorch_representation._get(context).parameters()
        if optimizer_type == 'sgd':
            return optim.SGD(params, lr=learning_rate, weight_decay=weight_decay)
        else:
            return optim.Adam(params, lr=learning_rate, weight_decay=weight_decay)

    def _get_loss(self, loss_spec):
        if not isinstance(self.loss_spec, (str, Loss)):
            return self.loss_spec
        elif loss_spec == Loss.MSE:
            return nn.MSELoss(reduction='mean')
        elif loss_spec == Loss.SSE:
            return nn.MSELoss(reduction='sum')
        elif loss_spec == Loss.CROSS_ENTROPY:
            if version.parse(torch.version.__version__) >= version.parse('1.12.0'):
                return nn.CrossEntropyLoss()
            # Cross entropy loss is used for multiclass categorization and needs inputs in shape
            # ((# minibatch_size, C), targets) where C is a 1-d vector of probabilities for each potential category
            # and where target is a 1d vector of type long specifying the index to the target category. This
            # formatting is different from most other loss functions available to autodiff compositions,
            # and therefore requires a wrapper function to properly package inputs.
            return lambda x, y: nn.CrossEntropyLoss()(torch.atleast_2d(x), torch.atleast_2d(y.type(x.type())))
        elif loss_spec == Loss.BINARY_CROSS_ENTROPY:
            if version.parse(torch.version.__version__) >= version.parse('1.12.0'):
                return nn.BCELoss()
        elif loss_spec == Loss.L1:
            return nn.L1Loss(reduction='sum')
        elif loss_spec == Loss.NLL:
            return nn.NLLLoss(reduction='sum')
        elif loss_spec == Loss.POISSON_NLL:
            return nn.PoissonNLLLoss(reduction='sum')
        elif loss_spec == Loss.KL_DIV:
            return nn.KLDivLoss(reduction='sum')
        else:
            raise AutodiffCompositionError(f"Loss type {loss_spec} not recognized. Loss argument must be a "
                                           f"Loss enum or function. Currently, the recognized loss types are: "
                                           f"L1 (Mean), SSE (sum squared error), CROSS_ENTROPY, NLL (negative log "
                                           f"likelihood), POISSONNLL (Poisson negative log likelihood, "
                                           f"and KL_DIV (KL divergence.")

<<<<<<< HEAD
    def autodiff_training(self, inputs, targets, synchronize_pnl_values:bool=True, context=None, scheduler=None):
=======
    def autodiff_training(self, inputs, targets, device, synchronize_pnl_values:bool=True, context=None,scheduler=None):
>>>>>>> 1da81cc8
        """Perform learning/training on all input-target pairs received for given number of epochs"""

        # Compute total loss over OUTPUT nodes for current trial
        tracked_loss = self.parameters.tracked_loss._get(context)
        if tracked_loss is None:
            # # MODIFIED 7/10/24 OLD:
            # self.parameters.tracked_loss._set(torch.zeros(1, device=self.device).double(),
            #                                   context=context,
            #                                   skip_history=True,
            #                                   skip_log=True)
            # MODIFIED 7/10/24 NEW:
            self.parameters.tracked_loss._set(get_torch_tensor([0], dtype=torch.float64, device=device),
                                              context=context,
                                              skip_history=True,
                                              skip_log=True)
            # MODIFIED 7/10/24 END
            tracked_loss = self.parameters.tracked_loss._get(context)

        curr_tensor_inputs = {}
        curr_tensor_targets = {}
        for component in inputs.keys():
            # # MODIFIED 7/10/24 OLD:
            # curr_tensor_inputs[component] = torch.tensor(inputs[component], device=device).double()
            # MODIFIED 7/10/24 NEW:
            curr_tensor_inputs[component] = get_torch_tensor(inputs[component], torch.float64, device=device)
            # MODIFIED 7/10/24 END

        # Get value of TARGET nodes for current trial
        for component in targets.keys():
<<<<<<< HEAD
            curr_tensor_targets[self.target_output_map[component]] = [torch.tensor(np.atleast_1d(target),
                                                                                   device=self.device).double()
                                                                      for target in targets[component]]
=======
            # # MODIFIED 7/10/24 OLD:
            # curr_tensor_targets[self.target_output_map[component]] = [torch.tensor(np.atleast_1d(target),
            #                                                                        device=self.device).double()
            #                                                           for target in targets[component]]
            # MODIFIED 7/10/24 NEW:
            curr_tensor_targets[self.target_output_map[component]] =\
                [get_torch_tensor(np.atleast_1d(target), torch.float64, device) for target in targets[component]]
            # assert ([get_torch_tensor(np.atleast_1d(target), torch.float64, device) for target in targets[component]]
            #         ==[torch.tensor(np.atleast_1d(target)).double() for target in targets[component]])
            # MODIFIED 7/10/24 END
>>>>>>> 1da81cc8

        # Do forward computation on current inputs
        #   should return 2d values for each component
        pytorch_rep = self.parameters.pytorch_representation._get(context)
<<<<<<< HEAD
        curr_tensor_outputs = pytorch_rep.forward(curr_tensor_inputs, context)

        # Update values of all PNL nodes executed in forward pass (if specified)
=======
        curr_tensor_outputs = pytorch_rep.forward(curr_tensor_inputs, device, context)

        # Update values of all PNL nodes executed in forward pass (if specified)
        # 7/10/24 - FIX: ADD HANDLING OF PREVIOUS VALUES FOR NODES WITH STATEFUL / INTEGRATION FUNCTIONS
>>>>>>> 1da81cc8
        if synchronize_pnl_values:
            pytorch_node_values = {}
            for pnl_node, pytorch_node in pytorch_rep.nodes_map.items():
                if pytorch_node.value is None:
                    assert pytorch_node.exclude_from_gradient_calc, \
                        (f"PROGRAM ERROR: Value of PyTorch wrapper for {pnl_node.name} is None "
                         f"but it is not excluded from gradient calculation.")
                    continue
                if isinstance(pytorch_node.value, list):
                    value = np.array([val.detach().cpu().numpy() for val in pytorch_node.value], dtype=object)
                else:
                    value = pytorch_node.value.detach().cpu().numpy()
                pnl_node.parameters.value._set(value, context)
                if isinstance(pnl_node.function, StatefulFunction):
                    pnl_node.function.parameters.previous_value._set(value, context)
                # 7/10/24 - FIX: THIS NEEDS TO BE ALIGNED WITH HANDLING OF INTEGRATION BEFORE NONLINEARITY IN PYTORCH
<<<<<<< HEAD
                #           HANDLED IN forward() METHOD OF PytorchMechanismWrapper??
=======
>>>>>>> 1da81cc8
                # if isinstance(pnl_node, TransferMechanism) and pnl_node.integrator_mode:
                #     pnl_node.integrator_function.parameters.previous_value._set(value, context)
                pytorch_node_values[pnl_node] = value

        # Compute the loss (TARGET-OUTPUT) for each trained OUTPUT node
        outputs_for_targets = {k:v for k,v in curr_tensor_outputs.items() if k in self.target_output_map.values()}
        for component in outputs_for_targets.keys():
            # possibly add custom loss option, which is a loss function that takes many args
            # (outputs, targets, weights, and more) and returns a scalar
            new_loss = 0
            for i in range(len(outputs_for_targets[component])):
                new_loss += self.loss(outputs_for_targets[component][i],
                                      curr_tensor_targets[component][i])
            tracked_loss += new_loss

        # Get values of trained OUTPUT nodes
        trained_outputs = []
        trained_outputs_CIM_input_ports = [port for port in self.output_CIM.input_ports
                                         if port.path_afferents[0].sender.owner in self.target_output_map.values()]
        for input_port in trained_outputs_CIM_input_ports:
            assert (len(input_port.all_afferents) == 1), \
                f"PROGRAM ERROR: {input_port.name} of ouput_CIM for '{self.name}' has more than one afferent."
            port, source, _ = self.output_CIM._get_source_info_from_output_CIM(input_port)
            idx = source.output_ports.index(port)
            trained_outputs += [outputs_for_targets[source][idx].detach().cpu().numpy().copy().tolist()]

        # Get values of all OUTPUT nodes
        all_outputs = []
        for input_port in self.output_CIM.input_ports:
            assert (len(input_port.all_afferents) == 1), \
                f"PROGRAM ERROR: {input_port.name} of ouput_CIM for '{self.name}' has more than one afferent."
            port, component, _ = self.output_CIM._get_source_info_from_output_CIM(input_port)
            idx = component.output_ports.index(port)
            all_outputs += [curr_tensor_outputs[component][idx].detach().cpu().numpy().copy().tolist()]

        # Update tracked loss and loss count
        self.parameters.tracked_loss_count._set(np.array(self.parameters.tracked_loss_count._get(context=context) + 1),
                                                context=context,
                                                skip_history=True,
                                                skip_log=True)

        return trained_outputs, all_outputs

    def clear_losses(self, context=None):
        self.losses = []
        self.parameters.losses.set([], context=context)

    def _update_learning_parameters(self, context):
        """Carry out backpropagation learning (backward computation) for one or more trials.
        Update parameters (weights) based on trials run since last update,
            using Pytorch backward method to compute gradients and update weights
        Then execute (i.e., do forward computation for) nodes in pytorch_rep._nodes_to_execute_after_gradient_calc
        """
        optimizer = self.parameters.optimizer._get(context=context)
        pytorch_rep = self.parameters.pytorch_representation._get(context=context)

        optimizer.zero_grad()

<<<<<<< HEAD
        # Compute and log average loss over all trials since last update
        tracked_loss = self.parameters.tracked_loss._get(context=context) / int(self.parameters.tracked_loss_count._get(context=context))
=======
        tracked_loss = (self.parameters.tracked_loss._get(context=context) /
                        int(self.parameters.tracked_loss_count._get(context=context)))
>>>>>>> 1da81cc8
        tracked_loss.backward(retain_graph=not self.force_no_retain_graph)

        # FIX: ?DOES THIS NEED TO BE TRANSLATED TO 32-BIT FLOAT:
        self.parameters.losses._get(context=context).append(tracked_loss.detach().cpu().numpy()[0])
        # # MODIFIED 7/10/24 OLD:
        # self.parameters.tracked_loss._set(torch.zeros(1, device=self.device).double(), context=context,
        #                                   skip_history=True, skip_log=True)
        # MODIFIED 7/10/24 NEW:
        self.parameters.tracked_loss._set(get_torch_tensor([0], dtype=torch.float64, device=self.device),
                                          context=context, skip_history=True, skip_log=True)
        # MODIFIED 7/10/24 END
        self.parameters.tracked_loss_count._set(np.array(0), context=context, skip_history=True, skip_log=True)

        # Update weights and copy to PNL
        optimizer.step()
        pytorch_rep.detach_all()
        pytorch_rep.copy_weights_to_psyneulink(context)

        # do forward computation on nodes that should be executed after gradient calculation
        with torch.no_grad():
            for node, variable in pytorch_rep._nodes_to_execute_after_gradient_calc.items():
                node.wrapper_type.execute_node(node, variable, context)

    def _gen_llvm_function(self, *, ctx:pnlvm.LLVMBuilderContext, tags:frozenset):
        if "run" in tags:
            return pnlvm.codegen.gen_composition_run(ctx, self, tags=tags)
        else:
            return pnlvm.codegen.gen_autodiffcomp_exec(ctx, self, tags=tags)

    def _get_total_loss(self, num_trials: int=1, context:Context=None):
        return sum(self.parameters.trial_losses._get(context)[-num_trials:]) /num_trials

    def _get_autodiff_inputs_values(self, input_dict: dict):
        """Remove TARGET Nodes, and return dict with values of INPUT Nodes for single trial
        For nested Compositions, replace input to nested Composition with inputs to its INPUT Nodes
        For InuptPorts, replace with owner

        Returns
        ---------
        A dict mapping INPUT Nodes -> input values for a single trial
        """
        autodiff_input_dict = {}
        for node, values in input_dict.items():
            mech = node.owner if isinstance(node, InputPort) else node
            if (mech in self.get_nested_input_nodes_at_all_levels()
                    and mech not in self.get_nodes_by_role(NodeRole.TARGET)):
                # Pass along inputs to all INPUT Nodes except TARGETS
                # (those are handled separately in _get_autodiff_targets_values)
                autodiff_input_dict[node] = values
        return autodiff_input_dict

    def _get_autodiff_targets_values(self, input_dict):
        """Return dict with values for TARGET Nodes
        Get Inputs to TARGET Nodes used for computation of loss in autodiff_training().
        Uses input_dict to get values for TARGET Nodes that are INPUT Nodes of the AutodiffComposition,
        If a TARGET Node is not an INPUT Node, it is assumed to be the target of a projection from an INPUT Node
        and the value is determined by searching recursively for the input Node that projects to the TARGET Node.

        Returns
        ---------
        A dict mapping TARGET Nodes -> target values
        """
        target_values = {}
        def get_target_value(target):
            if target in self.get_nodes_by_role(NodeRole.INPUT):
                return input_dict[target]
            if len(target.path_afferents) > 1:
                raise AutodiffCompositionError(f"TARGET Node '{target.name}' (for '{self.name}')"
                                               f"cannot have more than one afferent projection.")
            target = target.path_afferents[0].sender.owner
            return get_target_value(target)

        for target in self.target_output_map:
            target_values[target] = get_target_value(target)
        return target_values

    def _parse_learning_spec(self, inputs, targets, execution_mode, context):
        stim_input, num_input_trials = super()._parse_learning_spec(inputs, targets, execution_mode, context)

        if not callable(inputs):
            input_ports_for_INPUT_Nodes = self._get_input_receivers()
            nested_inputs = {}
            stim_input_copy = stim_input.copy()
            # Replace input to nested Composition with inputs to its INPUT Nodes (to accommodate flattened version)
            for node in stim_input_copy:
                # If node is a nested Composition
                if isinstance(node, Composition):
                    # If owner of input_port is a Node in the nested Composition, replace entry for nested Composition
                    #   in stim_input with entries for the input_ports of its INPUT Nodes
                    for elem, input_port in enumerate([p for p in input_ports_for_INPUT_Nodes if p.owner in node.nodes]):
                        nested_inputs[input_port] = [entry[elem] for entry in stim_input_copy[node]]
                    stim_input.pop(node)
                    stim_input.update(nested_inputs)

        return stim_input, num_input_trials

    def _check_nested_target_mechs(self):
        pass

    def _identify_target_nodes(self, context):
        """Recursively call all nested AutodiffCompositions to assign TARGET nodes for learning"""
        # Default is to use OUTPUT
        target_nodes = [node for node in self.get_nodes_by_role(NodeRole.OUTPUT)
                        if not isinstance(node, Composition)]
        for node in self.nodes:
            if isinstance(node, AutodiffComposition):
                target_nodes.extend(node._identify_target_nodes(context))
        return target_nodes

    @handle_external_context()
    def learn(self, *args, synchronize_pnl_values:bool = True, **kwargs):
        execution_phase_at_entry = kwargs[CONTEXT].execution_phase
        kwargs[CONTEXT].execution_phase = ContextFlags.PREPARING

        execution_mode = self._get_execution_mode(kwargs.pop('execution_mode', None))
        kwargs[CONTEXT].execution_phase = execution_phase_at_entry

        any_nested_comps = [node for node in self.nodes if isinstance(node, Composition)]
        if any_nested_comps:
            # Can't learn in Python mode if any nested Compositions
            if execution_mode is not pnlvm.ExecutionMode.PyTorch:
                nested_comp_names = [f"'{comp.name}'" for comp in any_nested_comps]
                raise AutodiffCompositionError(f"Unable to execute learning in {pnlvm.ExecutionMode.Python.name} mode "
                                               f"for '{self.name}' because it contains one or more nested "
                                               f"Compositions: {' ,'.join(nested_comp_names)}.")

            # Can't learn if any nested comps that are not AutodiffCompositions
            nested_comps = [f"'{comp.name}'" for comp in any_nested_comps if not isinstance(comp, AutodiffComposition)]
            if nested_comps:
                raise AutodiffCompositionError(f"Unable execute learning for '{self.name}' "
                                               f"because it contains nested Composition(s) "
                                               f"that are not AutodiffCompositions: {' ,'.join(nested_comps)}.")

        if self._built_pathways is False:
            self.infer_backpropagation_learning_pathways(execution_mode, context=kwargs[CONTEXT])
            self._built_pathways = True

        return super().learn(*args, execution_mode=execution_mode, **kwargs)

    def _get_execution_mode(self, execution_mode):
        """Parse execution_mode argument and return a valid execution mode for the learn() method
        Can be overridden by subclasses to change the permitted and/or default execution mode for learning
        """
        if execution_mode is None:
            if self.execution_mode_warned_about_default is False:
                warnings.warn(f"The execution_mode argument was not specified in the learn() method of '{self.name}'; "
                              f"ExecutionMode.PyTorch will be used by default.")
                self.execution_mode_warned_about_default = True
            execution_mode = pnlvm.ExecutionMode.PyTorch

        return execution_mode

    @handle_external_context()
    def execute(self,
                inputs=None,
                num_trials=None,
                minibatch_size=1,
                do_logging=False,
                scheduler=None,
                termination_processing=None,
                call_before_minibatch=None,
                call_after_minibatch=None,
                call_before_time_step=None,
                call_before_pass=None,
                call_after_time_step=None,
                call_after_pass=None,
                reset_stateful_functions_to=None,
                context=None,
                base_context=Context(execution_id=None),
                clamp_input=SOFT_CLAMP,
                targets=None,
                runtime_params=None,
                execution_mode:pnlvm.ExecutionMode = pnlvm.ExecutionMode.PyTorch,
                skip_initialization=False,
                synchronize_pnl_values=True,
                report_output:ReportOutput=ReportOutput.OFF,
                report_params:ReportOutput=ReportParams.OFF,
                report_progress:ReportProgress=ReportProgress.OFF,
                report_simulations:ReportSimulations=ReportSimulations.OFF,
                report_to_devices:ReportDevices=None,
                report=None,
                report_num=None,
                ):
        """Override to execute autodiff_training() in learning mode if execute_mode is not Python"""

        if (self._is_learning(context) and execution_mode is not pnlvm.ExecutionMode.PyTorch and
                any([isinstance(node, Composition) for node in self.nodes])):
            raise CompositionError(f"Must use execution_mode=ExecutionMode.PyTorch for learning "
                                   f"that includes nested AutodiffComposition(s).")

        if execution_mode is not pnlvm.ExecutionMode.Python:
            self._assign_execution_ids(context)
            context.composition = self
            context.source = ContextFlags.COMPOSITION

            if execution_mode is pnlvm.ExecutionMode.PyTorch and not torch_available:
                raise AutodiffCompositionError(f"'{self.name}.learn()' has been called with ExecutionMode.Pytorch, "
                                               f"but Pytorch module ('torch') is not installed. "
                                               f"Please install it with `pip install torch` or `pip3 install torch`")

            if scheduler is None:
                scheduler = self.scheduler

            if self._is_learning(context):
                # TBI: How are we supposed to use base_context and statefulness here?
                # TBI: can we call _build_pytorch_representation in _analyze_graph so that pytorch
                # model may be modified between runs?


                autodiff_inputs = self._get_autodiff_inputs_values(inputs)
                autodiff_targets = self._get_autodiff_targets_values(inputs)

                report(self,
                       LEARN_REPORT,
                       # EXECUTE_REPORT,
                       report_num=report_num,
                       scheduler=scheduler,
                       content='trial_start',
                       context=context)

                self._build_pytorch_representation(context)
                trained_outputs, all_outputs = self.autodiff_training(inputs=autodiff_inputs,
                                                                      targets=autodiff_targets,
                                                                      synchronize_pnl_values=True,
<<<<<<< HEAD
=======
                                                                      device=self.device,
>>>>>>> 1da81cc8
                                                                      context=context,
                                                                      scheduler=scheduler)

                execution_phase = context.execution_phase
                context.execution_phase = ContextFlags.PROCESSING

                self.output_CIM.execute(all_outputs, context=context)
                context.execution_phase = execution_phase

                report(self,
                       # [LEARN_REPORT],
                       [EXECUTE_REPORT, PROGRESS_REPORT],
                       report_num=report_num,
                       scheduler=scheduler,
                       content='trial_end',
                       context=context)

                scheduler.get_clock(context)._increment_time(TimeScale.TRIAL)

                return all_outputs

        # Call Composition execute in Python mode
        return super(AutodiffComposition, self).execute(inputs=inputs,
                                                        scheduler=scheduler,
                                                        termination_processing=termination_processing,
                                                        call_before_time_step=call_before_time_step,
                                                        call_before_pass=call_before_pass,
                                                        call_after_time_step=call_after_time_step,
                                                        call_after_pass=call_after_pass,
                                                        reset_stateful_functions_to=reset_stateful_functions_to,
                                                        context=context,
                                                        base_context=base_context,
                                                        clamp_input=clamp_input,
                                                        runtime_params=runtime_params,
                                                        execution_mode=execution_mode,
                                                        report=report,
                                                        report_num=report_num
                                                        )

    @handle_external_context(fallback_most_recent=True)
    def save(self, path:PosixPath=None, directory:str=None, filename:str=None, context=None):
        """Saves all weight matrices for all MappingProjections in the AutodiffComposition

        Arguments
        ---------
        path: Path, PosixPath or str : default None
            path specification; must be a legal path specification in the filesystem.
        directory: str : default ``current working directory``
            directory where `matrices <MappingProjection.matrix>` for all MappingProjections
            in the AutodiffComposition are saved.
        filename: str : default ``<name of AutodiffComposition>_matrix_wts.pnl``
            filename in which `matrices <MappingProjection.matrix>` for all MappingProjections
            in the AutodiffComposition are saved.
        .. note::
           Matrices are saved in
           `PyTorch state_dict <https://pytorch.org/tutorials/beginner/saving_loading_models.html>`_ format.

        Return
        ------
        Path

        """
        error_msg = f" (for saving weight matrices for '{self.name}') is not a legal path."

        if path:
            try:
                path = Path(path)
            except:
                raise AutodiffCompositionError(f"'{path}'{error_msg}")
        else:
            try:
                if directory:
                    path = Path(directory)
                else:
                    path = Path(os.getcwd())
                if filename:
                    path = Path(os.path.join(path, filename))
                else:
                    path = Path(os.path.join(path, f'{self.name}_matrix_wts.pnl'))
            except IsADirectoryError:
                raise AutodiffCompositionError(f"'{path}'{error_msg}")
        proj_state = {
            p.name: p.parameters.matrix.get(context=context)
            # p.name: p.matrix.base
            for p in self.projections
            if not (isinstance(p, ModulatoryProjection_Base)
                    or isinstance(p.sender.owner, CompositionInterfaceMechanism)
                    or isinstance(p.receiver.owner, CompositionInterfaceMechanism)
                    or isinstance(p.sender.owner, ModulatoryMechanism_Base)
                    or isinstance(p.receiver.owner, ModulatoryMechanism_Base)
                    or p.sender.owner in self.get_nodes_by_role(NodeRole.LEARNING)
                    or p.receiver.owner in self.get_nodes_by_role(NodeRole.LEARNING)
                )}
        try:
            torch.save(proj_state, path)
        except IsADirectoryError:
            raise AutodiffCompositionError(f"'{path}'{error_msg}")

        self.last_saved_weights = path

        return path

    @handle_external_context(fallback_most_recent=True)
    def load(self, path:PosixPath=None, directory:str=None, filename:str=None, context=None):
        """Loads all weight matrices for all MappingProjections in the AutodiffComposition from file
        Arguments
        ---------
        path: Path : default None
            Path for file in which `MappingProjection` `matrices <MappingProjection.matrix>` are stored.
            This must be a legal PosixPath object; if it is specified **directory** and **filename** are ignored.
        directory: str : default ``current working directory``
            directory where `MappingProjection` `matrices <MappingProjection.matrix>` are stored.
        filename: str : default ``<name of AutodiffComposition>_matrix_wts.pnl``
            name of file in which `MappingProjection` `matrices <MappingProjection.matrix>` are stored.
        .. note::
           Matrices must be stored in
           `PyTorch state_dict <https://pytorch.org/tutorials/beginner/saving_loading_models.html>`_ format.
        """
        error_msg = f" (for loading weight matrices for '{self.name}') is not a legal path."
        if path:
            if not isinstance(path,Path):
                raise AutodiffCompositionError(f"'{path}'{error_msg}")
        else:
            try:
                if directory:
                    path = Path(directory)
                else:
                    path = Path(os.getcwd())
                if filename:
                    path = Path(os.path.join(path, filename))
                else:
                    path = Path(os.path.join(path , f'{self.name}_matrix_wts.pnl'))
            except IsADirectoryError:
                raise AutodiffCompositionError(f"'{path}'{error_msg}")
        try:
            state = torch.load(path)
        except FileNotFoundError:
            raise AutodiffCompositionError(f"'{path}'{error_msg}")

        self.last_loaded_weights = path

        for projection in [p for p in self.projections
                           if not (isinstance(p, ModulatoryProjection_Base)
                                   or isinstance(p.sender.owner, CompositionInterfaceMechanism)
                                   or isinstance(p.receiver.owner, CompositionInterfaceMechanism)
                                   or isinstance(p.sender.owner, ModulatoryMechanism_Base)
                                   or isinstance(p.receiver.owner, ModulatoryMechanism_Base)
                                   or p.sender.owner in self.get_nodes_by_role(NodeRole.LEARNING)
                                   or p.receiver.owner in self.get_nodes_by_role(NodeRole.LEARNING)
            )]:
            matrix = state[projection.name]
            if np.array(matrix).shape != projection.matrix.base.shape:
                raise AutodiffCompositionError(f"Shape of matrix loaded for '{projection.name}' "
                                               f"({np.array(matrix).shape}) "
                                               f"does not match its shape ({projection.matrix.base.shape})")
            projection.matrix.base = matrix
            projection.parameters.matrix.set(matrix, context=context, override=True)
            projection.parameter_ports['matrix'].parameters.value.set(matrix, context=context, override=True)

        self._build_pytorch_representation(context=context, refresh=True)

    def _get_state_ids(self):
        return super()._get_state_ids() + ["optimizer"]

    def _get_state_struct_type(self, ctx):
        comp_state_type_list = ctx.get_state_struct_type(super())
        pytorch_representation = self._build_pytorch_representation()
        optimizer_state_type = pytorch_representation._get_compiled_optimizer()._get_optimizer_struct_type(ctx)

        return pnlvm.ir.LiteralStructType((
            *comp_state_type_list,
            optimizer_state_type))

    def _get_state_initializer(self, context):
        comp_states = super()._get_state_initializer(context)
        optimizer_states = tuple()

        return (*comp_states, optimizer_states)

    def show_graph(self, *args, **kwargs):
        """Override to use PytorchShowGraph if show_pytorch is True"""
<<<<<<< HEAD
        self._show_graph.show_graph(*args, **kwargs)
=======
        # MODIFIED 7/10/24 OLD:
        self._show_graph.show_graph(*args, **kwargs)
        # # MODIFIED 7/10/24 NEW:
        # from psyneulink.library.compositions.pytorchshowgraph import SHOW_PYTORCH
        # self.show_pytorch = kwargs.pop(SHOW_PYTORCH, False)
        # if SHOW_PYTORCH in kwargs and kwargs['show_pytorch'] is True:
        #     self._show_graph.show_graph(*args, **kwargs)
        # else:
        #     super().show_graph(*args, **kwargs)
        # MODIFIED 7/10/24 END
>>>>>>> 1da81cc8
<|MERGE_RESOLUTION|>--- conflicted
+++ resolved
@@ -380,11 +380,7 @@
 
     optimizer_type : str : default 'sgd'
         the kind of optimizer used in training. The current options are 'sgd' or 'adam'.
-<<<<<<< HEAD
-
-=======
-        
->>>>>>> 1da81cc8
+
     loss_spec : Loss or PyTorch loss function : default Loss.MSE
         specifies the loss function for training; see `Loss` for arguments.
 
@@ -413,7 +409,7 @@
     optimizer : PyTorch optimizer function
         the optimizer used for training. Depends on the **optimizer_type**, **learning_rate**, and **weight_decay**
         arguments from initialization.
-        
+
     loss : PyTorch loss function
         the loss function used for training. Depends on the **loss_spec** argument from initialization.
 
@@ -473,11 +469,7 @@
         device = None
 
         def _validate_memory_template(self, device):
-<<<<<<< HEAD
             if isinstance(device, str) and device not in [CPU, CUDA, MPS]:
-=======
-            if isinstance(device, str) and not device in [CPU, CUDA, MPS]:
->>>>>>> 1da81cc8
                 raise AutodiffCompositionError(f"Device must be one of {CPU}, {CUDA}, or {MPS}")
 
     # TODO (CW 9/28/18): add compositions to registry so default arg for name is no longer needed
@@ -531,10 +523,7 @@
         self.execution_sets = None
 
         # # MODIFIED 7/10/24 OLD:
-<<<<<<< HEAD
         #  FIX: REMOVE WHEN SUPPORT FOR MPS ADDED BELOW
-=======
->>>>>>> 1da81cc8
         if not disable_cuda and torch.cuda.is_available():
             if cuda_index is None:
                 self.device = torch.device('cuda')
@@ -544,13 +533,8 @@
             self.device = torch.device('cpu')
         else:
             self.device = device
-<<<<<<< HEAD
         # # MODIFIED 7/10/24 NEW:
         #  FIX: ADD AFTER USE OF utilities.get_torch_tensor() AND COMPATIBLITY WITH MPS IS VALIDATED
-=======
-
-        # # MODIFIED 7/10/24 NEW:
->>>>>>> 1da81cc8
         # if device is None:
         #     # Try setting device by default
         #     if not disable_cuda and torch.cuda.is_available():
@@ -563,10 +547,7 @@
         #             from psyneulink.core.components.functions.nonstateful.transferfunctions import Linear
         #             try:
         #                 self.device = torch.device(MPS)
-<<<<<<< HEAD
-=======
-        #                 torch.set_default_device(self.device)
->>>>>>> 1da81cc8
+        #                 # torch.set_default_device(self.device)
         #                 test_pytorch_fct_with_mps = Linear()._gen_pytorch_fct(self.device, Context())
         #             except AssertionError:
         #                 self.device = torch.device(CPU)
@@ -574,25 +555,11 @@
         #             self.device = torch.device(CPU)
         # else:
         #     self.device = device
-<<<<<<< HEAD
         # # MODIFIED 7/10/24 END
-=======
-        # # # MODIFIED 7/10/24 END
->>>>>>> 1da81cc8
 
         # Set to True after first warning about failure to specify execution mode so warning is issued only once
         self.execution_mode_warned_about_default = False
         # return self.infer_backpropagation_learning_pathways(pnlvm.ExecutionMode.PyTorch)
-<<<<<<< HEAD
-
-        # ShowGraph
-        self.assign_ShowGraph(show_graph_attributes)
-    def assign_ShowGraph(self, show_graph_attributes):
-        """Override to replace assignment of ShowGraph class with PytorchShowGraph"""
-        show_graph_attributes = show_graph_attributes or {}
-        self._show_graph = PytorchShowGraph(self, **show_graph_attributes)
-
-=======
 
         # ShowGraph
         self.assign_ShowGraph(show_graph_attributes)
@@ -605,7 +572,6 @@
             from psyneulink.core.compositions.showgraph import ShowGraph
             self._show_graph = ShowGraph(self, **show_graph_attributes)
 
->>>>>>> 1da81cc8
     @handle_external_context()
     def infer_backpropagation_learning_pathways(self, execution_mode, context=None)->list:
         """Create backpropapagation learning pathways for every Input Node --> Output Node pathway
@@ -876,11 +842,7 @@
                                            f"likelihood), POISSONNLL (Poisson negative log likelihood, "
                                            f"and KL_DIV (KL divergence.")
 
-<<<<<<< HEAD
     def autodiff_training(self, inputs, targets, synchronize_pnl_values:bool=True, context=None, scheduler=None):
-=======
-    def autodiff_training(self, inputs, targets, device, synchronize_pnl_values:bool=True, context=None,scheduler=None):
->>>>>>> 1da81cc8
         """Perform learning/training on all input-target pairs received for given number of epochs"""
 
         # Compute total loss over OUTPUT nodes for current trial
@@ -910,11 +872,6 @@
 
         # Get value of TARGET nodes for current trial
         for component in targets.keys():
-<<<<<<< HEAD
-            curr_tensor_targets[self.target_output_map[component]] = [torch.tensor(np.atleast_1d(target),
-                                                                                   device=self.device).double()
-                                                                      for target in targets[component]]
-=======
             # # MODIFIED 7/10/24 OLD:
             # curr_tensor_targets[self.target_output_map[component]] = [torch.tensor(np.atleast_1d(target),
             #                                                                        device=self.device).double()
@@ -925,21 +882,13 @@
             # assert ([get_torch_tensor(np.atleast_1d(target), torch.float64, device) for target in targets[component]]
             #         ==[torch.tensor(np.atleast_1d(target)).double() for target in targets[component]])
             # MODIFIED 7/10/24 END
->>>>>>> 1da81cc8
 
         # Do forward computation on current inputs
         #   should return 2d values for each component
         pytorch_rep = self.parameters.pytorch_representation._get(context)
-<<<<<<< HEAD
-        curr_tensor_outputs = pytorch_rep.forward(curr_tensor_inputs, context)
+        curr_tensor_outputs = pytorch_rep.forward(curr_tensor_inputs, device, context)
 
         # Update values of all PNL nodes executed in forward pass (if specified)
-=======
-        curr_tensor_outputs = pytorch_rep.forward(curr_tensor_inputs, device, context)
-
-        # Update values of all PNL nodes executed in forward pass (if specified)
-        # 7/10/24 - FIX: ADD HANDLING OF PREVIOUS VALUES FOR NODES WITH STATEFUL / INTEGRATION FUNCTIONS
->>>>>>> 1da81cc8
         if synchronize_pnl_values:
             pytorch_node_values = {}
             for pnl_node, pytorch_node in pytorch_rep.nodes_map.items():
@@ -956,10 +905,7 @@
                 if isinstance(pnl_node.function, StatefulFunction):
                     pnl_node.function.parameters.previous_value._set(value, context)
                 # 7/10/24 - FIX: THIS NEEDS TO BE ALIGNED WITH HANDLING OF INTEGRATION BEFORE NONLINEARITY IN PYTORCH
-<<<<<<< HEAD
                 #           HANDLED IN forward() METHOD OF PytorchMechanismWrapper??
-=======
->>>>>>> 1da81cc8
                 # if isinstance(pnl_node, TransferMechanism) and pnl_node.integrator_mode:
                 #     pnl_node.integrator_function.parameters.previous_value._set(value, context)
                 pytorch_node_values[pnl_node] = value
@@ -1018,13 +964,9 @@
 
         optimizer.zero_grad()
 
-<<<<<<< HEAD
         # Compute and log average loss over all trials since last update
-        tracked_loss = self.parameters.tracked_loss._get(context=context) / int(self.parameters.tracked_loss_count._get(context=context))
-=======
         tracked_loss = (self.parameters.tracked_loss._get(context=context) /
                         int(self.parameters.tracked_loss_count._get(context=context)))
->>>>>>> 1da81cc8
         tracked_loss.backward(retain_graph=not self.force_no_retain_graph)
 
         # FIX: ?DOES THIS NEED TO BE TRANSLATED TO 32-BIT FLOAT:
@@ -1249,10 +1191,6 @@
                 trained_outputs, all_outputs = self.autodiff_training(inputs=autodiff_inputs,
                                                                       targets=autodiff_targets,
                                                                       synchronize_pnl_values=True,
-<<<<<<< HEAD
-=======
-                                                                      device=self.device,
->>>>>>> 1da81cc8
                                                                       context=context,
                                                                       scheduler=scheduler)
 
@@ -1434,17 +1372,4 @@
 
     def show_graph(self, *args, **kwargs):
         """Override to use PytorchShowGraph if show_pytorch is True"""
-<<<<<<< HEAD
-        self._show_graph.show_graph(*args, **kwargs)
-=======
-        # MODIFIED 7/10/24 OLD:
-        self._show_graph.show_graph(*args, **kwargs)
-        # # MODIFIED 7/10/24 NEW:
-        # from psyneulink.library.compositions.pytorchshowgraph import SHOW_PYTORCH
-        # self.show_pytorch = kwargs.pop(SHOW_PYTORCH, False)
-        # if SHOW_PYTORCH in kwargs and kwargs['show_pytorch'] is True:
-        #     self._show_graph.show_graph(*args, **kwargs)
-        # else:
-        #     super().show_graph(*args, **kwargs)
-        # MODIFIED 7/10/24 END
->>>>>>> 1da81cc8
+        self._show_graph.show_graph(*args, **kwargs)