--- conflicted
+++ resolved
@@ -96,7 +96,6 @@
 (see `AutodiffComposition_Nested_Modulation` below).
 
 .. _AutodiffComposition_Bias_Parameters:
-<<<<<<< HEAD
 
 *Bias Parameters*
 ~~~~~~~~~~~~~~~~~
@@ -109,20 +108,6 @@
 receive the biases) using a `MappingProjection` with a `matrix <MappingProjection.matrix>` parameter that
 implements a diagnoal matrix with values corresponding to the initial value of the biases.
 
-=======
-
-*Bias Parameters*
-~~~~~~~~~~~~~~~~~
-
-AutodiffComposition does not (currently) support the *automatic* construction of separate bias parameters.
-Thus, when constructing a model using an AutodiffComposition that corresponds to one in PyTorch, the `bias
-<https://www.pytorch.org/docs/stable/nn.html#torch.nn.Module>` parameter of PyTorch modules should be set
-to `False`. Trainable biases *can* be specified explicitly in an AutodiffComposition by including a
-TransferMechanism that projects to the relevant Mechanism (i.e., implementing that layer of the network to
-receive the biases) using a `MappingProjection` with a `matrix <MappingProjection.matrix>` parameter that
-implements a diagnoal matrix with values corresponding to the initial value of the biases.
-
->>>>>>> 1ee9e150
 .. _AutodiffComposition_Nesting:
 
 *Nesting*
