# Princeton University licenses this file to You under the Apache License, Version 2.0 (the "License");
# you may not use this file except in compliance with the License.  You may obtain a copy of the License at:
#     http://www.apache.org/licenses/LICENSE-2.0
# Unless required by applicable law or agreed to in writing, software distributed under the License is distributed
# on an "AS IS" BASIS, WITHOUT WARRANTIES OR CONDITIONS OF ANY KIND, either express or implied.
# See the License for the specific language governing permissions and limitations under the License.


# ********************************************* AutodiffComposition *************************************************

"""

Contents
--------

  * `AutodiffComposition_Overview`
  * `AutodiffComposition_Creation`
  * `AutodiffComposition_Execution`
      - `AutodiffComposition_Logging`
      - `AutodiffComposition_Nested_Execution`
  * `AutodiffComposition_Class_Reference`


.. _AutodiffComposition_Overview:

Overview
--------

.. warning:: As of PsyNeuLink 0.7.5, the API for using AutodiffCompositions has been slightly changed! Please see `this link <RefactoredLearningGuide>` for more details!

AutodiffComposition is a subclass of `Composition` used to train feedforward neural network models through integration
with `PyTorch <https://pytorch.org/>`_, a popular machine learning library, which executes considerably more quickly
than using the `standard implementation of learning <Composition_Learning_Standard>` in a Composition, using its
`learning methods <Composition_Learning_Methods>`. An AutodiffComposition is configured and run similarly to a standard
Composition, with some exceptions that are described below.
COMMENT:
FIX: UPDATE runtimes WITH COMPILED VERSION
COMMENT

.. _AutodiffComposition_Creation:

Creating an AutodiffComposition
-------------------------------

An AutodiffComposition can be created by calling its constructor, and then adding `Components <Component>` using the
standard `Composition methods <Composition_Creation>` for doing so.  The constructor also includes an number of
parameters that are specific to the AutodiffComposition. See the <class reference `AutodiffComposition`> for a list of these parameters.

.. warning:: Mechanisms or Projections should not be added to or deleted from an AutodiffComposition after it has
   been run for the first time. Unlike an ordinary Composition, AutodiffComposition does not support this
   functionality.

.. warning:: When comparing models built in PyTorch to those using AutodiffComposition,
   the `bias <https://www.pytorch.org/docs/stable/nn.html#torch.nn.Module>` parameter of PyTorch modules should be set to `False`, as AutodiffComposition does not currently support trainable biases.


.. _AutodiffComposition_Execution:

Execution
---------

An AutodiffComposition's `run <Composition.run>`, `execute <Composition.execute>`, and `learn <Composition.learn>` methods are the same as for a `Composition`.

The following is an example showing how to create a
simple AutodiffComposition, specify its inputs and targets, and run it with learning enabled and disabled.

    >>> import psyneulink as pnl
    >>> # Set up PsyNeuLink Components
    >>> my_mech_1 = pnl.TransferMechanism(function=pnl.Linear, size = 3)
    >>> my_mech_2 = pnl.TransferMechanism(function=pnl.Linear, size = 2)
    >>> my_projection = pnl.MappingProjection(matrix=np.random.randn(3,2),
    ...                     sender=my_mech_1,
    ...                     receiver=my_mech_2)
    >>> # Create AutodiffComposition
    >>> my_autodiff = pnl.AutodiffComposition()
    >>> my_autodiff.add_node(my_mech_1)
    >>> my_autodiff.add_node(my_mech_2)
    >>> my_autodiff.add_projection(sender=my_mech_1, projection=my_projection, receiver=my_mech_2)
    >>> # Specify inputs and targets
    >>> my_inputs = {my_mech_1: [[1, 2, 3]]}
    >>> my_targets = {my_mech_2: [[4, 5]]}
    >>> input_dict = {"inputs": my_inputs, "targets": my_targets, "epochs": 2}
    >>> # Run Composition in learnng mode
    >>> my_autodiff.learn(inputs = input_dict)
    >>> # Run Composition in test mode
    >>> my_autodiff.run(inputs = input_dict['inputs'])

.. _AutodiffComposition_Logging:

Logging
~~~~~~~

Logging in AutodiffCompositions follows the same procedure as `logging in a Composition <Log>`. However, since an AutodiffComposition internally converts all of its mechanisms to an equivalent PyTorch model,
then its inner components are not actually executed. This means that there is limited support for logging parameters of components inside an AutodiffComposition;
Currently, the only supported parameters are:

1) the `matrix` parameter of Projections

2) the `value` parameter of its inner components

.. _AutodiffComposition_Nested_Execution:

Nested Execution
~~~~~~~~~~~~~~~~

Like any other `Composition`, an AutodiffComposition may be `nested inside another <Composition_Nested>`.

The following shows how the AutodiffComposition created in the previous example can be nested and run inside another
Composition::

    >>> # Create outer composition
    >>> my_outer_composition = pnl.Composition()
    >>> my_outer_composition.add_node(my_autodiff)
    >>> # Specify dict containing inputs and targets for nested Composition
    >>> training_input = {my_autodiff: input_dict}
    >>> # Run in learning mode
    >>> result1 = my_outer_composition.learn(inputs=training_input)
    COMMENT:
    >>> # Run with learning disabled (and standard input format)
    >>> no_training_input = {my_autodiff: my_inputs}
    >>> result2 = parentmy_outer_compositionComposition.run(inputs=no_training_input)
    COMMENT

.. _AutodiffComposition_Class_Reference:

Class Reference
---------------

"""
import logging

import numpy as np

try:
    import torch
    from torch import nn
    import torch.optim as optim
    torch_available = True
except ImportError:
    torch_available = False
else:
    from psyneulink.library.compositions.pytorchmodelcreator import PytorchModelCreator

from psyneulink.library.components.mechanisms.processing.objective.comparatormechanism import ComparatorMechanism
from psyneulink.core.compositions.composition import Composition, NodeRole
from psyneulink.core.compositions.composition import CompositionError
from psyneulink.core.globals.context import Context, ContextFlags, handle_external_context
from psyneulink.core.globals.keywords import SOFT_CLAMP
from psyneulink.core.scheduling.scheduler import Scheduler
from psyneulink.core.globals.parameters import Parameter
from psyneulink.core.scheduling.time import TimeScale
from psyneulink.core import llvm as pnlvm


logger = logging.getLogger(__name__)


__all__ = [
    'AutodiffComposition'
]


class AutodiffCompositionError(CompositionError):

    def __init__(self, error_value):
        self.error_value = error_value

    def __str__(self):
        return repr(self.error_value)


class AutodiffComposition(Composition):
    """
    Subclass of `Composition` that trains models using `PyTorch <https://pytorch.org>`_.
    See `Composition <Composition_Class_Reference>` for additional arguments and attributes.

    Arguments
    ---------

    learning_rate : float : default 0.001
        the learning rate, which is passed to the optimizer.

    disable_learning : bool: default False
        specifies whether the AutodiffComposition should disable learning when run in `learning mode
        <Composition.learn>`.

    optimizer_type : str : default 'sgd'
        the kind of optimizer used in training. The current options are 'sgd' or 'adam'.

    weight_decay : float : default 0
        specifies the L2 penalty (which discourages large weights) used by the optimizer.

    loss_spec : str or PyTorch loss function : default 'mse'
        specifies the loss function for training. The current string options are 'mse' (the default), 'crossentropy',
        'l1', 'nll', 'poissonnll', and 'kldiv'. Any PyTorch loss function can work here, such as ones from
        https://pytorch.org/docs/stable/nn.html#loss-functions

    losses : list of floats
        tracks the average for each weight update (i.e. each minibatch)

    optimizer : PyTorch optimizer function
        the optimizer used for training. Depends on the **optimizer_type**, **learning_rate**, and **weight_decay**
        arguments from initialization.

    loss : PyTorch loss function
        the loss function used for training. Depends on the **loss_spec** argument from initialization.

    """

    class Parameters(Composition.Parameters):
        """"""
        optimizer = None
        learning_rate = Parameter(.001, fallback_default=True)
        losses = Parameter([])
        trial_losses = Parameter([])
        tracked_loss = Parameter(None, pnl_internal=True)
        tracked_loss_count = Parameter(0, pnl_internal=True)
        pytorch_representation = None

    # TODO (CW 9/28/18): add compositions to registry so default arg for name is no longer needed
    def __init__(self,
                 learning_rate=None,
                 optimizer_type='sgd',
                 weight_decay=0,
                 loss_spec='mse',
                 disable_learning=False,
                 refresh_losses=False,
                 disable_cuda=True,
                 cuda_index=None,
                 force_no_retain_graph=False,
                 name="autodiff_composition"):

        if not torch_available:
            raise AutodiffCompositionError('Pytorch python module (torch) is not installed. Please install it with '
                                           '`pip install torch` or `pip3 install torch`')

        super(AutodiffComposition, self).__init__(name = name,
                                                  learning_rate = learning_rate,
                                                  optimizer_type = optimizer_type,
                                                  weight_decay = weight_decay,
                                                  loss_spec = loss_spec)

        self.optimizer_type = optimizer_type
        self.loss_spec = loss_spec
        self.refresh_losses = refresh_losses
        self._built_pathways = False
        self.weight_decay = weight_decay
        self.force_no_retain_graph = force_no_retain_graph
        self.loss = None
        self.disable_learning = disable_learning

        # keeps track of average loss per epoch
        self.losses = []

        # ordered execution sets for the pytorch model
        self.execution_sets = None

        if not disable_cuda and torch.cuda.is_available():
            if cuda_index is None:
                self.device = torch.device('cuda')
            else:
                self.device = torch.device('cuda:' + str(cuda_index))
        else:
            self.device = torch.device('cpu')

    # CLEANUP: move some of what's done in the methods below to a "validate_params" type of method
    @handle_external_context()
    def _build_pytorch_representation(self, context=None):
        if self.scheduler is None:
            self.scheduler = Scheduler(graph=self.graph_processing)
        if self.parameters.pytorch_representation._get(context=context) is None:
            model = PytorchModelCreator(composition=self,
                                        device=self.device,
                                        context=context)

            self.parameters.pytorch_representation._set(model, context, skip_history=True, skip_log=True)

        # Set up optimizer function
        old_opt = self.parameters.optimizer._get(context)
        if old_opt is None:
            opt = self._make_optimizer(self.optimizer_type, self.learning_rate, self.weight_decay, context)
            self.parameters.optimizer._set(opt, context, skip_history=True, skip_log=True)

        # Set up loss function
        if self.loss is not None:
            logger.warning("Overwriting loss function for AutodiffComposition {}! Old loss function: {}".format(
                self, self.loss))
        if callable(self.loss_spec):
            self.loss = self.loss_spec
        else:
            self.loss = self._get_loss(self.loss_spec)

        return self.parameters.pytorch_representation._get(context)

    def _make_optimizer(self, optimizer_type, learning_rate, weight_decay, context):
        if not isinstance(learning_rate, (int, float)):
            raise AutodiffCompositionError("Learning rate must be an integer or float value.")
        if optimizer_type not in ['sgd', 'adam']:
            raise AutodiffCompositionError("Invalid optimizer specified. Optimizer argument must be a string. "
                                           "Currently, Stochastic Gradient Descent and Adam are the only available "
                                           "optimizers (specified as 'sgd' or 'adam').")
        params = self.parameters.pytorch_representation._get(context).parameters()
        if optimizer_type == 'sgd':
            return optim.SGD(params, lr=learning_rate, weight_decay=weight_decay)
        else:
            return optim.Adam(params, lr=learning_rate, weight_decay=weight_decay)

    def _get_loss(self, loss_spec):
        if not isinstance(self.loss_spec, str):
            return self.loss_spec
        elif loss_spec == 'mse':
            return nn.MSELoss(reduction='mean')
        elif loss_spec == 'sse':
            return nn.MSELoss(reduction='sum')
        elif loss_spec == 'crossentropy':
            # Cross entropy loss is used for multiclass categorization and needs inputs in shape
            # ((# minibatch_size, C), targets) where C is a 1-d vector of probabilities for each potential category
            # and where target is a 1d vector of type long specifying the index to the target category. This
            # formatting is different from most other loss functions available to autodiff compositions,
            # and therefore requires a wrapper function to properly package inputs.
            cross_entropy_loss = nn.CrossEntropyLoss()
            return lambda x, y: cross_entropy_loss(
                    x.unsqueeze(0),
                    y.type(torch.LongTensor)
            )
        elif loss_spec == 'l1':
            return nn.L1Loss(reduction='sum')
        elif loss_spec == 'nll':
            return nn.NLLLoss(reduction='sum')
        elif loss_spec == 'poissonnll':
            return nn.PoissonNLLLoss(reduction='sum')
        elif loss_spec == 'kldiv':
            return nn.KLDivLoss(reduction='sum')
        else:
            raise AutodiffCompositionError("Loss type {} not recognized. Loss argument must be a string or function. "
                                           "Currently, the recognized loss types are Mean Squared Error, Cross Entropy,"
                                           " L1 loss, Negative Log Likelihood loss, Poisson Negative Log Likelihood, "
                                           "and KL Divergence. These are specified as 'mse', 'crossentropy', 'l1', "
                                           "'nll', 'poissonnll', and 'kldiv' respectively.".format(loss_spec))

    # performs learning/training on all input-target pairs it recieves for given number of epochs
    def autodiff_training(self, inputs, targets, context=None, scheduler=None):

        # compute total loss across output neurons for current trial
        tracked_loss = self.parameters.tracked_loss._get(context)
        if tracked_loss is None:
            self.parameters.tracked_loss._set(torch.zeros(1, device=self.device).double(), context=context, skip_history=True, skip_log=True)
            tracked_loss = self.parameters.tracked_loss._get(context)

        curr_tensor_inputs = {}
        curr_tensor_targets = {}
        for component in inputs.keys():
            input = inputs[component][0]
            curr_tensor_inputs[component] = torch.tensor(input, device=self.device).double()
        for component in targets.keys():
            target = targets[component][0]
            curr_tensor_targets[component] = torch.tensor(target, device=self.device).double()

        # do forward computation on current inputs
        curr_tensor_outputs = self.parameters.pytorch_representation._get(context).forward(
            curr_tensor_inputs,
            context,
        )

        for component in curr_tensor_outputs.keys():
            # possibly add custom loss option, which is a loss function that takes many args
            # (outputs, targets, weights, and more) and returns a scalar
            new_loss = self.loss(curr_tensor_outputs[component], curr_tensor_targets[component])
            tracked_loss += new_loss

        outputs = []
        for input_port in self.output_CIM.input_ports:
            assert (len(input_port.all_afferents) == 1)  # CW 12/05/18, this assert may eventually be outdated
            component = input_port.all_afferents[0].sender.owner
            outputs.append(curr_tensor_outputs[component].detach().cpu().numpy().copy())

        self.parameters.tracked_loss_count._set(self.parameters.tracked_loss_count._get(context=context) + 1, context=context, skip_history=True, skip_log=True)
        return outputs

    def clear_losses(self, context=None):
        self.losses = []
        self.parameters.losses.set([], context=context)

    def _update_learning_parameters(self, context):
        """
        Updates parameters based on trials ran since last update.
        """
        optimizer = self.parameters.optimizer._get(context=context)
        optimizer.zero_grad()

        tracked_loss = self.parameters.tracked_loss._get(context=context) / self.parameters.tracked_loss_count._get(context=context)
        if self.force_no_retain_graph:
            tracked_loss.backward(retain_graph=False)
        else:
            tracked_loss.backward(retain_graph=True)
        self.parameters.losses._get(context=context).append(tracked_loss.detach().cpu().numpy()[0])
        self.parameters.tracked_loss._set(torch.zeros(1, device=self.device).double(), context=context, skip_history=True, skip_log=True)
        self.parameters.tracked_loss_count._set(0, context=context, skip_history=True, skip_log=True)
        optimizer.step()
        self.parameters.pytorch_representation._get(context=context).detach_all()
        self.parameters.pytorch_representation._get(context).copy_weights_to_psyneulink(context)

    def _gen_llvm_function(self, *, ctx:pnlvm.LLVMBuilderContext, tags:frozenset):
        if "run" in tags:
            return pnlvm.codegen.gen_composition_run(ctx, self, tags=tags)
        else:
            return pnlvm.codegen.gen_autodiffcomp_exec(ctx, self, tags=tags)

    def _get_total_loss(self, num_trials: int=1, context:Context=None):
        return sum(self.parameters.trial_losses._get(context)[-num_trials:]) /num_trials

    def _infer_output_nodes(self, nodes: dict):
        """
        Maps targets onto target mechanisms (as needed by learning)

        Returns
        ---------
        A dict mapping TargetMechanisms -> target values
        """
        ret = {}
        for node, values in nodes.items():
            if NodeRole.TARGET in self.get_roles_by_node(node) and NodeRole.LEARNING in self.get_roles_by_node(node):
                node_efferent_mechanisms = [x.receiver.owner for x in node.efferents]
                comparators = [x for x in node_efferent_mechanisms if (isinstance(x, ComparatorMechanism) and NodeRole.LEARNING in self.get_roles_by_node(x))]
                comparator_afferent_mechanisms = [x.sender.owner for c in comparators for x in c.afferents]
                output_nodes = [t for t in comparator_afferent_mechanisms if (NodeRole.OUTPUT in self.get_roles_by_node(t) and NodeRole.LEARNING not in self.get_roles_by_node(t))]

                if len(output_nodes) != 1:
                    # Invalid specification! Either we have no valid target nodes, or there is ambiguity in which target node to choose
                    raise Exception(f"Unable to infer learning target node from output node {node}!")

                ret[output_nodes[0]] = values
            elif NodeRole.OUTPUT in self.get_roles_by_node(node):
                ret[node] = values
        return ret

    def _infer_input_nodes(self, nodes: dict):
        """
        Maps targets onto target mechanisms (as needed by learning)

        Returns
        ---------
        A dict mapping TargetMechanisms -> target values
        """
        ret = {}
        for node, values in nodes.items():
            if NodeRole.INPUT in self.get_roles_by_node(node) and NodeRole.TARGET not in self.get_roles_by_node(node):
                ret[node] = values
        return ret

    def learn(self, *args, **kwargs):
        if self._built_pathways is False:
            self.infer_backpropagation_learning_pathways()
            self._built_pathways = True
        return super().learn(*args, **kwargs)

    @handle_external_context()
    def execute(self,
                inputs=None,
                num_trials=None,
                minibatch_size=1,
                do_logging=False,
                scheduler=None,
                termination_processing=None,
                call_before_minibatch=None,
                call_after_minibatch=None,
                call_before_time_step=None,
                call_before_pass=None,
                call_after_time_step=None,
                call_after_pass=None,
                reset_stateful_functions_to=None,
                context=None,
                base_context=Context(execution_id=None),
                clamp_input=SOFT_CLAMP,
                targets=None,
                runtime_params=None,
                execution_mode:pnlvm.ExecutionMode = pnlvm.ExecutionMode.Python,
                skip_initialization=False,
<<<<<<< HEAD
                report_progress=False,
                report_output=None,
=======
                show_progress=False,
                show_output=None,
>>>>>>> bb499c6e
                progress=None,
                progress_report=None
                ):
        self._assign_execution_ids(context)
        context.composition = self
        context.source = ContextFlags.COMPOSITION

        if scheduler is None:
            scheduler = self.scheduler

        if self._is_learning(context):
            # TBI: How are we supposed to use base_context and statefulness here?
            # TBI: can we call _build_pytorch_representation in _analyze_graph so that pytorch
            # model may be modified between runs?


            autodiff_inputs = self._infer_input_nodes(inputs)
            autodiff_targets = self._infer_output_nodes(inputs)

            self._build_pytorch_representation(context)
            output = self.autodiff_training(autodiff_inputs,
                                            autodiff_targets,
                                            context,
                                            scheduler)

            # FIX 5/28/20:
            # context.add_flag(ContextFlags.PROCESSING)
            execution_phase = context.execution_phase
            context.execution_phase = ContextFlags.PROCESSING

            self.output_CIM.execute(output, context=context)
            # FIX 5/28/20:
            context.execution_phase = execution_phase

            scheduler.get_clock(context)._increment_time(TimeScale.TRIAL)

            # MODIFIED 3/2/21 NEW:  FIX: CAUSES CRASH... NEEDS TO BE FIXED
<<<<<<< HEAD
            # progress.report_output(self, progress_report, scheduler, report_output, 'trial', context)
=======
            # progress.report_output(self, progress_report, scheduler, show_output, 'trial', context)
>>>>>>> bb499c6e
            # MODIFIED 3/2/21 END
            progress.report_progress(self, progress_report, context)

            return output

        return super(AutodiffComposition, self).execute(inputs=inputs,
                                                        scheduler=scheduler,
                                                        termination_processing=termination_processing,
                                                        call_before_time_step=call_before_time_step,
                                                        call_before_pass=call_before_pass,
                                                        call_after_time_step=call_after_time_step,
                                                        call_after_pass=call_after_pass,
                                                        reset_stateful_functions_to=reset_stateful_functions_to,
                                                        context=context,
                                                        base_context=base_context,
                                                        clamp_input=clamp_input,
                                                        runtime_params=runtime_params,
                                                        execution_mode=execution_mode,
<<<<<<< HEAD
                                                        report_progress=report_progress,
                                                        report_output=report_output
=======
                                                        show_progress=show_progress,
                                                        show_output=show_output
>>>>>>> bb499c6e
                                                        )

    def _get_state_struct_type(self, ctx):
        comp_state_type_list = ctx.get_state_struct_type(super())
        pytorch_representation = self._build_pytorch_representation()
        optimizer_state_type = pytorch_representation._get_compiled_optimizer()._get_optimizer_struct_type(ctx)

        return pnlvm.ir.LiteralStructType((
            *comp_state_type_list,
            optimizer_state_type))

    def _get_state_initializer(self, context):
        comp_states = super()._get_state_initializer(context)
        optimizer_states = tuple()

        return (*comp_states, optimizer_states)<|MERGE_RESOLUTION|>--- conflicted
+++ resolved
@@ -476,13 +476,8 @@
                 runtime_params=None,
                 execution_mode:pnlvm.ExecutionMode = pnlvm.ExecutionMode.Python,
                 skip_initialization=False,
-<<<<<<< HEAD
-                report_progress=False,
-                report_output=None,
-=======
                 show_progress=False,
                 show_output=None,
->>>>>>> bb499c6e
                 progress=None,
                 progress_report=None
                 ):
@@ -520,11 +515,7 @@
             scheduler.get_clock(context)._increment_time(TimeScale.TRIAL)
 
             # MODIFIED 3/2/21 NEW:  FIX: CAUSES CRASH... NEEDS TO BE FIXED
-<<<<<<< HEAD
-            # progress.report_output(self, progress_report, scheduler, report_output, 'trial', context)
-=======
             # progress.report_output(self, progress_report, scheduler, show_output, 'trial', context)
->>>>>>> bb499c6e
             # MODIFIED 3/2/21 END
             progress.report_progress(self, progress_report, context)
 
@@ -543,13 +534,8 @@
                                                         clamp_input=clamp_input,
                                                         runtime_params=runtime_params,
                                                         execution_mode=execution_mode,
-<<<<<<< HEAD
-                                                        report_progress=report_progress,
-                                                        report_output=report_output
-=======
                                                         show_progress=show_progress,
                                                         show_output=show_output
->>>>>>> bb499c6e
                                                         )
 
     def _get_state_struct_type(self, ctx):
