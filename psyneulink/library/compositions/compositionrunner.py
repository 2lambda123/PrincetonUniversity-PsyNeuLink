--- conflicted
+++ resolved
@@ -230,16 +230,12 @@
             skip_initialization = True
 
         num_epoch_results = num_trials // minibatch_size # number of results expected from final epoch
-<<<<<<< HEAD
-        # assign results from last epoch to learning_results and return that
-        self._composition.parameters.learning_results.set(
-=======
+        # return self._composition.parameters.results.get(context)[-1 * num_epoch_results:]
         # assign results from last *epoch* to learning_results
         self._composition.parameters.learning_results._set(
+            self._composition.parameters.results.get(context)[-1 * num_epoch_results:], context)
         # return result of last *trial* (as usual for a call to run)
->>>>>>> f75fac2d
-            self._composition.parameters.results.get(context)[-1 * num_epoch_results:], context)
-        return self._composition.parameters.results.get(context)[-1 * num_epoch_results]
+        return self._composition.parameters.results.get(context)[-1]
 
 class EarlyStopping(object):
     def __init__(self, mode='min', min_delta=0, patience=10):
