--- conflicted
+++ resolved
@@ -113,21 +113,12 @@
   respectively.
   COMMENT
 
-<<<<<<< HEAD
-*Storage.*  The `inputs <Composition_Input_External_InputPorts>` to the EMComposition's are stored
-in `memory <EMComposition.memory>` after each execution, with a probability determined by `storage_prob
-<EMComposition.storage_prob>`.  If `memory_decay <EMComposition.memory_decay>` is specified, then the
-`memory <EMComposition.memory>` is decayed by that amount after each execution.  If `memory_capacity
-<EMComposition.memory_capacity>` is exceeded, then the weakest memory (i.e., the one with the lowest norm
-over all of its fields) is overwritten.
-=======
 *Storage.*  The `inputs <Composition_Input_External_InputPorts>` to the EMComposition's fields are stored in `memory
 <EMComposition.memory>` after each execution, with a probability determined by `storage_prob
 <EMComposition.storage_prob>`.  If `memory_decay <EMComposition.memory_decay>` is specified, then the `memory
 <EMComposition.memory>` is decayed by that amount after each execution.  If `memory_capacity
 <EMComposition.memory_capacity>` has been reached, then each new memory replaces the weakest entry (i.e., the one
 with the smallest norm across all of its fields) in `memory <EMComposition.memory>`.
->>>>>>> ba1e7430
 
 .. _EMComposition_Creation:
 
@@ -176,15 +167,15 @@
   .. _EMComposition_Field_Weights:
 
   * **field_weights**: specifies which fields are used as keys, and how they are weighted during retrieval. The
-    number of values specified must match the number of fields specified in **memory_template** (i.e., the size
+    number of values specified must match the number of fields specified in **memory_template** (i.e., the size of
     of its first dimension (axis 0)).  All non-zero entries must be positive, and designate **keys** — fields
-    that are used to match items in memory for retrieval (see `EMComposition_Execution` below); entries of 0
-    designate value fields, and are ignored during the matching process, but the value of that field in the
-    retrieved item is assigned as the `value <Mechanism_Base.value>` of the corresponding `retrieval_node
+    that are used to match items in memory for retrieval (see `retrieval <EMComposition_Retrieval_Storage>` below);
+    entries of 0 designate value fields, and are ignored during the matching process, but the value of that field in
+    the retrieved item is assigned as the `value <Mechanism_Base.value>` of the corresponding `retrieval_node
     <EMComposition.retrieval_nodes>`; this implements a standard "dictionary," in which the fields with non-zero
-    weights are the keys and the one(s) with zero weights are the values. If **learn_weights** is True, the
-    field_weights are modified during training; otherwise they remain fixed. The following options can be used
-    to specify the **field_weights** argument:
+    weights are the keys and the one(s) with zero weights are the values. If **learn_weights** is True,
+    the field_weights are learned during training; otherwise they remain fixed. The following options can be used to
+    specify **field_weights**:
 
     * **None** (the default): all fields except the last are treated as keys, and are weighted equally for retrieval,
       while the last field is treated as a value field;
@@ -192,11 +183,11 @@
     * **single entry**: its value is ignored, and all fields are treated as keys (i.e., used for
     retrieval) and are `concatenated <EMComposition_Concatenate_Keys>` and equally weighted for retrieval;
 
-    * **multiple non-zero entries: If all entries are identical, the value is ignored and the corresponding
-      keys are `concatenated <EMComposition_Concatenate_Keys>` and weighted equally for retrieval; if the
-      non-zero entries are non-identical, they are used to weight the corresponding fields during retrieval
-      (see `EMComposition_Execution` below).  In either ease, the remaining fields (with zero weights) are
-      treated as value fields.
+    * **multiple non-zero entries: If all entries are identical, the value is ignored and the corresponding keys are
+      `concatenated <EMComposition_Concatenate_Keys>` and weighted equally for retrieval; if the non-zero entries are
+      non-identical, they are used to weight the corresponding fields during retrieval (see `retrieval
+      <EMComposition_Retrieval_Storage>` below).  In either ease, the remaing fields (with zero weights) are treated
+      as value fields.
 
   .. _EMComposition_Field_Names:
 
@@ -217,53 +208,39 @@
 * *Capacity*
 
   * **memory_capacity**: specifies the maximum number of items that can be stored in the EMComposition's memory.
-    If this is exceeded, then the weakest memory (i.e., the one with the lowest norm over all of its fields) is
-    overwritten.
-
-  * **decay_memories**: specifies whether the EMComposition's memory decays after each storage.  If it is True,
-    then all memories are decayed by the `decay_rate <EMComposition.decay_rate>` before a new one is stored.
-
-  * **decay_rate**: specifies a value by which every memory is decayed before a new one is stored, if `decay_memories
-    <EMComposition.decay_memories>` is True.  This must be a value in the interval [0,1].
+
+  * **decay_memories**: specifies whether the EMComposition's memory decays over time.
+
+  * **decay_rate**: specifies the rate at which items in the EMComposition's memory decay.
+
 
   .. _EMComposition_Retrieval_Storage:
 
 * *Retrieval and Storage*
 
-  * **storage_prob**: specifies the probability that the EMComposition will store an item in memory on each trial;
-    must be a value in the interval [0,1].
+  * **storage_prob** : specifies the probability that the EMComposition will store an item in memory
   
-<<<<<<< HEAD
-  * **normalize_memories**: specifies whether keys and memories are normalized before matching for retrieval
-    (see `EMComposition_Execution` for details of the matching process).
-
-  * **softmax_gain**: specifies the temperature used for softmax weighting of the dot products of keys and memories
-    (see `EMComposition_Execution` for details of the matching process).
-=======
   * **normalize_memories** : specifies whether keys and memories are normalized before computing their similarity
 
   * **softmax_gain** : specifies the temperature used for softmaxing the dot products of keys and memories.
->>>>>>> ba1e7430
 
 
   .. _EMComposition_Learning:
 
-  * **learn_weights**: specifies whether the `field_weights <EMComposition.field_weights>` are learned during training.
-
-  * **learning_rate**: specifies the rate at which `field_weights <EMComposition.field_weights>` are learned during
-    if `learn_weights <EMComposition.learn_weights>` is True.
+  * **learn_weights** : specifies whether the weights specified in **field_weights** are learned during training.
+
+  * **learning_rate** : specifies the rate at which **field_weights** are learned if learn_weights is True.
+
 
 .. _EMComposition_Structure:
 
 Structure
 ---------
 
-EMComposition stores its memory...
-
 * **memory** -- stores the items encoded by the EMComposition.
 
 field_weights are used to initialize the Projections to the `retrieval_weighting_node
-<EMComposition.retrieval_weighting_node>`.
+<EMComposition.retrieval_weighting_node>`.  T
 
 .. _EMComposition_Execution:
 
@@ -432,21 +409,12 @@
         the corresponding fields in memory; see `EMComposition_Fields` for details.
 
     normalize_memories : bool : default True
-<<<<<<< HEAD
-        specifies whether cues and memories are normalized before computing their dot product (similarity);
-        see `EMComposition_Execution` for additional details.
-
-    softmax_gain : float : default CONTROL
-        specifies the temperature used for softmaxing the dot products of cues and memories;
-        see `EMComposition_Execution` for additional details.
-=======
         specifies whether keys and memories are normalized before computing their dot product (similarity);
         see `EMComposition_Retrieval_Storage` for additional details.
 
     softmax_gain : float : default CONTROL
         specifies the temperature used for softmaxing the dot products of keys and memories;
         see `EMComposition_Retrieval_Storage` for additional details.
->>>>>>> ba1e7430
 
     learn_weights : bool : default False
         specifies whether `field_weights <EMCompostion.field_weights>` are learnable during training;
