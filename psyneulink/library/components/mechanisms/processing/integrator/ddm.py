# Princeton University licenses this file to You under the Apache License, Version 2.0 (the "License");
# you may not use this file except in compliance with the License.  You may obtain a copy of the License at:
#     http://www.apache.org/licenses/LICENSE-2.0
# Unless required by applicable law or agreed to in writing, software distributed under the License is distributed
# on an "AS IS" BASIS, WITHOUT WARRANTIES OR CONDITIONS OF ANY KIND, either express or implied.
# See the License for the specific language governing permissions and limitations under the License.


# ***************************************************  DDM *************************************************************

"""

Contents
--------
  * `DDM_Overview`
  * `DDM_Creation`
  * `DDM_Structure`
      - `DDM_Input`
      - `DDM_Output`
          • `Default OutputPorts <DDM_Default_OutputPorts>`
          • `Custom OutputPorts <DDM_Custom_OutputPorts>`
      - `DDM_Modes`
          • `DDM_Analytic_Mode`
          • `DDM_Integration_Mode`
  * `DDM_Execution`
  * `DDM_Class_Reference`


.. _DDM_Overview:

Overview
--------
The DDM Mechanism implements the "Drift Diffusion Model" (also know as the Diffusion Decision, Accumulation to Bound,
Linear IntegratorFunction, and `First Passage Time Model <https://en.wikipedia.org/wiki/First-hitting-time_model>`_
for a `Wiener Process <https://en.wikipedia.org/wiki/Wiener_process>`_. This corresponds to a continuous version
of the `sequential probability ratio test (SPRT) <https://en.wikipedia.org/wiki/Sequential_probability_ratio_test>`_,
that is the statistically optimal procedure for `two alternative forced choice (TAFC) decision making
<https://en.wikipedia.org/wiki/Two-alternative_forced_choice>`_ (see `drift-diffusion model
<https://en.wikipedia.org/wiki/Two-alternative_forced_choice#Drift-diffusion_model>`_ in partciular).

The DDM Mechanism may be constructed with a choice of several functions that fall into to general categories: analytic
solutions and path integration (see `DDM_Modes` below for more about these options.)

.. _DDM_Creation:

Creating a DDM Mechanism
-----------------------------
A DDM Mechanism can be instantiated directly by calling its constructor, or by using the `mechanism` command and
specifying DDM as its **mech_spec** argument.  The model implementation is selected using the `function <DDM.function>`
argument. The function selection can be simply the name of a DDM function::

    >>> import psyneulink as pnl
    >>> my_DDM = pnl.DDM(function=pnl.DriftDiffusionAnalytical)

or a call to the function with arguments specifying its parameters::

    >>> my_DDM = pnl.DDM(function=pnl.DriftDiffusionAnalytical(drift_rate=0.2, threshold=1.0))


COMMENT:
.. _DDM_Input:
**Input**.  The `default_variable` argument specifies the default value to use as the stimulus component of the
:ref:`drift rate <DDM_Drift_Rate>` for the decision process.  It must be a single scalar value.
[TBI - MULTIPROCESS DDM - REPLACE ABOVE]
**Input**.  The ``default_variable`` argument specifies the default value to use as the stimulus component of the
:ref:`drift rate <DDM_Drift_Rate>` for each decision process, as well as the number of decision processes implemented
and the corresponding format of the ``input`` required by calls to its ``execute`` and ``run`` methods.  This can be a
single scalar value or an an array (list or 1d np.array). If it is a single value (as in the first two examples above),
a single DDM process is implemented, and the input is used as the stimulus component of the
:ref:`drift rate <DDM_Drift_Rate>` for the process. If the input is an array (as in the third example above),
multiple parallel DDM processes are implemented all of which use the same parameters but each of which receives its
own input (from the corresponding element of the input array) and is executed independently of the others.
COMMENT

.. _DDM_Structure:

Structure
---------

The DDM Mechanism implements a general form of the decision process.

.. _DDM_Input:

*Input*
~~~~~~~

The input to the `function <DDM_Function>` of a DDM Mechanism is always a scalar, irrespective of `type of function
<DDM_Modes>` that is used.  Accordingly, the default `InputPort` for a DDM takes a single scalar value as its input,
that represents the stimulus for the decision process.  However, this can be configured using the **input_format**
argument of the DDM's consructor, to accomodate use of the DDM with other Mechanisms that generate a stimulus array
(e.g., representing the stimuli associated with each of the two choices). By default, the **input_format** is
*SCALAR*.  However, if it is specified as *ARRAY*, the DDM's InputPort is configured to accept a 1d 2-item vector,
and to use `Reduce` as its Function, which subtracts the 2nd element of the vector from the 1st, and provides this as
the input to the DDM's `function <DDM.function>`.  If *ARRAY* is specified, two  `Standard OutputPorts
<OutputPorts_Standard>` are added to the DDM, that allow the result of the decision process to be represented
as an array corresponding to the input array (see `below <DDM_Custom_OutputPorts>`).

COMMENT:
ADD EXAMPLE HERE
COMMENT

COMMENT
NOTE SURE WHAT THIS MEANS:
That parameter, along with all of the others for the DDM, must be assigned as
parameters of the DDM's `function <DDM.function>` (see examples under `DDM_Modes` below, and individual `Functions
<Function>` for additional details).
COMMENT

.. _DDM_Output:

*Output*
~~~~~~~~

The DDM Mechanism can generate two different types of results depending on which function is selected. When a
function representing an analytic solution is selected, the mechanism generates a single estimation for the process.
When the path integration function is selected, the mechanism carries out step-wise integration of the process; each
execution of the mechanism computes one step. (see `DDM_Modes` and `DDM_Execution` for additional details).

The `value <DDM.value>` of the DDM Mechanism may have up to ten items. The first two of these are always assigned, and
are represented by the DDM Mechanism's two default `OutputPorts``: `DECISION_VARIABLE <DDM_DECISION_VARIABLE>` and
`RESPONSE_TIME <DDM_RESPONSE_TIME>`.  Other `output_ports <DDM.output_ports>` may be automatically assigned,
depending on the `function <DDM.function>` that has been assigned to the DDM, as shown in the table below:

.. _DDM_Default_OutputPorts:

+------------------------------------+---------------------------------------------------------+
|                                    |                     **Function**                        |
|                                    |                      *(type)*                           |
+                                    +----------------------------+----------------------------+
|                                    | `DriftDiffusionAnalytical` | `DriftDiffusionIntegrator` |
|                                    |   (`analytic               |   (`path integration)      |
| **OutputPorts:**                  |   <DDM_Analytic_Mode>`)    |   <DDM_Integration_Mode>`) |
+------------------------------------+----------------------------+----------------------------+
| `DECISION_VARIABLE                 |                            |                            |
| <DDM_DECISION_VARIABLE>`           |       X                    |          X                 |
+------------------------------------+----------------------------+----------------------------+
| `RESPONSE_TIME                     |                            |                            |
| <DDM_RESPONSE_TIME>`               |       X                    |          X                 |
+------------------------------------+----------------------------+----------------------------+
| `PROBABILITY_UPPER_THRESHOLD       |                            |                            |
| <DDM_PROBABILITY_UPPER_THRESHOLD>` |       X                    |                            |
+------------------------------------+----------------------------+----------------------------+
| `PROBABILITY_LOWER_THRESHOLD       |                            |                            |
| <DDM_PROBABILITY_LOWER_THRESHOLD>` |       X                    |                            |
+------------------------------------+----------------------------+----------------------------+
| `RT_CORRECT_MEAN                   |                            |                            |
| <DDM_RT_CORRECT_MEAN>`             |       X                    |                            |
+------------------------------------+----------------------------+----------------------------+
| `RT_CORRECT_VARIANCE               |                            |                            |
| <DDM_RT_CORRECT_VARIANCE>`         |       X                    |                            |
+------------------------------------+----------------------------+----------------------------+
| `RT_CORRECT_SKEW                   |                            |                            |
| <DDM_RT_CORRECT_SKEW>`             |       X                    |                            |
+------------------------------------+----------------------------+----------------------------+
| `RT_INCORRECT_MEAN                 |                            |                            |
| <DDM_RT_INCORRECT_MEAN>`           |       X                    |                            |
+------------------------------------+----------------------------+----------------------------+
| `RT_INCORRECT_VARIANCE             |                            |                            |
| <DDM_RT_INCORRECT_VARIANCE>`       |       X                    |                            |
+------------------------------------+----------------------------+----------------------------+
| `RT_INCORRECT_SKEW                 |                            |                            |
| <DDM_RT_INCORRECT_SKEW>`           |       X                    |                            |
+------------------------------------+----------------------------+----------------------------+

.. _DDM_Custom_OutputPorts:

The `output_ports <DDM.output_ports>` assigned to a DDM can explicilty determined by specifying ones from its list
of `standard_output_ports <DDM.standard_output_ports>` in the **output_ports** argument of its constructor, or the
*OUTPUT_PORTS* entry of an `OutputPort specification dictionary <OutputPort_Specification_Dictionary>`.  This
can include any of the OutputPorts `listed above `DDM_Default_OutputPorts`, as well as two additional ones --
-- `DECISION_VARIABLE_ARRAY <DDM_DECISION_VARIABLE_ARRAY>` and `SELECTED_INPUT_ARRAY <DDM_SELECTED_INPUT_ARRAY>` --
that are available if the *ARRAY* option is specified in its **input_format** argument (see `DDM_Input`).  All of
these `Standard OutputPorts <OutputPort_Standard>` are listed in the DDM's `standard_output_ports
<DDM.standard_output_ports>` attribute. As with any Mechanism, `customized OutputPorts <OutputPort_Customization>`
can also be created and assigned.

.. _DDM_Modes:

*DDM Function Types*
~~~~~~~~~~~~~~~~~~~~

.. _DDM_Analytic_Mode:

Analytic Solutions
^^^^^^^^^^^^^^^^^^

The Drift Diffusion Model `Functions <Function>` that calculate analytic solutions
[Bogacz et al (2006), Srivastava et al. (2016)] is `DriftDiffusionAnalytical <DriftDiffusionAnalytical>`
`function <DDM.function>`, the mechanism generates a single estimate of the outcome for the decision process (see
`DDM_Execution` for details). In addition to `DECISION_VARIABLE <DDM_DECISION_VARIABLE>` and
`RESPONSE_TIME <DDM_RESPONSE_TIME>`, the Function returns an accuracy value (represented in the
`PROBABILITY_UPPER_THRESHOLD <DDM_PROBABILITY_UPPER_THRESHOLD>` OutputPort), and an error rate value (in the
`PROBABaILITY_LOWER_THRESHOLD <DDM_PROBABILITY_LOWER_THRESHOLD>` OutputPort, and moments (mean, variance, and skew)
for conditional (correct\\positive or incorrect\\negative) response time distributions. These are; the mean RT for
correct responses  (`RT_CORRECT_MEAN <DDM_RT_CORRECT_MEAN>`, the RT variance for correct responses
(`RT_CORRECT_VARIANCE <DDM_RT_CORRECT_VARIANCE>`, the RT skew for correct responses
(`RT_CORRECT_SKEW <DDM_RT_CORRECT_SKEW>`, the mean RT for incorrect responses  (`RT_INCORRECT_MEAN
<DDM_RT_INCORRECT_MEAN>`, the RT variance for incorrect responses (`RT_INCORRECT_VARIANCE
<DDM_RT_INCORRECT_VARIANCE>`, the RT skew for incorrect responses (`RT_INCORRECT_SKEW <DDM_RT_INCORRECT_SKEW>`.

An example that illustrate all of the parameters is shown below:

`DriftDiffusionAnalytical <DriftDiffusionAnalytical>` Function::

    >>> my_DDM_DriftDiffusionAnalytical = pnl.DDM(
    ...     function=pnl.DriftDiffusionAnalytical(
    ...         drift_rate=0.08928,
    ...         starting_point=0.5,
    ...         threshold=0.2645,
    ...         noise=0.5,
    ...         t0=0.15
    ...     ),
    ...     name='my_DDM_DriftDiffusionAnalytical'
    ... )

.. _DDM_Integration_Mode:

Path Integration
^^^^^^^^^^^^^^^^

The Drift Diffusion Model `Function <Function>` that calculates a path integration is `DriftDiffusionIntegrator
<DriftDiffusionIntegrator>`. The DDM Mechanism uses the `Euler method <https://en.wikipedia.org/wiki/Euler_method>`_ to
carry out numerical step-wise integration of the decision process (see `Execution <DDM_Execution>` below).  In this
mode, only the `DECISION_VARIABLE <DDM_DECISION_VARIABLE>` and `RESPONSE_TIME <DDM_RESPONSE_TIME>` are available.

`IntegratorFunction <IntegratorFunction>` Function::

    >>> my_DDM_path_integrator = pnl.DDM(
    ...     function=pnl.DriftDiffusionIntegrator(
    ...         noise=0.5,
    ...         initializer=1.0,
    ...         starting_point=2.0,
    ...         rate=3.0
    ...     ),
    ...     name='my_DDM_path_integrator'
    ... )

COMMENT:
[TBI - MULTIPROCESS DDM - REPLACE ABOVE]
The DDM Mechanism implements a general form of the decision process.  A DDM Mechanism assigns one **inputPort** to
each item in the `default_variable` argument, corresponding to each of the decision processes implemented
(see :ref:`Input <DDM_Input>` above). The decision process can be configured to execute in different modes.  The
`function <DDM.function>` parameters is the primary determinants of how the
decision process is executed, and what information is returned. The `function <DDM.function>` parameter specifies
the analytical solution to use. The number of `OutputPorts <OutputPort>` is determined by the `function <DDM.function>`
in use (see :ref:`list of output values <DDM_Results>` below).

[TBI - average_output_ports ARGUMENT/OPTION AFTER IMPLEMENTING MULTIPROCESS DDM]
OUTPUT MEASURE?? OUTCOME MEASURE?? RESULT?? TYPE OF RESULT??
If only a single decision process was run, then the value of each outputPort is the corresponding output of
the decision process.  If there is more than one decision process (i.e., the input has more than one item), then
the content of the outputPorts is determined by the ``average_output_ports`` argument.  If it is `True`,
then each outputPort (and item of ``output_values``) contains a single value, which is the average of the output
values of that type over all of the processes run.  If ``average_output_ports`` is :keyword:`False` (the default),
then the value of each ouputState is a 1d array, each element of which is the outcome of that type for the
corresponding decision process.
COMMENT


COMMENT:  [OLD;  PUT SOMEHWERE ELSE??]

    The DDM process uses the same set of parameters for all modes of execution.  These can be specified as arguments
    for the functions used in TRIAL mode, or in a params dictionary assigned to the `params` argument,
    using the keywords in the list below, as in the following example::
        my_DDM = DDM(
            function=DriftDiffusionAnalytical(drift_rate=0.1),
            params={
                DRIFT_RATE:(0.2, ControlProjection),
                STARTING_POINT:-0.5
            },
        )
    The parameters for the DDM when `function <DDM.function>` is set to `DriftDiffusionAnalytical` are:

    .. _DDM_Drift_Rate:

    * `DRIFT_RATE <drift_rate>` (default 0.0)
      - multiplies the input to the Mechanism before assigning it to the `variable <DDM.variable>` on each call of
      `function <DDM.function>`.  The resulting value is further multiplied by the value of any ControlProjections to
      the `DRIFT_RATE` parameterPort. The `drift_rate` parameter can be thought of as the "automatic" component
      (baseline strength) of the decision process, the value received from a ControlProjection as the "attentional"
      component, and the input its "stimulus" component.  The product of all three determines the drift rate in
      effect for each time_step of the decision process.
    ..
    * `STARTING_POINT <starting_point>` (default 0.0)
      - specifies the starting value of the decision variable.
    ..
    * `THRESHOLD` (default 1.0)
      - specifies the stopping value for the decision process. The `threshold` parameter must be greater than or
      equal to zero.
    ..
    * `NOISE` (default 0.5)
      - specifies the variance of the stochastic ("diffusion") component of the decision process.
    ..
    * `NON_DECISION_TIME` (default 0.2)
      specifies the `t0` parameter of the decision process (in units of seconds).

[TBI - MULTIPROCESS DDM - REPLACE BELOW]
When a DDM Mechanism is executed it computes the decision process, either analytically (in TRIAL mode)
or by step-wise integration (in TIME_STEP mode).  As noted above, if the input is a single value,
it computes a single DDM process.  If the input is a list or array, then multiple parallel DDM processes are executed,
with each element of the input used for the corresponding process.  All use the same set of parameters,
so the analytic solutions (used in TRIAL mode) for a given input will be the same; to implement processes in
this mode that use different parameters, a separate DDM Mechanism should explicitly be created for each. In
TIME_STEP mode, the noise term will resolve to different values in each time step, so the integration
paths and outcomes for the same input value will vary. This can be used to generate distributions of the process for a
single set of parameters that are not subject to the analytic solution (e.g., for time-varying drift rates).

.. note::
   DDM handles "runtime" parameters (specified in a call to its
   :py:meth:`execute <Mechanism_Base.exeucte>` or :py:meth:`run <Mechanism_Base.run>` methods)
   differently than standard Components: runtime parameters are added to the Mechanism's current value of the
   corresponding ParameterPort (rather than overriding it);  that is, they are combined additively with the value of
   any `ControlProjection` it receives to determine the parameter's value for that execution.  The ParameterPort's
   value is then restored to its original value (i.e., either its default value or the one assigned when it was
   created) for the next execution.

  ADD NOTE ABOUT INTERROGATION PROTOCOL, USING ``terminate_function``
  ADD NOTE ABOUT RELATIONSHIP OF RT TO time_steps TO t0 TO ms
COMMENT

.. _DDM_Execution:

Execution
---------

When a DDM Mechanism is executed, it computes the decision process either `analytically <DDM_Analytic_Mode>`  or by
`numerical step-wise integration <DDM_Integration_Mode>` of its path.  The method used is determined by its `function
<DDM.function>` (see `DDM_Modes`). The DDM's `function <DDM.function>` always returns values for the `DECISION_VARIABLE
<DDM_DECISION_VARIABLE>` and `RESPONSE_TIME <DDM_RESPONSE_TIME>`, and assigns these as the first two items of its `value
<DDM.value>` attribute, irrespective of its function.

When an `analytic <DDM_Analytic_Mode>` function is selected, the same set of values is returned for every execution.
The returned values are determined entirely by the set of parameters passed to its `function <DDM.function>`.

When the `path integration <DDM_Integration_Mode>`, function is selected, a single step of integration is conducted each
time the Mechanism is executed. The returned values accumulate on every execution.

The analytic functions return a final positon and time of the model, along with other statistics, where as the path
integration function returns intermediate position and time values. The two types of functions can be thought of as
happening on different time scales: trial (analytic) and time step (path integration).

References
----------

*   Bogacz, R., Brown, E., Moehlis, J., Holmes, P., & Cohen, J. D. (2006).
    The physics of optimal decision making: A formal analysis of models of performance in two-alternative forced-choice
    tasks. Psychological Review, 113(4), 700-765.   http://dx.doi.org/10.1037/0033-295X.113.4.700

*   Srivastava, V., Holmes, P., Simen., P. (2016).
    Explicit moments of decision times for single- and double-threshold drift-diffusion processes,
    Journal of Mathematical Psychology, 75, 96-109,
    ISSN 0022-2496,
    https://doi.org/10.1016/j.jmp.2016.03.005.
    (http://www.sciencedirect.com/science/article/pii/S0022249616000341)

.. _DDM_Class_Reference:

Class Reference
---------------
"""
import logging
import random

from collections.abc import Iterable

import numpy as np
import typecheck as tc

from psyneulink.core.components.component import method_type
from psyneulink.core.components.functions.statefulfunctions.integratorfunctions import \
    DriftDiffusionIntegrator, IntegratorFunction
from psyneulink.core.components.functions.distributionfunctions import STARTING_POINT, \
    DriftDiffusionAnalytical
from psyneulink.core.components.functions.combinationfunctions import Reduce
from psyneulink.core.components.mechanisms.modulatory.control.controlmechanism import _is_control_spec
from psyneulink.core.components.mechanisms.mechanism import Mechanism_Base
from psyneulink.core.components.mechanisms.processing.processingmechanism import ProcessingMechanism
from psyneulink.core.components.ports.modulatorysignals.controlsignal import ControlSignal
from psyneulink.core.components.ports.outputport import SEQUENTIAL, StandardOutputPorts
from psyneulink.core.globals.context import ContextFlags, handle_external_context
from psyneulink.core.globals.keywords import \
    ALLOCATION_SAMPLES, FUNCTION, FUNCTION_PARAMS, INPUT_PORT_VARIABLES, NAME, OUTPUT_PORTS, OWNER_VALUE, \
    THRESHOLD, VARIABLE, PREFERENCE_SET_NAME
from psyneulink.core.globals.parameters import Parameter
from psyneulink.core.globals.preferences.basepreferenceset import is_pref_set, REPORT_OUTPUT_PREF
from psyneulink.core.globals.preferences.preferenceset import PreferenceEntry, PreferenceLevel
from psyneulink.core.globals.utilities import is_numeric, is_same_function_spec, object_has_single_value, get_global_seed

__all__ = [
    'ARRAY', 'DDM', 'DDMError', 'DECISION_VARIABLE', 'DECISION_VARIABLE_ARRAY',
    'PROBABILITY_LOWER_THRESHOLD', 'PROBABILITY_UPPER_THRESHOLD', 'RESPONSE_TIME',
    'RT_CORRECT_MEAN', 'RT_CORRECT_SKEW', 'RT_CORRECT_VARIANCE',
    'RT_INCORRECT_MEAN', 'RT_INCORRECT_SKEW', 'RT_INCORRECT_VARIANCE',
    'SCALAR', 'SELECTED_INPUT_ARRAY', 'VECTOR'
]

logger = logging.getLogger(__name__)

DEFAULT_VARIABLE = 0.0

DECISION_VARIABLE = 'DECISION_VARIABLE'
DECISION_VARIABLE_ARRAY = 'DECISION_VARIABLE_ARRAY'
SELECTED_INPUT_ARRAY = 'SELECTED_INPUT_ARRAY'
RESPONSE_TIME = 'RESPONSE_TIME'
PROBABILITY_UPPER_THRESHOLD = 'PROBABILITY_UPPER_THRESHOLD'
PROBABILITY_LOWER_THRESHOLD = 'PROBABILITY_LOWER_THRESHOLD'
RT_CORRECT_MEAN = 'RT_CORRECT_MEAN'
RT_CORRECT_VARIANCE = 'RT_CORRECT_VARIANCE'
RT_CORRECT_SKEW = 'RT_CORRECT_SKEW'
RT_INCORRECT_MEAN = 'RT_INCORRECT_MEAN'
RT_INCORRECT_VARIANCE = 'RT_INCORRECT_VARIANCE'
RT_INCORRECT_SKEW = 'RT_INCORRECT_SKEW'


# input_format Keywords:
SCALAR='SCALAR'
ARRAY='ARRAY'
VECTOR='VECTOR'

def decision_variable_to_array(x):
    """Generate "one-hot" 1d array designating selected action from DDM's scalar decision variable
    (used to generate value of OutputPort for action_selection Mechanism
    """
    if x >= 0:
        return [x,0]
    else:
        return [0,x]


class DDMError(Exception):
    def __init__(self, error_value):
        self.error_value = error_value

    def __str__(self):
        return repr(self.error_value)


class DDM(ProcessingMechanism):
    # DOCUMENT:   COMBINE WITH INITIALIZATION WITH PARAMETERS
    #             ADD INFO ABOUT B VS. N&F
    #             ADD _instantiate_output_ports TO INSTANCE METHODS, AND EXPLAIN RE: NUM OUTPUT VALUES FOR B VS. N&F
    """
    DDM(                                   \
        default_variable=None,             \
        function=DriftDiffusionAnalytical)

    Implements a drift diffusion process (also known as the `Diffusion Decision Model
    <https://www.ncbi.nlm.nih.gov/pmc/articles/PMC2474742/>`_, either by calculating an `analytic solution
    <DDM_Analytic_Mode>` or carrying out `step-wise numerical integration <DDM_Integration_Mode>`.
    See `Mechanism <Mechanism_Class_Reference>` for additional arguments and attributes.


    Arguments
    ---------

    default_variable : value, list or np.ndarray : default FUNCTION_PARAMS[STARTING_POINT]
        the input to the Mechanism used if none is provided in a call to its `execute <Mechanism_Base.execute>` or
        `run <Mechanism_Base.run>` methods; also serves as a template to specify the length of the `variable
        <DDM.variable>` for its `function <DDM.function>`, and the `primary OutputPort <OuputState_Primary>` of the
        DDM (see `Input` <DDM_Creation>` for how an input with a length of greater than 1 is handled).

    function : IntegratorFunction : default DriftDiffusionAnalytical
        specifies the function to use to `execute <DDM_Execution>` the decision process; determines the mode of
        execution (see `function <DDM.function>` and `DDM_Modes` for additional information).

    COMMENT:
    context=componentType+INITIALIZING):
        context : str : default ''None''
               string used for contextualization of instantiation, hierarchical calls, executions, etc.
    COMMENT

    Attributes
    ----------
    variable : value : default  FUNCTION_PARAMS[STARTING_POINT]
        the input to Mechanism's execute method.  Serves as the "stimulus" component of the `function <DDM.function>`'s
        **drift_rate** parameter.

    function :  IntegratorFunction : default DriftDiffusionAnalytical
        the function used to `execute <DDM_Execution>` the decision process; determines the mode of execution.
        If it is `DriftDiffusionAnalytical <DriftDiffusionAnalytical>`, an `analytic solution
        <DDM_Analytic_Mode>` is calculated (note:  the latter requires that the MatLab engine is installed); if it is
        an `IntegratorFunction` Function with an `integration_type <IntegratorFunction.integration_type>` of
        *DIFFUSION*, then `numerical step-wise integration <DDM_Integration_Mode>` is carried out.  See `DDM_Modes` and
        `DDM_Execution` for additional information.
        COMMENT:
           IS THIS MORE CORRECT FOR ABOVE:
               if it is `DriftDiffusionIntegrator`, then `numerical step-wise integration <DDM_Integration_Mode>`
               is carried out.
        COMMENT

    value : 2d np.array[array(float64),array(float64),array(float64),array(float64)]
        result of executing DDM `function <DDM.function>`;  has six items, that are assigned based on the `function
        <DDM.function>` attribute.  The first two items are always assigned the values of `DECISION_VARIABLE
        <DDM_DECISION_VARIABLE>` and `RESPONSE_TIME <DDM_RESPONSE_TIME>` (though their interpretation depends on the
        `function <DDM.function>` and corresponding `mode of <DDM_Modes>` of operation).  See `DDM_Modes`,
        `DDM_Execution`, and `DDM_Output` for additional information about other values that can be reported and
        their interpretation.

    output_ports : ContentAddressableList[OutputPort]
        list of the DDM's `OutputPorts <OutputPort>`.  There are always two OutputPorts, `DECISION_VARIABLE
        <DDM_DECISION_VARIABLE>` and `RESPONSE_TIME <DDM_RESPONSE_TIME>`; additional ones may be included
        based on the `function <DDM.function>` and/or any specifications made in the **output_ports** argument of the
        DDM's constructor (see `DDM_Output` for additional details).

    output_values : List[array(float64),array(float64),array(float64),array(float64)]
        each item is the `value <OutputPort.value> of the corresponding OutputPort in `output_ports
        <DDM.output_ports>`.  The first two items are always the `value <OutputPort.value>`\\s of the
        `DECISION_VARIABLE <DDM_DECISION_VARIABLE>` and `RESPONSE_TIME <DDM_RESPONSE_TIME>` OutputPorts;  additional
        ones may be included, based on the `function <DDM.function>` and any specifications made in the
        **output_ports** argument of the DDM's constructor  (see `DDM_Output` for additional details).

    standard_output_ports : list[str]
        list of `Standard OutputPorts <OutputPort_Standard>` that includes the following addition to the
        `standard_output_ports <Mechanism_Base.standard_output_ports>` of a `Mechanism <Mechanism>`:

        .. _DDM_DECISION_VARIABLE:

        *DECISION_VARIABLE* : float
          • `analytic mode <DDM_Analytic_Mode>`: the value of the threshold crossed by the decision variable on the
            current TRIAL (which is either the value of the DDM `function <DDM.function>`'s threshold attribute or its
            negative); \n
          • `integration mode <DDM_Integration_Mode>`: the value of the decision variable at the current TIME_STEP of
            execution. \n
          Corresponds to the 1st item of the DDM's `value <DDM.value>`.

        .. _DDM_DECISION_VARIABLE_ARRAY:

        *DECISION_VARIABLE_ARRAY* : 1d nparray
          .. note::
             This is available only if **input_format** is specified as *ARRAY* in the DDM Mechanism's constructor
             (see `DDM_Input`).
          • `analytic mode <DDM_Analytic_Mode>`: two element array, with the decision variable (1st item of the DDM's
            `value <DDM.value>`) as the 1st element if the decision process crossed the upper threshold, and the 2nd element
            if it is closer to the lower threshold; the other element is set to 0. \n
          • `integration mode <DDM_Integration_Mode>`: the value of the decision variable at the current TIME_STEP of
            execution, assigned to the 1st element if the decision variable is closer to the upper threshold, and to the
            2nd element if it is closer to the lower threshold; the other element is set to 0. \n

        .. _DDM_SELECTED_INPUT_ARRAY:

        *SELECTED_INPUT_ARRAY* : 1d nparray
          .. note::
             This is available only if **input_format** is specified as *ARRAY* in the DDM Mechanism's constructor
             (see `DDM_Input`).
          • `analytic mode <DDM_Analytic_Mode>`: two element array, with one ("selected") element -- determined by the
            outcome of the decision process -- set to the value of the corresponding element in the stimulus array (i.e.,
            the DDM's input_port `variable <InputPort.variable>`).  The "selected" element is the 1st one if the decision
            process resulted in crossing the upper threshold, and the 2nd if it crossed the lower threshold; the other
            element is set to 0. \n
          • `integration mode <DDM_Integration_Mode>`: the value of the element in the stimulus array based on the
            decision variable (1st item of the DDM's `value <DDM.value>`) at the current TIME_STEP of execution:
            it is assigned to the 1st element if the decision variable is closer to the upper threshold, and to the  2nd
            element if the decision variable is closer to the lower threshold; the other element is set to 0. \n

        .. _DDM_RESPONSE_TIME:

        *RESPONSE_TIME* : float
          • `analytic mode <DDM_Analytic_Mode>`: mean time (in seconds) for the decision variable to reach the positive
            or negative value of the DDM `function <DDM.function>`'s threshold attribute as estimated by the analytic
            solution calculated by the `function <DDM.function>`); \n
          • `integration mode <DDM_Integration_Mode>`: the number of `TIME_STEP` that have occurred since the DDM began
            to execute in the current `TRIAL` or, if it has reached the positive or negative value of the DDM `function
            <DDM.function>`'s threshold attribute, the `TIME_STEP` at which that occurred. \n
          Corresponds to the 2nd item of the DDM's `value <DDM.value>`.

        .. _DDM_PROBABILITY_UPPER_THRESHOLD:

        *PROBABILITY_UPPER_THRESHOLD* : float
          • `analytic mode <DDM_Analytic_Mode>`: the probability of the decision variable reaching the positive value of
            the DDM `function <DDM.function>`'s threshold attribute as estimated by the analytic solution calculated by the
            `function <DDM.function>`; often, by convention, the positive (upper) threshold is associated with the
            correct response, in which case *PROBABILITY_UPPER_THRESHOLD* corresponds to the accuracy of the decision
            process. \n
          • `integration mode <DDM_Integration_Mode>`: `None`.
          Corresponds to the 3rd item of the DDM's `value <DDM.value>`.

        COMMENT:
          [TBI:]
              `integration mode <DDM_Integration_Mode>`, if execution has completed, this is a binary value
              indicating whether the decision process reached the upper (positive) threshold. If execution was
              interrupted (using :py:meth:`terminate_function  <DDM.terminate_function>`, sometimes referred to as the
              :ref:`interrogation protocol <LINK>`, then the value corresponds to the current likelihood that the upper
              threshold would have been reached.
        COMMENT

        .. _DDM_PROBABILITY_LOWER_THRESHOLD:

        *PROBABILITY_LOWER_THRESHOLD* : float
          • `analytic mode <DDM_Analytic_Mode>`: the probability of the decision variable reaching the negative value of
            the DDM `function <DDM.function>`'s threshold attribute as estimated by the analytic solution calculate by the
            `function <DDM.function>`); often, by convention, the negative (lower) threshold is associated with an error
            response, in which case *PROBABILITY_LOWER_THRESHOLD* corresponds to the error rate of the decision process; \n
          • `integration mode <DDM_Integration_Mode>`: `None`.
          Corresponds to the 4th item of the DDM's `value <DDM.value>`.

            COMMENT:
              [TBI:]
                  `integration mode <DDM_Integration_Mode>`, if execution has completed, this is a binary value
                  indicating whether the decision process reached the lower (negative) threshold. If execution was
                  interrupted (using :py:method:`terminate_method <DDM.terminate_function>`, sometimes referred to as the
                  :ref:`interrogation protocol <LINK>`), then the value corresponds to the current likelihood that the lower
                  threshold would have been reached.
            COMMENT

        .. _DDM_RT_CORRECT_MEAN:

        *RT_CORRECT_MEAN* : floa
          (only applicable if `function <DDM.function>` is `DriftDiffusionAnalytical`) \n
          • `analytic mode <DDM_Analytic_Mode>`:  the mean reaction time (in seconds) for responses in which the decision
            variable reached the positive value of the DDM `function <DDM.function>`'s threshold attribute as estimated by
            closed form analytic solutions from Srivastava et al. (https://arxiv.org/abs/1601.06420) \n
          • `integration mode <DDM_Integration_Mode>`: `None`.
          Corresponds to the 5th item of the DDM's `value <DDM.value>`.

        .. _DDM_RT_CORRECT_VARIANCE:

        *RT_CORRECT_VARIANCE* : float
          (only applicable if `function <DDM.function>` is `DriftDiffusionAnalytical`) \n
          • `analytic mode <DDM_Analytic_Mode>`:  the variance of reaction time (in seconds) for responses in which the
            decision variable reached the positive value of the DDM `function <DDM.function>`'s threshold attribute as
            estimated by closed form analytic solutions from Srivastava et al. (https://arxiv.org/abs/1601.06420) \n
          • `integration mode <DDM_Integration_Mode>`: `None`.
          Corresponds to the 6th item of the DDM's `value <DDM.value>`.

        .. _DDM_RT_CORRECT_SKEW:

        *RT_CORRECT_SKEW* : float
          (only applicable if `function <DDM.function>` is `DriftDiffusionAnalytical`) \n
          • `analytic mode <DDM_Analytic_Mode>`:  the skew of decision time (in seconds) for responses in which the decision
            variable reached the positive value of the DDM `function <DDM.function>`'s threshold attribute as estimated by
            closed form analytic solutions from Srivastava et al. (https://arxiv.org/abs/1601.06420) \n
          • `integration mode <DDM_Integration_Mode>`: `None`.
          Corresponds to the 7th item of the DDM's `value <DDM.value>`.

        .. _DDM_RT_INCORRECT_MEAN:

        *RT_INCORRECT_MEAN* : float
          (only applicable if `function <DDM.function>` is `DriftDiffusionAnalytical`) \n
          • `analytic mode <DDM_Analytic_Mode>`:  the mean reaction time (in seconds) for responses in which the decision
            variable reached the negative value of the DDM `function <DDM.function>`'s threshold attribute as estimated by
            closed form analytic solutions from Srivastava et al. (https://arxiv.org/abs/1601.06420) \n
          • `integration mode <DDM_Integration_Mode>`: `None`.
          Corresponds to the 5th item of the DDM's `value <DDM.value>`.

        .. _DDM_RT_INCORRECT_VARIANCE:

        *RT_INCORRECT_VARIANCE* : float
          (only applicable if `function <DDM.function>` is `DriftDiffusionAnalytical`) \n
          • `analytic mode <DDM_Analytic_Mode>`:  the variance of reaction time (in seconds) for responses in which the
            decision variable reached the negative value of the DDM `function <DDM.function>`'s threshold attribute as
            estimated by closed form analytic solutions from Srivastava et al. (https://arxiv.org/abs/1601.06420) \n
          • `integration mode <DDM_Integration_Mode>`: `None`.
          Corresponds to the 6th item of the DDM's `value <DDM.value>`.

        .. _DDM_RT_INCORRECT_SKEW:

        *RT_INCORRECT_SKEW* : float
          (only applicable if `function <DDM.function>` is `DriftDiffusionAnalytical`) \n
          • `analytic mode <DDM_Analytic_Mode>`:  the skew of decision time (in seconds) for responses in which the decision
            variable reached the negative value of the DDM `function <DDM.function>`'s threshold attribute as estimated by
            closed form analytic solutions from Srivastava et al. (https://arxiv.org/abs/1601.06420) \n
          • `integration mode <DDM_Integration_Mode>`: `None`.
          Corresponds to the 7th item of the DDM's `value <DDM.value>`.

    """

    componentType = "DDM"

    classPreferenceLevel = PreferenceLevel.SUBTYPE
    # These will override those specified in SUBTYPE_DEFAULT_PREFERENCES
    classPreferences = {
        PREFERENCE_SET_NAME: 'DDMCustomClassPreferences',
        REPORT_OUTPUT_PREF: PreferenceEntry(False, PreferenceLevel.INSTANCE)}

    class Parameters(ProcessingMechanism.Parameters):
        """
            Attributes
            ----------

                function
                    see `function <DDM.function>`

                    :default value: `DriftDiffusionAnalytical`
                    :type: `Function`

                initializer
                    see `initializer <DDM.initializer>`

                    :default value: numpy.array([[0]])
                    :type: numpy.ndarray

                input_format
                    see `input_format <DDM.input_format>`

                    :default value: `SCALAR`
                    :type: str

                random_state
                    :type: np.random.RandomState

        """
        function = Parameter(
            DriftDiffusionAnalytical(
                drift_rate=1.0,
                starting_point=0.0,
                threshold=1.0,
                noise=0.5,
                t0=.200,
            ),
            stateful=False,
            loggable=False
        )
        input_format = Parameter(SCALAR, stateful=False, loggable=False)
        initializer = np.array([[0]])
        random_state = Parameter("random_state", loggable=False)

    paramClassDefaults = Mechanism_Base.paramClassDefaults.copy()
    paramClassDefaults.update({
        OUTPUT_PORTS: None})

    standard_output_ports =[{NAME: DECISION_VARIABLE,},           # Upper or lower threshold for Analtyic function
                            {NAME: RESPONSE_TIME},                # TIME_STEP within TRIAL for Integrator function
                            {NAME: PROBABILITY_UPPER_THRESHOLD},  # Accuracy (TRIAL mode only)
                            {NAME: PROBABILITY_LOWER_THRESHOLD},  # Error rate (TRIAL mode only)
                            {NAME: RT_CORRECT_MEAN},              # (DriftDiffusionAnalytical only)
                            {NAME: RT_CORRECT_VARIANCE},          # (DriftDiffusionAnalytical only)
                            {NAME: RT_CORRECT_SKEW},              # (DriftDiffusionAnalytical only)
                            {NAME: RT_INCORRECT_MEAN},            # (DriftDiffusionAnalytical only)
                            {NAME: RT_INCORRECT_VARIANCE},        # (DriftDiffusionAnalytical only)
                            {NAME: RT_INCORRECT_SKEW}             # (DriftDiffusionAnalytical only)
                            ]
    standard_output_port_names = [i['name'] for i in standard_output_ports]

    @tc.typecheck
    def __init__(self,
                 default_variable=None,
                 size=None,
                 input_format:tc.optional(tc.enum(SCALAR, ARRAY, VECTOR))=None,
                 function=DriftDiffusionAnalytical(drift_rate=1.0,
                                                   starting_point=0.0,
                                                   threshold=1.0,
                                                   noise=0.5,
                                                   t0=.200),
                 input_ports=None,
                 output_ports:tc.optional(tc.any(str, Iterable))=(DECISION_VARIABLE, RESPONSE_TIME),
                 seed=None,
                 params=None,
                 name=None,
                 prefs: is_pref_set = None,
                 **kwargs):

        # Override instantiation of StandardOutputPorts usually done in _instantiate_output_ports
        #    in order to use SEQUENTIAL indices
        self.standard_output_ports = StandardOutputPorts(self, self.standard_output_ports, indices=SEQUENTIAL)

        if seed is None:
            seed = get_global_seed()

        if input_format is not None and input_ports is not None:
            raise DDMError(
                'Only one of input_format and input_ports should be specified.'
            )
        elif input_format is None:
            input_format = SCALAR

        # If input_format is specified to be ARRAY or VECTOR, instantiate:
        #    InputPort with:
        #        2-item array as its variable
        #        Reduce as its function, which will generate an array of len 1
        #        and therefore specify size of Mechanism's variable as 1
        #    OutputPorts that report the decision variable and selected input in array format
        #        IMPLEMENTATION NOTE:
        #            These are created here rather than as StandardOutputPorts
        #            since they require input_format==ARRAY to be meaningful
        if input_format in {ARRAY, VECTOR}:
            size=1 # size of variable for DDM Mechanism
            input_ports = [
                {NAME:'ARRAY',
                 VARIABLE: np.array([[0.0, 0.0]]),
                 FUNCTION: Reduce(weights=[1,-1])}
            ]
            self.standard_output_ports.add_port_dicts([
                # Provides a 1d 2-item array with:
                #    decision variable in position corresponding to threshold crossed, and 0 in the other position
                {NAME: DECISION_VARIABLE_ARRAY, # 1d len 2, DECISION_VARIABLE as element 0 or 1
                 VARIABLE:[(OWNER_VALUE, self.DECISION_VARIABLE_INDEX), THRESHOLD],
                           # per VARIABLE assignment above, items of v of lambda function below are:
                           #    v[0]=self.value[self.DECISION_VARIABLE_INDEX]
                           #    v[1]=self.parameter_ports[THRESHOLD]
                 FUNCTION: lambda v: [float(v[0]), 0] if (v[1] - v[0]) < (v[1] + v[0]) else [0, float(v[0])]},
                # Provides a 1d 2-item array with:
                #    input value in position corresponding to threshold crossed by decision variable, and 0 in the other
                {NAME: SELECTED_INPUT_ARRAY, # 1d len 2, DECISION_VARIABLE as element 0 or 1
                 VARIABLE:[(OWNER_VALUE, self.DECISION_VARIABLE_INDEX), THRESHOLD, (INPUT_PORT_VARIABLES, 0)],
                 # per VARIABLE assignment above, items of v of lambda function below are:
                 #    v[0]=self.value[self.DECISION_VARIABLE_INDEX]
                 #    v[1]=self.parameter_ports[THRESHOLD]
                 #    v[2]=self.input_ports[0].variable
                 FUNCTION: lambda v: [float(v[2][0][0]), 0] \
                                      if (v[1] - v[0]) < (v[1] + v[0]) \
                                      else [0, float(v[2][0][1])]

                 }

            ])

        # Add StandardOutputPorts for Mechanism (after ones for DDM, so that their indices are not messed up)
        # FIX 11/9/19:  ADD BACK ONCE Mechanism_Base.standard_output_ports ONLY HAS RESULTS IN ITS
        # self.standard_output_ports.add_port_dicts(Mechanism_Base.standard_output_ports)

        # Default output_ports is specified in constructor as a tuple rather than a list
        # to avoid "gotcha" associated with mutable default arguments
        # (see: bit.ly/2uID3s3 and http://docs.python-guide.org/en/latest/writing/gotchas/)
        if isinstance(output_ports, (str, tuple)):
            output_ports = list(output_ports)

        # Instantiate RandomState
        random_state = np.random.RandomState([seed])

        # Assign args to params and functionParams dicts
        params = self._assign_args_to_param_dicts(function=function,
                                                  # input_format=input_format,
<<<<<<< HEAD
                                                  input_ports=input_ports,
                                                  output_ports=output_ports,
                                                  random_state=random_state,
=======
>>>>>>> 961b53d2
                                                  params=params)

        # IMPLEMENTATION NOTE: this manner of setting default_variable works but is idiosyncratic
        # compared to other mechanisms: see TransferMechanism.py __init__ function for a more normal example.
        if default_variable is None and size is None:
            try:
                default_variable = params[FUNCTION_PARAMS][STARTING_POINT]
                if not is_numeric(default_variable):
                    # set normally by default
                    default_variable = None
            except KeyError:
                # set normally by default
                pass

        # # Conflict with above
        # self.size = size

        self.parameters.execute_until_finished.default_value = False

        super(DDM, self).__init__(default_variable=default_variable,
                                  input_ports=input_ports,
                                  output_ports=output_ports,
                                  function=function,
                                  params=params,
                                  name=name,
                                  prefs=prefs,
                                  size=size,
                                  **kwargs),

        self._instantiate_plotting_functions()


    def plot(self, stimulus=1.0, threshold=10.0):
        """
        Generate a dynamic plot of the DDM integrating over time towards a threshold.

        .. note::
            The plot method is only available when the DriftDiffusionIntegrator function is in use. The plot method does
            not represent the results of this DDM mechanism in particular, and does not affect the current state of this
            mechanism's DriftDiffusionIntegrator. The plot method is only meant to visualize a possible path of a DDM
            mechanism with these function parameters.

        Arguments
        ---------
        stimulus: float: default 1.0
            specify a stimulus value for the AdaptiveIntegrator function

        threshold: float: default 10.0
            specify the threshold at which the DDM will stop integrating

        Returns
        -------
        Mechanism's function plot : Matplotlib window
            Matplotlib window of the Mechanism's function plotting dynamically over time with specified parameters
            towards a specified threshold


        """
        import matplotlib.pyplot as plt
        import time
        plt.ion()

        # set initial values and threshold
        time_step = [0]
        position = [float(self.defaults.variable)]
        variable = stimulus

        # execute the mechanism once to begin the loop
        result_check = self.plot_function(variable, context="plot")[0][0]

        # continue executing the ddm until its value exceeds the threshold
        while abs(result_check) < threshold:
            time_step.append(time_step[-1] + 1)
            position.append(result_check)
            result_check = self.plot_function(variable, context="plot")[0][0]

        # add the ddm's final position to the list of positions
        time_step.append(time_step[-1] + 1)
        position.append(result_check)

        figure, ax = plt.subplots(1, 1)
        lines, = ax.plot([], [], 'o')
        ax.set_xlim(0, time_step[-1])
        ax.set_ylim(-threshold, threshold)
        ax.grid()
        xdata = []
        ydata = []

        # add each of the position values to the plot one at a time
        for t in range(time_step[-1]):
            xdata.append(t)
            ydata.append(position[t])
            lines.set_xdata(xdata)
            lines.set_ydata(ydata)
            figure.canvas.draw()
            # number of seconds to wait before next point is plotted
            time.sleep(.1)

    def _validate_variable(self, variable, context=None):
        """Ensures that input to DDM is a single value.
        Remove when MULTIPROCESS DDM is implemented.
        """

        # this test may become obsolete when size is moved to Component.py
        # if len(variable) > 1 and not self.input_format in {ARRAY, VECTOR}:
        if not object_has_single_value(variable) and not object_has_single_value(np.array(variable)):
            raise DDMError("Length of input to DDM ({}) is greater than 1, implying there are multiple "
                           "input ports, which is currently not supported in DDM, but may be supported"
                           " in the future under a multi-process DDM. Please use a single numeric "
                           "item as the default_variable, or use size = 1.".format(variable))
        # # MODIFIED 6/28/17 (CW): changed len(variable) > 1 to len(variable[0]) > 1
        # # if not isinstance(variable, numbers.Number) and len(variable[0]) > 1:
        # if not is_numeric(variable) and len(variable[0]) > 1:
        #     raise DDMError("Input to DDM ({}) must have only a single numeric item".format(variable))
        return super()._validate_variable(variable=variable, context=context)

    def _validate_params(self, request_set, target_set=None, context=None):

        super()._validate_params(request_set=request_set, target_set=target_set, context=context)
        functions = {DriftDiffusionAnalytical,
                     DriftDiffusionIntegrator}

        if FUNCTION in target_set:
            # If target_set[FUNCTION] is a method of a Function (e.g., being assigned in _instantiate_function),
            #   get the Function to which it belongs
            fun = target_set[FUNCTION]
            if isinstance(fun, method_type):
                fun = fun.__self__.__class__

            for function_type in functions:
                if is_same_function_spec(fun, function_type):
                    break
            else:
                function_names = [fun.componentName for fun in functions]
                raise DDMError("{} param of {} must be one of the following functions: {}".
                               format(FUNCTION, self.name, function_names))

        try:
            threshold = target_set[FUNCTION_PARAMS][THRESHOLD]
        except KeyError:
            pass
        else:
            if isinstance(threshold, tuple):
                threshold = threshold[0]
            if is_numeric(threshold):
                if not threshold >= 0:
                    raise DDMError("{} param of {} ({}) must be >= zero".
                                   format(THRESHOLD, self.name, threshold))
            elif isinstance(threshold, ControlSignal):
                threshold = threshold.allocation_samples
                if not np.amin(threshold) >= 0:
                    raise DDMError("The lowest value of {} for the {} "
                                   "assigned to the {} param of {} must be >= zero".
                                   format(ALLOCATION_SAMPLES, ControlSignal.__name__, THRESHOLD, self.name, threshold))
            elif _is_control_spec(threshold):
                pass
            else:
                raise DDMError("PROGRAM ERROR: unrecognized specification for {} of {} ({})".
                               format(THRESHOLD, self.name, threshold))

    def _instantiate_plotting_functions(self, context=None):
        if "DriftDiffusionIntegrator" in str(self.function):
            self.get_axes_function = DriftDiffusionIntegrator(rate=self.function_params['rate'],
                                                              noise=self.function_params['noise']).function
            self.plot_function = DriftDiffusionIntegrator(rate=self.function_params['rate'],
                                                          noise=self.function_params['noise']).function

    def _execute(
        self,
        variable=None,
        context=None,
        runtime_params=None,

    ):
        """Execute DDM function (currently only trial-level, analytic solution)
        Execute DDM and estimate outcome or calculate trajectory of decision variable
        Currently implements only trial-level DDM (analytic solution) and returns:
            - stochastically estimated decion outcome (convert mean ER into value between 1 and -1)
            - mean ER
            - mean RT
            - mean, variance, and skew of RT for correct (posititive threshold) responses
            - mean, variance, and skew of RT for incorrect (negative threshold) responses
        Return current decision variable (self.outputPort.value) and other output values (self.output_ports[].value
        Arguments:
        # CONFIRM:
        variable (float): set to self.value (= self.input_value)
        - params (dict):  runtime_params passed from Mechanism, used as one-time value for current execution:
            + DRIFT_RATE (float)
            + THRESHOLD (float)
            + kwDDM_Bias (float)
            + NON_DECISION_TIME (float)
            + NOISE (float)
        - context (str)
        Returns the following values in self.value (2D np.array) and in
            the value of the corresponding outputPort in the self.output_ports dict:
            - decision variable (float)
            - mean error rate (float)
            - mean RT (float)
            - mean, variance, and skew of RT for correct (posititive threshold) responses
            - mean, variance, and skew of RT for incorrect (negative threshold) responses

        :param self:
        :param variable (float)
        :param params: (dict)
        :param context: (str)
        :rtype self.outputPort.value: (number)
        """

        if variable is None or np.isnan(variable):
            # IMPLEMENT: MULTIPROCESS DDM:  ??NEED TO DEAL WITH PARTIAL NANS
            variable = self.defaults.variable

        variable = self._validate_variable(variable)

        # EXECUTE INTEGRATOR SOLUTION (TIME_STEP TIME SCALE) -----------------------------------------------------
        if isinstance(self.function, IntegratorFunction):

            result = super()._execute(variable, context=context)

            if self.initialization_status != ContextFlags.INITIALIZING:
                logger.info('{0} {1} is at {2}'.format(type(self).__name__, self.name, result))

            return np.array([result[0], [result[1]]])

        # EXECUTE ANALYTIC SOLUTION (TRIAL TIME SCALE) -----------------------------------------------------------
        else:

            result = super()._execute(
                variable=variable,
                context=context,
                runtime_params=runtime_params,

            )

            if isinstance(self.function, DriftDiffusionAnalytical):
                return_value = np.zeros(shape=(10,1))
                return_value[self.RESPONSE_TIME_INDEX] = result[0]
                return_value[self.PROBABILITY_LOWER_THRESHOLD_INDEX] = result[1]
                return_value[self.PROBABILITY_UPPER_THRESHOLD_INDEX] = \
                                                               1 - return_value[self.PROBABILITY_LOWER_THRESHOLD_INDEX]
                return_value[self.RT_CORRECT_MEAN_INDEX] = result[2]
                return_value[self.RT_CORRECT_VARIANCE_INDEX] = result[3]
                return_value[self.RT_CORRECT_SKEW_INDEX] = result[4]
                return_value[self.RT_INCORRECT_MEAN_INDEX] = result[5]
                return_value[self.RT_INCORRECT_VARIANCE_INDEX] = result[6]
                return_value[self.RT_INCORRECT_SKEW_INDEX] = result[7]

            else:
                raise DDMError("The function specified ({}) for {} is not a valid function selection for the DDM".
                               format(self.function.name, self.name))

            # Convert ER to decision variable:
            threshold = float(self.function.get_current_function_param(THRESHOLD, context))
            random_state = self.get_current_mechanism_param("random_state", context)
            if random_state.rand() < return_value[self.PROBABILITY_LOWER_THRESHOLD_INDEX]:
                return_value[self.DECISION_VARIABLE_INDEX] = np.atleast_1d(-1 * threshold)
            else:
                return_value[self.DECISION_VARIABLE_INDEX] = threshold
            return return_value

    def _gen_llvm_function_body(self, *args, **kwargs):
        assert isinstance(self.function, IntegratorFunction)
        return super()._gen_llvm_function_body(*args, **kwargs)

    def _gen_llvm_function_postprocess(self, builder, ctx, mf_out):
        mech_out_ty = ctx.convert_python_struct_to_llvm_ir(self.defaults.value)
        mech_out = builder.alloca(mech_out_ty)

        if isinstance(self.function, IntegratorFunction):
            # Integrator version of the DDM mechanism converts the
            # second element to a 2d array
            builder.store(builder.load(builder.gep(mf_out, [ctx.int32_ty(0),
                                                            ctx.int32_ty(0)])),
                          builder.gep(mech_out, [ctx.int32_ty(0),
                                                 ctx.int32_ty(0)]))
            builder.store(builder.load(builder.gep(mf_out, [ctx.int32_ty(0),
                                                            ctx.int32_ty(1)])),
                          builder.gep(mech_out, [ctx.int32_ty(0),
                                                 ctx.int32_ty(1),
                                                 ctx.int32_ty(0)]))
            return mech_out, builder
        return mf_out, builder

    @handle_external_context(execution_id=NotImplemented)
    def reinitialize(self, *args, context=None):
        from psyneulink.core.components.functions.statefulfunctions.integratorfunctions import IntegratorFunction

        if context.execution_id is NotImplemented:
            context.execution_id = self.most_recent_context.execution_id

        # (1) reinitialize function, (2) update mechanism value, (3) update output ports
        if isinstance(self.function, IntegratorFunction):
            new_values = self.function.reinitialize(*args, context=context)
            self.parameters.value._set(np.array(new_values), context)
            self._update_output_ports(context=context)

    @handle_external_context()
    def is_finished(self, context=None):
        # find the single numeric entry in previous_value
        try:
            single_value = self.function.get_previous_value(context)
        except AttributeError:
            # Analytical function so it is always finished after it is called
            return True

        # indexing into a matrix doesn't reduce dimensionality
        if not isinstance(single_value, (np.matrix, str)):
            while True:
                try:
                    single_value = single_value[0]
                except (IndexError, TypeError):
                    break

        if (
            abs(single_value) >= self.function.get_current_function_param(THRESHOLD, context)
            and isinstance(self.function, IntegratorFunction)
        ):
            logger.info(
                '{0} {1} has reached threshold {2}'.format(
                    type(self).__name__,
                    self.name,
                    self.function.get_current_function_param(THRESHOLD, context)
                )
            )
            return True
        return False<|MERGE_RESOLUTION|>--- conflicted
+++ resolved
@@ -820,12 +820,7 @@
         # Assign args to params and functionParams dicts
         params = self._assign_args_to_param_dicts(function=function,
                                                   # input_format=input_format,
-<<<<<<< HEAD
-                                                  input_ports=input_ports,
-                                                  output_ports=output_ports,
                                                   random_state=random_state,
-=======
->>>>>>> 961b53d2
                                                   params=params)
 
         # IMPLEMENTATION NOTE: this manner of setting default_variable works but is idiosyncratic
