# Princeton University licenses this file to You under the Apache License, Version 2.0 (the "License");
# you may not use this file except in compliance with the License.  You may obtain a copy of the License at:
#     http://www.apache.org/licenses/LICENSE-2.0
# Unless required by applicable law or agreed to in writing, software distributed under the License is distributed
# on an "AS IS" BASIS, WITHOUT WARRANTIES OR CONDITIONS OF ANY KIND, either express or implied.
# See the License for the specific language governing permissions and limitations under the License.


# ***************************************************  DDM *************************************************************

"""

Contents
--------
  * `DDM_Overview`
  * `DDM_Creation`
  * `DDM_Structure`
      - `DDM_Input`
      - `DDM_Output`
          • `Default OutputPorts <DDM_Default_OutputPorts>`
          • `Custom OutputPorts <DDM_Custom_OutputPorts>`
      - `DDM_Modes`
          • `DDM_Analytic_Mode`
          • `DDM_Integration_Mode`
  * `DDM_Execution`
  * `DDM_Class_Reference`


.. _DDM_Overview:

Overview
--------
The DDM Mechanism implements the "Drift Diffusion Model" (also know as the Diffusion Decision, Accumulation to Bound,
Linear IntegratorFunction, and `First Passage Time Model <https://en.wikipedia.org/wiki/First-hitting-time_model>`_
for a `Wiener Process <https://en.wikipedia.org/wiki/Wiener_process>`_. This corresponds to a continuous version
of the `sequential probability ratio test (SPRT) <https://en.wikipedia.org/wiki/Sequential_probability_ratio_test>`_,
that is the statistically optimal procedure for `two alternative forced choice (TAFC) decision making
<https://en.wikipedia.org/wiki/Two-alternative_forced_choice>`_ (see `drift-diffusion model
<https://en.wikipedia.org/wiki/Two-alternative_forced_choice#Drift-diffusion_model>`_ in partciular).

The DDM Mechanism may be constructed with a choice of several functions that fall into to general categories: analytic
solutions and path integration (see `DDM_Modes` below for more about these options.)

.. _DDM_Creation:

Creating a DDM Mechanism
-----------------------------
A DDM Mechanism can be instantiated directly by calling its constructor, or by using the `mechanism` command and
specifying DDM as its **mech_spec** argument.  The model implementation is selected using the `function <DDM.function>`
argument. The function selection can be simply the name of a DDM function::

    >>> import psyneulink as pnl
    >>> my_DDM = pnl.DDM(function=pnl.DriftDiffusionAnalytical)

or a call to the function with arguments specifying its parameters::

    >>> my_DDM = pnl.DDM(function=pnl.DriftDiffusionAnalytical(drift_rate=0.2, threshold=1.0))


COMMENT:
.. _DDM_Input:
**Input**.  The `default_variable` argument specifies the default value to use as the stimulus component of the
`drift rate <DDM_Drift_Rate>` for the decision process.  It must be a single scalar value.
[TBI - MULTIPROCESS DDM - REPLACE ABOVE]
**Input**.  The ``default_variable`` argument specifies the default value to use as the stimulus component of the
`drift rate <DDM_Drift_Rate>` for each decision process, as well as the number of decision processes implemented
and the corresponding format of the ``input`` required by calls to its ``execute`` and ``run`` methods.  This can be a
single scalar value or an an array (list or 1d np.array). If it is a single value (as in the first two examples above),
a single DDM process is implemented, and the input is used as the stimulus component of the
`drift rate <DDM_Drift_Rate>` for the process. If the input is an array (as in the third example above),
multiple parallel DDM processes are implemented all of which use the same parameters but each of which receives its
own input (from the corresponding element of the input array) and is executed independently of the others.
COMMENT

.. _DDM_Structure:

Structure
---------

The DDM Mechanism implements a general form of the decision process.

.. _DDM_Input:

*Input*
~~~~~~~

The input to the `function <DDM_Function>` of a DDM Mechanism is always a scalar, irrespective of `type of function
<DDM_Modes>` that is used.  Accordingly, the default `InputPort` for a DDM takes a single scalar value as its input,
that represents the stimulus for the decision process.  However, this can be configured using the **input_format**
argument of the DDM's consructor, to accomodate use of the DDM with other Mechanisms that generate a stimulus array
(e.g., representing the stimuli associated with each of the two choices). By default, the **input_format** is
*SCALAR*.  However, if it is specified as *ARRAY*, the DDM's InputPort is configured to accept a 1d 2-item vector,
and to use `Reduce` as its Function, which subtracts the 2nd element of the vector from the 1st, and provides this as
the input to the DDM's `function <DDM.function>`.  If *ARRAY* is specified, two  `Standard OutputPorts
<OutputPorts_Standard>` are added to the DDM, that allow the result of the decision process to be represented
as an array corresponding to the input array (see `below <DDM_Custom_OutputPorts>`).

COMMENT:
ADD EXAMPLE HERE
COMMENT

COMMENT
NOTE SURE WHAT THIS MEANS:
That parameter, along with all of the others for the DDM, must be assigned as
parameters of the DDM's `function <DDM.function>` (see examples under `DDM_Modes` below, and individual `Functions
<Function>` for additional details).
COMMENT

.. _DDM_Output:

*Output*
~~~~~~~~

The DDM Mechanism can generate two different types of results depending on which function is selected. When a
function representing an analytic solution is selected, the mechanism generates a single estimation for the process.
When the path integration function is selected, the mechanism carries out step-wise integration of the process; each
execution of the mechanism computes one step. (see `DDM_Modes` and `DDM_Execution` for additional details).

The `value <DDM.value>` of the DDM Mechanism may have up to ten items. The first two of these are always assigned, and
are represented by the DDM Mechanism's two default `OutputPorts``: `DECISION_VARIABLE <DDM_DECISION_VARIABLE>` and
`RESPONSE_TIME <DDM_RESPONSE_TIME>`.  Other `output_ports <DDM.output_ports>` may be automatically assigned,
depending on the `function <DDM.function>` that has been assigned to the DDM, as shown in the table below:

.. _DDM_Default_OutputPorts:

+------------------------------------+---------------------------------------------------------+
|                                    |                     **Function**                        |
|                                    |                      *(type)*                           |
+                                    +----------------------------+----------------------------+
|                                    | `DriftDiffusionAnalytical` | `DriftDiffusionIntegrator` |
|                                    |   (`analytic               |   (`path integration)      |
| **OutputPorts:**                  |   <DDM_Analytic_Mode>`)    |   <DDM_Integration_Mode>`) |
+------------------------------------+----------------------------+----------------------------+
| `DECISION_VARIABLE                 |                            |                            |
| <DDM_DECISION_VARIABLE>`           |       X                    |          X                 |
+------------------------------------+----------------------------+----------------------------+
| `RESPONSE_TIME                     |                            |                            |
| <DDM_RESPONSE_TIME>`               |       X                    |          X                 |
+------------------------------------+----------------------------+----------------------------+
| `PROBABILITY_UPPER_THRESHOLD       |                            |                            |
| <DDM_PROBABILITY_UPPER_THRESHOLD>` |       X                    |                            |
+------------------------------------+----------------------------+----------------------------+
| `PROBABILITY_LOWER_THRESHOLD       |                            |                            |
| <DDM_PROBABILITY_LOWER_THRESHOLD>` |       X                    |                            |
+------------------------------------+----------------------------+----------------------------+
| `RT_CORRECT_MEAN                   |                            |                            |
| <DDM_RT_CORRECT_MEAN>`             |       X                    |                            |
+------------------------------------+----------------------------+----------------------------+
| `RT_CORRECT_VARIANCE               |                            |                            |
| <DDM_RT_CORRECT_VARIANCE>`         |       X                    |                            |
+------------------------------------+----------------------------+----------------------------+
| `RT_CORRECT_SKEW                   |                            |                            |
| <DDM_RT_CORRECT_SKEW>`             |       X                    |                            |
+------------------------------------+----------------------------+----------------------------+
| `RT_INCORRECT_MEAN                 |                            |                            |
| <DDM_RT_INCORRECT_MEAN>`           |       X                    |                            |
+------------------------------------+----------------------------+----------------------------+
| `RT_INCORRECT_VARIANCE             |                            |                            |
| <DDM_RT_INCORRECT_VARIANCE>`       |       X                    |                            |
+------------------------------------+----------------------------+----------------------------+
| `RT_INCORRECT_SKEW                 |                            |                            |
| <DDM_RT_INCORRECT_SKEW>`           |       X                    |                            |
+------------------------------------+----------------------------+----------------------------+

.. _DDM_Custom_OutputPorts:

The `output_ports <DDM.output_ports>` assigned to a DDM can explicilty determined by specifying ones from its list
of `standard_output_ports <DDM.standard_output_ports>` in the **output_ports** argument of its constructor, or the
*OUTPUT_PORTS* entry of an `OutputPort specification dictionary <OutputPort_Specification_Dictionary>`.  This
can include any of the OutputPorts `listed above `DDM_Default_OutputPorts`, as well as two additional ones --
-- `DECISION_VARIABLE_ARRAY <DDM_DECISION_VARIABLE_ARRAY>` and `SELECTED_INPUT_ARRAY <DDM_SELECTED_INPUT_ARRAY>` --
that are available if the *ARRAY* option is specified in its **input_format** argument (see `DDM_Input`).  All of
these `Standard OutputPorts <OutputPort_Standard>` are listed in the DDM's `standard_output_ports
<DDM.standard_output_ports>` attribute. As with any Mechanism, `customized OutputPorts <OutputPort_Customization>`
can also be created and assigned.

.. _DDM_Modes:

*DDM Function Types*
~~~~~~~~~~~~~~~~~~~~

.. _DDM_Analytic_Mode:

Analytic Solutions
^^^^^^^^^^^^^^^^^^

The Drift Diffusion Model `Functions <Function>` that calculate analytic solutions
[Bogacz et al (2006), Srivastava et al. (2016)] is `DriftDiffusionAnalytical <DriftDiffusionAnalytical>`
`function <DDM.function>`, the mechanism generates a single estimate of the outcome for the decision process (see
`DDM_Execution` for details). In addition to `DECISION_VARIABLE <DDM_DECISION_VARIABLE>` and
`RESPONSE_TIME <DDM_RESPONSE_TIME>`, the Function returns an accuracy value (represented in the
`PROBABILITY_UPPER_THRESHOLD <DDM_PROBABILITY_UPPER_THRESHOLD>` OutputPort), and an error rate value (in the
`PROBABaILITY_LOWER_THRESHOLD <DDM_PROBABILITY_LOWER_THRESHOLD>` OutputPort, and moments (mean, variance, and skew)
for conditional (correct\\positive or incorrect\\negative) response time distributions. These are; the mean RT for
correct responses  (`RT_CORRECT_MEAN <DDM_RT_CORRECT_MEAN>`, the RT variance for correct responses
(`RT_CORRECT_VARIANCE <DDM_RT_CORRECT_VARIANCE>`, the RT skew for correct responses
(`RT_CORRECT_SKEW <DDM_RT_CORRECT_SKEW>`, the mean RT for incorrect responses  (`RT_INCORRECT_MEAN
<DDM_RT_INCORRECT_MEAN>`, the RT variance for incorrect responses (`RT_INCORRECT_VARIANCE
<DDM_RT_INCORRECT_VARIANCE>`, the RT skew for incorrect responses (`RT_INCORRECT_SKEW <DDM_RT_INCORRECT_SKEW>`.

An example that illustrate all of the parameters is shown below:

`DriftDiffusionAnalytical <DriftDiffusionAnalytical>` Function::

    >>> my_DDM_DriftDiffusionAnalytical = pnl.DDM(
    ...     function=pnl.DriftDiffusionAnalytical(
    ...         drift_rate=0.08928,
    ...         starting_value=0.5,
    ...         threshold=0.2645,
    ...         noise=0.5,
    ...         non_decision_time=0.15
    ...     ),
    ...     name='my_DDM_DriftDiffusionAnalytical'
    ... )

.. _DDM_Integration_Mode:

Path Integration
^^^^^^^^^^^^^^^^

The Drift Diffusion Model `Function <Function>` that calculates a path integration is `DriftDiffusionIntegrator
<DriftDiffusionIntegrator>`. The DDM Mechanism uses the `Euler method <https://en.wikipedia.org/wiki/Euler_method>`_ to
carry out numerical step-wise integration of the decision process (see `Execution <DDM_Execution>` below).  In this
mode, only the `DECISION_VARIABLE <DDM_DECISION_VARIABLE>` and `RESPONSE_TIME <DDM_RESPONSE_TIME>` are available.

`IntegratorFunction <IntegratorFunction>` Function::

    >>> my_DDM_path_integrator = pnl.DDM(
    ...     function=pnl.DriftDiffusionIntegrator(
    ...         noise=0.5,
    ...         initializer=1.0,
    ...         non_decision_time=2.0,
    ...         rate=3.0
    ...     ),
    ...     name='my_DDM_path_integrator'
    ... )

COMMENT:
[TBI - MULTIPROCESS DDM - REPLACE ABOVE]
The DDM Mechanism implements a general form of the decision process.  A DDM Mechanism assigns one **inputPort** to
each item in the `default_variable` argument, corresponding to each of the decision processes implemented
(see `Input <DDM_Input>` above). The decision process can be configured to execute in different modes.  The
`function <DDM.function>` parameters is the primary determinants of how the
decision process is executed, and what information is returned. The `function <DDM.function>` parameter specifies
the analytical solution to use. The number of `OutputPorts <OutputPort>` is determined by the `function <DDM.function>`
in use (see `list of output values <DDM_Results>` below).

[TBI - average_output_ports ARGUMENT/OPTION AFTER IMPLEMENTING MULTIPROCESS DDM]
OUTPUT MEASURE?? OUTCOME MEASURE?? RESULT?? TYPE OF RESULT??
If only a single decision process was run, then the value of each outputPort is the corresponding output of
the decision process.  If there is more than one decision process (i.e., the input has more than one item), then
the content of the outputPorts is determined by the ``average_output_ports`` argument.  If it is `True`,
then each outputPort (and item of ``output_values``) contains a single value, which is the average of the output
values of that type over all of the processes run.  If ``average_output_ports`` is :keyword:`False` (the default),
then the value of each ouputState is a 1d array, each element of which is the outcome of that type for the
corresponding decision process.
COMMENT


COMMENT:  [OLD;  PUT SOMEHWERE ELSE??]

    The DDM process uses the same set of parameters for all modes of execution.  These can be specified as arguments
    for the functions used in TRIAL mode, or in a params dictionary assigned to the `params` argument,
    using the keywords in the list below, as in the following example::
        my_DDM = DDM(
            function=DriftDiffusionAnalytical(drift_rate=0.1),
            params={
                DRIFT_RATE:(0.2, ControlProjection),
                STARTING_VALUE:-0.5
            },
        )
    The parameters for the DDM when `function <DDM.function>` is set to `DriftDiffusionAnalytical` are:

    .. _DDM_Drift_Rate:

    * `DRIFT_RATE <drift_rate>` (default 0.0)
      - multiplies the input to the Mechanism before assigning it to the `variable <DDM.variable>` on each call of
      `function <DDM.function>`.  The resulting value is further multiplied by the value of any ControlProjections to
      the `DRIFT_RATE` parameterPort. The `drift_rate` parameter can be thought of as the "automatic" component
      (baseline strength) of the decision process, the value received from a ControlProjection as the "attentional"
      component, and the input its "stimulus" component.  The product of all three determines the drift rate in
      effect for each time_step of the decision process.
    ..
    * `STARTING_VALUE <starting_value>` (default 0.0)
      - specifies the starting value of the decision variable.
    ..
    * `THRESHOLD` (default 1.0)
      - specifies the stopping value for the decision process. The `threshold` parameter must be greater than or
      equal to zero.
    ..
    * `NOISE` (default 0.5)
      - specifies the variance of the stochastic ("diffusion") component of the decision process.
    ..
    * `NON_DECISION_TIME` (default 0.2)
      specifies the `non_decision_time` parameter of the decision process (in units of seconds).

[TBI - MULTIPROCESS DDM - REPLACE BELOW]
When a DDM Mechanism is executed it computes the decision process, either analytically (in TRIAL mode)
or by step-wise integration (in TIME_STEP mode).  As noted above, if the input is a single value,
it computes a single DDM process.  If the input is a list or array, then multiple parallel DDM processes are executed,
with each element of the input used for the corresponding process.  All use the same set of parameters,
so the analytic solutions (used in TRIAL mode) for a given input will be the same; to implement processes in
this mode that use different parameters, a separate DDM Mechanism should explicitly be created for each. In
TIME_STEP mode, the noise term will resolve to different values in each time step, so the integration
paths and outcomes for the same input value will vary. This can be used to generate distributions of the process for a
single set of parameters that are not subject to the analytic solution (e.g., for time-varying drift rates).

.. note::
   DDM handles "runtime" parameters (specified in a call to its
   :py:meth:`execute <Mechanism_Base.execte>` or :py:meth:`run <Mechanism_Base.run>` methods)
   differently than standard Components: runtime parameters are added to the Mechanism's current value of the
   corresponding ParameterPort (rather than overriding it);  that is, they are combined additively with the value of
   any `ControlProjection` it receives to determine the parameter's value for that execution.  The ParameterPort's
   value is then restored to its original value (i.e., either its default value or the one assigned when it was
   created) for the next execution.

  ADD NOTE ABOUT INTERROGATION PROTOCOL, USING ``terminate_function``
  ADD NOTE ABOUT RELATIONSHIP OF RT TO time_steps TO non_decision_time TO ms
COMMENT

.. _DDM_Execution:

Execution
---------

When a DDM Mechanism is executed, it computes the decision process either `analytically <DDM_Analytic_Mode>`  or by
`numerical step-wise integration <DDM_Integration_Mode>` of its path.  The method used is determined by its `function
<DDM.function>` (see `DDM_Modes`). The DDM's `function <DDM.function>` always returns values for the `DECISION_VARIABLE
<DDM_DECISION_VARIABLE>` and `RESPONSE_TIME <DDM_RESPONSE_TIME>`, and assigns these as the first two items of its `value
<DDM.value>` attribute, irrespective of its function.

When an `analytic <DDM_Analytic_Mode>` function is selected, the same set of values is returned for every execution.
The returned values are determined entirely by the set of parameters passed to its `function <DDM.function>`.

When the `path integration <DDM_Integration_Mode>`, function is selected, a single step of integration is conducted each
time the Mechanism is executed. The returned values accumulate on every execution.

The analytic functions return a final positon and time of the model, along with other statistics, where as the path
integration function returns intermediate position and time values. The two types of functions can be thought of as
happening on different time scales: trial (analytic) and time step (path integration).

References
----------

*   Bogacz, R., Brown, E., Moehlis, J., Holmes, P., & Cohen, J. D. (2006).
    The physics of optimal decision making: A formal analysis of models of performance in two-alternative forced-choice
    tasks. Psychological Review, 113(4), 700-765.   http://dx.doi.org/10.1037/0033-295X.113.4.700

*   Srivastava, V., Holmes, P., Simen., P. (2016).
    Explicit moments of decision times for single- and double-threshold drift-diffusion processes,
    Journal of Mathematical Psychology, 75, 96-109,
    ISSN 0022-2496,
    https://doi.org/10.1016/j.jmp.2016.03.005.
    (http://www.sciencedirect.com/science/article/pii/S0022249616000341)

.. _DDM_Class_Reference:

Class Reference
---------------
"""
import sys
import logging
import types
from collections.abc import Iterable

import numpy as np
import typecheck as tc

from psyneulink.core.components.functions.statefulfunctions.integratorfunctions import \
    DriftDiffusionIntegrator, IntegratorFunction
from psyneulink.core.components.functions.distributionfunctions import STARTING_VALUE, \
    DriftDiffusionAnalytical
from psyneulink.core.components.functions.combinationfunctions import Reduce
from psyneulink.core.components.mechanisms.modulatory.control.controlmechanism import _is_control_spec
from psyneulink.core.components.mechanisms.mechanism import Mechanism_Base
from psyneulink.core.components.mechanisms.processing.processingmechanism import ProcessingMechanism
from psyneulink.core.components.ports.modulatorysignals.controlsignal import ControlSignal
from psyneulink.core.components.ports.outputport import SEQUENTIAL, StandardOutputPorts
from psyneulink.core.globals.context import ContextFlags, handle_external_context
from psyneulink.core.globals.keywords import \
    ALLOCATION_SAMPLES, FUNCTION, FUNCTION_PARAMS, INPUT_PORT_VARIABLES, NAME, OUTPUT_PORTS, OWNER_VALUE, \
    THRESHOLD, VARIABLE, PREFERENCE_SET_NAME
from psyneulink.core.globals.parameters import Parameter
from psyneulink.core.globals.preferences.basepreferenceset import is_pref_set, REPORT_OUTPUT_PREF
from psyneulink.core.globals.preferences.preferenceset import PreferenceEntry, PreferenceLevel
<<<<<<< HEAD
from psyneulink.core.globals.utilities import convert_to_np_array, is_numeric, is_same_function_spec, object_has_single_value, get_global_seed
from psyneulink.core.scheduling.condition import AtTrialStart
=======
from psyneulink.core.globals.utilities import convert_all_elements_to_np_array, is_numeric, is_same_function_spec, object_has_single_value, get_global_seed

>>>>>>> 3a1d590a
from psyneulink.core import llvm as pnlvm



__all__ = [
    'ARRAY', 'DDM', 'DDMError', 'DECISION_VARIABLE', 'DECISION_VARIABLE_ARRAY',
    'PROBABILITY_LOWER_THRESHOLD', 'PROBABILITY_UPPER_THRESHOLD', 'RESPONSE_TIME',
    'RT_CORRECT_MEAN', 'RT_CORRECT_SKEW', 'RT_CORRECT_VARIANCE',
    'RT_INCORRECT_MEAN', 'RT_INCORRECT_SKEW', 'RT_INCORRECT_VARIANCE',
    'SCALAR', 'SELECTED_INPUT_ARRAY', 'VECTOR'
]

logger = logging.getLogger(__name__)

DEFAULT_VARIABLE = 0.0

DECISION_VARIABLE = 'DECISION_VARIABLE'
DECISION_VARIABLE_ARRAY = 'DECISION_VARIABLE_ARRAY'
SELECTED_INPUT_ARRAY = 'SELECTED_INPUT_ARRAY'
RESPONSE_TIME = 'RESPONSE_TIME'
PROBABILITY_UPPER_THRESHOLD = 'PROBABILITY_UPPER_THRESHOLD'
PROBABILITY_LOWER_THRESHOLD = 'PROBABILITY_LOWER_THRESHOLD'
RT_CORRECT_MEAN = 'RT_CORRECT_MEAN'
RT_CORRECT_VARIANCE = 'RT_CORRECT_VARIANCE'
RT_CORRECT_SKEW = 'RT_CORRECT_SKEW'
RT_INCORRECT_MEAN = 'RT_INCORRECT_MEAN'
RT_INCORRECT_VARIANCE = 'RT_INCORRECT_VARIANCE'
RT_INCORRECT_SKEW = 'RT_INCORRECT_SKEW'


# input_format Keywords:
SCALAR='SCALAR'
ARRAY='ARRAY'
VECTOR='VECTOR'

def decision_variable_to_array(x):
    """Generate "one-hot" 1d array designating selected action from DDM's scalar decision variable
    (used to generate value of OutputPort for action_selection Mechanism
    """
    if x >= 0:
        return [x,0]
    else:
        return [0,x]


class DDMError(Exception):
    def __init__(self, error_value):
        self.error_value = error_value

    def __str__(self):
        return repr(self.error_value)


class DDM(ProcessingMechanism):
    # DOCUMENT:   COMBINE WITH INITIALIZATION WITH PARAMETERS
    #             ADD INFO ABOUT B VS. N&F
    #             ADD _instantiate_output_ports TO INSTANCE METHODS, AND EXPLAIN RE: NUM OUTPUT VALUES FOR B VS. N&F
    """
    DDM(                                   \
        default_variable=None,             \
        function=DriftDiffusionAnalytical)

    Implements a drift diffusion process (also known as the `Diffusion Decision Model
    <https://www.ncbi.nlm.nih.gov/pmc/articles/PMC2474742/>`_, either by calculating an `analytic solution
    <DDM_Analytic_Mode>` or carrying out `step-wise numerical integration <DDM_Integration_Mode>`.
    See `Mechanism <Mechanism_Class_Reference>` for additional arguments and attributes.

    The default behaviour for the DDM is to reset its integration state on each new trial, this can be overridden by
    setting the `reset_stateful_function_when <Component.reset_stateful_function_when>` attribute to a different condition.
    In addition, unlike `TransferMechamism <TransferMechamism>`, the DDM's
    `execute_until_finished <Component.execute_until_finished>`
    attribute is set to :code:`True` by default. This will cause the DDM to execute multiple time steps per
    call to its `execute <Component.execute>`  method until the decision threshold is reached. This default behavior can
    be changed by setting `execute_until_finished <Component.execute_until_finished>` to :code:`False`.


    Arguments
    ---------

    default_variable : value, list or np.ndarray : default FUNCTION_PARAMS[STARTING_VALUE]
        the input to the Mechanism used if none is provided in a call to its `execute <Mechanism_Base.execute>` or
        `run <Mechanism_Base.run>` methods; also serves as a template to specify the length of the `variable
        <DDM.variable>` for its `function <DDM.function>`, and the `primary OutputPort <OuputState_Primary>` of the
        DDM (see `Input` <DDM_Creation>` for how an input with a length of greater than 1 is handled).

    function : IntegratorFunction : default DriftDiffusionAnalytical
        specifies the function to use to `execute <DDM_Execution>` the decision process; determines the mode of
        execution (see `function <DDM.function>` and `DDM_Modes` for additional information).

    COMMENT:
    context=componentType+INITIALIZING):
        context : str : default ''None''
               string used for contextualization of instantiation, hierarchical calls, executions, etc.
    COMMENT

    Attributes
    ----------
    variable : value : default  FUNCTION_PARAMS[STARTING_VALUE]
        the input to Mechanism's execute method.  Serves as the "stimulus" component of the `function <DDM.function>`'s
        **drift_rate** parameter.

    function :  IntegratorFunction : default DriftDiffusionAnalytical
        the function used to `execute <DDM_Execution>` the decision process; determines the mode of execution.
        If it is `DriftDiffusionAnalytical <DriftDiffusionAnalytical>`, an `analytic solution
        <DDM_Analytic_Mode>` is calculated (note:  the latter requires that the MatLab engine is installed); if it is
        an `IntegratorFunction` Function with an `integration_type <IntegratorFunction.integration_type>` of
        *DIFFUSION*, then `numerical step-wise integration <DDM_Integration_Mode>` is carried out.  See `DDM_Modes` and
        `DDM_Execution` for additional information.
        COMMENT:
           IS THIS MORE CORRECT FOR ABOVE:
               if it is `DriftDiffusionIntegrator`, then `numerical step-wise integration <DDM_Integration_Mode>`
               is carried out.
        COMMENT

    value : 2d np.array[array(float64),array(float64),array(float64),array(float64)]
        result of executing DDM `function <DDM.function>`;  has six items, that are assigned based on the `function
        <DDM.function>` attribute.  The first two items are always assigned the values of `DECISION_VARIABLE
        <DDM_DECISION_VARIABLE>` and `RESPONSE_TIME <DDM_RESPONSE_TIME>` (though their interpretation depends on the
        `function <DDM.function>` and corresponding `mode of <DDM_Modes>` of operation).  See `DDM_Modes`,
        `DDM_Execution`, and `DDM_Output` for additional information about other values that can be reported and
        their interpretation.

    random_state : numpy.RandomState
        private pseudorandom number generator

    output_ports : ContentAddressableList[OutputPort]
        list of the DDM's `OutputPorts <OutputPort>`.  There are always two OutputPorts, `DECISION_VARIABLE
        <DDM_DECISION_VARIABLE>` and `RESPONSE_TIME <DDM_RESPONSE_TIME>`; additional ones may be included
        based on the `function <DDM.function>` and/or any specifications made in the **output_ports** argument of the
        DDM's constructor (see `DDM_Output` for additional details).

    output_values : List[array(float64)]
        each item is the `value <OutputPort.value>` of the corresponding `OutputPort` in `output_ports
        <DDM.output_ports>`.  The first two items are always the `value <OutputPort.value>`\\s of the
        `DECISION_VARIABLE <DDM_DECISION_VARIABLE>` and `RESPONSE_TIME <DDM_RESPONSE_TIME>` OutputPorts;  additional
        ones may be included, based on the `function <DDM.function>` and any specifications made in the
        **output_ports** argument of the DDM's constructor  (see `DDM_Output` for additional details).

    standard_output_ports : list[str]
        list of `Standard OutputPorts <OutputPort_Standard>` that includes the following addition to the
        `standard_output_ports <Mechanism_Base.standard_output_ports>` of a `Mechanism <Mechanism>`:

        .. _DDM_DECISION_VARIABLE:

        *DECISION_VARIABLE* : float
          • `analytic mode <DDM_Analytic_Mode>`: the value of the threshold crossed by the decision variable on the
            current TRIAL (which is either the value of the DDM `function <DDM.function>`'s threshold attribute or its
            negative); \n
          • `integration mode <DDM_Integration_Mode>`: the value of the decision variable at the current TIME_STEP of
            execution. \n
          Corresponds to the 1st item of the DDM's `value <DDM.value>`.

        .. _DDM_DECISION_VARIABLE_ARRAY:

        *DECISION_VARIABLE_ARRAY* : 1d nparray
          .. note::
             This is available only if **input_format** is specified as *ARRAY* in the DDM Mechanism's constructor
             (see `DDM_Input`).
          • `analytic mode <DDM_Analytic_Mode>`: two element array, with the decision variable (1st item of the DDM's
            `value <DDM.value>`) as the 1st element if the decision process crossed the upper threshold, and the 2nd element
            if it is closer to the lower threshold; the other element is set to 0. \n
          • `integration mode <DDM_Integration_Mode>`: the value of the decision variable at the current TIME_STEP of
            execution, assigned to the 1st element if the decision variable is closer to the upper threshold, and to the
            2nd element if it is closer to the lower threshold; the other element is set to 0. \n

        .. _DDM_SELECTED_INPUT_ARRAY:

        *SELECTED_INPUT_ARRAY* : 1d nparray
          .. note::
             This is available only if **input_format** is specified as *ARRAY* in the DDM Mechanism's constructor
             (see `DDM_Input`).
          • `analytic mode <DDM_Analytic_Mode>`: two element array, with one ("selected") element -- determined by the
            outcome of the decision process -- set to the value of the corresponding element in the stimulus array (i.e.,
            the DDM's input_port `variable <InputPort.variable>`).  The "selected" element is the 1st one if the decision
            process resulted in crossing the upper threshold, and the 2nd if it crossed the lower threshold; the other
            element is set to 0. \n
          • `integration mode <DDM_Integration_Mode>`: the value of the element in the stimulus array based on the
            decision variable (1st item of the DDM's `value <DDM.value>`) at the current TIME_STEP of execution:
            it is assigned to the 1st element if the decision variable is closer to the upper threshold, and to the  2nd
            element if the decision variable is closer to the lower threshold; the other element is set to 0. \n

        .. _DDM_RESPONSE_TIME:

        *RESPONSE_TIME* : float
          • `analytic mode <DDM_Analytic_Mode>`: mean time (in seconds) for the decision variable to reach the positive
            or negative value of the DDM `function <DDM.function>`'s threshold attribute as estimated by the analytic
            solution calculated by the `function <DDM.function>`); \n
          • `integration mode <DDM_Integration_Mode>`: the number of `TIME_STEP` that have occurred since the DDM began
            to execute in the current `TRIAL <TimeScale.TRIAL>` or, if it has reached the positive or negative value of
            the DDM `function <DDM.function>`'s threshold attribute, the `TIME_STEP` at which that occurred. \n
          Corresponds to the 2nd item of the DDM's `value <DDM.value>`.

        .. _DDM_PROBABILITY_UPPER_THRESHOLD:

        *PROBABILITY_UPPER_THRESHOLD* : float
          • `analytic mode <DDM_Analytic_Mode>`: the probability of the decision variable reaching the positive value of
            the DDM `function <DDM.function>`'s threshold attribute as estimated by the analytic solution calculated by the
            `function <DDM.function>`; often, by convention, the positive (upper) threshold is associated with the
            correct response, in which case *PROBABILITY_UPPER_THRESHOLD* corresponds to the accuracy of the decision
            process. \n
          • `integration mode <DDM_Integration_Mode>`: `None`.
          Corresponds to the 3rd item of the DDM's `value <DDM.value>`.

        COMMENT:
          [TBI:]
              `integration mode <DDM_Integration_Mode>`, if execution has completed, this is a binary value
              indicating whether the decision process reached the upper (positive) threshold. If execution was
              interrupted (using :py:meth:`terminate_function  <DDM.terminate_function>`, sometimes referred to as the
              :ref:`interrogation protocol <LINK>`, then the value corresponds to the current likelihood that the upper
              threshold would have been reached.
        COMMENT

        .. _DDM_PROBABILITY_LOWER_THRESHOLD:

        *PROBABILITY_LOWER_THRESHOLD* : float
          • `analytic mode <DDM_Analytic_Mode>`: the probability of the decision variable reaching the negative value of
            the DDM `function <DDM.function>`'s threshold attribute as estimated by the analytic solution calculate by the
            `function <DDM.function>`); often, by convention, the negative (lower) threshold is associated with an error
            response, in which case *PROBABILITY_LOWER_THRESHOLD* corresponds to the error rate of the decision process; \n
          • `integration mode <DDM_Integration_Mode>`: `None`.
          Corresponds to the 4th item of the DDM's `value <DDM.value>`.

            COMMENT:
              [TBI:]
                  `integration mode <DDM_Integration_Mode>`, if execution has completed, this is a binary value
                  indicating whether the decision process reached the lower (negative) threshold. If execution was
                  interrupted (using :py:method:`terminate_method <DDM.terminate_function>`, sometimes referred to as the
                  :ref:`interrogation protocol <LINK>`), then the value corresponds to the current likelihood that the lower
                  threshold would have been reached.
            COMMENT

        .. _DDM_RT_CORRECT_MEAN:

        *RT_CORRECT_MEAN* : floa
          (only applicable if `function <DDM.function>` is `DriftDiffusionAnalytical`) \n
          • `analytic mode <DDM_Analytic_Mode>`:  the mean reaction time (in seconds) for responses in which the decision
            variable reached the positive value of the DDM `function <DDM.function>`'s threshold attribute as estimated by
            closed form analytic solutions from Srivastava et al. (https://arxiv.org/abs/1601.06420) \n
          • `integration mode <DDM_Integration_Mode>`: `None`.
          Corresponds to the 5th item of the DDM's `value <DDM.value>`.

        .. _DDM_RT_CORRECT_VARIANCE:

        *RT_CORRECT_VARIANCE* : float
          (only applicable if `function <DDM.function>` is `DriftDiffusionAnalytical`) \n
          • `analytic mode <DDM_Analytic_Mode>`:  the variance of reaction time (in seconds) for responses in which the
            decision variable reached the positive value of the DDM `function <DDM.function>`'s threshold attribute as
            estimated by closed form analytic solutions from Srivastava et al. (https://arxiv.org/abs/1601.06420) \n
          • `integration mode <DDM_Integration_Mode>`: `None`.
          Corresponds to the 6th item of the DDM's `value <DDM.value>`.

        .. _DDM_RT_CORRECT_SKEW:

        *RT_CORRECT_SKEW* : float
          (only applicable if `function <DDM.function>` is `DriftDiffusionAnalytical`) \n
          • `analytic mode <DDM_Analytic_Mode>`:  the skew of decision time (in seconds) for responses in which the decision
            variable reached the positive value of the DDM `function <DDM.function>`'s threshold attribute as estimated by
            closed form analytic solutions from Srivastava et al. (https://arxiv.org/abs/1601.06420) \n
          • `integration mode <DDM_Integration_Mode>`: `None`.
          Corresponds to the 7th item of the DDM's `value <DDM.value>`.

        .. _DDM_RT_INCORRECT_MEAN:

        *RT_INCORRECT_MEAN* : float
          (only applicable if `function <DDM.function>` is `DriftDiffusionAnalytical`) \n
          • `analytic mode <DDM_Analytic_Mode>`:  the mean reaction time (in seconds) for responses in which the decision
            variable reached the negative value of the DDM `function <DDM.function>`'s threshold attribute as estimated by
            closed form analytic solutions from Srivastava et al. (https://arxiv.org/abs/1601.06420) \n
          • `integration mode <DDM_Integration_Mode>`: `None`.
          Corresponds to the 5th item of the DDM's `value <DDM.value>`.

        .. _DDM_RT_INCORRECT_VARIANCE:

        *RT_INCORRECT_VARIANCE* : float
          (only applicable if `function <DDM.function>` is `DriftDiffusionAnalytical`) \n
          • `analytic mode <DDM_Analytic_Mode>`:  the variance of reaction time (in seconds) for responses in which the
            decision variable reached the negative value of the DDM `function <DDM.function>`'s threshold attribute as
            estimated by closed form analytic solutions from Srivastava et al. (https://arxiv.org/abs/1601.06420) \n
          • `integration mode <DDM_Integration_Mode>`: `None`.
          Corresponds to the 6th item of the DDM's `value <DDM.value>`.

        .. _DDM_RT_INCORRECT_SKEW:

        *RT_INCORRECT_SKEW* : float
          (only applicable if `function <DDM.function>` is `DriftDiffusionAnalytical`) \n
          • `analytic mode <DDM_Analytic_Mode>`:  the skew of decision time (in seconds) for responses in which the decision
            variable reached the negative value of the DDM `function <DDM.function>`'s threshold attribute as estimated by
            closed form analytic solutions from Srivastava et al. (https://arxiv.org/abs/1601.06420) \n
          • `integration mode <DDM_Integration_Mode>`: `None`.
          Corresponds to the 7th item of the DDM's `value <DDM.value>`.

    """

    componentType = "DDM"

    classPreferenceLevel = PreferenceLevel.SUBTYPE
    # These will override those specified in SUBTYPE_DEFAULT_PREFERENCES
    classPreferences = {
        PREFERENCE_SET_NAME: 'DDMCustomClassPreferences',
        REPORT_OUTPUT_PREF: PreferenceEntry(False, PreferenceLevel.INSTANCE)}

    class Parameters(ProcessingMechanism.Parameters):
        """
            Attributes
            ----------

                function
                    see `function <DDM.function>`

                    :default value: `DriftDiffusionAnalytical`
                    :type: `Function`

                initializer
                    see `initializer <DDM.initializer>`

                    :default value: numpy.array([[0]])
                    :type: ``numpy.ndarray``

                input_format
                    see `input_format <DDM.input_format>`

                    :default value: `SCALAR`
                    :type: ``str``

                random_state
                    see `random_state <DDM.random_state>`

                    :default value: None
                    :type: ``numpy.random.RandomState``
        """
        function = Parameter(
            DriftDiffusionAnalytical(
                drift_rate=1.0,
                starting_value=0.0,
                threshold=1.0,
                noise=0.5,
                non_decision_time=.200,
            ),
            stateful=False,
            loggable=False
        )
        input_format = Parameter(SCALAR, stateful=False, loggable=False)
        initializer = np.array([[0]])
        random_state = Parameter(None, stateful=True, loggable=False)

        output_ports = Parameter(
            [DECISION_VARIABLE, RESPONSE_TIME],
            stateful=False,
            loggable=False,
            read_only=True,
            structural=True,
        )

    standard_output_ports =[{NAME: DECISION_VARIABLE,},           # Upper or lower threshold for Analtyic function
                            {NAME: RESPONSE_TIME},                # TIME_STEP within TRIAL for Integrator function
                            {NAME: PROBABILITY_UPPER_THRESHOLD},  # Accuracy (TRIAL mode only)
                            {NAME: PROBABILITY_LOWER_THRESHOLD},  # Error rate (TRIAL mode only)
                            {NAME: RT_CORRECT_MEAN},              # (DriftDiffusionAnalytical only)
                            {NAME: RT_CORRECT_VARIANCE},          # (DriftDiffusionAnalytical only)
                            {NAME: RT_CORRECT_SKEW},              # (DriftDiffusionAnalytical only)
                            {NAME: RT_INCORRECT_MEAN},            # (DriftDiffusionAnalytical only)
                            {NAME: RT_INCORRECT_VARIANCE},        # (DriftDiffusionAnalytical only)
                            {NAME: RT_INCORRECT_SKEW}             # (DriftDiffusionAnalytical only)
                            ]
    standard_output_port_names = [i['name'] for i in standard_output_ports]

    @tc.typecheck
    def __init__(self,
                 default_variable=None,
                 size=None,
                 input_format:tc.optional(tc.enum(SCALAR, ARRAY, VECTOR))=None,
                 function=None,
                 input_ports=None,
                 output_ports: tc.optional(tc.any(str, Iterable)) = None,
                 seed=None,
                 params=None,
                 name=None,
                 prefs: tc.optional(is_pref_set) = None,
                 **kwargs):

        # Override instantiation of StandardOutputPorts usually done in _instantiate_output_ports
        #    in order to use SEQUENTIAL indices
        self.standard_output_ports = StandardOutputPorts(self, self.standard_output_ports, indices=SEQUENTIAL)

        if seed is None:
            seed = get_global_seed()

        if input_format is not None and input_ports is not None:
            raise DDMError(
                'Only one of input_format and input_ports should be specified.'
            )
        elif input_format is None:
            input_format = SCALAR

        # If input_format is specified to be ARRAY or VECTOR, instantiate:
        #    InputPort with:
        #        2-item array as its variable
        #        Reduce as its function, which will generate an array of len 1
        #        and therefore specify size of Mechanism's variable as 1
        #    OutputPorts that report the decision variable and selected input in array format
        #        IMPLEMENTATION NOTE:
        #            These are created here rather than as StandardOutputPorts
        #            since they require input_format==ARRAY to be meaningful
        if input_format in {ARRAY, VECTOR}:
            size=1 # size of variable for DDM Mechanism
            input_ports = [
                {NAME:'ARRAY',
                 VARIABLE: np.array([[0.0, 0.0]]),
                 FUNCTION: Reduce(weights=[1,-1])}
            ]
            self.standard_output_ports.add_port_dicts([
                # Provides a 1d 2-item array with:
                #    decision variable in position corresponding to threshold crossed, and 0 in the other position
                {NAME: DECISION_VARIABLE_ARRAY, # 1d len 2, DECISION_VARIABLE as element 0 or 1
                 VARIABLE:[(OWNER_VALUE, self.DECISION_VARIABLE_INDEX), THRESHOLD],
                           # per VARIABLE assignment above, items of v of lambda function below are:
                           #    v[0]=self.value[self.DECISION_VARIABLE_INDEX]
                           #    v[1]=self.parameter_ports[THRESHOLD]
                 FUNCTION: lambda v: [float(v[0]), 0] if (v[1] - v[0]) < (v[1] + v[0]) else [0, float(v[0])]},
                # Provides a 1d 2-item array with:
                #    input value in position corresponding to threshold crossed by decision variable, and 0 in the other
                {NAME: SELECTED_INPUT_ARRAY, # 1d len 2, DECISION_VARIABLE as element 0 or 1
                 VARIABLE:[(OWNER_VALUE, self.DECISION_VARIABLE_INDEX), THRESHOLD, (INPUT_PORT_VARIABLES, 0)],
                 # per VARIABLE assignment above, items of v of lambda function below are:
                 #    v[0]=self.value[self.DECISION_VARIABLE_INDEX]
                 #    v[1]=self.parameter_ports[THRESHOLD]
                 #    v[2]=self.input_ports[0].variable
                 FUNCTION: lambda v: [float(v[2][0][0]), 0] \
                                      if (v[1] - v[0]) < (v[1] + v[0]) \
                                      else [0, float(v[2][0][1])]

                 }

            ])

        # Add StandardOutputPorts for Mechanism (after ones for DDM, so that their indices are not messed up)
        # FIX 11/9/19:  ADD BACK ONCE Mechanism_Base.standard_output_ports ONLY HAS RESULTS IN ITS
        # self.standard_output_ports.add_port_dicts(Mechanism_Base.standard_output_ports)

        # Default output_ports is specified in constructor as a tuple rather than a list
        # to avoid "gotcha" associated with mutable default arguments
        # (see: bit.ly/2uID3s3 and http://docs.python-guide.org/en/latest/writing/gotchas/)
        if isinstance(output_ports, (str, tuple)):
            output_ports = list(output_ports)

        # Instantiate RandomState
        random_state = np.random.RandomState([seed])

        # IMPLEMENTATION NOTE: this manner of setting default_variable works but is idiosyncratic
        # compared to other mechanisms: see TransferMechanism.py __init__ function for a more normal example.
        if default_variable is None and size is None:
            try:
                default_variable = params[FUNCTION_PARAMS][STARTING_VALUE]
                if not is_numeric(default_variable):
                    # set normally by default
                    default_variable = None
            except (KeyError, TypeError):
                # set normally by default
                pass

        if default_variable is None:
            default_variable = np.array([0.0])

        # # Conflict with above
        # self.size = size

        # New (1/19/2021) default behaviour of DDM mechanism is to execute until finished. That
        # is, it should execute until it reaches its threshold.
        self.parameters.execute_until_finished.default_value = True

        # New (1/19/2021) default behavior of DDM mechanism is to reset stateful functions
        # on each new trial.
        if 'reset_stateful_function_when' not in kwargs:
            kwargs['reset_stateful_function_when'] = AtTrialStart()

        # FIXME: Set maximum executions absurdly large to avoid early termination
        self.max_executions_before_finished = sys.maxsize

        super(DDM, self).__init__(default_variable=default_variable,
                                  random_state=random_state,
                                  input_ports=input_ports,
                                  output_ports=output_ports,
                                  function=function,
                                  params=params,
                                  name=name,
                                  prefs=prefs,
                                  size=size,
                                  **kwargs),

        self._instantiate_plotting_functions()

    def plot(self, stimulus=1.0, threshold=10.0):
        """
        Generate a dynamic plot of the DDM integrating over time towards a threshold.

        .. note::
            The plot method is only available when the DriftDiffusionIntegrator function is in use. The plot method does
            not represent the results of this DDM mechanism in particular, and does not affect the current state of this
            mechanism's DriftDiffusionIntegrator. The plot method is only meant to visualize a possible path of a DDM
            mechanism with these function parameters.

        Arguments
        ---------
        stimulus: float: default 1.0
            specify a stimulus value for the AdaptiveIntegrator function

        threshold: float: default 10.0
            specify the threshold at which the DDM will stop integrating

        Returns
        -------
        Mechanism's function plot : Matplotlib window
            Matplotlib window of the Mechanism's function plotting dynamically over time with specified parameters
            towards a specified threshold


        """
        import matplotlib.pyplot as plt
        import time
        plt.ion()

        # set initial values and threshold
        time_step = [0]
        position = [float(self.defaults.variable)]
        variable = stimulus

        # execute the mechanism once to begin the loop
        result_check = self.plot_function(variable, context="plot")[0][0]

        # continue executing the ddm until its value exceeds the threshold
        while abs(result_check) < threshold:
            time_step.append(time_step[-1] + 1)
            position.append(result_check)
            result_check = self.plot_function(variable, context="plot")[0][0]

        # add the ddm's final position to the list of positions
        time_step.append(time_step[-1] + 1)
        position.append(result_check)

        figure, ax = plt.subplots(1, 1)
        lines, = ax.plot([], [], 'o')
        ax.set_xlim(0, time_step[-1])
        ax.set_ylim(-threshold, threshold)
        ax.grid()
        xdata = []
        ydata = []

        # add each of the position values to the plot one at a time
        for t in range(time_step[-1]):
            xdata.append(t)
            ydata.append(position[t])
            lines.set_xdata(xdata)
            lines.set_ydata(ydata)
            figure.canvas.draw()
            # number of seconds to wait before next point is plotted
            time.sleep(.1)

    def _validate_variable(self, variable, context=None):
        """Ensures that input to DDM is a single value.
        Remove when MULTIPROCESS DDM is implemented.
        """

        # this test may become obsolete when size is moved to Component.py
        # if len(variable) > 1 and not self.input_format in {ARRAY, VECTOR}:
        if not object_has_single_value(variable) and not object_has_single_value(np.array(variable)):
            raise DDMError("Length of input to DDM ({}) is greater than 1, implying there are multiple "
                           "input ports, which is currently not supported in DDM, but may be supported"
                           " in the future under a multi-process DDM. Please use a single numeric "
                           "item as the default_variable, or use size = 1.".format(variable))
        # # MODIFIED 6/28/17 (CW): changed len(variable) > 1 to len(variable[0]) > 1
        # # if not isinstance(variable, numbers.Number) and len(variable[0]) > 1:
        # if not is_numeric(variable) and len(variable[0]) > 1:
        #     raise DDMError("Input to DDM ({}) must have only a single numeric item".format(variable))
        return super()._validate_variable(variable=variable, context=context)

    def _validate_params(self, request_set, target_set=None, context=None):

        super()._validate_params(request_set=request_set, target_set=target_set, context=context)
        functions = {DriftDiffusionAnalytical,
                     DriftDiffusionIntegrator}

        if FUNCTION in target_set and target_set[FUNCTION] is not None:
            # If target_set[FUNCTION] is a method of a Function (e.g., being assigned in _instantiate_function),
            #   get the Function to which it belongs
            fun = target_set[FUNCTION]
            if isinstance(fun, types.MethodType):
                fun = fun.__self__.__class__

            for function_type in functions:
                if is_same_function_spec(fun, function_type):
                    break
            else:
                function_names = [fun.componentName for fun in functions]
                raise DDMError("{} param of {} must be one of the following functions: {}".
                               format(FUNCTION, self.name, function_names))

        try:
            threshold = target_set[FUNCTION_PARAMS][THRESHOLD]
        except KeyError:
            pass
        else:
            if isinstance(threshold, tuple):
                threshold = threshold[0]
            if is_numeric(threshold):
                if not threshold >= 0:
                    raise DDMError("{} param of {} ({}) must be >= zero".
                                   format(THRESHOLD, self.name, threshold))
            elif isinstance(threshold, ControlSignal):
                threshold = threshold.allocation_samples
                if not np.amin(threshold) >= 0:
                    raise DDMError("The lowest value of {} for the {} "
                                   "assigned to the {} param of {} must be >= zero".
                                   format(ALLOCATION_SAMPLES, ControlSignal.__name__, THRESHOLD, self.name, threshold))
            elif _is_control_spec(threshold):
                pass
            else:
                raise DDMError("PROGRAM ERROR: unrecognized specification for {} of {} ({})".
                               format(THRESHOLD, self.name, threshold))

    def _instantiate_plotting_functions(self, context=None):
        if "DriftDiffusionIntegrator" in str(self.function):
            self.get_axes_function = DriftDiffusionIntegrator(
                rate=self.function.defaults.rate,
                noise=self.function.defaults.noise
            ).function
            self.plot_function = DriftDiffusionIntegrator(
                rate=self.function.defaults.rate,
                noise=self.function.defaults.noise
            ).function

    def _execute(
        self,
        variable=None,
        context=None,
        runtime_params=None,

    ):
        """Execute DDM function (currently only trial-level, analytic solution)
        Execute DDM and estimate outcome or calculate trajectory of decision variable
        Currently implements only trial-level DDM (analytic solution) and returns:
            - stochastically estimated decion outcome (convert mean ER into value between 1 and -1)
            - mean ER
            - mean RT
            - mean, variance, and skew of RT for correct (posititive threshold) responses
            - mean, variance, and skew of RT for incorrect (negative threshold) responses
        Return current decision variable (self.outputPort.value) and other output values (self.output_ports[].value
        Arguments:
        # CONFIRM:
        variable (float): set to self.value (= self.input_value)
        - params (dict):  runtime_params passed from Mechanism, used as one-time value for current execution:
            + DRIFT_RATE (float)
            + THRESHOLD (float)
            + kwDDM_Bias (float)
            + NON_DECISION_TIME (float)
            + NOISE (float)
        - context (str)
        Returns the following values in self.value (2D np.array) and in
            the value of the corresponding outputPort in the self.output_ports dict:
            - decision variable (float)
            - mean error rate (float)
            - mean RT (float)
            - mean, variance, and skew of RT for correct (posititive threshold) responses
            - mean, variance, and skew of RT for incorrect (negative threshold) responses

        :param self:
        :param variable (float)
        :param params: (dict)
        :param context: (str)
        :rtype self.outputPort.value: (number)
        """

        if variable is None or np.isnan(variable):
            # IMPLEMENT: MULTIPROCESS DDM:  ??NEED TO DEAL WITH PARTIAL NANS
            variable = self.defaults.variable

        variable = self._validate_variable(variable)

        # EXECUTE INTEGRATOR SOLUTION (TIME_STEP TIME SCALE) -----------------------------------------------------
        if isinstance(self.function, IntegratorFunction):

            result = super()._execute(variable, context=context)

            if self.initialization_status != ContextFlags.INITIALIZING:
                logger.info('{0} {1} is at {2}'.format(type(self).__name__, self.name, result))

            return convert_all_elements_to_np_array([result[0], result[1]])

        # EXECUTE ANALYTIC SOLUTION (TRIAL TIME SCALE) -----------------------------------------------------------
        else:

            result = super()._execute(
                variable=variable,
                context=context,
                runtime_params=runtime_params,

            )

            if isinstance(self.function, DriftDiffusionAnalytical):
                return_value = np.zeros(shape=(10,1))
                return_value[self.RESPONSE_TIME_INDEX] = result[0]
                return_value[self.PROBABILITY_LOWER_THRESHOLD_INDEX] = result[1]
                return_value[self.PROBABILITY_UPPER_THRESHOLD_INDEX] = \
                                                               1 - return_value[self.PROBABILITY_LOWER_THRESHOLD_INDEX]
                return_value[self.RT_CORRECT_MEAN_INDEX] = result[2]
                return_value[self.RT_CORRECT_VARIANCE_INDEX] = result[3]
                return_value[self.RT_CORRECT_SKEW_INDEX] = result[4]
                return_value[self.RT_INCORRECT_MEAN_INDEX] = result[5]
                return_value[self.RT_INCORRECT_VARIANCE_INDEX] = result[6]
                return_value[self.RT_INCORRECT_SKEW_INDEX] = result[7]

            else:
                raise DDMError("The function specified ({}) for {} is not a valid function selection for the DDM".
                               format(self.function.name, self.name))

            # Convert ER to decision variable:
            threshold = float(self.function._get_current_parameter_value(THRESHOLD, context))
            random_state = self._get_current_parameter_value(self.parameters.random_state, context)
            if random_state.rand() < return_value[self.PROBABILITY_LOWER_THRESHOLD_INDEX]:
                return_value[self.DECISION_VARIABLE_INDEX] = np.atleast_1d(-1 * threshold)
            else:
                return_value[self.DECISION_VARIABLE_INDEX] = threshold
            return return_value

    def _gen_llvm_invoke_function(self, ctx, builder, function, params, state, variable, *, tags:frozenset):

        mf_out, builder = super()._gen_llvm_invoke_function(ctx, builder, function, params, state, variable, tags=tags)

        mech_out_ty = ctx.convert_python_struct_to_llvm_ir(self.defaults.value)
        mech_out = builder.alloca(mech_out_ty)

        if isinstance(self.function, IntegratorFunction):
            # Integrator version of the DDM mechanism converts the
            # second element to a 2d array
            builder.store(builder.load(builder.gep(mf_out, [ctx.int32_ty(0),
                                                            ctx.int32_ty(0)])),
                          builder.gep(mech_out, [ctx.int32_ty(0),
                                                 ctx.int32_ty(0)]))
            builder.store(builder.load(builder.gep(mf_out, [ctx.int32_ty(0),
                                                            ctx.int32_ty(1)])),
                          builder.gep(mech_out, [ctx.int32_ty(0),
                                                 ctx.int32_ty(1)]))
        elif isinstance(self.function, DriftDiffusionAnalytical):
            for res_idx, idx in enumerate((self.RESPONSE_TIME_INDEX,
                                           self.PROBABILITY_LOWER_THRESHOLD_INDEX,
                                           self.RT_CORRECT_MEAN_INDEX,
                                           self.RT_CORRECT_VARIANCE_INDEX,
                                           self.RT_CORRECT_SKEW_INDEX,
                                           self.RT_INCORRECT_MEAN_INDEX,
                                           self.RT_INCORRECT_VARIANCE_INDEX,
                                           self.RT_INCORRECT_SKEW_INDEX)):
                src = builder.gep(mf_out, [ctx.int32_ty(0), ctx.int32_ty(res_idx)])
                dst = builder.gep(mech_out, [ctx.int32_ty(0), ctx.int32_ty(idx)])
                builder.store(builder.load(src), dst)

            # Handle upper threshold probability
            src = builder.gep(mf_out, [ctx.int32_ty(0), ctx.int32_ty(1),
                                       ctx.int32_ty(0)])
            dst = builder.gep(mech_out, [ctx.int32_ty(0),
                ctx.int32_ty(self.PROBABILITY_UPPER_THRESHOLD_INDEX),
                ctx.int32_ty(0)])
            prob_lower_thr = builder.load(src)
            prob_upper_thr = builder.fsub(prob_lower_thr.type(1),
                                          prob_lower_thr)
            builder.store(prob_upper_thr, dst)

            # Load function threshold
            threshold_ptr = pnlvm.helpers.get_param_ptr(builder, self.function,
                                                        params, THRESHOLD)
            threshold = pnlvm.helpers.load_extract_scalar_array_one(builder,
                                                                    threshold_ptr)
            # Load mechanism state to generate random numbers
            state = builder.function.args[1]
            random_state = pnlvm.helpers.get_state_ptr(builder, self, state, "random_state")
            random_f = ctx.import_llvm_function("__pnl_builtin_mt_rand_double")
            random_val_ptr = builder.alloca(random_f.args[1].type.pointee)
            builder.call(random_f, [random_state, random_val_ptr])
            random_val = builder.load(random_val_ptr)

            # Convert ER to decision variable:
            dst = builder.gep(mech_out, [ctx.int32_ty(0),
                ctx.int32_ty(self.DECISION_VARIABLE_INDEX),
                ctx.int32_ty(0)])
            thr_cmp = builder.fcmp_ordered("<", random_val, prob_lower_thr)
            neg_threshold = pnlvm.helpers.fneg(builder, threshold)
            res = builder.select(thr_cmp, neg_threshold, threshold)

            builder.store(res, dst)
        else:
            assert False, "Unknown mode in compiled DDM!"

        return mech_out, builder

    @handle_external_context(fallback_most_recent=True)
    def reset(self, *args, force=False, context=None, **kwargs):
        from psyneulink.core.components.functions.statefulfunctions.integratorfunctions import IntegratorFunction

        # (1) reset function, (2) update mechanism value, (3) update output ports
        if isinstance(self.function, IntegratorFunction):
            new_values = self.function.reset(*args, **kwargs, context=context)
            self.parameters.value._set(convert_all_elements_to_np_array(new_values), context)
            self._update_output_ports(context=context)

    @handle_external_context()
    def is_finished(self, context=None):
        # find the single numeric entry in previous_value
        try:
            single_value = self.function.parameters.previous_value._get(context)
        except AttributeError:
            # Analytical function so it is always finished after it is called
            return True

        # indexing into a matrix doesn't reduce dimensionality
        if not isinstance(single_value, (np.matrix, str)):
            while True:
                try:
                    single_value = single_value[0]
                except (IndexError, TypeError):
                    break

        if (
            abs(single_value) >= self.function._get_current_parameter_value(THRESHOLD, context)
            and isinstance(self.function, IntegratorFunction)
        ):
            logger.info(
                '{0} {1} has reached threshold {2}'.format(
                    type(self).__name__,
                    self.name,
                    self.function._get_current_parameter_value(THRESHOLD, context)
                )
            )
            return True
        return False

    def _gen_llvm_is_finished_cond(self, ctx, builder, params, state):
        # Setup pointers to internal function
        func_state_ptr = pnlvm.helpers.get_state_ptr(builder, self, state, "function")
        func_param_ptr = pnlvm.helpers.get_param_ptr(builder, self, params, "function")

        # Find the single numeric entry in previous_value
        try:
            prev_val_ptr = pnlvm.helpers.get_state_ptr(builder, self.function, func_state_ptr, "previous_value")
        except ValueError:
            return ctx.bool_ty(1)

        # Extract scalar value from ptr
        prev_val_ptr = builder.gep(prev_val_ptr, [ctx.int32_ty(0), ctx.int32_ty(0)])
        prev_val = builder.load(prev_val_ptr)

        # Take abs of previous val
        llvm_fabs = ctx.get_builtin("fabs", [ctx.float_ty])
        prev_val = builder.call(llvm_fabs, [prev_val])


        # obtain threshold value
        threshold_ptr = pnlvm.helpers.get_param_ptr(builder,
                                                    self.function,
                                                    func_param_ptr,
                                                    "threshold")

        threshold_ptr = builder.gep(threshold_ptr, [ctx.int32_ty(0), ctx.int32_ty(0)])
        threshold = builder.load(threshold_ptr)
        is_prev_greater_or_equal = builder.fcmp_ordered('>=', prev_val, threshold)

        return is_prev_greater_or_equal<|MERGE_RESOLUTION|>--- conflicted
+++ resolved
@@ -383,13 +383,9 @@
 from psyneulink.core.globals.parameters import Parameter
 from psyneulink.core.globals.preferences.basepreferenceset import is_pref_set, REPORT_OUTPUT_PREF
 from psyneulink.core.globals.preferences.preferenceset import PreferenceEntry, PreferenceLevel
-<<<<<<< HEAD
-from psyneulink.core.globals.utilities import convert_to_np_array, is_numeric, is_same_function_spec, object_has_single_value, get_global_seed
+from psyneulink.core.globals.utilities import convert_all_elements_to_np_array, is_numeric, is_same_function_spec, object_has_single_value, get_global_seed
 from psyneulink.core.scheduling.condition import AtTrialStart
-=======
-from psyneulink.core.globals.utilities import convert_all_elements_to_np_array, is_numeric, is_same_function_spec, object_has_single_value, get_global_seed
-
->>>>>>> 3a1d590a
+
 from psyneulink.core import llvm as pnlvm
 
 
@@ -850,9 +846,6 @@
                 # set normally by default
                 pass
 
-        if default_variable is None:
-            default_variable = np.array([0.0])
-
         # # Conflict with above
         # self.size = size
 
