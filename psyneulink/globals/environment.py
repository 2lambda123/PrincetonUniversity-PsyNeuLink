--- conflicted
+++ resolved
@@ -1044,7 +1044,6 @@
                             inputs[i][0] = mech.input_labels_dict[k][inputs[i][0]]
 
             else:
-<<<<<<< HEAD
                 for trial_stimulus in inputs:
                     for input_state_index in range(len(trial_stimulus)):
                         if isinstance(trial_stimulus[input_state_index], str):
@@ -1068,43 +1067,8 @@
                         elif isinstance(item, str): # format of stimuli dict is [[label]...]
                             # inputs[i][j] = get_input_for_label(mech, item, stim)
                             inputs[i][j] = get_input_for_label(mech, item)
-=======
-                # if subdicts, look exhaustively for any instances of the label in keys of all subdicts
-                name_value_pairs = []
-                for name, dict in mech.input_labels.items():
-                    if key in dict:
-                        name_value_pairs.append((name,dict[key]))
-                if len(name_value_pairs)==1:
-                    # if only one found, use its value
-                    return name_value_pairs[0][1]
-                else:
-                    # if more than one is found, now know that "convenience notation" has not been used
-                    #     check that number of items in input_array == number of states
-                    if len(input_array) != len(mech.input_states):
-                        raise RunError("Number of items in input for {} of {} ({}) "
-                                       "does not match the number of its {}s ({})".
-                                       format(mech.name, obj.name, len(input_array),
-                                              InputState, len(mech.input_states)))
-                    # use index of item in outer array and key (int or name of state) to determine which subdict to use
-                    input_index = input_array.index(key)
-
-                    # try to match input_index against index in name_value_pairs[0];
-                    value = [item[1] for item in name_value_pairs if item[0]==input_index]
-                    if value:
-                        return value[0]
-                    else:
-                        # otherwise, match against index associated with name of state in name_value_pairs
-                        value = [item[1] for item in name_value_pairs if mech.input_states.index(item[0])==input_index]
-                        if value:
-                            return value[0]
->>>>>>> 2c8b0cf9
-                        else:
-                            raise RunError("Unrecognized specification ({}) in stimulus {} of entry "
-                                           "for {} in inputs dictionary specified for {}".
-                                           format(item, i, mech.name, obj.name))
                 elif isinstance(stim, str):
                     inputs[i] = get_input_for_label(mech, stim)
-
         return stimuli
 
 def _parse_target_labels(obj, target_dict, mechanisms_to_parse):
