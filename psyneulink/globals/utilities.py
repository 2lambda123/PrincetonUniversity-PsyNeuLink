# Princeton University licenses this file to You under the Apache License, Version 2.0 (the "License");
# you may not use this file except in compliance with the License.  You may obtain a copy of the License at:
#     http://www.apache.org/licenses/LICENSE-2.0
# Unless required by applicable law or agreed to in writing, software distributed under the License is distributed
# on an "AS IS" BASIS, WITHOUT WARRANTIES OR CONDITIONS OF ANY KIND, either express or implied.
# See the License for the specific language governing permissions and limitations under the License.
#
#
# *************************************************  Utilities *********************************************************

"""Utilities that must be accessible to all PsyNeuLink modules, but are not PsyNeuLink-specific

   That is:
       do not require any information about PsyNeuLink objects
       are not constrained to be used by PsyNeuLink objects

************************************************* UTILITIES ************************************************************


CONTENTS
--------

TYPE CHECKING VALUE COMPARISON
~~~~~~~~~~~~~~~~~~~~~~~~~~~~~~

.. note::
   PsyNeuLink-specific typechecking functions are in the `Component <Component>` module

* `parameter_spec`
* `optional_parameter_spec`
* `is_matrix
* `is_matrix_spec`
* `is_numeric`
* `is_numeric_or_none`
* `iscompatible`
* `is_value_spec`
* `is_unit_interval`
* `is_same_function_spec`

ENUM
~~~~

* `Autonumber`
* `Modulation`
* `get_modulationOperation_name`

KVO
~~~

.. note::
   This is for potential future use;  not currently used by PsyNeuLink objects

* observe_value_at_keypath


OTHER
~~~~~
* `get_args`
* `recursive_update`
* `merge_param_dicts`
* `multi_getattr`
* `np_array_less_that_2d`
* `convert_to_np_array`
* `type_match`
* `get_value_from_array`
* `is_matrix`
* `underscore_to_camelCase`
* `append_type_to_name`
* `ReadOnlyOrderedDict`
* `ContentAddressableList`
* `make_readonly_property`
* `get_class_attributes`

"""

import inspect
import numbers
import warnings

from enum import Enum, EnumMeta, IntEnum

import numpy as np

from psyneulink.globals.keywords import DISTANCE_METRICS, MATRIX_KEYWORD_VALUES, NAME, VALUE

__all__ = [
    'append_type_to_name', 'AutoNumber', 'ContentAddressableList', 'convert_to_np_array', 'get_class_attributes',
    'get_modulationOperation_name', 'get_value_from_array', 'is_distance_metric', 'is_matrix', 'is_matrix_spec',
    'is_modulation_operation', 'is_numeric', 'is_numeric_or_none', 'is_same_function_spec', 'is_unit_interval',
    'is_value_spec', 'iscompatible', 'kwCompatibilityLength', 'kwCompatibilityNumeric', 'kwCompatibilityType',
    'make_readonly_property', 'merge_param_dicts', 'Modulation', 'MODULATION_ADD', 'MODULATION_MULTIPLY',
    'MODULATION_OVERRIDE', 'multi_getattr', 'np_array_less_than_2d', 'optional_parameter_spec', 'parameter_spec',
    'random_matrix', 'ReadOnlyOrderedDict', 'TEST_CONDTION', 'type_match', 'underscore_to_camelCase', 'UtilitiesError',
]

# THE FOLLOWING CAUSES ALL WARNINGS TO GENERATE AN EXCEPTION:
warnings.filterwarnings("error")


class UtilitiesError(Exception):
    def __init__(self, error_value):
        self.error_value = error_value

    def __str__(self):
        return repr(self.error_value)


MODULATION_OVERRIDE = 'Modulation.OVERRIDE'
MODULATION_MULTIPLY = 'Modulation.MULTIPLY'
MODULATION_ADD = 'Modulation.ADD'


class Modulation(Enum):
    MULTIPLY = lambda runtime, default : runtime * default
    ADD = lambda runtime, default : runtime + default
    OVERRIDE = lambda runtime, default : runtime
    DISABLE = 0

def is_modulation_operation(val):
    # try:
    #     val(0,0)
    #     return True
    # except:
    #     return False
    return get_modulationOperation_name(val)

def get_modulationOperation_name(operation):
        x = operation(1,2)
        if x is 1:
            return MODULATION_OVERRIDE
        elif x is 2:
            return MODULATION_MULTIPLY
        elif x is 3:
            return MODULATION_ADD
        else:
            return False



class AutoNumber(IntEnum):
    """Autonumbers IntEnum type

    First item in list of declarations is numbered 0;
    Others incremented by 1

    Sample:

        class NumberedList(AutoNumber):
            FIRST_ITEM = ()
            SECOND_ITEM = ()

        >>>NumberedList.FIRST_ITEM.value
         0
        >>>NumberedList.SECOND_ITEM.value
         1

    Adapted from AutoNumber example for Enum at https://docs.python.org/3/library/enum.html#enum.IntEnum:
    Notes:
    * Start of numbering changed to 0 (from 1 in example)
    * obj based on int rather than object
    """
    def __new__(component_type):
        # Original example:
        # value = len(component_type.__members__) + 1
        # obj = object.__new__(component_type)
        value = len(component_type.__members__)
        obj = int.__new__(component_type)
        obj._value_ = value
        return obj


# ******************************** GLOBAL STRUCTURES, CONSTANTS AND METHODS  *******************************************

TEST_CONDTION = False


def optional_parameter_spec(param):
    """Test whether param is a legal PsyNeuLink parameter specification or `None`

    Calls parameter_spec if param is not `None`
    Used with typecheck

    Returns
    -------
    `True` if it is a legal parameter or `None`.
    `False` if it is neither.


    """
    if not param:
        return True
    return parameter_spec(param)


def parameter_spec(param):
    """Test whether param is a legal PsyNeuLink parameter specification

    Used with typecheck

    Returns
    -------
    `True` if it is a legal parameter.
    `False` if it is not.
    """
    # if isinstance(param, property):
    #     param = ??
    # if is_numeric(param):
    from psyneulink.components.functions.function import function_type
    from psyneulink.components.shellclasses import Projection
    from psyneulink.components.component import parameter_keywords

    if (isinstance(param, (numbers.Number,
                           np.ndarray,
                           list,
                           tuple,
                           dict,
                           function_type,
                           Projection)) or
        (inspect.isclass(param) and issubclass(param, Projection)) or
        param in parameter_keywords):
        return True
    return False


def is_numeric_or_none(x):
    if x is None:
        return True
    return is_numeric(x)


def is_numeric(x):
    return iscompatible(x, **{kwCompatibilityNumeric:True, kwCompatibilityLength:0})


def is_matrix_spec(m):
    return isinstance(m, str) and m in MATRIX_KEYWORD_VALUES


def is_matrix(m):
    from psyneulink.components.component import Component

    if is_matrix_spec(m):
        return True
    if isinstance(m, (list, np.ndarray, np.matrix)):
        return True
    if m is None or isinstance(m, (Component, dict, set)) or (inspect.isclass(m) and issubclass(m, Component)):
        return False
    try:
        m2 = np.matrix(m)
        return is_matrix(m2)
    except:
        pass
    if callable(m):
        try:
            return is_matrix(m())
        except:
            return False
    return False


def is_distance_metric(s):
    if s in DISTANCE_METRICS:
        return True
    else:
        return False


kwCompatibilityType = "type"
kwCompatibilityLength = "length"
kwCompatibilityNumeric = "numeric"

# IMPLEMENT SUPPORT OF *LIST* OF TYPES IN kwCompatibilityType (see Function.__init__ FOR EXAMPLE)
# IMPLEMENT: IF REFERENCE IS np.ndarray, try converting candidate to array and comparing
def iscompatible(candidate, reference=None, **kargs):
    """Check if candidate matches reference or, if that is omitted, it matches type, length and/or numeric specification

    If kargs is omitted, candidate and reference must match in type and length
    If reference and kargs are omitted, candidate must be a list of numbers (of any length)
    If reference is omitted, candidate must match specs in kargs

    kargs is an optional dictionary with the following entries:
        kwCompatibilityType ("type"):<type> (default: list):  (spec local_variable: match_type)
            - if reference is provided, candidate's type must match or be subclass of reference,
                irrespective of whether kwCompatibilityType is specified or absent;  however, if:
                + kwCompatibilityType is absent, enums are treated as numbers (of which they are a subclass)
                + kwCompatibilityType = enum, then candidate must be an enum if reference is one
            - if reference is absent:
                if kwCompatibilityType is also absent:
                    if kwCompatibilityNumeric is `True`, all elements of candidate must be numbers
                    if kwCompatibilityNumeric is :keyword:`False`, candidate can contain any type
                if kwCompatibilityType is specified, candidate's type must match or be subclass of specified type
            - for iterables, if kwNumeric is :keyword:`False`, candidate can have multiple types but
                if a reference is provided, then the corresponding items must have the same type
        kwCompatibilityLength ("length"):<int>  (default: 0):    (spec local_variable: match_length)
            - if kwCompatibilityLength is absent:
                if reference is absent, candidate can be of any length
                if reference is provided, candidate must match reference length
            - if kwCompatibilityLength = 0:
                candidate can be any length, irrespective of the reference or its length
            - if kwCompatibilityLength > 0:
                if reference is provided, candidate must be same length as reference
                if reference is omitted, length of candidate must equal value of kwLength
            Note: kwCompatibility < 0 is illegal;  it will generate a warning and be set to 0
        kwCompatibilityNumeric ("number": <bool> (default: `True`)  (spec local_variable: number_only)
            If kwCompatibilityNumeric is `True`, candidate must be either numeric or a list or tuple of
                numeric types
            If kwCompatibilityNumberic is :keyword:`False`, candidate can be strings, lists or tuples of strings,
                or dicts
                Note: if the candidate is a dict, the number of entries (lengths) are compared, but not their contents

    :param candidate: (value)
    :param reference:  (value)
    :param args: (dict)
    :return:
    """

    # If the two are equal, can settle it right here
    # IMPLEMENTATION NOTE: remove the duck typing when numpy supports a direct comparison of iterables

    with warnings.catch_warnings():
        warnings.filterwarnings("error")
        try:
            if reference and (candidate == reference):
                return True
        except Warning:
            # IMPLEMENTATION NOTE: np.array generates the following warning:
            # FutureWarning: elementwise comparison failed; returning scalar instead,
            #     but in the future will perform elementwise comparison
            pass
        except ValueError:
            # raise UtilitiesError("Could not compare {0} and {1}".format(candidate, reference))
            # IMPLEMENTATION NOTE: np.array generates the following error:
            # ValueError: The truth value of an array with more than one element is ambiguous. Use a.any() or a.all()
            pass

    # If args not provided, assign to default values
    # if not specified in args, use these:
    #     args[kwCompatibilityType] = list
    #     args[kwCompatibilityLength] = 1
    #     args[kwCompatibilityNumeric] = True
    try:
        kargs[kwCompatibilityType]
    except KeyError:
        kargs[kwCompatibilityType] = list
    try:
        kargs[kwCompatibilityLength]
    except KeyError:
        kargs[kwCompatibilityLength] = 1
    try:
        # number_only = kargs[kwCompatibilityNumeric]
        kargs[kwCompatibilityNumeric]
    except KeyError:
        kargs[kwCompatibilityNumeric] = True
        # number_only = True


    # If reference is not provided, assign local_variables to arg values (provided or default)
    if reference is None:
        match_type = kargs[kwCompatibilityType]
        match_length = kargs[kwCompatibilityLength]
        number_only = kargs[kwCompatibilityNumeric]
    # If reference is provided, assign specification local_variables to reference-based values
    else:
        match_type = type(reference)
        # If length specification is non-zero (i.e., use length) and reference is an object for which len is defined:
        if (kargs[kwCompatibilityLength] and
                (isinstance(reference, (list, tuple, dict)) or
                         isinstance(reference, np.ndarray) and reference.ndim)
            ):
            match_length = len(reference)
        else:
            match_length = 0
        # If reference is not a number, then don't require the candidate to be one
        if not isinstance(reference, numbers.Number):
            number_only = False
        else:
            number_only = kargs[kwCompatibilityNumeric]

    if match_length < 0:
        # if settings & Settings.VERBOSE:
        print("\niscompatible({0}, {1}): length argument must be non-negative; it has been set to 0\n".
              format(candidate, kargs, match_length))
        match_length = 0

    # # FIX??
    # # Reference is a matrix or a keyword specification for one
    if is_matrix_spec(reference):
        return is_matrix(candidate)

    # MODIFIED 10/29/17 NEW:
    # IMPLEMENTATION NOTE: This allows a number in an ndarray to match a float or int
    # If both the candidate and reference are either a number or an ndarray of dim 0, consider it a match
    if ((isinstance(candidate, numbers.Number) or (isinstance(candidate, np.ndarray) and candidate.ndim == 0)) or
            (isinstance(reference, numbers.Number) or (isinstance(reference, np.ndarray) and reference.ndim == 0))):
        return True
    # MODIFIED 10/29/17 END

    # IMPLEMENTATION NOTE:
    #   modified to allow numeric type mismatches (e.g., int and float;
    #   should be added as option in future (i.e., to disallow it)
    if (isinstance(candidate, match_type) or
            (isinstance(candidate, (list, np.ndarray)) and (issubclass(match_type, (list, np.ndarray)))) or
            (isinstance(candidate, numbers.Number) and issubclass(match_type,numbers.Number)) or
            # IMPLEMENTATION NOTE: Allow UserDict types to match dict (make this an option in the future)
            (isinstance(candidate, UserDict) and match_type is dict) or
            # IMPLEMENTATION NOTE: Allow UserList types to match list (make this an option in the future)
            (isinstance(candidate, UserList) and match_type is list) or
            # IMPLEMENTATION NOTE: This is needed when kwCompatiblityType is not specified
            #                      and so match_type==list as default
            (isinstance(candidate, numbers.Number) and issubclass(match_type,list)) or
                (isinstance(candidate, np.ndarray) and issubclass(match_type,list))
        ):

        # Check compatibility of enum's
        # IMPLEMENTATION NOTE: THE FIRST VERSION BELOW SOUGHT TO CHECK COMPATIBILTY OF ENUM VALUE;  NEEDS WORK
        # if (kargs[kwCompatibilityType] is Enum and
        #         (isinstance(candidate, Enum) or isinstance(match_type, (Enum, IntEnum, EnumMeta)))):
        #     # If either the candidate enum's label is not in the reference's Enum class
        #     #    or its value is different, then return with fail
        #     try:
        #         match_type.__dict__['_member_names_']
        #     except:
        #         pass
        #     if not (candidate.name in match_type.__dict__['_member_names_'] and
        #                 candidate.value is match_type.__dict__['_member_map_'][candidate.name].value):
        #         return False
        # This version simply enforces the constraint that, if either is an enum of some sort, then both must be
        if (kargs[kwCompatibilityType] is Enum and
                (isinstance(candidate, Enum) != isinstance(match_type, (Enum, IntEnum, EnumMeta)))
            ):
            return False

        if isinstance(candidate, numbers.Number):
            return True
        if number_only:
            if isinstance(candidate, np.ndarray) and candidate.ndim ==0 and np.isreal(candidate):
                return True
            if not isinstance(candidate, (list, tuple, np.ndarray, np.matrix)):
                return False
            def recursively_check_elements_for_numeric(value):
                # Matrices can't be checked recursively, so convert to array
                if isinstance(value, np.matrix):
                    value = value.A
                if isinstance(value, (list, np.ndarray)):
                    for item in value:
                        if not recursively_check_elements_for_numeric(item):
                            return False
                        else:
                            return True
                else:
                    if not isinstance(value, numbers.Number):
                        return False
                    else:
                        return True
            # Test copy since may need to convert matrix to array (see above)
            if not recursively_check_elements_for_numeric(candidate.copy()):
                return False

        if isinstance(candidate, (list, tuple, dict, np.ndarray)):
            if not match_length:
                return True
            else:
                if len(candidate) == match_length:
                    # No reference, so item by item comparison is not relevant
                    if reference is None:
                        return True
<<<<<<< HEAD
                    # # If reference was provided, compare element by element
                    # elif all(isinstance(c, type(r)) for c, r in zip(candidate,reference)):
                    #     return True
                    elif all(iscompatible(c, r) for c, r in zip(candidate,reference)):
                        return True
                    # elif not all(isinstance(c, type(r)) for c, r in zip(candidate,reference)):
                    #     for c, r in zip(candidate,reference):
                    #         # if isinstance(c, type(r)):
                    #         if not iscompatible(c,r):
                    #             return False
                    #     return True
=======
                    # Otherwise, carry out recursive elementwise comparison
                    if isinstance(candidate, np.matrix):
                        candidate = np.asarray(candidate)
                    if isinstance(reference, np.matrix):
                        reference = np.asarray(reference)
                    cr = zip(candidate, reference)
                    if all(iscompatible(c, r, **kargs) for c, r in cr):
                        return True
                    # IMPLEMENTATION NOTE:  ??No longer needed given recursive call above
>>>>>>> e7f79bcf
                    # Deal with ints in one and floats in the other
                    # # elif all((isinstance(c, numbers.Number) and isinstance(r, numbers.Number))
                    # #          for c, r in cr):
                    # #     return True
                else:
                    return False
        else:
            return True
    else:
        return False

def get_args(frame):
    """Gets dictionary of arguments and their values for a function
    Frame should be assigned as follows in the funciton itself:  frame = inspect.currentframe()
    """
    args, _, _, values = inspect.getargvalues(frame)
    return dict((key, value) for key, value in values.items() if key in args)


from collections import Mapping

def recursive_update(d, u):
    """Recursively update entries of dictionary d with dictionary u
    From: https://stackoverflow.com/questions/3232943/update-value-of-a-nested-dictionary-of-varying-depth
    """
    for k, v in u.items():
        if isinstance(v, Mapping):
            r = recursive_update(d.get(k, {}), v)
            d[k] = r
        else:
            d[k] = u[k]
    return d


def merge_param_dicts(source, specific, general):
    """Search source dict for specific and general dicts, merge specific with general, and return merged

    Description:
        - used to merge only a subset of dicts in param set (that may have several dicts
        - allows dicts to be referenced by name (e.g., paramName) rather than by object
        - searches source dict for specific and general dicts
        - if both are found, merges them, with entries from specific overwriting any duplicates in general
        - if only one is found, returns just that dict
        - if neither are found, returns empty dict

    Arguments:
        - source (dict): container dict (entries are dicts); search entries for specific and general dicts
        - specific (dict or str): if str, use as key to look for specific dict in source, and check that it is a dict
        - general (dict or str): if str, use as key to look for general dict in source, and check that it is a dict


    :param source: (dict)
    :param specific: (dict or str)
    :param general: (dict or str)
    :return merged: (dict)
    """

    # Validate source as dict
    if not source:
        return
    if not isinstance(source, dict):
        raise UtilitiesError("merge_param_dicts: source {0} must be a dict".format(source))

    # Get specific and make sure it is a dict
    if isinstance(specific, str):
        try:
            specific = source[specific]
        except (KeyError, TypeError):
            specific = {}
    if not isinstance(specific, dict):
        raise UtilitiesError("merge_param_dicts: specific {0} must be dict or the name of one in {1}".
                        format(specific, source))

    # Get general and make sure it is a dict
    if isinstance(general, str):
        try:
            general = source[general]
        except (KeyError, TypeError):
            general = {}
    if not isinstance(general, dict):
        raise UtilitiesError("merge_param_dicts: general {0} must be dict or the name of one in {1}".
                        format(general, source))

# FIX: SHOULD THIS BE specific, NOT source???
#     # MODIFIED 7/16/16 OLD:
#     return general.update(source)
    # MODIFIED 7/16/16 NEW:
    return general.update(specific)

def multi_getattr(obj, attr, default = None):
    """
    Get a named attribute from an object; multi_getattr(x, 'a.b.c.d') is
    equivalent to x.a.b.c.d. When a default argument is given, it is
    returned when any attribute in the chain doesn't exist; without
    it, an exception is raised when a missing attribute is encountered.

    """
    attributes = attr.split(".")
    for i in attributes:
        try:
            obj = getattr(obj, i)
        except AttributeError:
            if default:
                return default
            else:
                raise
    return obj

# # Example usage
# obj  = [1,2,3]
# attr = "append.__doc__.capitalize.__doc__"

# http://pythoncentral.io/how-to-get-an-attribute-from-an-object-in-python/
# getattr also accepts modules as arguments.

# # http://code.activestate.com/recipes/577346-getattr-with-arbitrary-depth/
# multi_getattr(obj, attr) #Will return the docstring for the
#                          #capitalize method of the builtin string
#                          #object


#region NUMPY ARRAY METHODS ******************************************************************************************

def np_array_less_than_2d(array):
    if not isinstance(array, np.ndarray):
        raise UtilitiesError("Argument to np_array_less_than_2d() ({0}) must be an np.ndarray".format(array))
    if array.ndim <= 1:
        return True
    else:
        return False

def convert_to_np_array(value, dimension):
    """Convert value to np.array if it is not already

    Check whether value is already an np.ndarray and whether it has non-numeric elements

    Return np.array of specified dimension

    :param value:
    :return:
    """
    if value is None:
        return None

    if dimension is 1:
        value = np.atleast_1d(value)
    elif dimension is 2:
        from numpy import ndarray
        # if isinstance(value, ndarray) and value.dtype==object and len(value) == 2:
        value = np.array(value)
        # if value.dtype==object and len(value) == 2:
        # Array is made up of non-uniform elements, so treat as 2d array and pass
        if value.dtype==object:
            pass
        else:
            value = np.atleast_2d(value)
    else:
        raise UtilitiesError("dimensions param ({0}) must be 1 or 2".format(dimension))
    if 'U' in repr(value.dtype):
        raise UtilitiesError("{0} has non-numeric entries".format(value))
    return value

def type_match(value, value_type):
    if isinstance(value, value_type):
        return value
    if value_type in {int, np.integer, np.int64, np.int32}:
        return int(value)
    if value_type in {float, np.float, np.float64, np.float32}:
        return float(value)
    if value_type is np.ndarray:
        return np.array(value)
    if value_type is list:
        return list(value)
    if value_type is None:
        return None
    if value_type is type(None):
        # # MODIFIED 6/9/17 OLD:
        # raise UtilitiesError("PROGRAM ERROR: template provided to type_match for {} is \'None\'".format(value))
        # MODIFIED 6/9/17 NEW:
        return value
        # MODIFIED 6/9/17 END
    raise UtilitiesError("Type of {} not recognized".format(value_type))

def get_value_from_array(array):
    """Extract numeric value from array, preserving numeric type
    :param array:
    :return:
    """

def random_matrix(sender, receiver, range=1, offset=0):
    """Generate a random matrix

    Calls np.random.rand to generate a 2d np.array with random values.

    Arguments
    ----------
    sender : int
        specifies number of rows.

    receiver : int
        spcifies number of columns.

    range : int
        specifies upper limit (lower limit = 0).

    offset : int
        specifies amount added to each entry of the matrix.

    Returns
    -------
    2d np.array
    """
    return (range * np.random.rand(sender, receiver)) + offset

def underscore_to_camelCase(item):
    item = item[1:]
    item = ''.join(x.capitalize() or '_' for x in item.split('_'))
    return item[0].lower() + item[1:]

def append_type_to_name(object, type=None):
    name = object.name
    # type = type or object.componentType
    # type = type or object.__class__.__base__.__base__.__base__.__name__
    type = type or object.__class__.__base__.__name__
    if any(token in name for token in [type.lower(), type.upper(), type.capitalize()]):
        string = name
    else:
        string = "\'" + name +  "\'" + ' ' + type.lower()
        # string = name + ' ' + type.lower()
    return string
#endregion


from collections import UserDict
class ReadOnlyOrderedDict(UserDict):
    def __init__(self, dict=None, name=None, **kwargs):
        self.name = name or self.__class__.__name__
        UserDict.__init__(self, dict, **kwargs)
        self._ordered_keys = []
    def __setitem__(self, key, item):
        raise UtilitiesError("{} is read-only".format(self.name))
    def __delitem__(self, key):
        raise UtilitiesError("{} is read-only".format(self.name))
    def clear(self):
        raise UtilitiesError("{} is read-only".format(self.name))
    def pop(self, key, *args):
        raise UtilitiesError("{} is read-only".format(self.name))
    def popitem(self):
        raise UtilitiesError("{} is read-only".format(self.name))
    def __additem__(self, key, value):
        self.data[key] = value
        if not key in self._ordered_keys:
            self._ordered_keys.append(key)
    def __deleteitem__(self, key):
        del self.data[key]
    def keys(self):
        return self._ordered_keys
    def copy(self):
        return self.data.copy()

from collections import UserList
class ContentAddressableList(UserList):
    """
    ContentAddressableList( component_type, key=None, list=None)

    Implements dict-like list, that can be keyed by the names of the `compoments <Component>` in its entries.

    Supports:
      * getting and setting entries in the list using keys (string), in addition to numeric indices.
        the key to use is specified by the **key** arg of the constructor, and must be a string attribute;
        * for getting an entry:
          the key must match the keyed attribute of a Component in the list; otherwise an exception is raised;
        * for setting an entry:
            - the key must match the key of the component being assigned;
            - if there is already a component in the list the keyed vaue of which matches the key, it is replaced;
            - if there is no component in the list the keyed attribute of which matches the key,
              the component is appended to the list;
        * for getting lists of the names, values of the keyed attributes, and values of the `value <Component.value>`
            attributes of components in the list.

    IMPLEMENTATION NOTE:
        This class allows Components to be maintained in lists, while providing ordered storage
        and the convenience access and assignment by name (e.g., akin to a dict).
        Lists are used (instead of a dict or OrderedDict) since:
            - ordering is in many instances convenient, and in some critical (e.g., for consistent mapping from
                collections of states to other variables, such as lists of their values);
            - they are most commonly accessed either exhaustively (e.g., in looping through them during execution),
                or by key (e.g., to get the first, "primary" one), which makes the efficiencies of a dict for
                accessing by key/name less critical;
            - the number of states in a collection for a given Mechanism is likely to be small so that, even when
                accessed by key/name, the inefficiencies of searching a list are likely to be inconsequential.

    Arguments
    ---------

    component_type : Class
        specifies the class of the items in the list.

    name : str : 'ContentAddressableList'
        name to use for ContentAddressableList

    key : str : default `name`
        specifies the attribute of **component_type** used to key items in the list by content;
        **component_type** must have this attribute or, if it is not provided, an attribute with the name 'name'.

    list : List : default None
        specifies a list used to initialize the list;
        all of the items must be of type **component_type** and have the **key** attribute.

    Attributes
    ----------

    component_type : Class
        the class of the items in the list.

    name: str
        name if provided as arg, else name of of ContentAddressableList class

    key : str
        the attribute of `component_type <ContentAddressableList.component_type>` used to key items in the list by content;

    data : List (property)
        the actual list of items.

    names : List (property)
        values of the `name <Component>` attribute of components in the list.

    key_values : List (property)
        values of the keyed attribute of each component in the list.

    values : List (property)
        values of the `value <Component>` attribute of components in the list.

    """

    def __init__(self, component_type, key=None, list=None, name=None, **kwargs):
        self.component_type = component_type
        self.key = key or 'name'
        self.name = name or component_type.__name__
        if not isinstance(component_type, type):
            raise UtilitiesError("component_type arg for {} ({}) must be a class"
                                 .format(self.name, component_type))
        if not isinstance(self.key, str):
            raise UtilitiesError("key arg for {} ({}) must be a string".
                                 format(self.name, self.key))
        if not hasattr(component_type, self.key):
            raise UtilitiesError("key arg for {} (\'{}\') must be an attribute of {}".
                                 format(self.name,
                                        self.key,
                                        component_type.__name__))
        if list is not None:
            if not all(isinstance(obj, self.component_type) for obj in list):
                raise UtilitiesError("All of the items in the list arg for {} "
                                     "must be of the type specified in the component_type arg ({})"
                                     .format(self.name, self.component_type.__name__))
        UserList.__init__(self, list, **kwargs)

    def __repr__(self):
        return '[\n\t{0}\n]'.format('\n\t'.join(['{0}\t{1}\t{2}'.format(i, self[i].name, repr(self[i].value)) for i in range(len(self))]))

    def __getitem__(self, key):
        if key is None:
            raise KeyError("None is not a legal key for {}".format(self.name))
        try:
            return self.data[key]
        except TypeError:
            key_num = self._get_key_for_item(key)
            if key_num is None:
                # raise TypeError("\'{}\' is not a key in the {} being addressed".
                                # format(key, self.__class__.__name__))
                raise TypeError("\'{}\' is not a key in {}".
                                format(key, self.name))
            return self.data[key_num]


    def __setitem__(self, key, value):
        # For efficiency, first assume the key is numeric (duck typing in action!)
        try:
            self.data[key] = value
        # If it is not
        except TypeError:
            # It must be a string
            if not isinstance(key, str):
                raise UtilitiesError("Non-numeric key used for {} ({})must be a string)".
                                      format(self.name, key))
            # The specified string must also match the value of the attribute of the class used for addressing
            if not key == value.name:
            # if not key == type(value).__name__:
                raise UtilitiesError("The key of the entry for {} {} ({}) "
                                     "must match the value of its {} attribute ({})".
                                      format(self.name,
                                             value.__class__.__name__,
                                             key,
                                             self.key,
                                             getattr(value, self.key)))
            key_num = self._get_key_for_item(key)
            if key_num is not None:
                self.data[key_num] = value
            else:
                self.data.append(value)

    def __contains__(self, item):
        if super().__contains__(item):
            return True
        else:
            return any(item == obj.name for obj in self.data)

    def _get_key_for_item(self, key):
        if isinstance(key, str):
            obj = next((obj for obj in self.data if obj.name == key), None)
            if obj is None:
                return None
            else:
                return self.data.index(obj)
        elif isinstance(key, self.component_type):
            return self.data.index(key)
        else:
            raise UtilitiesError("{} is not a legal key for {} (must be number, string or State)".
                                  format(key, self.key))

    def __delitem__(self, key):
        if key is None:
            raise KeyError("None is not a legal key for {}".format(self.name))
        try:
            del self.data[key]
        except TypeError:
            key_num = self._get_key_for_item(key)
            del self.data[key_num]

    def clear(self):
        super().clear()

    # def pop(self, key, *args):
    #     raise UtilitiesError("{} is read-only".format(self.name))
    #
    # def popitem(self):
    #     raise UtilitiesError("{} is read-only".format(self.name))

    def __additem__(self, key, value):
        if key >= len(self.data):
            self.data.append(value)
        else:
            self.data[key] = value

    def copy(self):
        return self.data.copy()

    @property
    def names(self):
        """Return list of `values <Component.value>` of the name attribute of components in the list.
        Returns
        -------
        names :  list
            list of the values of the `name <Component.name>` attributes of components in the list.
        """
        return [getattr(item, NAME) for item in self.data]

    @property
    def key_values(self):
        """Return list of `values <Component.value>` of the keyed attribute of components in the list.
        Returns
        -------
        key_values :  list
            list of the values of the `keyed <Component.name>` attributes of components in the list.
        """
        return [getattr(item, self.key) for item in self.data]

    @property
    def values(self):
        """Return list of values of components in the list.
        Returns
        -------
        values :  list
            list of the values of the `value <Component.value>` attributes of components in the list.
        """
        return [getattr(item, VALUE) for item in self.data]

    @property
    def values_as_lists(self):
        """Return list of values of components in the list, each converted to a list.
        Returns
        -------
        values :  list
            list of list values of the `value <Component.value>` attributes of components in the list,
        """
        return [np.ndarray.tolist(getattr(item, VALUE)) for item in self.data]


def is_value_spec(spec):
    if isinstance(spec, (int, float, list, np.ndarray)):
        return True
    else:
        return False


def is_unit_interval(spec):
    if isinstance(spec, (int, float)) and 0 <= spec <= 1:
        return True
    else:
        return False


def is_same_function_spec(fct_spec_1, fct_spec_2):
    """Compare two function specs and return True if both are for the same class of Function

    Arguments can be either a class or instance of a PsyNeuLink Function, or any other callable method or function
    Return True only if both are instances or classes of a PsyNeuLink Function;  otherwise, return False
    """
    from psyneulink.components.functions.function import Function

    def _convert_to_type(fct):
        if isinstance(fct, Function):
            return type(fct)
        elif inspect.isclass(fct) and issubclass(fct, Function):
            return fct
        else:
            return None

    fct_1 = _convert_to_type(fct_spec_1)
    fct_2 = _convert_to_type(fct_spec_2)

    if fct_1 and fct_2 and fct_1 == fct_2:
        return True
    else:
        return False


def make_readonly_property(val):
    """Return property that provides read-only access to its value
    """

    def getter(self):
        return val

    def setter(self, val):
        raise UtilitiesError("{} is read-only property of {}".format(val, self.__class__.__name__))

    # Create the property
    prop = property(getter).setter(setter)
    return prop


def get_class_attributes(cls):
    boring = dir(type('dummy', (object,), {}))
    return [item
            for item in inspect.getmembers(cls)
            if item[0] not in boring]<|MERGE_RESOLUTION|>--- conflicted
+++ resolved
@@ -464,19 +464,6 @@
                     # No reference, so item by item comparison is not relevant
                     if reference is None:
                         return True
-<<<<<<< HEAD
-                    # # If reference was provided, compare element by element
-                    # elif all(isinstance(c, type(r)) for c, r in zip(candidate,reference)):
-                    #     return True
-                    elif all(iscompatible(c, r) for c, r in zip(candidate,reference)):
-                        return True
-                    # elif not all(isinstance(c, type(r)) for c, r in zip(candidate,reference)):
-                    #     for c, r in zip(candidate,reference):
-                    #         # if isinstance(c, type(r)):
-                    #         if not iscompatible(c,r):
-                    #             return False
-                    #     return True
-=======
                     # Otherwise, carry out recursive elementwise comparison
                     if isinstance(candidate, np.matrix):
                         candidate = np.asarray(candidate)
@@ -486,7 +473,6 @@
                     if all(iscompatible(c, r, **kargs) for c, r in cr):
                         return True
                     # IMPLEMENTATION NOTE:  ??No longer needed given recursive call above
->>>>>>> e7f79bcf
                     # Deal with ints in one and floats in the other
                     # # elif all((isinstance(c, numbers.Number) and isinstance(r, numbers.Number))
                     # #          for c, r in cr):
